/*
 * Copyright (c) 2021, Oracle and/or its affiliates. All rights reserved.
 * DO NOT ALTER OR REMOVE COPYRIGHT NOTICES OR THIS FILE HEADER.
 *
 * The Universal Permissive License (UPL), Version 1.0
 *
 * Subject to the condition set forth below, permission is hereby granted to any
 * person obtaining a copy of this software, associated documentation and/or
 * data (collectively the "Software"), free of charge and under any and all
 * copyright rights in the Software, and any and all patent rights owned or
 * freely licensable by each licensor hereunder covering either (i) the
 * unmodified Software as contributed to or provided by such licensor, or (ii)
 * the Larger Works (as defined below), to deal in both
 *
 * (a) the Software, and
 *
 * (b) any piece of software and/or hardware listed in the lrgrwrks.txt file if
 * one is included with the Software each a "Larger Work" to which the Software
 * is contributed by such licensors),
 *
 * without restriction, including without limitation the rights to copy, create
 * derivative works of, display, perform, and distribute the Software and make,
 * use, sell, offer for sale, import, export, have made, and have sold the
 * Software and the Larger Work(s), and to sublicense the foregoing rights on
 * either these or other terms.
 *
 * This license is subject to the following condition:
 *
 * The above copyright notice and either this complete permission notice or at a
 * minimum a reference to the UPL must be included in all copies or substantial
 * portions of the Software.
 *
 * THE SOFTWARE IS PROVIDED "AS IS", WITHOUT WARRANTY OF ANY KIND, EXPRESS OR
 * IMPLIED, INCLUDING BUT NOT LIMITED TO THE WARRANTIES OF MERCHANTABILITY,
 * FITNESS FOR A PARTICULAR PURPOSE AND NONINFRINGEMENT. IN NO EVENT SHALL THE
 * AUTHORS OR COPYRIGHT HOLDERS BE LIABLE FOR ANY CLAIM, DAMAGES OR OTHER
 * LIABILITY, WHETHER IN AN ACTION OF CONTRACT, TORT OR OTHERWISE, ARISING FROM,
 * OUT OF OR IN CONNECTION WITH THE SOFTWARE OR THE USE OR OTHER DEALINGS IN THE
 * SOFTWARE.
 */
package com.oracle.graal.python.pegparser;

// TODO this class has to be moved to impl package and from this package we need to do api.

import java.math.BigInteger;
import java.util.Arrays;

import com.oracle.graal.python.pegparser.AbstractParser.NameDefaultPair;
import com.oracle.graal.python.pegparser.AbstractParser.SlashWithDefault;
import com.oracle.graal.python.pegparser.AbstractParser.StarEtc;
import com.oracle.graal.python.pegparser.sst.AliasTy;
import com.oracle.graal.python.pegparser.sst.ArgTy;
import com.oracle.graal.python.pegparser.sst.ArgumentsTy;
import com.oracle.graal.python.pegparser.sst.ComprehensionTy;
import com.oracle.graal.python.pegparser.sst.ExprTy;
import com.oracle.graal.python.pegparser.sst.KeywordTy;
import com.oracle.graal.python.pegparser.sst.ModTy;
import com.oracle.graal.python.pegparser.sst.StmtTy;
import com.oracle.graal.python.pegparser.sst.StringLiteralUtils;

public class NodeFactoryImp implements NodeFactory {
    @Override
    public StmtTy createAnnAssignment(ExprTy target, ExprTy annotation, ExprTy rhs, boolean isSimple, int startOffset, int endOffset) {
        return new StmtTy.AnnAssign(target, annotation, rhs, isSimple, startOffset, endOffset);
    }

    @Override
    public StmtTy createAssert(ExprTy test, ExprTy msg, int startOffset, int endOffset) {
        if (test == null) {
            // TODO Handle error if the field is null.
        }
        return new StmtTy.Assert(test, msg, startOffset, endOffset);
    }

    @Override
    public StmtTy createAssignment(ExprTy[] lhs, ExprTy rhs, String typeComment, int startOffset, int endOffset) {
        return new StmtTy.Assign(lhs, rhs, typeComment, startOffset, endOffset);
    }

    @Override
    public StmtTy createAugAssignment(ExprTy lhs, ExprTy.BinOp.Operator operation, ExprTy rhs, int startOffset, int endOffset) {
        return new StmtTy.AugAssign(lhs, operation, rhs, startOffset, endOffset);
    }

    @Override
    public ExprTy createBinaryOp(ExprTy.BinOp.Operator op, ExprTy left, ExprTy right, int startOffset, int endOffset) {
        return new ExprTy.BinOp(left, op, right, startOffset, endOffset);
    }

    @Override
    public ModTy createModule(StmtTy[] statements, int startOffset, int endOffset) {
        return new ModTy.Module(statements, null, startOffset, endOffset);
    }

    @Override
    public ExprTy createBooleanLiteral(boolean value, int startOffset, int endOffset) {
        return new ExprTy.Constant(value, ExprTy.Constant.Kind.BOOLEAN, startOffset, endOffset);
    }

    @Override
    public ExprTy createNone(int startOffset, int endOffset) {
        return new ExprTy.Constant(null, ExprTy.Constant.Kind.NONE, startOffset, endOffset);
    }

    @Override
    public ExprTy createEllipsis(int startOffset, int endOffset) {
        return new ExprTy.Constant(null, ExprTy.Constant.Kind.ELLIPSIS, startOffset, endOffset);
    }

    @Override
    public ExprTy createGetAttribute(ExprTy receiver, String name, ExprContext context, int startOffset, int endOffset) {
        return new ExprTy.Attribute(receiver, name, context, startOffset, endOffset);
    }

    @Override
    public StmtTy createPass(int startOffset, int endOffset) {
        return new StmtTy.Pass(startOffset, endOffset);
    }

    @Override
    public StmtTy createBreak(int startOffset, int endOffset) {
        return new StmtTy.Break(startOffset, endOffset);
    }

    @Override
    public StmtTy createExpression(ExprTy expr) {
        return new StmtTy.Expr(expr);
    }

    @Override
    public ExprTy createCall(ExprTy target, ExprTy[] args, KeywordTy[] kwargs, int startOffset, int endOffset) {
        return new ExprTy.Call(target, args, kwargs, startOffset, endOffset);
    }

    @Override
    public StmtTy createContinue(int startOffset, int endOffset) {
        return new StmtTy.Continue(startOffset, endOffset);
    }
    
    @Override
    public StmtTy createDelete(ExprTy[] targets, int startOffset, int endOffset) {
        return new StmtTy.Delete(targets, startOffset, endOffset);
    }

    @Override
    public ExprTy createYield(ExprTy value, boolean isFrom, int startOffset, int endOffset) {
        if (isFrom) {
            return new ExprTy.YieldFrom(value, startOffset, endOffset);
        } else {
            return new ExprTy.Yield(value, startOffset, endOffset);
        }
    }

    private static int digitValue(char ch) {
        if (ch >= '0' && ch <= '9') {
            return ch - '0';
        } else if (ch >= 'a' && ch <= 'f') {
            return ch - 'a' + 10;
        } else {
            assert ch >= 'A' && ch <= 'f';
            return ch - 'A' + 10;
        }
    }

    @Override
    public ExprTy createNumber(String number, int startOffset, int endOffset) {
        int base = 10;
        int start = 0;
        boolean isFloat = false;
        boolean isComplex = false;

        if (number.startsWith("0")) {
            if (number.startsWith("0x") || number.startsWith("0X")) {
                base = 16;
                start = 2;
            } else if (number.startsWith("0o") || number.startsWith("0O")) {
                base = 8;
                start = 2;
            } else if (number.startsWith("0o") || number.startsWith("0O")) {
                base = 2;
                start = 2;
            }
        }
        if (base == 10) {
            isComplex = number.endsWith("j") || number.endsWith("J");
            if (!isComplex) {
                isFloat = number.contains(".") || number.contains("e") || number.contains("E");
            }
        }
        String value = number.replace("_", "");

        if (isComplex) {
            return new ExprTy.Constant(Double.parseDouble(value.substring(0, value.length() - 1)),
                            ExprTy.Constant.Kind.COMPLEX,
                            startOffset, endOffset);
        } else if (isFloat) {
            return new ExprTy.Constant(Double.parseDouble(value),
                            ExprTy.Constant.Kind.DOUBLE,
                            startOffset, endOffset);
        } else {
            final long max = Long.MAX_VALUE;
            final long moltmax = max / base;
            int i = start;
            long result = 0;
            int lastD;
            boolean overunder = false;
            while (i < value.length()) {
                lastD = digitValue(value.charAt(i));

                long next = result;
                if (next > moltmax) {
                    overunder = true;
                } else {
                    next *= base;
                    if (next > (max - lastD)) {
                        overunder = true;
                    } else {
                        next += lastD;
                    }
                }
                if (overunder) {
                    // overflow
                    BigInteger bigResult = BigInteger.valueOf(result);
                    BigInteger bigBase = BigInteger.valueOf(base);
                    while (i < value.length()) {
                        bigResult = bigResult.multiply(bigBase).add(BigInteger.valueOf(digitValue(value.charAt(i))));
                        i++;
                    }
                    return new ExprTy.Constant(bigResult, ExprTy.Constant.Kind.BIGINTEGER, startOffset, endOffset);
                }
                result = next;
                i++;
            }
            return new ExprTy.Constant(result, startOffset, endOffset);
        }
    }

    @Override
    public ExprTy createString(String[] values, int startOffset, int endOffset, FExprParser exprParser, ParserErrorCallback errorCb) {
        return StringLiteralUtils.createStringLiteral(values, startOffset, endOffset, this, exprParser, errorCb);
    }

    @Override
    public ExprTy createUnaryOp(ExprTy.UnaryOp.Operator op, ExprTy value, int startOffset, int endOffset) {
        return new ExprTy.UnaryOp(op, value, startOffset, endOffset);
    }

    @Override
    public ExprTy.Name createVariable(String name, int startOffset, int endOffset, ExprContext context) {
        return new ExprTy.Name(name, context, startOffset, endOffset);
    }

    @Override
    public ExprTy createStarred(ExprTy value, ExprContext context, int startOffset, int endOffset) {
        return new ExprTy.Starred(value, context, startOffset, endOffset);
    }

    @Override
    public KeywordTy createKeyword(String arg, ExprTy value, int startOffset, int endOffset) {
        return new KeywordTy(arg, value, startOffset, endOffset);
    }

    @Override
    public ArgTy createArgument(String argument, ExprTy annotation, String typeComment, int startOffset, int endOffset) {
        return new ArgTy(argument, annotation, typeComment, startOffset, endOffset);
    }

    @Override
    public ArgumentsTy createArguments(ArgTy[] slashWithoutDefault, SlashWithDefault slashWithDefault, ArgTy[] paramWithoutDefault, NameDefaultPair[] paramWithDefault, StarEtc starEtc) {
        ArgTy[] posOnlyArgs;
        if (slashWithoutDefault != null) {
            posOnlyArgs = slashWithoutDefault;
        } else if (slashWithDefault != null) {
            posOnlyArgs = Arrays.copyOf(slashWithDefault.plainNames,
                            slashWithDefault.plainNames.length +
                                            slashWithDefault.namesWithDefaults.length);
            int i = slashWithDefault.plainNames.length;
            for (NameDefaultPair p : slashWithDefault.namesWithDefaults) {
                posOnlyArgs[i++] = p.name;
            }
        } else {
            posOnlyArgs = new ArgTy[0];
        }

        ArgTy[] posArgs;
        if (paramWithDefault != null) {
            int i;
            if (paramWithoutDefault != null) {
                posArgs = Arrays.copyOf(paramWithoutDefault,
                                paramWithoutDefault.length +
                                                paramWithDefault.length);
                i = paramWithoutDefault.length;
            } else {
                posArgs = new ArgTy[paramWithDefault.length];
                i = 0;
            }
            for (NameDefaultPair p : paramWithDefault) {
                posArgs[i++] = p.name;
            }
        } else if (paramWithoutDefault != null) {
            posArgs = paramWithoutDefault;
        } else {
            posArgs = new ArgTy[0];
        }

        ExprTy[] posDefaults;
        int posDefaultsLen = 0;
        if (slashWithDefault != null) {
            posDefaultsLen = slashWithDefault.namesWithDefaults.length;
        }
        if (paramWithDefault != null) {
            posDefaultsLen += paramWithDefault.length;
        }
        posDefaults = new ExprTy[posDefaultsLen];
        int i = 0;
        if (slashWithDefault != null) {
            for (NameDefaultPair p : slashWithDefault.namesWithDefaults) {
                posDefaults[i++] = p.def;
            }
        }
        if (paramWithDefault != null) {
            for (NameDefaultPair p : paramWithDefault) {
                posDefaults[i++] = p.def;
            }
        }

        ArgTy[] kwOnlyArgs;
        ExprTy[] kwDefaults;
        if (starEtc != null && starEtc.kwOnlyArgs != null) {
            kwOnlyArgs = new ArgTy[starEtc.kwOnlyArgs.length];
            kwDefaults = new ExprTy[kwOnlyArgs.length];
            for (int j = 0; j < kwOnlyArgs.length; j++) {
                kwOnlyArgs[j] = starEtc.kwOnlyArgs[j].name;
                kwDefaults[j] = starEtc.kwOnlyArgs[j].def;
            }
        } else {
            kwOnlyArgs = new ArgTy[0];
            kwDefaults = new ExprTy[0];
        }

        return new ArgumentsTy(posOnlyArgs, posArgs, starEtc != null ? starEtc.varArg : null, kwOnlyArgs, kwDefaults, starEtc != null ? starEtc.kwArg : null, posDefaults, 0, 0);
    }

    @Override
    public ExprTy createComparison(ExprTy left, AbstractParser.CmpopExprPair[] pairs, int startOffset, int endOffset) {
        ExprTy.Compare.Operator[] ops = new ExprTy.Compare.Operator[pairs.length];
        ExprTy[] rights = new ExprTy[pairs.length];
        for (int i = 0; i < pairs.length; i++) {
            ops[i] = pairs[i].op;
            rights[i] = pairs[i].expr;
        }
        return new ExprTy.Compare(left, ops, rights, startOffset, endOffset);
    }

    @Override
    public ExprTy createSubscript(ExprTy receiver, ExprTy subscript, ExprContext context, int startOffset, int endOffset) {
        return new ExprTy.Subscript(receiver, subscript, context, startOffset, endOffset);
    }

    @Override
    public ExprTy createTuple(ExprTy[] values, ExprContext context, int startOffset, int endOffset) {
        return new ExprTy.Tuple(values, context, startOffset, endOffset);
    }

    @Override
    public ExprTy createList(ExprTy[] values, ExprContext context, int startOffset, int endOffset) {
        return new ExprTy.List(values, context, startOffset, endOffset);
    }

    @Override
    public ExprTy createDict(ExprTy[] keys, ExprTy[] values, int startOffset, int endOffset) {
        return new ExprTy.Dict(keys, values, startOffset, endOffset);
    }

    @Override
    public ExprTy createSet(ExprTy[] values, int startOffset, int endOffset) {
        return new ExprTy.Set(values, startOffset, endOffset);
    }

    @Override
    public ComprehensionTy createComprehension(ExprTy target, ExprTy iter, ExprTy[] ifs, boolean isAsync, int startOffset, int endOffset) {
        return new ComprehensionTy(target, iter, ifs, isAsync, startOffset, endOffset);
    }

    @Override
    public ExprTy createListComprehension(ExprTy name, ComprehensionTy[] generators, int startOffset, int endOffset) {
        return new ExprTy.ListComp(name, generators, startOffset, endOffset);
    }

    @Override
    public ExprTy createDictComprehension(AbstractParser.KeyValuePair name, ComprehensionTy[] generators, int startOffset, int endOffset) {
        return new ExprTy.DictComp(name.key, name.value, generators, startOffset, endOffset);
    }

    @Override
    public ExprTy createSetComprehension(ExprTy name, ComprehensionTy[] generators, int startOffset, int endOffset) {
        return new ExprTy.SetComp(name, generators, startOffset, endOffset);
    }

    @Override
    public ExprTy createGenerator(ExprTy name, ComprehensionTy[] generators, int startOffset, int endOffset) {
        return new ExprTy.GeneratorExp(name, generators, startOffset, endOffset);
    }

    @Override
    public StmtTy createFunctionDef(String name, ArgumentsTy args, StmtTy[] body, ExprTy returns, String typeComment, int startOffset, int endOffset) {
        return new StmtTy.FunctionDef(name, args, body, null, returns, typeComment, startOffset, endOffset);
    }

    @Override
    public StmtTy createFunctionDef(StmtTy funcDef, ExprTy[] decorators) {
        return ((StmtTy.FunctionDef) funcDef).copyWithDecorators(decorators);
    }

    @Override
    public StmtTy createWhile(ExprTy condition, StmtTy[] block, StmtTy[] elseBlock, int startOffset, int endOffset) {
        return new StmtTy.While(condition, block, elseBlock, startOffset, endOffset);
    }

    @Override
    public StmtTy createFor(ExprTy target, ExprTy iter, StmtTy[] block, StmtTy[] elseBlock, String typeComment, int startOffset, int endOffset) {
        return new StmtTy.For(target, iter, block, elseBlock, typeComment, startOffset, endOffset);
    }

    @Override
    public StmtTy createReturn(ExprTy value, int startOffset, int endOffset) {
        return new StmtTy.Return(value, startOffset, endOffset);
    }

    @Override
    public ExprTy createSlice(ExprTy start, ExprTy stop, ExprTy step, int startOffset, int endOffset) {
        return new ExprTy.Slice(start, stop, step, startOffset, endOffset);
    }

    @Override
    public StmtTy createIf(ExprTy condition, StmtTy[] block, StmtTy[] orElse, int startOffset, int endOffset) {
        return new StmtTy.If(condition, block, orElse, startOffset, endOffset);
    }

    @Override
    public ExprTy createIfExpression(ExprTy condition, ExprTy then, ExprTy orElse, int startOffset, int endOffset) {
        return new ExprTy.IfExp(condition, then, orElse, startOffset, endOffset);
    }

    @Override
    public ExprTy createLambda(ArgumentsTy args, ExprTy body, int startOffset, int endOffset) {
        return new ExprTy.Lambda(args, body, startOffset, endOffset);
    }

    @Override
    public StmtTy createClassDef(ExprTy name, ExprTy call, StmtTy[] body, int startOffset, int endOffset) {
        return new StmtTy.ClassDef(((ExprTy.Name) name).id,
                        call == null ? AbstractParser.EMPTY_EXPR : ((ExprTy.Call) call).args,
                        call == null ? AbstractParser.EMPTY_KWDS : ((ExprTy.Call) call).keywords,
                        body, null, startOffset, endOffset);
    }

    @Override
    public StmtTy createClassDef(StmtTy proto, ExprTy[] decorators, int startOffset, int endOffset) {
        StmtTy.ClassDef classdef = (StmtTy.ClassDef) proto;
        return new StmtTy.ClassDef(classdef.name, classdef.bases, classdef.keywords, classdef.body, decorators, startOffset, endOffset);
    }

    @Override
    public StmtTy createNonLocal(String[] names, int startOffset, int endOffset) {
        return new StmtTy.NonLocal(names, startOffset, endOffset);
    }

    @Override
    public StmtTy createGlobal(String[] names, int startOffset, int endOffset) {
        return new StmtTy.Global(names, startOffset, endOffset);
    }

    @Override
    public ExprTy createAnd(ExprTy[] values, int startOffset, int endOffset) {
        return new ExprTy.BoolOp(ExprTy.BoolOp.Type.And, values, startOffset, endOffset);
    }

    @Override
    public ExprTy createOr(ExprTy[] values, int startOffset, int endOffset) {
        return new ExprTy.BoolOp(ExprTy.BoolOp.Type.Or, values, startOffset, endOffset);
    }

    @Override
    public StmtTy createRaise(ExprTy object, ExprTy from, int startOffset, int endOffset) {
        return new StmtTy.Raise(object, from, startOffset, endOffset);
    }

    @Override
    public StmtTy createImport(AliasTy[] names, int startOffset, int endOffset) {
        return new StmtTy.Import(names, startOffset, endOffset);
    }

    @Override
    public StmtTy createImportFrom(String fromName, AliasTy[] names, int level, int startOffset, int endOffset) {
        return new StmtTy.ImportFrom(fromName, names, level, startOffset, endOffset);
    }

    @Override
    public AliasTy createAlias(String name, String asName, int startOffset, int endOffset) {
        return new AliasTy(name, asName, startOffset, endOffset);
    }

    @Override
    public StmtTy createTry(StmtTy[] body, StmtTy.Try.ExceptHandler[] handlers, StmtTy[] orElse, StmtTy[] finalBody, int startOffset, int endOffset) {
        return new StmtTy.Try(body, handlers, orElse, finalBody, startOffset, endOffset);
    }

    @Override
    public StmtTy.Try.ExceptHandler createExceptHandler(ExprTy type, String name, StmtTy[] body, int startOffset, int endOffset) {
        return new StmtTy.Try.ExceptHandler(type, name, body, startOffset, endOffset);
    }
<<<<<<< HEAD

    @Override
    public StmtTy createWith(StmtTy.With.Item[] items, StmtTy[] body, String typeComment, int startOffset, int endOffset) {
        return new StmtTy.With(items, body, typeComment, startOffset, endOffset);
    }

    @Override
    public StmtTy.With.Item createWithItem(ExprTy contextExpr, ExprTy optionalVars, int startOffset, int endOffset) {
        return new StmtTy.With.Item(contextExpr, optionalVars, startOffset, endOffset);
=======
    
    @Override
    public StmtTy.With.Item createWithItem(ExprTy contextExpr, ExprTy optionalVars, int startOffset, int endOffset) {
        // TODO check if context expr is not null -> throw error
        return new StmtTy.With.Item(contextExpr, optionalVars, startOffset, endOffset);
    }

    @Override
    public StmtTy.With createWith(StmtTy.With.Item[] items, StmtTy[] body, String typeComment, int startOffset, int endOffset) {
        return new StmtTy.With(items, body, typeComment, startOffset, endOffset);
>>>>>>> 6605374a
    }
}<|MERGE_RESOLUTION|>--- conflicted
+++ resolved
@@ -136,7 +136,7 @@
     public StmtTy createContinue(int startOffset, int endOffset) {
         return new StmtTy.Continue(startOffset, endOffset);
     }
-    
+
     @Override
     public StmtTy createDelete(ExprTy[] targets, int startOffset, int endOffset) {
         return new StmtTy.Delete(targets, startOffset, endOffset);
@@ -510,18 +510,7 @@
     public StmtTy.Try.ExceptHandler createExceptHandler(ExprTy type, String name, StmtTy[] body, int startOffset, int endOffset) {
         return new StmtTy.Try.ExceptHandler(type, name, body, startOffset, endOffset);
     }
-<<<<<<< HEAD
-
-    @Override
-    public StmtTy createWith(StmtTy.With.Item[] items, StmtTy[] body, String typeComment, int startOffset, int endOffset) {
-        return new StmtTy.With(items, body, typeComment, startOffset, endOffset);
-    }
-
-    @Override
-    public StmtTy.With.Item createWithItem(ExprTy contextExpr, ExprTy optionalVars, int startOffset, int endOffset) {
-        return new StmtTy.With.Item(contextExpr, optionalVars, startOffset, endOffset);
-=======
-    
+
     @Override
     public StmtTy.With.Item createWithItem(ExprTy contextExpr, ExprTy optionalVars, int startOffset, int endOffset) {
         // TODO check if context expr is not null -> throw error
@@ -531,6 +520,5 @@
     @Override
     public StmtTy.With createWith(StmtTy.With.Item[] items, StmtTy[] body, String typeComment, int startOffset, int endOffset) {
         return new StmtTy.With(items, body, typeComment, startOffset, endOffset);
->>>>>>> 6605374a
     }
 }