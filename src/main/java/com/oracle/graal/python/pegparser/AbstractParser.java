--- conflicted
+++ resolved
@@ -58,7 +58,6 @@
  * parser generator very similar to CPython for easier updating in the future.
  */
 abstract class AbstractParser {
-<<<<<<< HEAD
     protected static final ExprTy[] EMPTY_EXPR = new ExprTy[0];
     protected static final KeywordTy[] EMPTY_KWDS = new KeywordTy[0];
     
@@ -69,10 +68,6 @@
     protected static final int PARSE_BARRY_AS_BDFL = 0x0020;
     
     private static final String BARRY_AS_BDFL = "with Barry as BDFL, use '<>' instead of '!='";
-=======
-    public static final ExprTy[] EMPTY_EXPR = new ExprTy[0];
-    public static final KeywordTy[] EMPTY_KWDS = new KeywordTy[0];
->>>>>>> 7e8f6709
 
     private final ParserTokenizer tokenizer;
     private final ParserErrorCallback errorCb;
