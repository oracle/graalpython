# Python Changelog

This changelog summarizes major changes between GraalVM versions of the Python
language runtime. The main focus is on user-observable behavior of the engine.

## Version 24.2.0
* Updated developer metadata of Maven artifacts.
* Added gradle plugin for polyglot embedding of Python packages into Java.
* When calling a method on a foreign object in Python code, Python methods are now prioritized over foreign members.
* Added `polyglot.register_interop_type` and `@polyglot.interop_type` to define custom Python methods for a given foreign class/type. See [the documentation](https://github.com/oracle/graalpython/blob/master/docs/user/Interoperability.md#the-interoperability-extension-api) for more information.
* Foreign objects are now given a Python class corresponding to their interop traits.
  * Foreign lists now inherit from Python `list`, foreign dictionaries from `dict`, foreign strings from `str`, foreign iterators from `iterator`, foreign exceptions from `BaseException`, foreign numbers from `ForeignNumberType` and foreign none/null from `NoneType`.
  * This means all Python methods of these types are available on the corresponding foreign objects, which behave as close as possible as if they were Python objects.
  * See [the documentation](https://github.com/oracle/graalpython/blob/master/docs/user/Interoperability.md#interacting-with-foreign-objects-from-python-scripts) for more information.
* Remove support for running with Sulong managed both in embeddings as well as through the `graalpy-managed` launcher.
<<<<<<< HEAD
* Rewrite wheelbuilder to be easier to use and contribute to. This version is now the same we run internally to build publishable wheels for some platforms we support, so the community can build the same wheels on their own hardware easily if desired.
=======
* `pip` is now able to fetch newer versions of GraalPy patches for third-party packages from `graalpython` GitHub repository, allowing us to add new patches to released versions.
  * The patch repository can be overridden using `PIP_GRAALPY_PATCHES_URL` environment variable, which can point to a local path or a URL. It can be disabled by setting it to an empty string.
>>>>>>> 084b57dd

## Version 24.1.0
* GraalPy is now considered stable for pure Python workloads. While many workloads involving native extension modules work, we continue to consider them experimental. You can use the command-line option `--python.WarnExperimentalFeatures` to enable warnings for such modules at runtime. In Java embeddings the warnings are enabled by default and you can suppress them by setting the context option 'python.WarnExperimentalFeatures' to 'false'.
* Update to Python 3.11.7.
* We now provide intrinsified `_pickle` module also in the community version.
* `polyglot.eval` now raises more meaningful exceptions. Unavailable languages raise `ValueError`. Exceptions from the polyglot language are raised directly as interop objects (typed as `polyglot.ForeignException`). The shortcut for executing python files without specifying language has been removed, use regular `eval` for executing Python code.
* In Jython emulation mode we now magically fall back to calling Java getters or setters when using Python attribute access for non-visible properties. This can help migrating away from Jython if you relied on this behavior. 
* The option `python.EmulateJython` to enable Jython emulation is now marked as stable, and can thus be relied upon in production.
* Fixed parsing of pyvenv.cfg according to PEP 405, which is required to use [uv](https://github.com/astral-sh/uv?tab=readme-ov-file#uv) generated venvs with GraalPy.
* Use https://www.graalvm.org/python/wheels/ as the default value for the `--extra-index-url` pip option. This will make it easy for users to install GraalPy binary wheels in the future.
* GraalPy can now be installed on Windows with [pyenv-win](https://github.com/pyenv-win/pyenv-win). This makes it as easy to get the latest GraalPy release on Windows as it already is on macOS and Linux using [pyenv](https://github.com/pyenv/pyenv).

## Version 24.0.0
* We now provide a collection of recipes in the form of GitHub Actions to build popular native extensions on GraalPy. These provide a reproducible way for the community to build native extensions for GraalPy with the correct dependencies. See scripts/wheelbuilder/README.md for details.
* Foreign big integers are now supported and work with all `Numeric` operators.
* Interop `null` values are now treated as *identical*, not only *equal* to Python's `None`. This means that something like `java.type("java.lang.Object[]")(1)[0] is None` will now return `True`.
* Update to Python 3.10.13. This inlines the security and bugfixes from 3.10.8 to 3.10.13.
* Include the GraalPy C API revision in the ABI tag for wheels. This avoids accidentally using incompatible binaries when using snapshots.
* Honor the `allowHostSocketAccess` configuration in embeddings. This means sockets can now be disabled independently of other IO.
* Avoid eager initialization of the Sulong LLVM runtime. This reduces footprint in the default configuration where C extensions are run natively.
* Expand support for the following modules: llvmlite, pydantic-core, catboost, ray, tensorflow, tensorflow-io, readme-renderer, safetensors, keras, pybind11, protbuf, grpcio, PyO3, cryptography, bcrypt, cramjam, libcst, orjson, rpds_py.
* Support installing some packages with native extensions on Windows. Simple packages like `ujson` or `kiwisolver` will now work when installed from a venv inside a Visual Studio command prompt.
* Raise `KeyboardInterrupt` exception when the process is interrupted. Enabled only when using the launcher.
* Add option `python.InitialLocale` to change the default locale. If not set, then Java Locale#getDefault is used.
* `multiprocessing` module now uses the `spawn` method (creates new processes) by default. The formerly default method that uses threads and multiple Truffle contexts can be selected using `multiprocessing.set_start_method('graalpy')`.
* `polyglot` module: add API to redefine Truffle interop messages for external / user defined types. For more details see [The Truffle Interoperability Extension API](docs/user/Interoperability.md).
* Adding integration with jBang (https://www.jbang.dev/)
  * running example via `jbang hello@oracle/graalpython` or `jbang hello@oracle/graalpython "print(1*4)"`
  * creating new script via: `jbang init --template=graalpy@oracle/graalpython myscript.java`
  * creating new script with local maven repo for testing: `jbang init --template=graalpy_local_repo@oracle/graalpython -Dpath_to_local_repo=/absolute/path/to/local/maven/repository myscript.java'

## Version 23.1.0
* GraalPy distributions (previously known as GraalPy Enterprise) are now available under the [GFTC license](https://www.oracle.com/downloads/licenses/graal-free-license.html). The community builds published on Github have been renamed to `graalpy-community-<version>-<os>-<arch>.tar.gz`.
* Add support for the sqlite3 module. This allows many packages like `coverage` or `Flask-SQLAlchemy` to work on top of this embedded database.
* Provide Windows distributions of GraalPy. This is the first preview of Windows support for GraalPy, and there are limitations, but pure Python packages like Pygal can be installed with `python -m pip --no-cache install pygal`.
* The GraalPy standalone tool was updated. You can now build single-file executable Python binaries for Linux, Windows, and macOS. The tool can also generate a skeleton Maven project that sets up a polyglot embedding of Python packages into Java.

## Version 23.0.0
* Update `numpy` and `pandas` versions, add support for `scipy` and `scikit_learn` with `ginstall`. This automatically applies some fixes that make it possible to use these new versions with GraalPy.
* Update language version and standard library to 3.10.8, making it compatible with more recent modules and packages.
* Include GraalVM version in `sys.implementation.cache_tag` and `sysconfig`'s `EXT_SUFFIX` and `SOABI`, to ensure proper detection of compatible bytecode files and native extensions.
* Update the builtin venv module to create virtual environments with symlinks instead of generated shell scripts that delegated to the base GraalPy.
* Add GraalPy plugin for [Virtualenv](https://virtualenv.pypa.io) as a builtin module, such that creating virtual environments with `virtualenv` on GraalPy works out of the box.
* Allow excluding the Java-based SSL module that uses classes from `java.security.*`, `org.bouncycastle.*`, `javax.net.ssl.*` and any related classes from the native image by passing `-Dpython.java.ssl=false` to the native image build Java arguments.
* Allow excluding the Java UnixSystem classes from `com.sun.security.auth.*` by passing `-Dpython.java.auth=false` to the native image build Java arguments. This makes the POSIX calls `getpwuid`, `getpwname`, and `getuid` return less precise results in the Java-based POSIX backend.
* Allow excluding the use of `sun.misc.Signal` and `sun.misc.SignalHandler` from GraalPy by passing `-Dpython.java.signals=false` to the native image build Java arguments. This removes the `signal` module from the binary.
* We now run an publish benchmark results from the community's [pyperformance](https://pyperformance.readthedocs.io) benchmark suite on our [website](http://graalvm.org/python). This makes it easier to compare and reproduce our results.
* Allow building and running basic workloads on Windows. This enables Windows users to build and use GraalPy, especially for embedding into Java.
* Implement complete support for PEP 622 pattern matching. All features of Python's structural pattern matching should now work.
* Update the distribution layout of GraalPy to match CPython's. This reduces the number of patches we need for various build systems to discover GraalPy's library locations.
* Add an option for embedders of GraalPy to poll asynchronous actions explicitly. This prevents GraalPy from creating system threads for collecting Python-level references and instead provides a callback that the embedder calls to do this work at regular intervals. See docs/user/PythonNativeImages.md for details.
* Remove the intrinsified `zipimport` module in favor of the pure Python version. This fixes subtle incompatibilities with CPython when handling ZIP files.
* Use the JDK's `MessageDigest` for hashing instead of pure Python implementations. This improves performance and compatibility in Java embeddings.
* Add initial support for `asyncio`. While not complete, this already allows some async libraries like `aiofiles` to work.
* Add a new implementation of our Python C API interface that uses fully native execution by default. This improves performance and compatibility with some extensions that spend a lot of time in native code, but can have negative effects in workloads that cross often from Python to native code and back. There are new options to control how extensions are built and run: `python.NativeModules` and `python.UseSystemToolchain`. The new default is to use the host system's toolchain for building extensions rather than the LLVM toolchain that ships with GraalVM, and to run all modules natively.

## Version 22.3.0
* Rename GraalPython to GraalPy. This change also updates the launchers we ship to include symlinks from `python` and `python3` to `graalpy` for better integration with other tools.
* Switched to a new interpreter backend based on interpreting bytecode. This change brings better startup performance and memory footprint while retaining good JIT-compiled performance.
* Switched to a new parser generated from CPython's new PEG grammar definition. It brings better compatibility and enables us to implement the `ast` module.
* Added support for tracing API (`sys.settrace`), which makes `pdb` and related tools work on GraalPy.
* Added support for profiling API (`sys.setprofile`), which makes the `profile` package work.
* Updated our pip support to automatically choose the best version for known packages. You can use `pip install pandas`, and pip will select the versions of pandas and numpy that we test in the GraalPy CI.
* Added support for [Flask](https://pypi.org/project/Flask/).
* Implement PEP 405 for full support of virtual environments. This fixes issues with the virtualenv package and tox that are used to in PyCharm or in many projects' CI jobs.

## Version 22.2.0
* Updated to HPy version 0.0.4, which adds support for the finished HPy port of Kiwi, and the in-progress ports of Matplotlib and NumPy.
* Added support for aarch64 on both macOS and Linux.
* Added an experimental bytecode interpreter for faster startup and better interpreter performance. Using either the previous AST interpreter or the new bytecode interpreter can be switched using `--python.EnableBytecodeInterpreter`.

## Version 22.1.0
* String conversion (`__str__`) now calls `toString` for Java objects and `toDisplayString` interop message for foreign objects.
* Improved compatibility with PyPI packages `lxml`, `pytz`, `Pillow`, `urllib3`, `setuptools`, `pytest`, `twine`, `jinja2`, and `six`
* Introduced dependency on bouncycastle
* Added support for more private key formats (PKCS#1, password protected) in ssl module
* Added support for module freezing, which makes start to the Python REPL 30% faster and with 40% less memory usage.

## Version 22.0.0
* Added support for `pyexpat` module.
* Added partial support for `PYTHONHASHSEED` environment variable (also available via `HashSeed` context option), currently only affecting hashing in `pyexpat` module.
* Implement `_csv` module.
* Improved compatibility with PyPI packages `wheel` and `click`

## Version 21.3.0

* Remove `PYPY_VERSION` from our C extension emulation, enabling PyGame 2.0 and other extensions to work out of the box.
* Intrinsify and optimize more of the core language for better startup and reduced footprint.
* Implement a new binary compatible backend for HPy 0.0.3, which allows binary HPy wheels to run unmodified on CPython and GraalPy
* Support the `multiprocessing` module via in-process nested contexts, allowing execution on multiple cores within the same process using the Python multiprocessing API
* Add support for the `ctypes` module, enabling more native extensions to run that use the ctypes API
* Fix multiple REPL issues reported on Github, you can now paste blocks of code and use the numpad in the REPL.
* Make our marshal format compatible with CPython, so binary data can now be exchanged between CPython and GraalPy processes.
* Make most `socket` module tests pass in native mode by using a native extension, allowing usage of all POSIX socket APIs where before only those supported on Java could be used.
* Various compatibility fixes to make the `psutil` package work.

## Version 21.2.0

* Support the `dict` type properly in interop using the new hash interop messages.
* Implement `_pickle` as a faster version than the pure Python version for GraalVM Enterprise Edition.
* Support the newer multi-phase C extension module initialization.
* Make many more tests pass: `io`, `crypt`, more functions in `socket`, `OrderedDict`, `time`,
* Improve performance especially during warmup and in shared engine configurations by adding fast paths, intrinsifying functions, and adding optimized representations for common data structures
* Update the supported HPy version to 0.0.2
* Use the new Truffle safepoint mechanism for more efficient GIL releases, signal handlers, and weakref callbacks
* Initial support for the `psutil` and `PyGame` packages
* GraalPy not longer unconditionally creates `__pycache__` if the file name "sitecustomize.py" exists in the current working directory

## Version 21.1.0

* Support multi-threading with a global interpreter lock by default.
* Added SSL/TLS support (the `ssl` module)
* Added subclassing of Java classes in JVM mode
* Support iterating over Python objects from Java and other languages as well as iterating over foreign objects in Python
* Support catching exceptions from other languages or Java with catch-all except blocks
* Support isinstance and issubclass with instances and classes of other languages
* Use native posix functions in the GraalPy Launcher (see [Operating System Interfaces](docs/user/OsInterface.md) for details).

## Version 21.0.0

* Implement name mangling for private attributes
* Correctly raise an AttributeError when a class defines slots, but not dict
* Fix infinite continuation prompt in REPL when pasting snippets
* Add jarray module for compatibility with Jython
* Fix multiple memory leaks and crashes when running NumPy in a shared engine
* Improved support for Pandas
* Initial support for Matplotlib
* Many fixes to pass the unittests of standard library types and modules:
  abc, array, builtin, bzip2, decimal, descriptors, difflib, enum, fractions,
  gzip, memoryview, metaclass, pickle, platform, print, reprlib, statistics,
  strftime, strtod, sysconfig, userdict, userlist, userstring, zipfile,
  zipfile64, zlib
* Improve performance in multiple areas:
  array, memoryview, unzipping packages, dictionaries with dynamic string keys,
  string slicing

## Version 20.3.0

* Fix multiple memory leaks when running Python code in a shared engine.
* Update language support target and standard library to 3.8.5
* Hide internal catching frames from tracebacks
* Update HPy support to the latest version with support for piconumpy
* Many fixes to pass the unittests of standard library types and modules:
  complex, bytes, bytearray, subclassing of special descriptors, type layouts,
  float, generators, modules, argument passing corner cases, string literals and
  encodings, import and importlib, decimal, glob, the builtin module, json,
  math, operator, numeric tower, sys, warnings, random, f-strings, struct,
  itertools

## Version 20.2.0

* Escaping Unicode characters using the character names in strings like
  "\N{GREEK CAPITAL LETTER DELTA}".
* When a `*.py` file is imported, `*.pyc` file is created. It contains binary data to speed up parsing.
* Adding option `PyCachePrefix`, which is equivalent to PYTHONPYCACHEPREFIX environment variable, which is also accepted now. 
* Adding optin `DontWriteBytecodeFlag`. Equivalent to the Python -B flag. Don't write bytecode files.
* Command option -B works
* Implement better reference counting for native extensions to fix memory leaks
* Fix a warning in pandas about size of datetime objects
* Make many more CPython unittests pass for core types
* Support parse requests with arguments for embedding Python to light up GraalVM Insight support
* Support basic tox usage when forcing virtualenv to use venv
* No longer support iterables as arrays in interop
* Add initial support for HPy native extensions
* Support magic encoding comments in Python files
* Improve chaining of exception tracebacks - the tracebacks should now be much closer to CPython and more helpful

## Version 20.1.0

* Update language support target and standard library to 3.8.2
* Improve performance of tuples with primitive elements
* Improve performance of using Python sequences from other GraalVM languages
* Improve performance of dictionaries and sets
* Improve performance of allocations for list comprehensions with range iterators
* Support `cProfile` and `trace` modules through the GraalVM CPU sampler and coverage, respectively
* Support NumPy on macOS
* Support setuptools-scm and pytz.timezone
* Support new syntax for iterable unpacking from yield and return statements
* Fix issues with inspection and printing of non-Python numbers in the Chrome debugger
* Fix issues with AST sharing across different contexts, if these context run concurrently on multiple threads
* Fix code serialization and deserialization with pickle
* Fix DirEntry.stat
* Fix passing non-ASCII strings to `gethostbyname`
* Fix `help(numpy)` to work again in the interactive REPL
* Fix multi-line continuation in the REPL for opening parens
* Fix `select.select` for pipes
* Polyglot: Rethrow AttributeError as UnknownIdentifierException in invokeMember
* Jython mode: treat Java `null` as identical to Python `None` when comparing with the `is` operator
* Jython mode: `isinstance` now works with Java classes and objects
* Improve errno handling in `posix` module
* Move all GraalPy specific functions on `sys` or `builtins` to the `__graalpython__` module

## Version 20.0.0

* Jython Compatiblity: Implement `from JavaType import *` to import all static members of a Java class
* Jython Compatiblity: Implement importing Python code from inside JAR files by adding `path/to/jarfile.jar!path/inside/jar` to `sys.path`
* Added support for date and time interop.
* Added support for setting the time zone via `Context.Builder.timeZone`.
* PEP 570 - Python Positional-Only Parameters implemented

## Version 19.3.0

* Implement `gc.{enable,disable,isenabled}` as stubs
* Implement `charmap_build` function
* Implement `hexversion` in sys module
* Implement `_lzma` module
* Implement enough of `socket.socket` to run `graalpy -m http.server` and download non-encrypted http resources
* Fix printing of Pandas data frames
* Fix a bug in `bytes.startswith` for tuple arguments
* Fix destructuring assignments of arbitrary iterators
* Fix `dict.__contains__` for dictionaries with only `str` keys for subclasses of `str`
* Support NumPy 1.16.4 and Pandas 0.25.0
* Support `timeit` module
* Support basic usage of `pytest`
* Improve performance across many Python and C extension benchmarks
* Improve performance of our parser
* Improve performance of catching exceptions when the exception does not leave the handler block and the traceback is not accessed
* Improve performance of Java interop when Python objects are accessed from Java
* Add a new `--python.EmulateJython` flag to support importing Java classes using normal Python import syntax and to catch Java exceptions from Python code
* Update standard library to Python 3.7.4
* Initial implementatin of PEP 498 -- Literal String Interpolation

## Version 19.2.0

* Implement PyStructSequence_* C API functions
* Implement `_functools.partial` as a class instead of a function
* Implement `type.__base__`
* Implement reading C API type attributes `nb_inplace_add`, `nb_remainder`, `nb_subtract`, and `nb_floor_divide` for builtin types
* Implement C API functions `_PyObject_CallFunction_SizeT`, `PyEval_InitThreads`, and `PyEval_ThreadsInitialized`
* Implement writing to a function's `__dict__` field
* Implement the C API thread state fields `overflowed` and `recursion_depth`
* Fix printing of errors in the REPL
* Fix printing full paths in traceback
* Support the C API varargs functions with arbitrary numbers of arguments instead of imposing an upper limit
* Improve performance of attribute reads and reading closure variables

## Version 19.1.0

* Add `java.add_to_classpath` API to dynamically extend the host class path
* Allow write access to main module bindings for embedder
* Swap arguments for `polyglot.export_value` to use the more natural (name, value) order and deprecate the previous argument order.
* Update Python standard library files to Python 3.7.3
* Improve performance of exceptions that do not escape
* Fix str(None) to print "None" instead of an empty string
* Fix error messages on polyglot objects to not leak implementation class names of those objects
* Fix erroneously frozen package paths in pre-initialized python modules
* Fix caching of core sources in a native image with a preinitialized context for pre-built images and libpolyglot fast startup
* Implement pwd.getpwuid
* Implement os.exec, os.execv, and os.execl
* Add some missing C API headers needed for tensorflow compilation

## Version 19.0.0

* Fix an issue preventing use of encodings in the installable binary
* Fix return value of process when `os.exit` is called with a boolean
* Fix interpretation of foreign objects to prefer interpreting them as integer over double
* Fix performance regression when repeatedly creating a new function in a loop

## Version 1.0.0 RC16

* No user-facing changes

## Version 1.0.0 RC15

* Implement PEP 487 `__init_subclass__`
* Implement PEP 560 `__class_getitem__` and `__mro_entries__`
* Migrate to Truffle libraries for interop
* Support the buffer protocol for mmap
* Support importing java classes using normal Python import syntax
* Improve performance of literal dictionary creation when the first but not all keys are strings
* Improve performance of getting the length of a string
* Improve performance of accessing defaults, keyword-defaults, and code of a function
* Fix getting file separator from the Truffle filesystem rather than the operating system
* Fix constructing and calling methods with non-function callables
* Fix execution of subprocesses with non-default python homes on JVM

## Version 1.0.0 RC14

* Mark a subset of the Graal Python launcher options as "stable". All other options are subject to change and need to be unlocked explicitly on the commandline.
* Automatically install pip when creating a venv. The socket and ssl libraries are still not functional, so pip can only install from local sources or wheels.
* Update the standard library to Python 3.7.0 from 3.6.5.
* Support the `-I` flag to ignore the user environment and not add the working directory to `sys.path`
* Fix an error preventing usage of the memtracer tool. If an object raised an exception in it's `__repr__` method, it would abort the execution.
* Fix issues around not being able to modify function defaults, keyword defaults, or re-defining a function with a different closure.
* Fix continuation prompt in the interactive Python shell when an incomplete statement was typed. Before it raised and ignored a SyntaxError.
* Fix frame restarting of Python functions in the Chrome debugger. Before, functions with closures would have their cells accidentally cleared.

## Version 1.0.0 RC13

* Support marshal.dumps and marshal.loads for code objects and some other built-in objects
* Fix installation of NumPy in a venv
* Initial support for module mmap
* Support debugging with workspace files in the Chrome debugger
* Support the PEP 553 breakpoint() message
* Support running weak reference callbacks and signals on the main thread

## Version 1.0.0 RC12

* Support the `__class__` variable in the class scope
* Support module-level docstrings
* Initial support for the `venv` standard-library tool
* Initial support for the built-in `_bz2` module
* Initial support for the `pandas` package
* Initial support for OSError subclasses based on the `errno` of the exception
* Fix bytearray inplace add to return the same object
* Fix access to standard Python methods (`__repr__`, `__str__`, `__len__` and the like) for foreign objects

## Version 1.0.0 RC11

* Support running setuptools to build and install various packages
* Support running a source release version of NumPy out of the box
* Improve performance of member access to C API objects
* Improve performance of binary operations on C API objects
* Add support for `yield from`
* Support assignment to `object.__dict__` and ensure that managed subclasses of native types also have a `__dict__`
* Fix `[]` access with non-integer keys for array-like foreign objects
* Fix various performance regressions introduced in the last RC
* Implement more built-in methods on the `time` module
* Python no longer exposes internal languages through `polyglot.eval`
* Improve performance of `os.scandir` and functions that build on it (such as `glob`)
* More correct implementation of standard streams, including buffering
* Properly support the `-m` switch to run modules
* Support the standard `zipfile` module
* Add the built-in `_cvs` module
* Add support for `__slots__`
* Allow arbitrary callable objects in methods, not only functions
* Report that we have a TTY console if we are launched on a Terminal through our launcher
* Add the `ginstall` custom module to install known packages such as NumPy and setuptools

## Version 1.0.0 RC10

* Improve performance of C API upcalls
* Improve performance of classmethods, staticmethods, `globals()`, and `locals()`
* Improve performance of various string and bytes operations
* Initial support for the `_thread` builtin module (actual multi-threading is still disabled, the API defaults to a dummy implementation)
* Implement the `zipimporter` module
* Support assignment to `object.__class__`
* Use the new Truffle filesystem API to get/set the current working directory
* Attempt our best to report side-effects in KEY_INFO
* The KEYS message now responds with attributes and methods, never dict keys
* Support the `input` builtin
* Add DEBUG launcher options for performance debugging
* Ensure context isolation for file descriptors and child PIDs
* Fix passing custom locals and globals through `exec` and `eval`
* Fixes to builtin `help`

## Version 1.0.0 RC9

* Support `help` in the builtin Python shell
* Add `readline` to enable history and autocompletion in the Python shell
* Add support for the -q, -E, -s, and -S Python launcher flags
* Improve display of foreign array-like objects
* Improve support for string and bytes regular expressions using our TRegex engine
* Support loading site-packages installed with easy_install
* Initial support for the `binascii` module

## Version 1.0.0 RC8

* Report allocations when the `--memtracer` option is used
* Initial support for `pickle` module

## Version 1.0.0 RC7

* Enhance the `java` interop builtin module with introspection utility methods

## Version 1.0.0 RC6

* Support regular expression patterns built from bytes by using CPython's sre module as a fallback engine to our own
* Support LLVM 5+ for C extension modules
* Introduce native sequence storage so that e.g. Python bytes exposed to C can be mutated
* Introduce lazy string concatenation to significantly speed up benchmarks where strings are concatenated repeatedly
* C-API improvements to support more scikit-learn code
* Fix our distinction between builtin functions, functions, and methods to make the classes for builtin functions equivalent to CPython
* Improve set, frozenset, and dict support
* Attach Python exceptions as cause to ImportErrors raised for C extension modules
* Update standard library to CPython 3.6.5
* Support more code object attributes
* Support constant type ids for objects that are interned on CPython
* Add collections.deque
* Document how to contribute
* Improve efficiency of generators
* Enable re-use of ASTs in multiple Contexts in the same Engine

## Version 1.0.0 RC5

* Generator expressions now properly evaluate their first iterator in the definition scope at definition time
* Fixes for embedders to ensure top scopes are stable and local scopes always contain TruffleObjects
* C-API improvements to support simple Cython modules
* Support recognition of Python source files with the polyglot launcher

## Version 1.0.0 RC4

* No changes

## Version 1.0.0 RC3

* Support for more String encodings
* Implement buffered I/O
* Remove our random module substitute and use the standard library implementation
* Fix a potential thread-safety problem with cached parse trees when multiple Python contexts are used from multiple threads
* Complete support for math module builtins
* C-API improvements to run simple scikit-learn and NumPy examples
* Support the buffer protocol to wrap arbitrary Python sequences with no copy into NumPy arrays

## Version 1.0.0 RC2

* Updates to the polyglot and embedding APIs
* Many additions to the language core implementation
* Performance improvements to the parser
* C-API improvements to compile and run simple C extensions
* Support breakpoints on caught and uncaught exceptions in debugger

## Version 1.0.0 RC1

* LICENSE set to The Universal Permissive License (UPL), Version 1.0.<|MERGE_RESOLUTION|>--- conflicted
+++ resolved
@@ -13,12 +13,9 @@
   * This means all Python methods of these types are available on the corresponding foreign objects, which behave as close as possible as if they were Python objects.
   * See [the documentation](https://github.com/oracle/graalpython/blob/master/docs/user/Interoperability.md#interacting-with-foreign-objects-from-python-scripts) for more information.
 * Remove support for running with Sulong managed both in embeddings as well as through the `graalpy-managed` launcher.
-<<<<<<< HEAD
 * Rewrite wheelbuilder to be easier to use and contribute to. This version is now the same we run internally to build publishable wheels for some platforms we support, so the community can build the same wheels on their own hardware easily if desired.
-=======
 * `pip` is now able to fetch newer versions of GraalPy patches for third-party packages from `graalpython` GitHub repository, allowing us to add new patches to released versions.
   * The patch repository can be overridden using `PIP_GRAALPY_PATCHES_URL` environment variable, which can point to a local path or a URL. It can be disabled by setting it to an empty string.
->>>>>>> 084b57dd
 
 ## Version 24.1.0
 * GraalPy is now considered stable for pure Python workloads. While many workloads involving native extension modules work, we continue to consider them experimental. You can use the command-line option `--python.WarnExperimentalFeatures` to enable warnings for such modules at runtime. In Java embeddings the warnings are enabled by default and you can suppress them by setting the context option 'python.WarnExperimentalFeatures' to 'false'.
