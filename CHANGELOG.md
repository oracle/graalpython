--- conflicted
+++ resolved
@@ -6,11 +6,8 @@
 ## Version 22.0.0
 * Added support for `pyexpat` module.
 * Added partial support for `PYTHONHASHSEED` environment variable (also available via `HashSeed` context option), currently only affecting hashing in `pyexpat` module.
-<<<<<<< HEAD
 * Implement `_csv` module.
-=======
 * Improved compatibility with PyPI packages `wheel` and `click`
->>>>>>> 22a5f665
 
 ## Version 21.3.0
 
