--- conflicted
+++ resolved
@@ -3,8 +3,6 @@
 This changelog summarizes major changes between GraalVM versions of the Python
 language runtime. The main focus is on user-observable behavior of the engine.
 
-<<<<<<< HEAD
-=======
 ## Version 1.0.0 RC9
 
 * Support `help` in the builtin Python shell
@@ -15,7 +13,6 @@
 * Support loading site-packages installed with easy_install
 * Initial support for the `binascii` module
 
->>>>>>> e9ab5c4d
 ## Version 1.0.0 RC8
 
 * Report allocations when the `--memtracer` option is used
