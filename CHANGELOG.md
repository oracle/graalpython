--- conflicted
+++ resolved
@@ -3,17 +3,13 @@
 This changelog summarizes major changes between GraalVM versions of the Python
 language runtime. The main focus is on user-observable behavior of the engine.
 
-<<<<<<< HEAD
-## Version 20.1.1
+## Version 20.2
+
+* Escaping Unicode characters using the character names in strings like "\N{GREEK CAPITAL LETTER DELTA}".
 * When a `*.py` file is imported, `*.pyc` file is created. It contains binary data to speed up parsing.
 * Adding option `PyCachePrefix`, which is equivalent to PYTHONPYCACHEPREFIX environment variable, which is also accepted now. 
 * Adding optin `DontWriteBytecodeFlag`. Equivalent to the Python -B flag. Don't write bytecode files.
 * Command option -B works
-=======
-## Version 20.2
-
-* Escaping Unicode characters using the character names in strings like "\N{GREEK CAPITAL LETTER DELTA}".
->>>>>>> 249c4aa5
 
 ## Version 20.1.0
 
