--- conflicted
+++ resolved
@@ -5,11 +5,8 @@
 
 ## Version 25.1.0
 * Intern string literals in source files
-<<<<<<< HEAD
 * Allocation reporting via Truffle has been removed. Python object sizes were never reported correctly, so the data was misleading and there was a non-neglible overhead for object allocations even when reporting was inactive.
-=======
 * Better `readline` support via JLine. Autocompletion and history now works in `pdb`
->>>>>>> 554e86ea
 
 ## Version 25.0.1
 * Allow users to keep going on unsupported JDK/OS/ARCH combinations at their own risk by opting out of early failure using `-Dtruffle.UseFallbackRuntime=true`, `-Dpolyglot.engine.userResourceCache=/set/to/a/writeable/dir`, `-Dpolyglot.engine.allowUnsupportedPlatform=true`, and `-Dpolyglot.python.UnsupportedPlatformEmulates=[linux|macos|windows]` and `-Dorg.graalvm.python.resources.exclude=native.files`.
