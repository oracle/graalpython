--- conflicted
+++ resolved
@@ -44,11 +44,7 @@
             },
             {
                 "name": "sulong",
-<<<<<<< HEAD
-                "version": "a45083c14682a6dbe82d41dba2cf758a996369c0",
-=======
-                "version": "00e0018db91b66ebaec939f6cd7fa5f90f46ef30",
->>>>>>> b2b8ca78
+                "version": "1cc100d23f7b79986ec5f3ce9df3f6f82c09cca5",
                 "subdir": True,
                 "urls": [
                     {"url": "https://github.com/oracle/graal", "kind": "git"},
@@ -56,11 +52,7 @@
             },
             {
                 "name": "regex",
-<<<<<<< HEAD
-                "version": "a45083c14682a6dbe82d41dba2cf758a996369c0",
-=======
-                "version": "00e0018db91b66ebaec939f6cd7fa5f90f46ef30",
->>>>>>> b2b8ca78
+                "version": "1cc100d23f7b79986ec5f3ce9df3f6f82c09cca5",
                 "subdir": True,
                 "urls": [
                     {"url": "https://github.com/oracle/graal", "kind": "git"},
