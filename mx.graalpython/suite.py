--- conflicted
+++ resolved
@@ -45,11 +45,7 @@
             },
             {
                 "name": "sdk",
-<<<<<<< HEAD
                 "version": "371122c1bf97fcfd315a4e3c45b85f220e3704a9",
-=======
-                "version": "71e64925a0748ae421c0b1437b29ec6f3bbde094",
->>>>>>> 625a9def
                 "subdir": True,
                 "urls": [
                     {"url": "https://github.com/oracle/graal", "kind": "git"},
@@ -57,11 +53,7 @@
             },
             {
                 "name": "tools",
-<<<<<<< HEAD
                 "version": "371122c1bf97fcfd315a4e3c45b85f220e3704a9",
-=======
-                "version": "71e64925a0748ae421c0b1437b29ec6f3bbde094",
->>>>>>> 625a9def
                 "subdir": True,
                 "urls": [
                     {"url": "https://github.com/oracle/graal", "kind": "git"},
@@ -69,11 +61,7 @@
             },
             {
                 "name": "sulong",
-<<<<<<< HEAD
                 "version": "371122c1bf97fcfd315a4e3c45b85f220e3704a9",
-=======
-                "version": "71e64925a0748ae421c0b1437b29ec6f3bbde094",
->>>>>>> 625a9def
                 "subdir": True,
                 "urls": [
                     {"url": "https://github.com/oracle/graal", "kind": "git"},
@@ -81,11 +69,7 @@
             },
             {
                 "name": "regex",
-<<<<<<< HEAD
                 "version": "371122c1bf97fcfd315a4e3c45b85f220e3704a9",
-=======
-                "version": "71e64925a0748ae421c0b1437b29ec6f3bbde094",
->>>>>>> 625a9def
                 "subdir": True,
                 "urls": [
                     {"url": "https://github.com/oracle/graal", "kind": "git"},
