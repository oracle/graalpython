# pylint: disable=anomalous-backslash-in-string
suite = {
    # --------------------------------------------------------------------------------------------------------------
    #
    #  METADATA
    #
    # --------------------------------------------------------------------------------------------------------------
    "mxversion": "5.219.2",
    "name": "graalpython",
    "versionConflictResolution": "latest",

    "version": "20.0.0-beta.02",
    "release": False,
    "groupId": "org.graalvm.graalpython",
    "url": "http://www.graalvm.org/",

    "developer": {
        "name": "Truffle and Graal developers",
        "email": "graalvm-users@oss.oracle.com",
        "organization": "Graal",
        "organizationUrl": "http://www.graalvm.org/",
    },

    "scm": {
        "url": "https://github.com/graalvm/graalpython",
        "read": "https://github.com/graalvm/graalpython.git",
        "write": "git@github.com:graalvm/graalpython.git",
    },

    # --------------------------------------------------------------------------------------------------------------
    #
    #  DEPENDENCIES
    #
    # --------------------------------------------------------------------------------------------------------------
    "imports": {
        "suites": [
            {
                "name": "truffle",
                "versionFrom": "sulong",
                "subdir": True,
                "urls": [
                    {"url": "https://github.com/oracle/graal", "kind": "git"},
                ]
            },
            {
                "name": "sulong",
<<<<<<< HEAD
                "version": "d896b8318227159739233faffa443f7abdbe4c8c",
=======
                "version": "5dc4d8b4f772e90475a00c2093846cf11b2fd480",
>>>>>>> db8eac08
                "subdir": True,
                "urls": [
                    {"url": "https://github.com/oracle/graal", "kind": "git"},
                ]
            },
            {
                "name": "regex",
<<<<<<< HEAD
                "version": "d896b8318227159739233faffa443f7abdbe4c8c",
=======
                "version": "5dc4d8b4f772e90475a00c2093846cf11b2fd480",
>>>>>>> db8eac08
                "subdir": True,
                "urls": [
                    {"url": "https://github.com/oracle/graal", "kind": "git"},
                ]
            },
        ],
    },

    # --------------------------------------------------------------------------------------------------------------
    #
    #  REPOS
    #
    # --------------------------------------------------------------------------------------------------------------
    "repositories": {
        "python-public-snapshots": {
            "url": "https://curio.ssw.jku.at/nexus/content/repositories/snapshots",
            "licenses": ["GPLv2-CPE", "UPL", "BSD-new", "MIT"]
        },
        "python-local-snapshots": {
            "url": "http://localhost",
            "licenses": ["GPLv2-CPE", "UPL", "BSD-new", "MIT"]
        },
    },

    "defaultLicense": "UPL",

    # --------------------------------------------------------------------------------------------------------------
    #
    #  LIBRARIES
    #
    # --------------------------------------------------------------------------------------------------------------
    "libraries": {
        "SETUPTOOLS": {
            "urls": [
                "https://lafo.ssw.uni-linz.ac.at/pub/graal-external-deps/setuptools-40.6.3.zip",
            ],
            "sha1": "7a5960b8062ddbf0c0e79f806e23785d55fec3c8",
        }
    },

    # --------------------------------------------------------------------------------------------------------------
    #
    #  PROJECTS
    #
    # --------------------------------------------------------------------------------------------------------------
    "externalProjects": {
        "lib.python": {
            "type": "python",
            "path": 'graalpython/lib-python',
            "source": [
                "3"
            ],
        },

        "lib.graalpython": {
            "type": "python",
            "path": 'graalpython/lib-graalpython',
            "source": [],
        },

        "python.site-packages": {
            "type": "python",
            "path": 'graalpython/site-packages',
            "source": [],
        },

        "perf.benchmarks": {
            "type": "python",
            "path": 'graalpython/benchmarks',
            "source": [
                "src"
            ],
        },

        "util.scripts": {
            "type": "python",
            "path": 'scripts',
            "source": [],
        },

        "com.oracle.graal.python.cext": {
            "type": "python",
            "path": "graalpython/com.oracle.graal.python.cext",
            "source": [
                "include",
                "src",
                "modules"
            ],
        },

        "ci": {
            "type": "python",
            "path": "ci_common",
            "source": [],
        },
    },


    "projects": {
        # GRAALPYTHON ANTLR
        "com.oracle.graal.python.parser.antlr": {
            "subDir": "graalpython",
            "buildEnv": {
                "ANTLR_JAR": "<path:truffle:ANTLR4_COMPLETE>",
                "PARSER_PATH": "<src_dir:com.oracle.graal.python>/com/oracle/graal/python/parser/antlr",
                "PARSER_PKG": "com.oracle.graal.python.parser.antlr",
                "POSTPROCESSOR": "<suite:graalpython>/graalpython/com.oracle.graal.python.parser.antlr/postprocess.py",
            },
            "dependencies": [
                "truffle:ANTLR4_COMPLETE",
            ],
            "jacoco": "include",
            "native": True,
            "vpath": False,
        },

        "com.oracle.graal.python.shell": {
            "subDir": "graalpython",
            "sourceDirs": ["src"],
            "dependencies": [
                "sdk:GRAAL_SDK",
                "sdk:LAUNCHER_COMMON",
            ],
            "jacoco": "include",
            "javaCompliance": "8+",
            "checkstyle": "com.oracle.graal.python",
        },

        # GRAALPYTHON
        "com.oracle.graal.python": {
            "subDir": "graalpython",
            "sourceDirs": ["src"],
            "dependencies": [
                "truffle:TRUFFLE_API",
                "sdk:GRAAL_SDK",
                "truffle:ANTLR4",
                "sulong:SULONG",
            ],
            "buildDependencies": ["com.oracle.graal.python.parser.antlr"],
            "jacoco": "include",
            "javaCompliance" : "8+",
            "checkstyleVersion" : "8.8",
            "javaProperties": {
                "graalpython.nativeModuleHome": "<path:GRAALPYTHON_GRAALVM_SUPPORT>/lib-graalpython",
            },
            "annotationProcessors": ["truffle:TRUFFLE_DSL_PROCESSOR"],
            "workingSets": "Truffle,Python",
            "spotbugsIgnoresGenerated" : True,
        },

        # GRAALPYTHON TEST
        "com.oracle.graal.python.test": {
            "subDir": "graalpython",
            "sourceDirs": ["src"],
            "dependencies": [
                "com.oracle.graal.python.shell",
                "com.oracle.graal.python",
                "truffle:TRUFFLE_TCK",
                "mx:JUNIT"
            ],
            "jacoco": "exclude",
            "checkstyle": "com.oracle.graal.python",
            "javaCompliance": "8+",
            "annotationProcessors": ["truffle:TRUFFLE_DSL_PROCESSOR"],
            "workingSets": "Truffle,Python",
            "testProject": True,
        },

        "com.oracle.graal.python.tck": {
            "subDir": "graalpython",
            "sourceDirs": ["src"],
            "dependencies": [
                "sdk:POLYGLOT_TCK",
                "mx:JUNIT"
            ],
            "checkstyle": "com.oracle.graal.python",
            "javaCompliance": "8+",
            "workingSets": "Truffle,Python",
            "testProject": True,
        },


        "com.oracle.graal.python.cext": {
            "subDir": "graalpython",
            "native": True,
            "vpath": False,
            "results": ["graalpython/lib-graalpython"],
            "output": ".",
            "buildDependencies": [
                "sulong:SULONG_HOME",
                "sulong:SULONG_LEGACY",
            ],
            "buildEnv": {
                "POLYGLOT_INC": "<path:SULONG_HOME>/include",
                "CLANG": "<toolchainGetToolPath:native,CC>",
                "PLATFORM": "<toolchainGetIdentifier:native>",
                "OS": "<os>",
            },
        },

        "python-lib": {
            "class": "ArchiveProject",
            "outputDir": "graalpython/lib-python/3",
            "prefix": "lib-python/3",
            "ignorePatterns": [
                "\/test\/",
                "\/tests\/",
                "\/idle_test\/",
            ],
            "license": ["PSF-License"],
        },

        "site-packages": {
            "subDir": "graalpython",
            "native": True,
            "vpath": False,
            "output": ".",
            "license": ["MIT"],
            "defaultBuild": False,
            "buildEnv": {
                "SETUPTOOLS_ZIP": "<path:SETUPTOOLS>",
            },
            "buildDependencies": [
                "SETUPTOOLS",
                "GRAALPYTHON-LAUNCHER",
                "GRAALPYTHON",
            ],
        },
    },

    "licenses": {
        "PSF-License": {
            "name": "Python Software Foundation License",
            "url": "https://docs.python.org/3/license.html",
        },
        "UPL": {
            "name": "Universal Permissive License, Version 1.0",
            "url": "http://opensource.org/licenses/UPL",
        },
    },

    # --------------------------------------------------------------------------------------------------------------
    #
    #  DISTRIBUTIONS
    #
    # --------------------------------------------------------------------------------------------------------------
    "distributions": {
        "GRAALPYTHON-LAUNCHER": {
            "dependencies": [
                "com.oracle.graal.python.shell",
            ],
            "distDependencies": [
                "sdk:GRAAL_SDK",
                "sdk:LAUNCHER_COMMON",
            ],
            "description": "GraalPython launcher",
        },

        "GRAALPYTHON": {
            "dependencies": [
                "com.oracle.graal.python",
            ],
            "distDependencies": [
                "GRAALPYTHON-LAUNCHER",
                "truffle:TRUFFLE_API",
                "regex:TREGEX",
                "sdk:GRAAL_SDK",
                "truffle:ANTLR4",
                "sulong:SULONG",
            ],
            "sourcesPath": "graalpython.src.zip",
            "description": "GraalPython engine",
        },

        "GRAALPYTHON_PYTHON_LIB": {
            "dependencies": ["python-lib"],
            "description": "Python 3 lib files",
            "maven": False,
        },

        "GRAALPYTHON_UNIT_TESTS": {
            "description": "unit tests",
            "dependencies": [
                "com.oracle.graal.python.test",
            ],
            "exclude": ["mx:JUNIT"],
            "distDependencies": [
                "GRAALPYTHON",
                "GRAALPYTHON-LAUNCHER",
                "truffle:TRUFFLE_TCK",
            ],
            "sourcesPath": "graalpython.tests.src.zip",
            "testDistribution": True,
        },

        "GRAALPYTHON_TCK": {
            "description": "unit tests",
            "dependencies": [
                "com.oracle.graal.python.tck",
            ],
            "exclude": ["mx:JUNIT"],
            "distDependencies": [
                "sdk:POLYGLOT_TCK",
            ],
            "sourcesPath": "graalpython.tests.src.zip",
            "testDistribution": True,
        },

        "GRAALPYTHON_GRAALVM_SUPPORT": {
            "native": True,
            "platformDependent": True,
            "description": "Graal.Python support distribution for the GraalVM",
            "layout": {
                "./": [
                    "dependency:com.oracle.graal.python.cext/graalpython/lib-graalpython",
                    "file:graalpython/com.oracle.graal.python.cext/include",
                    "extracted-dependency:graalpython:GRAALPYTHON_PYTHON_LIB",
                    "file:mx.graalpython/native-image.properties",
                ],
            },
            "maven": False,
        },

        "GRAALPYTHON_GRAALVM_DOCS": {
            "native": True,
            "description": "Graal.Python documentation files for the GraalVM",
            "layout": {
                "README_GRAALPYTHON.md": "file:README.md",
                "./": "file:doc",
            },
            "maven": False,
        },

        "GRAALPYTHON_GRAALVM_LICENSES": {
            "native": True,
            "platformDependent": True,
            "description": "Graal.Python support distribution for the GraalVM license files",
            "layout": {
                "LICENSE_GRAALPYTHON.txt": "file:LICENSE",
                "3rd_party_licenses_graalpython.txt": "file:3rd_party_licenses.txt",
            },
            "maven": False,
        },
    },
}<|MERGE_RESOLUTION|>--- conflicted
+++ resolved
@@ -44,11 +44,7 @@
             },
             {
                 "name": "sulong",
-<<<<<<< HEAD
-                "version": "d896b8318227159739233faffa443f7abdbe4c8c",
-=======
-                "version": "5dc4d8b4f772e90475a00c2093846cf11b2fd480",
->>>>>>> db8eac08
+                "version": "a45083c14682a6dbe82d41dba2cf758a996369c0",
                 "subdir": True,
                 "urls": [
                     {"url": "https://github.com/oracle/graal", "kind": "git"},
@@ -56,11 +52,7 @@
             },
             {
                 "name": "regex",
-<<<<<<< HEAD
-                "version": "d896b8318227159739233faffa443f7abdbe4c8c",
-=======
-                "version": "5dc4d8b4f772e90475a00c2093846cf11b2fd480",
->>>>>>> db8eac08
+                "version": "a45083c14682a6dbe82d41dba2cf758a996369c0",
                 "subdir": True,
                 "urls": [
                     {"url": "https://github.com/oracle/graal", "kind": "git"},
