--- conflicted
+++ resolved
@@ -1204,7 +1204,6 @@
     NAME       'x'           (1, 3) (1, 4)
     """)
 
-<<<<<<< HEAD
     def test_multiline_non_ascii_fstring(self):
         self.check_tokenize("""\
 a = f'''
@@ -1230,8 +1229,6 @@
     FSTRING_END "\'\'\'"         (3, 1) (3, 4)
     """)
 
-=======
->>>>>>> 6319544c
 class GenerateTokensTest(TokenizeTest):
     def check_tokenize(self, s, expected):
         # Format the tokens in s in a table format.
@@ -1919,7 +1916,6 @@
         self.check_roundtrip(r"f'\\\\N{{'")
         self.check_roundtrip(r"f'\\\\\\N{{'")
         self.check_roundtrip(r"f'\\\\\\\\N{{'")
-<<<<<<< HEAD
 
         self.check_roundtrip(r"f'\n{{foo}}'")
         self.check_roundtrip(r"f'\\n{{foo}}'")
@@ -1940,8 +1936,6 @@
         self.check_roundtrip(r"f'\\{{foo}}'")
         self.check_roundtrip(r"rf'\\\{{foo}}'")
         self.check_roundtrip(r"f'\\\\{{foo}}'")
-=======
->>>>>>> 6319544c
         cases = [
     """
 if 1:
@@ -1996,16 +1990,11 @@
         tempdir = os.path.dirname(__file__) or os.curdir
         testfiles = glob.glob(os.path.join(glob.escape(tempdir), "test*.py"))
 
-<<<<<<< HEAD
         # XXX Truffle change: checking all files takes way too long
         # if not support.is_resource_enabled("cpu"):
         #     testfiles = random.sample(testfiles, 10)
         print("\npicked 10 random files to check, beware possible transient errors!")
         testfiles = random.sample(testfiles, 10)
-=======
-        if not support.is_resource_enabled("cpu"):
-            testfiles = random.sample(testfiles, 10)
->>>>>>> 6319544c
 
         for testfile in testfiles:
             if support.verbose >= 2:
