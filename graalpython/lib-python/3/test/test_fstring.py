--- conflicted
+++ resolved
@@ -13,12 +13,8 @@
 import types
 import decimal
 import unittest
-<<<<<<< HEAD
-from test.support import impl_detail
-=======
-from test.support import temp_cwd, use_old_parser
+from test.support import temp_cwd, use_old_parser, import impl_detail
 from test.support.script_helper import assert_python_failure
->>>>>>> 14136578
 
 a_global = 'global variable'
 
@@ -597,12 +593,8 @@
                              ])
 
         # Different error message is raised for other whitespace characters.
-<<<<<<< HEAD
         # GraalPython patch: removed the check for error text: "invalid character in identifier"
         self.assertAllRaise(SyntaxError, '',
-=======
-        self.assertAllRaise(SyntaxError, r"invalid non-printable character U\+00A0",
->>>>>>> 14136578
                             ["f'''{\xa0}'''",
                              "\xa0",
                              ])
@@ -733,13 +725,8 @@
 
         # lambda doesn't work without parens, because the colon
         #  makes the parser think it's a format_spec
-<<<<<<< HEAD
         # GraalPython patch: removed the check for error text: "unexpected EOF while parsing"
         self.assertAllRaise(SyntaxError, '',
-=======
-        err_msg = "invalid syntax" if use_old_parser() else "f-string: invalid syntax"
-        self.assertAllRaise(SyntaxError, err_msg,
->>>>>>> 14136578
                             ["f'{lambda x:x}'",
                              ])
 
@@ -869,13 +856,7 @@
         self.assertEqual(f'{f"{y}"*3}', '555')
 
     def test_invalid_string_prefixes(self):
-<<<<<<< HEAD
-        # GraalPython patch: removed the check for error text: "unexpected EOF while parsing"
-        self.assertAllRaise(SyntaxError, '',
-                            ["fu''",
-=======
         single_quote_cases = ["fu''",
->>>>>>> 14136578
                              "uf''",
                              "Fu''",
                              "fU''",
@@ -903,7 +884,8 @@
             if use_old_parser()
             else 'unexpected EOF while parsing'
         )
-        self.assertAllRaise(SyntaxError, error_msg,
+        # GraalPython patch: removed the check for error text
+        self.assertAllRaise(SyntaxError, '',
                             single_quote_cases + double_quote_cases)
 
     def test_leading_trailing_spaces(self):
