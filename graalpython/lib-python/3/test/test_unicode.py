""" Test script for the Unicode implementation.

Written by Marc-Andre Lemburg (mal@lemburg.com).

(c) Copyright CNRI, All Rights Reserved. NO WARRANTY.

"""
import _string
import codecs
import itertools
import operator
import pickle
import struct
import sys
import textwrap
import unicodedata
import unittest
import warnings
from test.support import warnings_helper
from test import support, string_tests
from test.support.script_helper import assert_python_failure

try:
    import _testcapi
except ImportError:
    _testcapi = None

# Error handling (bad decoder return)
def search_function(encoding):
    def decode1(input, errors="strict"):
        return 42 # not a tuple
    def encode1(input, errors="strict"):
        return 42 # not a tuple
    def encode2(input, errors="strict"):
        return (42, 42) # no unicode
    def decode2(input, errors="strict"):
        return (42, 42) # no unicode
    if encoding=="test.unicode1":
        return (encode1, decode1, None, None)
    elif encoding=="test.unicode2":
        return (encode2, decode2, None, None)
    else:
        return None

def duplicate_string(text):
    """
    Try to get a fresh clone of the specified text:
    new object with a reference count of 1.

    This is a best-effort: latin1 single letters and the empty
    string ('') are singletons and cannot be cloned.
    """
    return text.encode().decode()

class StrSubclass(str):
    pass

class UnicodeTest(string_tests.CommonTest,
        string_tests.MixinStrUnicodeUserStringTest,
        string_tests.MixinStrUnicodeTest,
        unittest.TestCase):

    type2test = str

    def setUp(self):
        codecs.register(search_function)
        self.addCleanup(codecs.unregister, search_function)

    def checkequalnofix(self, result, object, methodname, *args):
        method = getattr(object, methodname)
        realresult = method(*args)
        self.assertEqual(realresult, result)
        self.assertTrue(type(realresult) is type(result))

        # if the original is returned make sure that
        # this doesn't happen with subclasses
        if realresult is object:
            class usub(str):
                def __repr__(self):
                    return 'usub(%r)' % str.__repr__(self)
            object = usub(object)
            method = getattr(object, methodname)
            realresult = method(*args)
            self.assertEqual(realresult, result)
            self.assertTrue(object is not realresult)

    def test_literals(self):
        self.assertEqual('\xff', '\u00ff')
        self.assertEqual('\uffff', '\U0000ffff')
        self.assertRaises(SyntaxError, eval, '\'\\Ufffffffe\'')
        self.assertRaises(SyntaxError, eval, '\'\\Uffffffff\'')
        self.assertRaises(SyntaxError, eval, '\'\\U%08x\'' % 0x110000)
        # raw strings should not have unicode escapes
        self.assertNotEqual(r"\u0020", " ")

    def test_ascii(self):
        if not sys.platform.startswith('java'):
            # Test basic sanity of repr()
            self.assertEqual(ascii('abc'), "'abc'")
            self.assertEqual(ascii('ab\\c'), "'ab\\\\c'")
            self.assertEqual(ascii('ab\\'), "'ab\\\\'")
            self.assertEqual(ascii('\\c'), "'\\\\c'")
            self.assertEqual(ascii('\\'), "'\\\\'")
            self.assertEqual(ascii('\n'), "'\\n'")
            self.assertEqual(ascii('\r'), "'\\r'")
            self.assertEqual(ascii('\t'), "'\\t'")
            self.assertEqual(ascii('\b'), "'\\x08'")
            self.assertEqual(ascii("'\""), """'\\'"'""")
            self.assertEqual(ascii("'\""), """'\\'"'""")
            self.assertEqual(ascii("'"), '''"'"''')
            self.assertEqual(ascii('"'), """'"'""")
            latin1repr = (
                "'\\x00\\x01\\x02\\x03\\x04\\x05\\x06\\x07\\x08\\t\\n\\x0b\\x0c\\r"
                "\\x0e\\x0f\\x10\\x11\\x12\\x13\\x14\\x15\\x16\\x17\\x18\\x19\\x1a"
                "\\x1b\\x1c\\x1d\\x1e\\x1f !\"#$%&\\'()*+,-./0123456789:;<=>?@ABCDEFGHI"
                "JKLMNOPQRSTUVWXYZ[\\\\]^_`abcdefghijklmnopqrstuvwxyz{|}~\\x7f"
                "\\x80\\x81\\x82\\x83\\x84\\x85\\x86\\x87\\x88\\x89\\x8a\\x8b\\x8c\\x8d"
                "\\x8e\\x8f\\x90\\x91\\x92\\x93\\x94\\x95\\x96\\x97\\x98\\x99\\x9a\\x9b"
                "\\x9c\\x9d\\x9e\\x9f\\xa0\\xa1\\xa2\\xa3\\xa4\\xa5\\xa6\\xa7\\xa8\\xa9"
                "\\xaa\\xab\\xac\\xad\\xae\\xaf\\xb0\\xb1\\xb2\\xb3\\xb4\\xb5\\xb6\\xb7"
                "\\xb8\\xb9\\xba\\xbb\\xbc\\xbd\\xbe\\xbf\\xc0\\xc1\\xc2\\xc3\\xc4\\xc5"
                "\\xc6\\xc7\\xc8\\xc9\\xca\\xcb\\xcc\\xcd\\xce\\xcf\\xd0\\xd1\\xd2\\xd3"
                "\\xd4\\xd5\\xd6\\xd7\\xd8\\xd9\\xda\\xdb\\xdc\\xdd\\xde\\xdf\\xe0\\xe1"
                "\\xe2\\xe3\\xe4\\xe5\\xe6\\xe7\\xe8\\xe9\\xea\\xeb\\xec\\xed\\xee\\xef"
                "\\xf0\\xf1\\xf2\\xf3\\xf4\\xf5\\xf6\\xf7\\xf8\\xf9\\xfa\\xfb\\xfc\\xfd"
                "\\xfe\\xff'")
            testrepr = ascii(''.join(map(chr, range(256))))
            self.assertEqual(testrepr, latin1repr)
            # Test ascii works on wide unicode escapes without overflow.
            self.assertEqual(ascii("\U00010000" * 39 + "\uffff" * 4096),
                             ascii("\U00010000" * 39 + "\uffff" * 4096))

            class WrongRepr:
                def __repr__(self):
                    return b'byte-repr'
            self.assertRaises(TypeError, ascii, WrongRepr())

    def test_repr(self):
        if not sys.platform.startswith('java'):
            # Test basic sanity of repr()
            self.assertEqual(repr('abc'), "'abc'")
            self.assertEqual(repr('ab\\c'), "'ab\\\\c'")
            self.assertEqual(repr('ab\\'), "'ab\\\\'")
            self.assertEqual(repr('\\c'), "'\\\\c'")
            self.assertEqual(repr('\\'), "'\\\\'")
            self.assertEqual(repr('\n'), "'\\n'")
            self.assertEqual(repr('\r'), "'\\r'")
            self.assertEqual(repr('\t'), "'\\t'")
            self.assertEqual(repr('\b'), "'\\x08'")
            self.assertEqual(repr("'\""), """'\\'"'""")
            self.assertEqual(repr("'\""), """'\\'"'""")
            self.assertEqual(repr("'"), '''"'"''')
            self.assertEqual(repr('"'), """'"'""")
            latin1repr = (
                "'\\x00\\x01\\x02\\x03\\x04\\x05\\x06\\x07\\x08\\t\\n\\x0b\\x0c\\r"
                "\\x0e\\x0f\\x10\\x11\\x12\\x13\\x14\\x15\\x16\\x17\\x18\\x19\\x1a"
                "\\x1b\\x1c\\x1d\\x1e\\x1f !\"#$%&\\'()*+,-./0123456789:;<=>?@ABCDEFGHI"
                "JKLMNOPQRSTUVWXYZ[\\\\]^_`abcdefghijklmnopqrstuvwxyz{|}~\\x7f"
                "\\x80\\x81\\x82\\x83\\x84\\x85\\x86\\x87\\x88\\x89\\x8a\\x8b\\x8c\\x8d"
                "\\x8e\\x8f\\x90\\x91\\x92\\x93\\x94\\x95\\x96\\x97\\x98\\x99\\x9a\\x9b"
                "\\x9c\\x9d\\x9e\\x9f\\xa0\xa1\xa2\xa3\xa4\xa5\xa6\xa7\xa8\xa9"
                "\xaa\xab\xac\\xad\xae\xaf\xb0\xb1\xb2\xb3\xb4\xb5\xb6\xb7"
                "\xb8\xb9\xba\xbb\xbc\xbd\xbe\xbf\xc0\xc1\xc2\xc3\xc4\xc5"
                "\xc6\xc7\xc8\xc9\xca\xcb\xcc\xcd\xce\xcf\xd0\xd1\xd2\xd3"
                "\xd4\xd5\xd6\xd7\xd8\xd9\xda\xdb\xdc\xdd\xde\xdf\xe0\xe1"
                "\xe2\xe3\xe4\xe5\xe6\xe7\xe8\xe9\xea\xeb\xec\xed\xee\xef"
                "\xf0\xf1\xf2\xf3\xf4\xf5\xf6\xf7\xf8\xf9\xfa\xfb\xfc\xfd"
                "\xfe\xff'")
            testrepr = repr(''.join(map(chr, range(256))))
            self.assertEqual(testrepr, latin1repr)
            # Test repr works on wide unicode escapes without overflow.
            self.assertEqual(repr("\U00010000" * 39 + "\uffff" * 4096),
                             repr("\U00010000" * 39 + "\uffff" * 4096))

            class WrongRepr:
                def __repr__(self):
                    return b'byte-repr'
            self.assertRaises(TypeError, repr, WrongRepr())

    def test_iterators(self):
        # Make sure unicode objects have an __iter__ method
        it = "\u1111\u2222\u3333".__iter__()
        self.assertEqual(next(it), "\u1111")
        self.assertEqual(next(it), "\u2222")
        self.assertEqual(next(it), "\u3333")
        self.assertRaises(StopIteration, next, it)

    def test_iterators_invocation(self):
        cases = [type(iter('abc')), type(iter('🚀'))]
        for cls in cases:
            with self.subTest(cls=cls):
                self.assertRaises(TypeError, cls)

    def test_iteration(self):
        cases = ['abc', '🚀🚀🚀', "\u1111\u2222\u3333"]
        for case in cases:
            with self.subTest(string=case):
                self.assertEqual(case, "".join(iter(case)))

    def test_exhausted_iterator(self):
        cases = ['abc', '🚀🚀🚀', "\u1111\u2222\u3333"]
        for case in cases:
            with self.subTest(case=case):
                iterator = iter(case)
                tuple(iterator)
                self.assertRaises(StopIteration, next, iterator)

    def test_pickle_iterator(self):
        cases = ['abc', '🚀🚀🚀', "\u1111\u2222\u3333"]
        for case in cases:
            with self.subTest(case=case):
                for proto in range(pickle.HIGHEST_PROTOCOL + 1):
                    it = iter(case)
                    with self.subTest(proto=proto):
                        pickled = "".join(pickle.loads(pickle.dumps(it, proto)))
                        self.assertEqual(case, pickled)

    def test_count(self):
        string_tests.CommonTest.test_count(self)
        # check mixed argument types
        self.checkequalnofix(3,  'aaa', 'count', 'a')
        self.checkequalnofix(0,  'aaa', 'count', 'b')
        self.checkequalnofix(3, 'aaa', 'count',  'a')
        self.checkequalnofix(0, 'aaa', 'count',  'b')
        self.checkequalnofix(0, 'aaa', 'count',  'b')
        self.checkequalnofix(1, 'aaa', 'count',  'a', -1)
        self.checkequalnofix(3, 'aaa', 'count',  'a', -10)
        self.checkequalnofix(2, 'aaa', 'count',  'a', 0, -1)
        self.checkequalnofix(0, 'aaa', 'count',  'a', 0, -10)
        # test mixed kinds
        self.checkequal(10, '\u0102' + 'a' * 10, 'count', 'a')
        self.checkequal(10, '\U00100304' + 'a' * 10, 'count', 'a')
        self.checkequal(10, '\U00100304' + '\u0102' * 10, 'count', '\u0102')
        self.checkequal(0, 'a' * 10, 'count', '\u0102')
        self.checkequal(0, 'a' * 10, 'count', '\U00100304')
        self.checkequal(0, '\u0102' * 10, 'count', '\U00100304')
        self.checkequal(10, '\u0102' + 'a_' * 10, 'count', 'a_')
        self.checkequal(10, '\U00100304' + 'a_' * 10, 'count', 'a_')
        self.checkequal(10, '\U00100304' + '\u0102_' * 10, 'count', '\u0102_')
        self.checkequal(0, 'a' * 10, 'count', 'a\u0102')
        self.checkequal(0, 'a' * 10, 'count', 'a\U00100304')
        self.checkequal(0, '\u0102' * 10, 'count', '\u0102\U00100304')


    def test_find(self):
        string_tests.CommonTest.test_find(self)
        # test implementation details of the memchr fast path
        self.checkequal(100, 'a' * 100 + '\u0102', 'find', '\u0102')
        self.checkequal(-1, 'a' * 100 + '\u0102', 'find', '\u0201')
        self.checkequal(-1, 'a' * 100 + '\u0102', 'find', '\u0120')
        self.checkequal(-1, 'a' * 100 + '\u0102', 'find', '\u0220')
        self.checkequal(100, 'a' * 100 + '\U00100304', 'find', '\U00100304')
        self.checkequal(-1, 'a' * 100 + '\U00100304', 'find', '\U00100204')
        self.checkequal(-1, 'a' * 100 + '\U00100304', 'find', '\U00102004')
        # check mixed argument types
        self.checkequalnofix(0,  'abcdefghiabc', 'find', 'abc')
        self.checkequalnofix(9,  'abcdefghiabc', 'find', 'abc', 1)
        self.checkequalnofix(-1, 'abcdefghiabc', 'find', 'def', 4)

        # test utf-8 non-ascii char
        self.checkequal(0, 'тест', 'find', 'т')
        self.checkequal(3, 'тест', 'find', 'т', 1)
        self.checkequal(-1, 'тест', 'find', 'т', 1, 3)
        self.checkequal(-1, 'тест', 'find', 'e')  # english `e`
        # test utf-8 non-ascii slice
        self.checkequal(1, 'тест тест', 'find', 'ес')
        self.checkequal(1, 'тест тест', 'find', 'ес', 1)
        self.checkequal(1, 'тест тест', 'find', 'ес', 1, 3)
        self.checkequal(6, 'тест тест', 'find', 'ес', 2)
        self.checkequal(-1, 'тест тест', 'find', 'ес', 6, 7)
        self.checkequal(-1, 'тест тест', 'find', 'ес', 7)
        self.checkequal(-1, 'тест тест', 'find', 'ec')  # english `ec`

        self.assertRaises(TypeError, 'hello'.find)
        self.assertRaises(TypeError, 'hello'.find, 42)
        # test mixed kinds
        self.checkequal(100, '\u0102' * 100 + 'a', 'find', 'a')
        self.checkequal(100, '\U00100304' * 100 + 'a', 'find', 'a')
        self.checkequal(100, '\U00100304' * 100 + '\u0102', 'find', '\u0102')
        self.checkequal(-1, 'a' * 100, 'find', '\u0102')
        self.checkequal(-1, 'a' * 100, 'find', '\U00100304')
        self.checkequal(-1, '\u0102' * 100, 'find', '\U00100304')
        self.checkequal(100, '\u0102' * 100 + 'a_', 'find', 'a_')
        self.checkequal(100, '\U00100304' * 100 + 'a_', 'find', 'a_')
        self.checkequal(100, '\U00100304' * 100 + '\u0102_', 'find', '\u0102_')
        self.checkequal(-1, 'a' * 100, 'find', 'a\u0102')
        self.checkequal(-1, 'a' * 100, 'find', 'a\U00100304')
        self.checkequal(-1, '\u0102' * 100, 'find', '\u0102\U00100304')

    def test_rfind(self):
        string_tests.CommonTest.test_rfind(self)
        # test implementation details of the memrchr fast path
        self.checkequal(0, '\u0102' + 'a' * 100 , 'rfind', '\u0102')
        self.checkequal(-1, '\u0102' + 'a' * 100 , 'rfind', '\u0201')
        self.checkequal(-1, '\u0102' + 'a' * 100 , 'rfind', '\u0120')
        self.checkequal(-1, '\u0102' + 'a' * 100 , 'rfind', '\u0220')
        self.checkequal(0, '\U00100304' + 'a' * 100, 'rfind', '\U00100304')
        self.checkequal(-1, '\U00100304' + 'a' * 100, 'rfind', '\U00100204')
        self.checkequal(-1, '\U00100304' + 'a' * 100, 'rfind', '\U00102004')
        # check mixed argument types
        self.checkequalnofix(9,   'abcdefghiabc', 'rfind', 'abc')
        self.checkequalnofix(12,  'abcdefghiabc', 'rfind', '')
        self.checkequalnofix(12, 'abcdefghiabc', 'rfind',  '')
        # test utf-8 non-ascii char
        self.checkequal(1, 'тест', 'rfind', 'е')
        self.checkequal(1, 'тест', 'rfind', 'е', 1)
        self.checkequal(-1, 'тест', 'rfind', 'е', 2)
        self.checkequal(-1, 'тест', 'rfind', 'e')  # english `e`
        # test utf-8 non-ascii slice
        self.checkequal(6, 'тест тест', 'rfind', 'ес')
        self.checkequal(6, 'тест тест', 'rfind', 'ес', 1)
        self.checkequal(1, 'тест тест', 'rfind', 'ес', 1, 3)
        self.checkequal(6, 'тест тест', 'rfind', 'ес', 2)
        self.checkequal(-1, 'тест тест', 'rfind', 'ес', 6, 7)
        self.checkequal(-1, 'тест тест', 'rfind', 'ес', 7)
        self.checkequal(-1, 'тест тест', 'rfind', 'ec')  # english `ec`
        # test mixed kinds
        self.checkequal(0, 'a' + '\u0102' * 100, 'rfind', 'a')
        self.checkequal(0, 'a' + '\U00100304' * 100, 'rfind', 'a')
        self.checkequal(0, '\u0102' + '\U00100304' * 100, 'rfind', '\u0102')
        self.checkequal(-1, 'a' * 100, 'rfind', '\u0102')
        self.checkequal(-1, 'a' * 100, 'rfind', '\U00100304')
        self.checkequal(-1, '\u0102' * 100, 'rfind', '\U00100304')
        self.checkequal(0, '_a' + '\u0102' * 100, 'rfind', '_a')
        self.checkequal(0, '_a' + '\U00100304' * 100, 'rfind', '_a')
        self.checkequal(0, '_\u0102' + '\U00100304' * 100, 'rfind', '_\u0102')
        self.checkequal(-1, 'a' * 100, 'rfind', '\u0102a')
        self.checkequal(-1, 'a' * 100, 'rfind', '\U00100304a')
        self.checkequal(-1, '\u0102' * 100, 'rfind', '\U00100304\u0102')

    def test_index(self):
        string_tests.CommonTest.test_index(self)
        self.checkequalnofix(0, 'abcdefghiabc', 'index',  '')
        self.checkequalnofix(3, 'abcdefghiabc', 'index',  'def')
        self.checkequalnofix(0, 'abcdefghiabc', 'index',  'abc')
        self.checkequalnofix(9, 'abcdefghiabc', 'index',  'abc', 1)
        self.assertRaises(ValueError, 'abcdefghiabc'.index, 'hib')
        self.assertRaises(ValueError, 'abcdefghiab'.index,  'abc', 1)
        self.assertRaises(ValueError, 'abcdefghi'.index,  'ghi', 8)
        self.assertRaises(ValueError, 'abcdefghi'.index,  'ghi', -1)
        # test mixed kinds
        self.checkequal(100, '\u0102' * 100 + 'a', 'index', 'a')
        self.checkequal(100, '\U00100304' * 100 + 'a', 'index', 'a')
        self.checkequal(100, '\U00100304' * 100 + '\u0102', 'index', '\u0102')
        self.assertRaises(ValueError, ('a' * 100).index, '\u0102')
        self.assertRaises(ValueError, ('a' * 100).index, '\U00100304')
        self.assertRaises(ValueError, ('\u0102' * 100).index, '\U00100304')
        self.checkequal(100, '\u0102' * 100 + 'a_', 'index', 'a_')
        self.checkequal(100, '\U00100304' * 100 + 'a_', 'index', 'a_')
        self.checkequal(100, '\U00100304' * 100 + '\u0102_', 'index', '\u0102_')
        self.assertRaises(ValueError, ('a' * 100).index, 'a\u0102')
        self.assertRaises(ValueError, ('a' * 100).index, 'a\U00100304')
        self.assertRaises(ValueError, ('\u0102' * 100).index, '\u0102\U00100304')

    def test_rindex(self):
        string_tests.CommonTest.test_rindex(self)
        self.checkequalnofix(12, 'abcdefghiabc', 'rindex',  '')
        self.checkequalnofix(3,  'abcdefghiabc', 'rindex',  'def')
        self.checkequalnofix(9,  'abcdefghiabc', 'rindex',  'abc')
        self.checkequalnofix(0,  'abcdefghiabc', 'rindex',  'abc', 0, -1)

        self.assertRaises(ValueError, 'abcdefghiabc'.rindex,  'hib')
        self.assertRaises(ValueError, 'defghiabc'.rindex,  'def', 1)
        self.assertRaises(ValueError, 'defghiabc'.rindex,  'abc', 0, -1)
        self.assertRaises(ValueError, 'abcdefghi'.rindex,  'ghi', 0, 8)
        self.assertRaises(ValueError, 'abcdefghi'.rindex,  'ghi', 0, -1)
        # test mixed kinds
        self.checkequal(0, 'a' + '\u0102' * 100, 'rindex', 'a')
        self.checkequal(0, 'a' + '\U00100304' * 100, 'rindex', 'a')
        self.checkequal(0, '\u0102' + '\U00100304' * 100, 'rindex', '\u0102')
        self.assertRaises(ValueError, ('a' * 100).rindex, '\u0102')
        self.assertRaises(ValueError, ('a' * 100).rindex, '\U00100304')
        self.assertRaises(ValueError, ('\u0102' * 100).rindex, '\U00100304')
        self.checkequal(0, '_a' + '\u0102' * 100, 'rindex', '_a')
        self.checkequal(0, '_a' + '\U00100304' * 100, 'rindex', '_a')
        self.checkequal(0, '_\u0102' + '\U00100304' * 100, 'rindex', '_\u0102')
        self.assertRaises(ValueError, ('a' * 100).rindex, '\u0102a')
        self.assertRaises(ValueError, ('a' * 100).rindex, '\U00100304a')
        self.assertRaises(ValueError, ('\u0102' * 100).rindex, '\U00100304\u0102')

    def test_maketrans_translate(self):
        # these work with plain translate()
        self.checkequalnofix('bbbc', 'abababc', 'translate',
                             {ord('a'): None})
        self.checkequalnofix('iiic', 'abababc', 'translate',
                             {ord('a'): None, ord('b'): ord('i')})
        self.checkequalnofix('iiix', 'abababc', 'translate',
                             {ord('a'): None, ord('b'): ord('i'), ord('c'): 'x'})
        self.checkequalnofix('c', 'abababc', 'translate',
                             {ord('a'): None, ord('b'): ''})
        self.checkequalnofix('xyyx', 'xzx', 'translate',
                             {ord('z'): 'yy'})

        # this needs maketrans()
        self.checkequalnofix('abababc', 'abababc', 'translate',
                             {'b': '<i>'})
        tbl = self.type2test.maketrans({'a': None, 'b': '<i>'})
        self.checkequalnofix('<i><i><i>c', 'abababc', 'translate', tbl)
        # test alternative way of calling maketrans()
        tbl = self.type2test.maketrans('abc', 'xyz', 'd')
        self.checkequalnofix('xyzzy', 'abdcdcbdddd', 'translate', tbl)

        # various tests switching from ASCII to latin1 or the opposite;
        # same length, remove a letter, or replace with a longer string.
        self.assertEqual("[a]".translate(str.maketrans('a', 'X')),
                         "[X]")
        self.assertEqual("[a]".translate(str.maketrans({'a': 'X'})),
                         "[X]")
        self.assertEqual("[a]".translate(str.maketrans({'a': None})),
                         "[]")
        self.assertEqual("[a]".translate(str.maketrans({'a': 'XXX'})),
                         "[XXX]")
        self.assertEqual("[a]".translate(str.maketrans({'a': '\xe9'})),
                         "[\xe9]")
        self.assertEqual('axb'.translate(str.maketrans({'a': None, 'b': '123'})),
                         "x123")
        self.assertEqual('axb'.translate(str.maketrans({'a': None, 'b': '\xe9'})),
                         "x\xe9")

        # test non-ASCII (don't take the fast-path)
        self.assertEqual("[a]".translate(str.maketrans({'a': '<\xe9>'})),
                         "[<\xe9>]")
        self.assertEqual("[\xe9]".translate(str.maketrans({'\xe9': 'a'})),
                         "[a]")
        self.assertEqual("[\xe9]".translate(str.maketrans({'\xe9': None})),
                         "[]")
        self.assertEqual("[\xe9]".translate(str.maketrans({'\xe9': '123'})),
                         "[123]")
        self.assertEqual("[a\xe9]".translate(str.maketrans({'a': '<\u20ac>'})),
                         "[<\u20ac>\xe9]")

        # invalid Unicode characters
        invalid_char = 0x10ffff+1
        for before in "a\xe9\u20ac\U0010ffff":
            mapping = str.maketrans({before: invalid_char})
            text = "[%s]" % before
            self.assertRaises(ValueError, text.translate, mapping)

        # errors
        self.assertRaises(TypeError, self.type2test.maketrans)
        self.assertRaises(ValueError, self.type2test.maketrans, 'abc', 'defg')
        self.assertRaises(TypeError, self.type2test.maketrans, 2, 'def')
        self.assertRaises(TypeError, self.type2test.maketrans, 'abc', 2)
        self.assertRaises(TypeError, self.type2test.maketrans, 'abc', 'def', 2)
        self.assertRaises(ValueError, self.type2test.maketrans, {'xy': 2})
        self.assertRaises(TypeError, self.type2test.maketrans, {(1,): 2})

        self.assertRaises(TypeError, 'hello'.translate)
        self.assertRaises(TypeError, 'abababc'.translate, 'abc', 'xyz')

    def test_split(self):
        string_tests.CommonTest.test_split(self)

        # test mixed kinds
        for left, right in ('ba', '\u0101\u0100', '\U00010301\U00010300'):
            left *= 9
            right *= 9
            for delim in ('c', '\u0102', '\U00010302'):
                self.checkequal([left + right],
                                left + right, 'split', delim)
                self.checkequal([left, right],
                                left + delim + right, 'split', delim)
                self.checkequal([left + right],
                                left + right, 'split', delim * 2)
                self.checkequal([left, right],
                                left + delim * 2 + right, 'split', delim *2)

    def test_rsplit(self):
        string_tests.CommonTest.test_rsplit(self)
        # test mixed kinds
        for left, right in ('ba', 'юё', '\u0101\u0100', '\U00010301\U00010300'):
            left *= 9
            right *= 9
            for delim in ('c', 'ы', '\u0102', '\U00010302'):
                self.checkequal([left + right],
                                left + right, 'rsplit', delim)
                self.checkequal([left, right],
                                left + delim + right, 'rsplit', delim)
                self.checkequal([left + right],
                                left + right, 'rsplit', delim * 2)
                self.checkequal([left, right],
                                left + delim * 2 + right, 'rsplit', delim *2)

            # Check `None` as well:
            self.checkequal([left + right],
                             left + right, 'rsplit', None)

    def test_partition(self):
        string_tests.MixinStrUnicodeUserStringTest.test_partition(self)
        # test mixed kinds
        self.checkequal(('ABCDEFGH', '', ''), 'ABCDEFGH', 'partition', '\u4200')
        for left, right in ('ba', '\u0101\u0100', '\U00010301\U00010300'):
            left *= 9
            right *= 9
            for delim in ('c', '\u0102', '\U00010302'):
                self.checkequal((left + right, '', ''),
                                left + right, 'partition', delim)
                self.checkequal((left, delim, right),
                                left + delim + right, 'partition', delim)
                self.checkequal((left + right, '', ''),
                                left + right, 'partition', delim * 2)
                self.checkequal((left, delim * 2, right),
                                left + delim * 2 + right, 'partition', delim * 2)

    def test_rpartition(self):
        string_tests.MixinStrUnicodeUserStringTest.test_rpartition(self)
        # test mixed kinds
        self.checkequal(('', '', 'ABCDEFGH'), 'ABCDEFGH', 'rpartition', '\u4200')
        for left, right in ('ba', '\u0101\u0100', '\U00010301\U00010300'):
            left *= 9
            right *= 9
            for delim in ('c', '\u0102', '\U00010302'):
                self.checkequal(('', '', left + right),
                                left + right, 'rpartition', delim)
                self.checkequal((left, delim, right),
                                left + delim + right, 'rpartition', delim)
                self.checkequal(('', '', left + right),
                                left + right, 'rpartition', delim * 2)
                self.checkequal((left, delim * 2, right),
                                left + delim * 2 + right, 'rpartition', delim * 2)

    def test_join(self):
        string_tests.MixinStrUnicodeUserStringTest.test_join(self)

        class MyWrapper:
            def __init__(self, sval): self.sval = sval
            def __str__(self): return self.sval

        # mixed arguments
        self.checkequalnofix('a b c d', ' ', 'join', ['a', 'b', 'c', 'd'])
        self.checkequalnofix('abcd', '', 'join', ('a', 'b', 'c', 'd'))
        self.checkequalnofix('w x y z', ' ', 'join', string_tests.Sequence('wxyz'))
        self.checkequalnofix('a b c d', ' ', 'join', ['a', 'b', 'c', 'd'])
        self.checkequalnofix('a b c d', ' ', 'join', ['a', 'b', 'c', 'd'])
        self.checkequalnofix('abcd', '', 'join', ('a', 'b', 'c', 'd'))
        self.checkequalnofix('w x y z', ' ', 'join', string_tests.Sequence('wxyz'))
        self.checkraises(TypeError, ' ', 'join', ['1', '2', MyWrapper('foo')])
        self.checkraises(TypeError, ' ', 'join', ['1', '2', '3', bytes()])
        self.checkraises(TypeError, ' ', 'join', [1, 2, 3])
        self.checkraises(TypeError, ' ', 'join', ['1', '2', 3])

    @unittest.skipIf(sys.maxsize > 2**32,
        'needs too much memory on a 64-bit platform')
    # CPython creates an intermediate list, so it raises OverflowError on the size
    # We have an optimized implementation that doesn't, so we raise MemoryError
    @support.impl_detail(graalpy=False)
    def test_join_overflow(self):
        size = int(sys.maxsize**0.5) + 1
        seq = ('A' * size,) * size
        self.assertRaises(OverflowError, ''.join, seq)

    def test_replace(self):
        string_tests.CommonTest.test_replace(self)

        # method call forwarded from str implementation because of unicode argument
        self.checkequalnofix('one@two!three!', 'one!two!three!', 'replace', '!', '@', 1)
        self.assertRaises(TypeError, 'replace'.replace, "r", 42)
        # test mixed kinds
        for left, right in ('ba', '\u0101\u0100', '\U00010301\U00010300'):
            left *= 9
            right *= 9
            for delim in ('c', '\u0102', '\U00010302'):
                for repl in ('d', '\u0103', '\U00010303'):
                    self.checkequal(left + right,
                                    left + right, 'replace', delim, repl)
                    self.checkequal(left + repl + right,
                                    left + delim + right,
                                    'replace', delim, repl)
                    self.checkequal(left + right,
                                    left + right, 'replace', delim * 2, repl)
                    self.checkequal(left + repl + right,
                                    left + delim * 2 + right,
                                    'replace', delim * 2, repl)

    @support.cpython_only
    def test_replace_id(self):
        pattern = 'abc'
        text = 'abc def'
        self.assertIs(text.replace(pattern, pattern), text)

    def test_repeat_id_preserving(self):
        a = '123abc1@'
        b = '456zyx-+'
        self.assertEqual(id(a), id(a))
        self.assertNotEqual(id(a), id(b))
        self.assertNotEqual(id(a), id(a * -4))
        self.assertNotEqual(id(a), id(a * 0))
        self.assertEqual(id(a), id(a * 1))
        self.assertEqual(id(a), id(1 * a))
        self.assertNotEqual(id(a), id(a * 2))

        class SubStr(str):
            pass

        s = SubStr('qwerty()')
        self.assertEqual(id(s), id(s))
        self.assertNotEqual(id(s), id(s * -4))
        self.assertNotEqual(id(s), id(s * 0))
        self.assertNotEqual(id(s), id(s * 1))
        self.assertNotEqual(id(s), id(1 * s))
        self.assertNotEqual(id(s), id(s * 2))

    def test_bytes_comparison(self):
        with warnings_helper.check_warnings():
            warnings.simplefilter('ignore', BytesWarning)
            self.assertEqual('abc' == b'abc', False)
            self.assertEqual('abc' != b'abc', True)
            self.assertEqual('abc' == bytearray(b'abc'), False)
            self.assertEqual('abc' != bytearray(b'abc'), True)

    def test_comparison(self):
        # Comparisons:
        self.assertEqual('abc', 'abc')
        self.assertTrue('abcd' > 'abc')
        self.assertTrue('abc' < 'abcd')

        if 0:
            # Move these tests to a Unicode collation module test...
            # Testing UTF-16 code point order comparisons...

            # No surrogates, no fixup required.
            self.assertTrue('\u0061' < '\u20ac')
            # Non surrogate below surrogate value, no fixup required
            self.assertTrue('\u0061' < '\ud800\udc02')

            # Non surrogate above surrogate value, fixup required
            def test_lecmp(s, s2):
                self.assertTrue(s < s2)

            def test_fixup(s):
                s2 = '\ud800\udc01'
                test_lecmp(s, s2)
                s2 = '\ud900\udc01'
                test_lecmp(s, s2)
                s2 = '\uda00\udc01'
                test_lecmp(s, s2)
                s2 = '\udb00\udc01'
                test_lecmp(s, s2)
                s2 = '\ud800\udd01'
                test_lecmp(s, s2)
                s2 = '\ud900\udd01'
                test_lecmp(s, s2)
                s2 = '\uda00\udd01'
                test_lecmp(s, s2)
                s2 = '\udb00\udd01'
                test_lecmp(s, s2)
                s2 = '\ud800\ude01'
                test_lecmp(s, s2)
                s2 = '\ud900\ude01'
                test_lecmp(s, s2)
                s2 = '\uda00\ude01'
                test_lecmp(s, s2)
                s2 = '\udb00\ude01'
                test_lecmp(s, s2)
                s2 = '\ud800\udfff'
                test_lecmp(s, s2)
                s2 = '\ud900\udfff'
                test_lecmp(s, s2)
                s2 = '\uda00\udfff'
                test_lecmp(s, s2)
                s2 = '\udb00\udfff'
                test_lecmp(s, s2)

                test_fixup('\ue000')
                test_fixup('\uff61')

        # Surrogates on both sides, no fixup required
        self.assertTrue('\ud800\udc02' < '\ud84d\udc56')

    def test_islower(self):
        super().test_islower()
        self.checkequalnofix(False, '\u1FFc', 'islower')
        self.assertFalse('\u2167'.islower())
        self.assertTrue('\u2177'.islower())
        # non-BMP, uppercase
        self.assertFalse('\U00010401'.islower())
        self.assertFalse('\U00010427'.islower())
        # non-BMP, lowercase
        self.assertTrue('\U00010429'.islower())
        self.assertTrue('\U0001044E'.islower())
        # non-BMP, non-cased
        self.assertFalse('\U0001F40D'.islower())
        self.assertFalse('\U0001F46F'.islower())

    def test_isupper(self):
        super().test_isupper()
        if not sys.platform.startswith('java'):
            self.checkequalnofix(False, '\u1FFc', 'isupper')
        self.assertTrue('\u2167'.isupper())
        self.assertFalse('\u2177'.isupper())
        # non-BMP, uppercase
        self.assertTrue('\U00010401'.isupper())
        self.assertTrue('\U00010427'.isupper())
        # non-BMP, lowercase
        self.assertFalse('\U00010429'.isupper())
        self.assertFalse('\U0001044E'.isupper())
        # non-BMP, non-cased
        self.assertFalse('\U0001F40D'.isupper())
        self.assertFalse('\U0001F46F'.isupper())

    def test_istitle(self):
        super().test_istitle()
        self.checkequalnofix(True, '\u1FFc', 'istitle')
        self.checkequalnofix(True, 'Greek \u1FFcitlecases ...', 'istitle')

        # non-BMP, uppercase + lowercase
        self.assertTrue('\U00010401\U00010429'.istitle())
        self.assertTrue('\U00010427\U0001044E'.istitle())
        # apparently there are no titlecased (Lt) non-BMP chars in Unicode 6
        for ch in ['\U00010429', '\U0001044E', '\U0001F40D', '\U0001F46F']:
            self.assertFalse(ch.istitle(), '{!a} is not title'.format(ch))

    def test_isspace(self):
        super().test_isspace()
        self.checkequalnofix(True, '\u2000', 'isspace')
        self.checkequalnofix(True, '\u200a', 'isspace')
        self.checkequalnofix(False, '\u2014', 'isspace')
        # There are no non-BMP whitespace chars as of Unicode 12.
        for ch in ['\U00010401', '\U00010427', '\U00010429', '\U0001044E',
                   '\U0001F40D', '\U0001F46F']:
            self.assertFalse(ch.isspace(), '{!a} is not space.'.format(ch))

    @support.requires_resource('cpu')
    def test_isspace_invariant(self):
        for codepoint in range(sys.maxunicode + 1):
            char = chr(codepoint)
            bidirectional = unicodedata.bidirectional(char)
            category = unicodedata.category(char)
            self.assertEqual(char.isspace(),
                             (bidirectional in ('WS', 'B', 'S')
                              or category == 'Zs'))

    def test_isalnum(self):
        super().test_isalnum()
        for ch in ['\U00010401', '\U00010427', '\U00010429', '\U0001044E',
                   '\U0001D7F6', '\U00011066', '\U000104A0', '\U0001F107']:
            self.assertTrue(ch.isalnum(), '{!a} is alnum.'.format(ch))

    def test_isalpha(self):
        super().test_isalpha()
        self.checkequalnofix(True, '\u1FFc', 'isalpha')
        # non-BMP, cased
        self.assertTrue('\U00010401'.isalpha())
        self.assertTrue('\U00010427'.isalpha())
        self.assertTrue('\U00010429'.isalpha())
        self.assertTrue('\U0001044E'.isalpha())
        # non-BMP, non-cased
        self.assertFalse('\U0001F40D'.isalpha())
        self.assertFalse('\U0001F46F'.isalpha())

    def test_isascii(self):
        super().test_isascii()
        self.assertFalse("\u20ac".isascii())
        self.assertFalse("\U0010ffff".isascii())

    def test_isdecimal(self):
        self.checkequalnofix(False, '', 'isdecimal')
        self.checkequalnofix(False, 'a', 'isdecimal')
        self.checkequalnofix(True, '0', 'isdecimal')
        self.checkequalnofix(False, '\u2460', 'isdecimal') # CIRCLED DIGIT ONE
        self.checkequalnofix(False, '\xbc', 'isdecimal') # VULGAR FRACTION ONE QUARTER
        self.checkequalnofix(True, '\u0660', 'isdecimal') # ARABIC-INDIC DIGIT ZERO
        self.checkequalnofix(True, '0123456789', 'isdecimal')
        self.checkequalnofix(False, '0123456789a', 'isdecimal')

        self.checkraises(TypeError, 'abc', 'isdecimal', 42)

        for ch in ['\U00010401', '\U00010427', '\U00010429', '\U0001044E',
                   '\U0001F40D', '\U0001F46F', '\U00011065', '\U0001F107']:
            self.assertFalse(ch.isdecimal(), '{!a} is not decimal.'.format(ch))
        for ch in ['\U0001D7F6', '\U00011066', '\U000104A0']:
            self.assertTrue(ch.isdecimal(), '{!a} is decimal.'.format(ch))

    def test_isdigit(self):
        super().test_isdigit()
        self.checkequalnofix(True, '\u2460', 'isdigit')
        self.checkequalnofix(False, '\xbc', 'isdigit')
        self.checkequalnofix(True, '\u0660', 'isdigit')

        for ch in ['\U00010401', '\U00010427', '\U00010429', '\U0001044E',
                   '\U0001F40D', '\U0001F46F', '\U00011065']:
            self.assertFalse(ch.isdigit(), '{!a} is not a digit.'.format(ch))
        for ch in ['\U0001D7F6', '\U00011066', '\U000104A0', '\U0001F107']:
            self.assertTrue(ch.isdigit(), '{!a} is a digit.'.format(ch))

    def test_isnumeric(self):
        self.checkequalnofix(False, '', 'isnumeric')
        self.checkequalnofix(False, 'a', 'isnumeric')
        self.checkequalnofix(True, '0', 'isnumeric')
        self.checkequalnofix(True, '\u2460', 'isnumeric')
        self.checkequalnofix(True, '\xbc', 'isnumeric')
        self.checkequalnofix(True, '\u0660', 'isnumeric')
        self.checkequalnofix(True, '0123456789', 'isnumeric')
        self.checkequalnofix(False, '0123456789a', 'isnumeric')

        self.assertRaises(TypeError, "abc".isnumeric, 42)

        for ch in ['\U00010401', '\U00010427', '\U00010429', '\U0001044E',
                   '\U0001F40D', '\U0001F46F']:
            self.assertFalse(ch.isnumeric(), '{!a} is not numeric.'.format(ch))
        for ch in ['\U00011065', '\U0001D7F6', '\U00011066',
                   '\U000104A0', '\U0001F107']:
            self.assertTrue(ch.isnumeric(), '{!a} is numeric.'.format(ch))

    def test_isidentifier(self):
        self.assertTrue("a".isidentifier())
        self.assertTrue("Z".isidentifier())
        self.assertTrue("_".isidentifier())
        self.assertTrue("b0".isidentifier())
        self.assertTrue("bc".isidentifier())
        self.assertTrue("b_".isidentifier())
        self.assertTrue("µ".isidentifier())
        self.assertTrue("𝔘𝔫𝔦𝔠𝔬𝔡𝔢".isidentifier())

        self.assertFalse(" ".isidentifier())
        self.assertFalse("[".isidentifier())
        self.assertFalse("©".isidentifier())
        self.assertFalse("0".isidentifier())

    @support.cpython_only
    @support.requires_legacy_unicode_capi
    @unittest.skipIf(_testcapi is None, 'need _testcapi module')
    def test_isidentifier_legacy(self):
        u = '𝖀𝖓𝖎𝖈𝖔𝖉𝖊'
        self.assertTrue(u.isidentifier())
        with warnings_helper.check_warnings():
            warnings.simplefilter('ignore', DeprecationWarning)
            self.assertTrue(_testcapi.unicode_legacy_string(u).isidentifier())

    def test_isprintable(self):
        self.assertTrue("".isprintable())
        self.assertTrue(" ".isprintable())
        self.assertTrue("abcdefg".isprintable())
        self.assertFalse("abcdefg\n".isprintable())
        # some defined Unicode character
        self.assertTrue("\u0374".isprintable())
        # undefined character
        self.assertFalse("\u0378".isprintable())
        # single surrogate character
        self.assertFalse("\ud800".isprintable())

        self.assertTrue('\U0001F46F'.isprintable())
        self.assertFalse('\U000E0020'.isprintable())

    def test_surrogates(self):
        for s in ('a\uD800b\uDFFF', 'a\uDFFFb\uD800',
                  'a\uD800b\uDFFFa', 'a\uDFFFb\uD800a'):
            self.assertTrue(s.islower())
            self.assertFalse(s.isupper())
            self.assertFalse(s.istitle())
        for s in ('A\uD800B\uDFFF', 'A\uDFFFB\uD800',
                  'A\uD800B\uDFFFA', 'A\uDFFFB\uD800A'):
            self.assertFalse(s.islower())
            self.assertTrue(s.isupper())
            self.assertTrue(s.istitle())

        for meth_name in ('islower', 'isupper', 'istitle'):
            meth = getattr(str, meth_name)
            for s in ('\uD800', '\uDFFF', '\uD800\uD800', '\uDFFF\uDFFF'):
                self.assertFalse(meth(s), '%a.%s() is False' % (s, meth_name))

        for meth_name in ('isalpha', 'isalnum', 'isdigit', 'isspace',
                          'isdecimal', 'isnumeric',
                          'isidentifier', 'isprintable'):
            meth = getattr(str, meth_name)
            for s in ('\uD800', '\uDFFF', '\uD800\uD800', '\uDFFF\uDFFF',
                      'a\uD800b\uDFFF', 'a\uDFFFb\uD800',
                      'a\uD800b\uDFFFa', 'a\uDFFFb\uD800a'):
                self.assertFalse(meth(s), '%a.%s() is False' % (s, meth_name))


    def test_lower(self):
        string_tests.CommonTest.test_lower(self)
        self.assertEqual('\U00010427'.lower(), '\U0001044F')
        self.assertEqual('\U00010427\U00010427'.lower(),
                         '\U0001044F\U0001044F')
        self.assertEqual('\U00010427\U0001044F'.lower(),
                         '\U0001044F\U0001044F')
        self.assertEqual('X\U00010427x\U0001044F'.lower(),
                         'x\U0001044Fx\U0001044F')
        self.assertEqual('ﬁ'.lower(), 'ﬁ')
        self.assertEqual('\u0130'.lower(), '\u0069\u0307')
        # Special case for GREEK CAPITAL LETTER SIGMA U+03A3
        self.assertEqual('\u03a3'.lower(), '\u03c3')
        self.assertEqual('\u0345\u03a3'.lower(), '\u0345\u03c3')
        self.assertEqual('A\u0345\u03a3'.lower(), 'a\u0345\u03c2')
        self.assertEqual('A\u0345\u03a3a'.lower(), 'a\u0345\u03c3a')
        self.assertEqual('A\u0345\u03a3'.lower(), 'a\u0345\u03c2')
        self.assertEqual('A\u03a3\u0345'.lower(), 'a\u03c2\u0345')
        self.assertEqual('\u03a3\u0345 '.lower(), '\u03c3\u0345 ')
        self.assertEqual('\U0008fffe'.lower(), '\U0008fffe')
        self.assertEqual('\u2177'.lower(), '\u2177')

    def test_casefold(self):
        self.assertEqual('hello'.casefold(), 'hello')
        self.assertEqual('hELlo'.casefold(), 'hello')
        self.assertEqual('ß'.casefold(), 'ss')
        self.assertEqual('ﬁ'.casefold(), 'fi')
        self.assertEqual('\u03a3'.casefold(), '\u03c3')
        self.assertEqual('A\u0345\u03a3'.casefold(), 'a\u03b9\u03c3')
        self.assertEqual('\u00b5'.casefold(), '\u03bc')

    def test_upper(self):
        string_tests.CommonTest.test_upper(self)
        self.assertEqual('\U0001044F'.upper(), '\U00010427')
        self.assertEqual('\U0001044F\U0001044F'.upper(),
                         '\U00010427\U00010427')
        self.assertEqual('\U00010427\U0001044F'.upper(),
                         '\U00010427\U00010427')
        self.assertEqual('X\U00010427x\U0001044F'.upper(),
                         'X\U00010427X\U00010427')
        self.assertEqual('ﬁ'.upper(), 'FI')
        self.assertEqual('\u0130'.upper(), '\u0130')
        self.assertEqual('\u03a3'.upper(), '\u03a3')
        self.assertEqual('ß'.upper(), 'SS')
        self.assertEqual('\u1fd2'.upper(), '\u0399\u0308\u0300')
        self.assertEqual('\U0008fffe'.upper(), '\U0008fffe')
        self.assertEqual('\u2177'.upper(), '\u2167')

    def test_capitalize(self):
        string_tests.CommonTest.test_capitalize(self)
        self.assertEqual('\U0001044F'.capitalize(), '\U00010427')
        self.assertEqual('\U0001044F\U0001044F'.capitalize(),
                         '\U00010427\U0001044F')
        self.assertEqual('\U00010427\U0001044F'.capitalize(),
                         '\U00010427\U0001044F')
        self.assertEqual('\U0001044F\U00010427'.capitalize(),
                         '\U00010427\U0001044F')
        self.assertEqual('X\U00010427x\U0001044F'.capitalize(),
                         'X\U0001044Fx\U0001044F')
        self.assertEqual('h\u0130'.capitalize(), 'H\u0069\u0307')
        exp = '\u0399\u0308\u0300\u0069\u0307'
        self.assertEqual('\u1fd2\u0130'.capitalize(), exp)
        self.assertEqual('ﬁnnish'.capitalize(), 'Finnish')
        self.assertEqual('A\u0345\u03a3'.capitalize(), 'A\u0345\u03c2')

    def test_title(self):
        super().test_title()
        self.assertEqual('\U0001044F'.title(), '\U00010427')
        self.assertEqual('\U0001044F\U0001044F'.title(),
                         '\U00010427\U0001044F')
        self.assertEqual('\U0001044F\U0001044F \U0001044F\U0001044F'.title(),
                         '\U00010427\U0001044F \U00010427\U0001044F')
        self.assertEqual('\U00010427\U0001044F \U00010427\U0001044F'.title(),
                         '\U00010427\U0001044F \U00010427\U0001044F')
        self.assertEqual('\U0001044F\U00010427 \U0001044F\U00010427'.title(),
                         '\U00010427\U0001044F \U00010427\U0001044F')
        self.assertEqual('X\U00010427x\U0001044F X\U00010427x\U0001044F'.title(),
                         'X\U0001044Fx\U0001044F X\U0001044Fx\U0001044F')
        self.assertEqual('ﬁNNISH'.title(), 'Finnish')
        self.assertEqual('A\u03a3 \u1fa1xy'.title(), 'A\u03c2 \u1fa9xy')
        self.assertEqual('A\u03a3A'.title(), 'A\u03c3a')

    def test_swapcase(self):
        string_tests.CommonTest.test_swapcase(self)
        self.assertEqual('\U0001044F'.swapcase(), '\U00010427')
        self.assertEqual('\U00010427'.swapcase(), '\U0001044F')
        self.assertEqual('\U0001044F\U0001044F'.swapcase(),
                         '\U00010427\U00010427')
        self.assertEqual('\U00010427\U0001044F'.swapcase(),
                         '\U0001044F\U00010427')
        self.assertEqual('\U0001044F\U00010427'.swapcase(),
                         '\U00010427\U0001044F')
        self.assertEqual('X\U00010427x\U0001044F'.swapcase(),
                         'x\U0001044FX\U00010427')
        self.assertEqual('ﬁ'.swapcase(), 'FI')
        self.assertEqual('\u0130'.swapcase(), '\u0069\u0307')
        # Special case for GREEK CAPITAL LETTER SIGMA U+03A3
        self.assertEqual('\u03a3'.swapcase(), '\u03c3')
        self.assertEqual('\u0345\u03a3'.swapcase(), '\u0399\u03c3')
        self.assertEqual('A\u0345\u03a3'.swapcase(), 'a\u0399\u03c2')
        self.assertEqual('A\u0345\u03a3a'.swapcase(), 'a\u0399\u03c3A')
        self.assertEqual('A\u0345\u03a3'.swapcase(), 'a\u0399\u03c2')
        self.assertEqual('A\u03a3\u0345'.swapcase(), 'a\u03c2\u0399')
        self.assertEqual('\u03a3\u0345 '.swapcase(), '\u03c3\u0399 ')
        self.assertEqual('\u03a3'.swapcase(), '\u03c3')
        self.assertEqual('ß'.swapcase(), 'SS')
        self.assertEqual('\u1fd2'.swapcase(), '\u0399\u0308\u0300')

    def test_center(self):
        string_tests.CommonTest.test_center(self)
        self.assertEqual('x'.center(2, '\U0010FFFF'),
                         'x\U0010FFFF')
        self.assertEqual('x'.center(3, '\U0010FFFF'),
                         '\U0010FFFFx\U0010FFFF')
        self.assertEqual('x'.center(4, '\U0010FFFF'),
                         '\U0010FFFFx\U0010FFFF\U0010FFFF')

    @unittest.skipUnless(sys.maxsize == 2**31 - 1, "requires 32-bit system")
    @support.cpython_only
    def test_case_operation_overflow(self):
        # Issue #22643
        size = 2**32//12 + 1
        try:
            s = "ü" * size
        except MemoryError:
            self.skipTest('no enough memory (%.0f MiB required)' % (size / 2**20))
        try:
            self.assertRaises(OverflowError, s.upper)
        finally:
            del s

    def test_contains(self):
        # Testing Unicode contains method
        self.assertIn('a', 'abdb')
        self.assertIn('a', 'bdab')
        self.assertIn('a', 'bdaba')
        self.assertIn('a', 'bdba')
        self.assertNotIn('a', 'bdb')
        self.assertIn('a', 'bdba')
        self.assertIn('a', ('a',1,None))
        self.assertIn('a', (1,None,'a'))
        self.assertIn('a', ('a',1,None))
        self.assertIn('a', (1,None,'a'))
        self.assertNotIn('a', ('x',1,'y'))
        self.assertNotIn('a', ('x',1,None))
        self.assertNotIn('abcd', 'abcxxxx')
        self.assertIn('ab', 'abcd')
        self.assertIn('ab', 'abc')
        self.assertIn('ab', (1,None,'ab'))
        self.assertIn('', 'abc')
        self.assertIn('', '')
        self.assertIn('', 'abc')
        self.assertNotIn('\0', 'abc')
        self.assertIn('\0', '\0abc')
        self.assertIn('\0', 'abc\0')
        self.assertIn('a', '\0abc')
        self.assertIn('asdf', 'asdf')
        self.assertNotIn('asdf', 'asd')
        self.assertNotIn('asdf', '')

        self.assertRaises(TypeError, "abc".__contains__)
        # test mixed kinds
        for fill in ('a', '\u0100', '\U00010300'):
            fill *= 9
            for delim in ('c', '\u0102', '\U00010302'):
                self.assertNotIn(delim, fill)
                self.assertIn(delim, fill + delim)
                self.assertNotIn(delim * 2, fill)
                self.assertIn(delim * 2, fill + delim * 2)

    def test_issue18183(self):
        '\U00010000\U00100000'.lower()
        '\U00010000\U00100000'.casefold()
        '\U00010000\U00100000'.upper()
        '\U00010000\U00100000'.capitalize()
        '\U00010000\U00100000'.title()
        '\U00010000\U00100000'.swapcase()
        '\U00100000'.center(3, '\U00010000')
        '\U00100000'.ljust(3, '\U00010000')
        '\U00100000'.rjust(3, '\U00010000')

    def test_format(self):
        self.assertEqual(''.format(), '')
        self.assertEqual('a'.format(), 'a')
        self.assertEqual('ab'.format(), 'ab')
        self.assertEqual('a{{'.format(), 'a{')
        self.assertEqual('a}}'.format(), 'a}')
        self.assertEqual('{{b'.format(), '{b')
        self.assertEqual('}}b'.format(), '}b')
        self.assertEqual('a{{b'.format(), 'a{b')

        # examples from the PEP:
        import datetime
        self.assertEqual("My name is {0}".format('Fred'), "My name is Fred")
        self.assertEqual("My name is {0[name]}".format(dict(name='Fred')),
                         "My name is Fred")
        self.assertEqual("My name is {0} :-{{}}".format('Fred'),
                         "My name is Fred :-{}")

        d = datetime.date(2007, 8, 18)
        self.assertEqual("The year is {0.year}".format(d),
                         "The year is 2007")

        # classes we'll use for testing
        class C:
            def __init__(self, x=100):
                self._x = x
            def __format__(self, spec):
                return spec

        class D:
            def __init__(self, x):
                self.x = x
            def __format__(self, spec):
                return str(self.x)

        # class with __str__, but no __format__
        class E:
            def __init__(self, x):
                self.x = x
            def __str__(self):
                return 'E(' + self.x + ')'

        # class with __repr__, but no __format__ or __str__
        class F:
            def __init__(self, x):
                self.x = x
            def __repr__(self):
                return 'F(' + self.x + ')'

        # class with __format__ that forwards to string, for some format_spec's
        class G:
            def __init__(self, x):
                self.x = x
            def __str__(self):
                return "string is " + self.x
            def __format__(self, format_spec):
                if format_spec == 'd':
                    return 'G(' + self.x + ')'
                return object.__format__(self, format_spec)

        class I(datetime.date):
            def __format__(self, format_spec):
                return self.strftime(format_spec)

        class J(int):
            def __format__(self, format_spec):
                return int.__format__(self * 2, format_spec)

        class M:
            def __init__(self, x):
                self.x = x
            def __repr__(self):
                return 'M(' + self.x + ')'
            __str__ = None

        class N:
            def __init__(self, x):
                self.x = x
            def __repr__(self):
                return 'N(' + self.x + ')'
            __format__ = None

        self.assertEqual(''.format(), '')
        self.assertEqual('abc'.format(), 'abc')
        self.assertEqual('{0}'.format('abc'), 'abc')
        self.assertEqual('{0:}'.format('abc'), 'abc')
#        self.assertEqual('{ 0 }'.format('abc'), 'abc')
        self.assertEqual('X{0}'.format('abc'), 'Xabc')
        self.assertEqual('{0}X'.format('abc'), 'abcX')
        self.assertEqual('X{0}Y'.format('abc'), 'XabcY')
        self.assertEqual('{1}'.format(1, 'abc'), 'abc')
        self.assertEqual('X{1}'.format(1, 'abc'), 'Xabc')
        self.assertEqual('{1}X'.format(1, 'abc'), 'abcX')
        self.assertEqual('X{1}Y'.format(1, 'abc'), 'XabcY')
        self.assertEqual('{0}'.format(-15), '-15')
        self.assertEqual('{0}{1}'.format(-15, 'abc'), '-15abc')
        self.assertEqual('{0}X{1}'.format(-15, 'abc'), '-15Xabc')
        self.assertEqual('{{'.format(), '{')
        self.assertEqual('}}'.format(), '}')
        self.assertEqual('{{}}'.format(), '{}')
        self.assertEqual('{{x}}'.format(), '{x}')
        self.assertEqual('{{{0}}}'.format(123), '{123}')
        self.assertEqual('{{{{0}}}}'.format(), '{{0}}')
        self.assertEqual('}}{{'.format(), '}{')
        self.assertEqual('}}x{{'.format(), '}x{')

        # weird field names
        self.assertEqual("{0[foo-bar]}".format({'foo-bar':'baz'}), 'baz')
        self.assertEqual("{0[foo bar]}".format({'foo bar':'baz'}), 'baz')
        self.assertEqual("{0[ ]}".format({' ':3}), '3')

        self.assertEqual('{foo._x}'.format(foo=C(20)), '20')
        self.assertEqual('{1}{0}'.format(D(10), D(20)), '2010')
        self.assertEqual('{0._x.x}'.format(C(D('abc'))), 'abc')
        self.assertEqual('{0[0]}'.format(['abc', 'def']), 'abc')
        self.assertEqual('{0[1]}'.format(['abc', 'def']), 'def')
        self.assertEqual('{0[1][0]}'.format(['abc', ['def']]), 'def')
        self.assertEqual('{0[1][0].x}'.format(['abc', [D('def')]]), 'def')

        # strings
        self.assertEqual('{0:.3s}'.format('abc'), 'abc')
        self.assertEqual('{0:.3s}'.format('ab'), 'ab')
        self.assertEqual('{0:.3s}'.format('abcdef'), 'abc')
        self.assertEqual('{0:.0s}'.format('abcdef'), '')
        self.assertEqual('{0:3.3s}'.format('abc'), 'abc')
        self.assertEqual('{0:2.3s}'.format('abc'), 'abc')
        self.assertEqual('{0:2.2s}'.format('abc'), 'ab')
        self.assertEqual('{0:3.2s}'.format('abc'), 'ab ')
        self.assertEqual('{0:x<0s}'.format('result'), 'result')
        self.assertEqual('{0:x<5s}'.format('result'), 'result')
        self.assertEqual('{0:x<6s}'.format('result'), 'result')
        self.assertEqual('{0:x<7s}'.format('result'), 'resultx')
        self.assertEqual('{0:x<8s}'.format('result'), 'resultxx')
        self.assertEqual('{0: <7s}'.format('result'), 'result ')
        self.assertEqual('{0:<7s}'.format('result'), 'result ')
        self.assertEqual('{0:>7s}'.format('result'), ' result')
        self.assertEqual('{0:>8s}'.format('result'), '  result')
        self.assertEqual('{0:^8s}'.format('result'), ' result ')
        self.assertEqual('{0:^9s}'.format('result'), ' result  ')
        self.assertEqual('{0:^10s}'.format('result'), '  result  ')
        self.assertEqual('{0:8s}'.format('result'), 'result  ')
        self.assertEqual('{0:0s}'.format('result'), 'result')
        self.assertEqual('{0:08s}'.format('result'), 'result00')
        self.assertEqual('{0:<08s}'.format('result'), 'result00')
        self.assertEqual('{0:>08s}'.format('result'), '00result')
        self.assertEqual('{0:^08s}'.format('result'), '0result0')
        self.assertEqual('{0:10000}'.format('a'), 'a' + ' ' * 9999)
        self.assertEqual('{0:10000}'.format(''), ' ' * 10000)
        self.assertEqual('{0:10000000}'.format(''), ' ' * 10000000)

        # issue 12546: use \x00 as a fill character
        self.assertEqual('{0:\x00<6s}'.format('foo'), 'foo\x00\x00\x00')
        self.assertEqual('{0:\x01<6s}'.format('foo'), 'foo\x01\x01\x01')
        self.assertEqual('{0:\x00^6s}'.format('foo'), '\x00foo\x00\x00')
        self.assertEqual('{0:^6s}'.format('foo'), ' foo  ')

        self.assertEqual('{0:\x00<6}'.format(3), '3\x00\x00\x00\x00\x00')
        self.assertEqual('{0:\x01<6}'.format(3), '3\x01\x01\x01\x01\x01')
        self.assertEqual('{0:\x00^6}'.format(3), '\x00\x003\x00\x00\x00')
        self.assertEqual('{0:<6}'.format(3), '3     ')

        self.assertEqual('{0:\x00<6}'.format(3.14), '3.14\x00\x00')
        self.assertEqual('{0:\x01<6}'.format(3.14), '3.14\x01\x01')
        self.assertEqual('{0:\x00^6}'.format(3.14), '\x003.14\x00')
        self.assertEqual('{0:^6}'.format(3.14), ' 3.14 ')

        self.assertEqual('{0:\x00<12}'.format(3+2.0j), '(3+2j)\x00\x00\x00\x00\x00\x00')
        self.assertEqual('{0:\x01<12}'.format(3+2.0j), '(3+2j)\x01\x01\x01\x01\x01\x01')
        self.assertEqual('{0:\x00^12}'.format(3+2.0j), '\x00\x00\x00(3+2j)\x00\x00\x00')
        self.assertEqual('{0:^12}'.format(3+2.0j), '   (3+2j)   ')

        # format specifiers for user defined type
        self.assertEqual('{0:abc}'.format(C()), 'abc')

        # !r, !s and !a coercions
        self.assertEqual('{0!s}'.format('Hello'), 'Hello')
        self.assertEqual('{0!s:}'.format('Hello'), 'Hello')
        self.assertEqual('{0!s:15}'.format('Hello'), 'Hello          ')
        self.assertEqual('{0!s:15s}'.format('Hello'), 'Hello          ')
        self.assertEqual('{0!r}'.format('Hello'), "'Hello'")
        self.assertEqual('{0!r:}'.format('Hello'), "'Hello'")
        self.assertEqual('{0!r}'.format(F('Hello')), 'F(Hello)')
        self.assertEqual('{0!r}'.format('\u0378'), "'\\u0378'") # nonprintable
        self.assertEqual('{0!r}'.format('\u0374'), "'\u0374'")  # printable
        self.assertEqual('{0!r}'.format(F('\u0374')), 'F(\u0374)')
        self.assertEqual('{0!a}'.format('Hello'), "'Hello'")
        self.assertEqual('{0!a}'.format('\u0378'), "'\\u0378'") # nonprintable
        self.assertEqual('{0!a}'.format('\u0374'), "'\\u0374'") # printable
        self.assertEqual('{0!a:}'.format('Hello'), "'Hello'")
        self.assertEqual('{0!a}'.format(F('Hello')), 'F(Hello)')
        self.assertEqual('{0!a}'.format(F('\u0374')), 'F(\\u0374)')

        # test fallback to object.__format__
        self.assertEqual('{0}'.format({}), '{}')
        self.assertEqual('{0}'.format([]), '[]')
        self.assertEqual('{0}'.format([1]), '[1]')

        self.assertEqual('{0:d}'.format(G('data')), 'G(data)')
        self.assertEqual('{0!s}'.format(G('data')), 'string is data')

        self.assertRaises(TypeError, '{0:^10}'.format, E('data'))
        self.assertRaises(TypeError, '{0:^10s}'.format, E('data'))
        self.assertRaises(TypeError, '{0:>15s}'.format, G('data'))

        self.assertEqual("{0:date: %Y-%m-%d}".format(I(year=2007,
                                                       month=8,
                                                       day=27)),
                         "date: 2007-08-27")

        # test deriving from a builtin type and overriding __format__
        self.assertEqual("{0}".format(J(10)), "20")


        # string format specifiers
        self.assertEqual('{0:}'.format('a'), 'a')

        # computed format specifiers
        self.assertEqual("{0:.{1}}".format('hello world', 5), 'hello')
        self.assertEqual("{0:.{1}s}".format('hello world', 5), 'hello')
        self.assertEqual("{0:.{precision}s}".format('hello world', precision=5), 'hello')
        self.assertEqual("{0:{width}.{precision}s}".format('hello world', width=10, precision=5), 'hello     ')
        self.assertEqual("{0:{width}.{precision}s}".format('hello world', width='10', precision='5'), 'hello     ')

        # test various errors
        self.assertRaises(ValueError, '{'.format)
        self.assertRaises(ValueError, '}'.format)
        self.assertRaises(ValueError, 'a{'.format)
        self.assertRaises(ValueError, 'a}'.format)
        self.assertRaises(ValueError, '{a'.format)
        self.assertRaises(ValueError, '}a'.format)
        self.assertRaises(IndexError, '{0}'.format)
        self.assertRaises(IndexError, '{1}'.format, 'abc')
        self.assertRaises(KeyError,   '{x}'.format)
        self.assertRaises(ValueError, "}{".format)
        self.assertRaises(ValueError, "abc{0:{}".format)
        self.assertRaises(ValueError, "{0".format)
        self.assertRaises(IndexError, "{0.}".format)
        self.assertRaises(ValueError, "{0.}".format, 0)
        self.assertRaises(ValueError, "{0[}".format)
        self.assertRaises(ValueError, "{0[}".format, [])
        self.assertRaises(KeyError,   "{0]}".format)
        self.assertRaises(ValueError, "{0.[]}".format, 0)
        self.assertRaises(ValueError, "{0..foo}".format, 0)
        self.assertRaises(ValueError, "{0[0}".format, 0)
        self.assertRaises(ValueError, "{0[0:foo}".format, 0)
        self.assertRaises(KeyError,   "{c]}".format)
        self.assertRaises(ValueError, "{{ {{{0}}".format, 0)
        self.assertRaises(ValueError, "{0}}".format, 0)
        self.assertRaises(KeyError,   "{foo}".format, bar=3)
        self.assertRaises(ValueError, "{0!x}".format, 3)
        self.assertRaises(ValueError, "{0!}".format, 0)
        self.assertRaises(ValueError, "{0!rs}".format, 0)
        self.assertRaises(ValueError, "{!}".format)
        self.assertRaises(IndexError, "{:}".format)
        self.assertRaises(IndexError, "{:s}".format)
        self.assertRaises(IndexError, "{}".format)
        big = "23098475029384702983476098230754973209482573"
        self.assertRaises(ValueError, ("{" + big + "}").format)
        self.assertRaises(ValueError, ("{[" + big + "]}").format, [0])

        # test number formatter errors:
        self.assertRaises(ValueError, '{0:x}'.format, 1j)
        self.assertRaises(ValueError, '{0:x}'.format, 1.0)
        self.assertRaises(ValueError, '{0:X}'.format, 1j)
        self.assertRaises(ValueError, '{0:X}'.format, 1.0)
        self.assertRaises(ValueError, '{0:o}'.format, 1j)
        self.assertRaises(ValueError, '{0:o}'.format, 1.0)
        self.assertRaises(ValueError, '{0:u}'.format, 1j)
        self.assertRaises(ValueError, '{0:u}'.format, 1.0)
        self.assertRaises(ValueError, '{0:i}'.format, 1j)
        self.assertRaises(ValueError, '{0:i}'.format, 1.0)
        self.assertRaises(ValueError, '{0:d}'.format, 1j)
        self.assertRaises(ValueError, '{0:d}'.format, 1.0)

        # issue 6089
        self.assertRaises(ValueError, "{0[0]x}".format, [None])
        self.assertRaises(ValueError, "{0[0](10)}".format, [None])

        # can't have a replacement on the field name portion
        self.assertRaises(TypeError, '{0[{1}]}'.format, 'abcdefg', 4)

        # exceed maximum recursion depth
        self.assertRaises(ValueError, "{0:{1:{2}}}".format, 'abc', 's', '')
        self.assertRaises(ValueError, "{0:{1:{2:{3:{4:{5:{6}}}}}}}".format,
                          0, 1, 2, 3, 4, 5, 6, 7)

        # string format spec errors
        sign_msg = "Sign not allowed in string format specifier"
        self.assertRaisesRegex(ValueError, sign_msg, "{0:-s}".format, '')
        self.assertRaisesRegex(ValueError, sign_msg, format, "", "-")
        space_msg = "Space not allowed in string format specifier"
        self.assertRaisesRegex(ValueError, space_msg, "{: }".format, '')
        self.assertRaises(ValueError, "{0:=s}".format, '')

        # Alternate formatting is not supported
        self.assertRaises(ValueError, format, '', '#')
        self.assertRaises(ValueError, format, '', '#20')

        # Non-ASCII
        self.assertEqual("{0:s}{1:s}".format("ABC", "\u0410\u0411\u0412"),
                         'ABC\u0410\u0411\u0412')
        self.assertEqual("{0:.3s}".format("ABC\u0410\u0411\u0412"),
                         'ABC')
        self.assertEqual("{0:.0s}".format("ABC\u0410\u0411\u0412"),
                         '')

        self.assertEqual("{[{}]}".format({"{}": 5}), "5")
        self.assertEqual("{[{}]}".format({"{}" : "a"}), "a")
        self.assertEqual("{[{]}".format({"{" : "a"}), "a")
        self.assertEqual("{[}]}".format({"}" : "a"}), "a")
        self.assertEqual("{[[]}".format({"[" : "a"}), "a")
        self.assertEqual("{[!]}".format({"!" : "a"}), "a")
        self.assertRaises(ValueError, "{a{}b}".format, 42)
        self.assertRaises(ValueError, "{a{b}".format, 42)
        self.assertRaises(ValueError, "{[}".format, 42)

        self.assertEqual("0x{:0{:d}X}".format(0x0,16), "0x0000000000000000")

        # Blocking fallback
        m = M('data')
        self.assertEqual("{!r}".format(m), 'M(data)')
        self.assertRaises(TypeError, "{!s}".format, m)
        self.assertRaises(TypeError, "{}".format, m)
        n = N('data')
        self.assertEqual("{!r}".format(n), 'N(data)')
        self.assertEqual("{!s}".format(n), 'N(data)')
        self.assertRaises(TypeError, "{}".format, n)

    def test_format_map(self):
        self.assertEqual(''.format_map({}), '')
        self.assertEqual('a'.format_map({}), 'a')
        self.assertEqual('ab'.format_map({}), 'ab')
        self.assertEqual('a{{'.format_map({}), 'a{')
        self.assertEqual('a}}'.format_map({}), 'a}')
        self.assertEqual('{{b'.format_map({}), '{b')
        self.assertEqual('}}b'.format_map({}), '}b')
        self.assertEqual('a{{b'.format_map({}), 'a{b')

        # using mappings
        class Mapping(dict):
            def __missing__(self, key):
                return key
        self.assertEqual('{hello}'.format_map(Mapping()), 'hello')
        self.assertEqual('{a} {world}'.format_map(Mapping(a='hello')), 'hello world')

        class InternalMapping:
            def __init__(self):
                self.mapping = {'a': 'hello'}
            def __getitem__(self, key):
                return self.mapping[key]
        self.assertEqual('{a}'.format_map(InternalMapping()), 'hello')


        class C:
            def __init__(self, x=100):
                self._x = x
            def __format__(self, spec):
                return spec
        self.assertEqual('{foo._x}'.format_map({'foo': C(20)}), '20')

        # test various errors
        self.assertRaises(TypeError, ''.format_map)
        self.assertRaises(TypeError, 'a'.format_map)

        self.assertRaises(ValueError, '{'.format_map, {})
        self.assertRaises(ValueError, '}'.format_map, {})
        self.assertRaises(ValueError, 'a{'.format_map, {})
        self.assertRaises(ValueError, 'a}'.format_map, {})
        self.assertRaises(ValueError, '{a'.format_map, {})
        self.assertRaises(ValueError, '}a'.format_map, {})

        # issue #12579: can't supply positional params to format_map
        self.assertRaises(ValueError, '{}'.format_map, {'a' : 2})
        self.assertRaises(ValueError, '{}'.format_map, 'a')
        self.assertRaises(ValueError, '{a} {}'.format_map, {"a" : 2, "b" : 1})

        class BadMapping:
            def __getitem__(self, key):
                return 1/0
        self.assertRaises(KeyError, '{a}'.format_map, {})
        self.assertRaises(TypeError, '{a}'.format_map, [])
        self.assertRaises(ZeroDivisionError, '{a}'.format_map, BadMapping())

    def test_format_huge_precision(self):
        format_string = ".{}f".format(sys.maxsize + 1)
        with self.assertRaises(ValueError):
            result = format(2.34, format_string)

    def test_format_huge_width(self):
        format_string = "{}f".format(sys.maxsize + 1)
        with self.assertRaises(ValueError):
            result = format(2.34, format_string)

    def test_format_huge_item_number(self):
        format_string = "{{{}:.6f}}".format(sys.maxsize + 1)
        with self.assertRaises(ValueError):
            result = format_string.format(2.34)

    def test_format_auto_numbering(self):
        class C:
            def __init__(self, x=100):
                self._x = x
            def __format__(self, spec):
                return spec

        self.assertEqual('{}'.format(10), '10')
        self.assertEqual('{:5}'.format('s'), 's    ')
        self.assertEqual('{!r}'.format('s'), "'s'")
        self.assertEqual('{._x}'.format(C(10)), '10')
        self.assertEqual('{[1]}'.format([1, 2]), '2')
        self.assertEqual('{[a]}'.format({'a':4, 'b':2}), '4')
        self.assertEqual('a{}b{}c'.format(0, 1), 'a0b1c')

        self.assertEqual('a{:{}}b'.format('x', '^10'), 'a    x     b')
        self.assertEqual('a{:{}x}b'.format(20, '#'), 'a0x14b')

        # can't mix and match numbering and auto-numbering
        self.assertRaises(ValueError, '{}{1}'.format, 1, 2)
        self.assertRaises(ValueError, '{1}{}'.format, 1, 2)
        self.assertRaises(ValueError, '{:{1}}'.format, 1, 2)
        self.assertRaises(ValueError, '{0:{}}'.format, 1, 2)

        # can mix and match auto-numbering and named
        self.assertEqual('{f}{}'.format(4, f='test'), 'test4')
        self.assertEqual('{}{f}'.format(4, f='test'), '4test')
        self.assertEqual('{:{f}}{g}{}'.format(1, 3, g='g', f=2), ' 1g3')
        self.assertEqual('{f:{}}{}{g}'.format(2, 4, f=1, g='g'), ' 14g')

    def test_formatting(self):
        string_tests.MixinStrUnicodeUserStringTest.test_formatting(self)
        # Testing Unicode formatting strings...
        self.assertEqual("%s, %s" % ("abc", "abc"), 'abc, abc')
        self.assertEqual("%s, %s, %i, %f, %5.2f" % ("abc", "abc", 1, 2, 3), 'abc, abc, 1, 2.000000,  3.00')
        self.assertEqual("%s, %s, %i, %f, %5.2f" % ("abc", "abc", 1, -2, 3), 'abc, abc, 1, -2.000000,  3.00')
        self.assertEqual("%s, %s, %i, %f, %5.2f" % ("abc", "abc", -1, -2, 3.5), 'abc, abc, -1, -2.000000,  3.50')
        self.assertEqual("%s, %s, %i, %f, %5.2f" % ("abc", "abc", -1, -2, 3.57), 'abc, abc, -1, -2.000000,  3.57')
        self.assertEqual("%s, %s, %i, %f, %5.2f" % ("abc", "abc", -1, -2, 1003.57), 'abc, abc, -1, -2.000000, 1003.57')
        if not sys.platform.startswith('java'):
            self.assertEqual("%r, %r" % (b"abc", "abc"), "b'abc', 'abc'")
            self.assertEqual("%r" % ("\u1234",), "'\u1234'")
            self.assertEqual("%a" % ("\u1234",), "'\\u1234'")
        self.assertEqual("%(x)s, %(y)s" % {'x':"abc", 'y':"def"}, 'abc, def')
        self.assertEqual("%(x)s, %(\xfc)s" % {'x':"abc", '\xfc':"def"}, 'abc, def')

        self.assertEqual('%c' % 0x1234, '\u1234')
        self.assertEqual('%c' % 0x21483, '\U00021483')
        self.assertRaises(OverflowError, "%c".__mod__, (0x110000,))
        self.assertEqual('%c' % '\U00021483', '\U00021483')
        self.assertRaises(TypeError, "%c".__mod__, "aa")
        self.assertRaises(ValueError, "%.1\u1032f".__mod__, (1.0/3))
        self.assertRaises(TypeError, "%i".__mod__, "aa")

        # formatting jobs delegated from the string implementation:
        self.assertEqual('...%(foo)s...' % {'foo':"abc"}, '...abc...')
        self.assertEqual('...%(foo)s...' % {'foo':"abc"}, '...abc...')
        self.assertEqual('...%(foo)s...' % {'foo':"abc"}, '...abc...')
        self.assertEqual('...%(foo)s...' % {'foo':"abc"}, '...abc...')
        self.assertEqual('...%(foo)s...' % {'foo':"abc",'def':123},  '...abc...')
        self.assertEqual('...%(foo)s...' % {'foo':"abc",'def':123}, '...abc...')
        self.assertEqual('...%s...%s...%s...%s...' % (1,2,3,"abc"), '...1...2...3...abc...')
        self.assertEqual('...%%...%%s...%s...%s...%s...%s...' % (1,2,3,"abc"), '...%...%s...1...2...3...abc...')
        self.assertEqual('...%s...' % "abc", '...abc...')
        self.assertEqual('%*s' % (5,'abc',), '  abc')
        self.assertEqual('%*s' % (-5,'abc',), 'abc  ')
        self.assertEqual('%*.*s' % (5,2,'abc',), '   ab')
        self.assertEqual('%*.*s' % (5,3,'abc',), '  abc')
        self.assertEqual('%i %*.*s' % (10, 5,3,'abc',), '10   abc')
        self.assertEqual('%i%s %*.*s' % (10, 3, 5, 3, 'abc',), '103   abc')
        self.assertEqual('%c' % 'a', 'a')
        class Wrapper:
            def __str__(self):
                return '\u1234'
        self.assertEqual('%s' % Wrapper(), '\u1234')

        # issue 3382
        NAN = float('nan')
        INF = float('inf')
        self.assertEqual('%f' % NAN, 'nan')
        self.assertEqual('%F' % NAN, 'NAN')
        self.assertEqual('%f' % INF, 'inf')
        self.assertEqual('%F' % INF, 'INF')

        # PEP 393
        self.assertEqual('%.1s' % "a\xe9\u20ac", 'a')
        self.assertEqual('%.2s' % "a\xe9\u20ac", 'a\xe9')

        #issue 19995
        class PseudoInt:
            def __init__(self, value):
                self.value = int(value)
            def __int__(self):
                return self.value
            def __index__(self):
                return self.value
        class PseudoFloat:
            def __init__(self, value):
                self.value = float(value)
            def __int__(self):
                return int(self.value)
        pi = PseudoFloat(3.1415)
        letter_m = PseudoInt(109)
        self.assertEqual('%x' % 42, '2a')
        self.assertEqual('%X' % 15, 'F')
        self.assertEqual('%o' % 9, '11')
        self.assertEqual('%c' % 109, 'm')
        self.assertEqual('%x' % letter_m, '6d')
        self.assertEqual('%X' % letter_m, '6D')
        self.assertEqual('%o' % letter_m, '155')
        self.assertEqual('%c' % letter_m, 'm')
        self.assertRaisesRegex(TypeError, '%x format: an integer is required, not float', operator.mod, '%x', 3.14)
        self.assertRaisesRegex(TypeError, '%X format: an integer is required, not float', operator.mod, '%X', 2.11)
        self.assertRaisesRegex(TypeError, '%o format: an integer is required, not float', operator.mod, '%o', 1.79)
        self.assertRaisesRegex(TypeError, '%x format: an integer is required, not PseudoFloat', operator.mod, '%x', pi)
        self.assertRaisesRegex(TypeError, '%x format: an integer is required, not complex', operator.mod, '%x', 3j)
        self.assertRaisesRegex(TypeError, '%X format: an integer is required, not complex', operator.mod, '%X', 2j)
        self.assertRaisesRegex(TypeError, '%o format: an integer is required, not complex', operator.mod, '%o', 1j)
        self.assertRaisesRegex(TypeError, '%u format: a real number is required, not complex', operator.mod, '%u', 3j)
        self.assertRaisesRegex(TypeError, '%i format: a real number is required, not complex', operator.mod, '%i', 2j)
        self.assertRaisesRegex(TypeError, '%d format: a real number is required, not complex', operator.mod, '%d', 1j)
        self.assertRaisesRegex(TypeError, '%c requires int or char', operator.mod, '%c', pi)

        class RaisingNumber:
            def __int__(self):
                raise RuntimeError('int')  # should not be `TypeError`
            def __index__(self):
                raise RuntimeError('index')  # should not be `TypeError`

        rn = RaisingNumber()
        self.assertRaisesRegex(RuntimeError, 'int', operator.mod, '%d', rn)
        self.assertRaisesRegex(RuntimeError, 'int', operator.mod, '%i', rn)
        self.assertRaisesRegex(RuntimeError, 'int', operator.mod, '%u', rn)
        self.assertRaisesRegex(RuntimeError, 'index', operator.mod, '%x', rn)
        self.assertRaisesRegex(RuntimeError, 'index', operator.mod, '%X', rn)
        self.assertRaisesRegex(RuntimeError, 'index', operator.mod, '%o', rn)

    def test_formatting_with_enum(self):
        # issue18780
        import enum
        class Float(float, enum.Enum):
            # a mixed-in type will use the name for %s etc.
            PI = 3.1415926
        class Int(enum.IntEnum):
            # IntEnum uses the value and not the name for %s etc.
            IDES = 15
        class Str(enum.StrEnum):
            # StrEnum uses the value and not the name for %s etc.
            ABC = 'abc'
        # Testing Unicode formatting strings...
        self.assertEqual("%s, %s" % (Str.ABC, Str.ABC),
                         'abc, abc')
        self.assertEqual("%s, %s, %d, %i, %u, %f, %5.2f" %
                        (Str.ABC, Str.ABC,
                         Int.IDES, Int.IDES, Int.IDES,
                         Float.PI, Float.PI),
                         'abc, abc, 15, 15, 15, 3.141593,  3.14')

        # formatting jobs delegated from the string implementation:
        self.assertEqual('...%(foo)s...' % {'foo':Str.ABC},
                         '...abc...')
        self.assertEqual('...%(foo)r...' % {'foo':Int.IDES},
                         '...<Int.IDES: 15>...')
        self.assertEqual('...%(foo)s...' % {'foo':Int.IDES},
                         '...15...')
        self.assertEqual('...%(foo)i...' % {'foo':Int.IDES},
                         '...15...')
        self.assertEqual('...%(foo)d...' % {'foo':Int.IDES},
                         '...15...')
        self.assertEqual('...%(foo)u...' % {'foo':Int.IDES, 'def':Float.PI},
                         '...15...')
        self.assertEqual('...%(foo)f...' % {'foo':Float.PI,'def':123},
                         '...3.141593...')

    def test_formatting_huge_precision(self):
        format_string = "%.{}f".format(sys.maxsize + 1)
        with self.assertRaises(ValueError):
            result = format_string % 2.34

    def test_issue28598_strsubclass_rhs(self):
        # A subclass of str with an __rmod__ method should be able to hook
        # into the % operator
        class SubclassedStr(str):
            def __rmod__(self, other):
                return 'Success, self.__rmod__({!r}) was called'.format(other)
        self.assertEqual('lhs %% %r' % SubclassedStr('rhs'),
                         "Success, self.__rmod__('lhs %% %r') was called")

    @support.cpython_only
    @unittest.skipIf(_testcapi is None, 'need _testcapi module')
    def test_formatting_huge_precision_c_limits(self):
        format_string = "%.{}f".format(_testcapi.INT_MAX + 1)
        with self.assertRaises(ValueError):
            result = format_string % 2.34

    def test_formatting_huge_width(self):
        format_string = "%{}f".format(sys.maxsize + 1)
        with self.assertRaises(ValueError):
            result = format_string % 2.34

    def test_startswith_endswith_errors(self):
        for meth in ('foo'.startswith, 'foo'.endswith):
            with self.assertRaises(TypeError) as cm:
                meth(['f'])
            exc = str(cm.exception)
            self.assertIn('str', exc)
            self.assertIn('tuple', exc)

    @support.run_with_locale('LC_ALL', 'de_DE', 'fr_FR')
    def test_format_float(self):
        # should not format with a comma, but always with C locale
        self.assertEqual('1.0', '%.1f' % 1.0)

    def test_constructor(self):
        # unicode(obj) tests (this maps to PyObject_Unicode() at C level)

        self.assertEqual(
            str('unicode remains unicode'),
            'unicode remains unicode'
        )

        for text in ('ascii', '\xe9', '\u20ac', '\U0010FFFF'):
            subclass = StrSubclass(text)
            self.assertEqual(str(subclass), text)
            self.assertEqual(len(subclass), len(text))
            if text == 'ascii':
                self.assertEqual(subclass.encode('ascii'), b'ascii')
                self.assertEqual(subclass.encode('utf-8'), b'ascii')

        self.assertEqual(
            str('strings are converted to unicode'),
            'strings are converted to unicode'
        )

        class StringCompat:
            def __init__(self, x):
                self.x = x
            def __str__(self):
                return self.x

        self.assertEqual(
            str(StringCompat('__str__ compatible objects are recognized')),
            '__str__ compatible objects are recognized'
        )

        # unicode(obj) is compatible to str():

        o = StringCompat('unicode(obj) is compatible to str()')
        self.assertEqual(str(o), 'unicode(obj) is compatible to str()')
        self.assertEqual(str(o), 'unicode(obj) is compatible to str()')

        for obj in (123, 123.45, 123):
            self.assertEqual(str(obj), str(str(obj)))

        # unicode(obj, encoding, error) tests (this maps to
        # PyUnicode_FromEncodedObject() at C level)

        if not sys.platform.startswith('java'):
            self.assertRaises(
                TypeError,
                str,
                'decoding unicode is not supported',
                'utf-8',
                'strict'
            )

        self.assertEqual(
            str(b'strings are decoded to unicode', 'utf-8', 'strict'),
            'strings are decoded to unicode'
        )

        if not sys.platform.startswith('java'):
            self.assertEqual(
                str(
                    memoryview(b'character buffers are decoded to unicode'),
                    'utf-8',
                    'strict'
                ),
                'character buffers are decoded to unicode'
            )

        self.assertRaises(TypeError, str, 42, 42, 42)

    def test_constructor_keyword_args(self):
        """Pass various keyword argument combinations to the constructor."""
        # The object argument can be passed as a keyword.
        self.assertEqual(str(object='foo'), 'foo')
        self.assertEqual(str(object=b'foo', encoding='utf-8'), 'foo')
        # The errors argument without encoding triggers "decode" mode.
        self.assertEqual(str(b'foo', errors='strict'), 'foo')  # not "b'foo'"
        self.assertEqual(str(object=b'foo', errors='strict'), 'foo')

    def test_constructor_defaults(self):
        """Check the constructor argument defaults."""
        # The object argument defaults to '' or b''.
        self.assertEqual(str(), '')
        self.assertEqual(str(errors='strict'), '')
        utf8_cent = '¢'.encode('utf-8')
        # The encoding argument defaults to utf-8.
        self.assertEqual(str(utf8_cent, errors='strict'), '¢')
        # The errors argument defaults to strict.
        self.assertRaises(UnicodeDecodeError, str, utf8_cent, encoding='ascii')

    def test_codecs_utf7(self):
        utfTests = [
            ('A\u2262\u0391.', b'A+ImIDkQ.'),             # RFC2152 example
            ('Hi Mom -\u263a-!', b'Hi Mom -+Jjo--!'),     # RFC2152 example
            ('\u65E5\u672C\u8A9E', b'+ZeVnLIqe-'),        # RFC2152 example
            ('Item 3 is \u00a31.', b'Item 3 is +AKM-1.'), # RFC2152 example
            ('+', b'+-'),
            ('+-', b'+--'),
            ('+?', b'+-?'),
            (r'\?', b'+AFw?'),
            ('+?', b'+-?'),
            (r'\\?', b'+AFwAXA?'),
            (r'\\\?', b'+AFwAXABc?'),
            (r'++--', b'+-+---'),
            ('\U000abcde', b'+2m/c3g-'),                  # surrogate pairs
            ('/', b'/'),
        ]

        for (x, y) in utfTests:
            self.assertEqual(x.encode('utf-7'), y)

        # Unpaired surrogates are passed through
        self.assertEqual('\uD801'.encode('utf-7'), b'+2AE-')
        self.assertEqual('\uD801x'.encode('utf-7'), b'+2AE-x')
        self.assertEqual('\uDC01'.encode('utf-7'), b'+3AE-')
        self.assertEqual('\uDC01x'.encode('utf-7'), b'+3AE-x')
        self.assertEqual(b'+2AE-'.decode('utf-7'), '\uD801')
        self.assertEqual(b'+2AE-x'.decode('utf-7'), '\uD801x')
        self.assertEqual(b'+3AE-'.decode('utf-7'), '\uDC01')
        self.assertEqual(b'+3AE-x'.decode('utf-7'), '\uDC01x')

        self.assertEqual('\uD801\U000abcde'.encode('utf-7'), b'+2AHab9ze-')
        self.assertEqual(b'+2AHab9ze-'.decode('utf-7'), '\uD801\U000abcde')

        # Issue #2242: crash on some Windows/MSVC versions
        self.assertEqual(b'+\xc1'.decode('utf-7', 'ignore'), '')

        # Direct encoded characters
        set_d = "ABCDEFGHIJKLMNOPQRSTUVWXYZabcdefghijklmnopqrstuvwxyz0123456789'(),-./:?"
        # Optional direct characters
        set_o = '!"#$%&*;<=>@[]^_`{|}'
        for c in set_d:
            self.assertEqual(c.encode('utf7'), c.encode('ascii'))
            self.assertEqual(c.encode('ascii').decode('utf7'), c)
        for c in set_o:
            self.assertEqual(c.encode('ascii').decode('utf7'), c)

        # XXX Truffle change: relax error message requirement
        with self.assertRaises(UnicodeDecodeError):
            b'+@'.decode('utf-7')

    def test_codecs_utf8(self):
        self.assertEqual(''.encode('utf-8'), b'')
        self.assertEqual('\u20ac'.encode('utf-8'), b'\xe2\x82\xac')
        self.assertEqual('\U00010002'.encode('utf-8'), b'\xf0\x90\x80\x82')
        self.assertEqual('\U00023456'.encode('utf-8'), b'\xf0\xa3\x91\x96')
        self.assertEqual('\ud800'.encode('utf-8', 'surrogatepass'), b'\xed\xa0\x80')
        self.assertEqual('\udc00'.encode('utf-8', 'surrogatepass'), b'\xed\xb0\x80')
        self.assertEqual(('\U00010002'*10).encode('utf-8'),
                         b'\xf0\x90\x80\x82'*10)
        self.assertEqual(
            '\u6b63\u78ba\u306b\u8a00\u3046\u3068\u7ffb\u8a33\u306f'
            '\u3055\u308c\u3066\u3044\u307e\u305b\u3093\u3002\u4e00'
            '\u90e8\u306f\u30c9\u30a4\u30c4\u8a9e\u3067\u3059\u304c'
            '\u3001\u3042\u3068\u306f\u3067\u305f\u3089\u3081\u3067'
            '\u3059\u3002\u5b9f\u969b\u306b\u306f\u300cWenn ist das'
            ' Nunstuck git und'.encode('utf-8'),
            b'\xe6\xad\xa3\xe7\xa2\xba\xe3\x81\xab\xe8\xa8\x80\xe3\x81'
            b'\x86\xe3\x81\xa8\xe7\xbf\xbb\xe8\xa8\xb3\xe3\x81\xaf\xe3'
            b'\x81\x95\xe3\x82\x8c\xe3\x81\xa6\xe3\x81\x84\xe3\x81\xbe'
            b'\xe3\x81\x9b\xe3\x82\x93\xe3\x80\x82\xe4\xb8\x80\xe9\x83'
            b'\xa8\xe3\x81\xaf\xe3\x83\x89\xe3\x82\xa4\xe3\x83\x84\xe8'
            b'\xaa\x9e\xe3\x81\xa7\xe3\x81\x99\xe3\x81\x8c\xe3\x80\x81'
            b'\xe3\x81\x82\xe3\x81\xa8\xe3\x81\xaf\xe3\x81\xa7\xe3\x81'
            b'\x9f\xe3\x82\x89\xe3\x82\x81\xe3\x81\xa7\xe3\x81\x99\xe3'
            b'\x80\x82\xe5\xae\x9f\xe9\x9a\x9b\xe3\x81\xab\xe3\x81\xaf'
            b'\xe3\x80\x8cWenn ist das Nunstuck git und'
        )

        # UTF-8 specific decoding tests
        self.assertEqual(str(b'\xf0\xa3\x91\x96', 'utf-8'), '\U00023456' )
        self.assertEqual(str(b'\xf0\x90\x80\x82', 'utf-8'), '\U00010002' )
        self.assertEqual(str(b'\xe2\x82\xac', 'utf-8'), '\u20ac' )

        # Other possible utf-8 test cases:
        # * strict decoding testing for all of the
        #   UTF8_ERROR cases in PyUnicode_DecodeUTF8

    def test_utf8_decode_valid_sequences(self):
        sequences = [
            # single byte
            (b'\x00', '\x00'), (b'a', 'a'), (b'\x7f', '\x7f'),
            # 2 bytes
            (b'\xc2\x80', '\x80'), (b'\xdf\xbf', '\u07ff'),
            # 3 bytes
            (b'\xe0\xa0\x80', '\u0800'), (b'\xed\x9f\xbf', '\ud7ff'),
            (b'\xee\x80\x80', '\uE000'), (b'\xef\xbf\xbf', '\uffff'),
            # 4 bytes
            (b'\xF0\x90\x80\x80', '\U00010000'),
            (b'\xf4\x8f\xbf\xbf', '\U0010FFFF')
        ]
        for seq, res in sequences:
            self.assertEqual(seq.decode('utf-8'), res)


    def test_utf8_decode_invalid_sequences(self):
        # continuation bytes in a sequence of 2, 3, or 4 bytes
        continuation_bytes = [bytes([x]) for x in range(0x80, 0xC0)]
        # start bytes of a 2-byte sequence equivalent to code points < 0x7F
        invalid_2B_seq_start_bytes = [bytes([x]) for x in range(0xC0, 0xC2)]
        # start bytes of a 4-byte sequence equivalent to code points > 0x10FFFF
        invalid_4B_seq_start_bytes = [bytes([x]) for x in range(0xF5, 0xF8)]
        invalid_start_bytes = (
            continuation_bytes + invalid_2B_seq_start_bytes +
            invalid_4B_seq_start_bytes + [bytes([x]) for x in range(0xF7, 0x100)]
        )

        for byte in invalid_start_bytes:
            self.assertRaises(UnicodeDecodeError, byte.decode, 'utf-8')

        for sb in invalid_2B_seq_start_bytes:
            for cb in continuation_bytes:
                self.assertRaises(UnicodeDecodeError, (sb+cb).decode, 'utf-8')

        for sb in invalid_4B_seq_start_bytes:
            for cb1 in continuation_bytes[:3]:
                for cb3 in continuation_bytes[:3]:
                    self.assertRaises(UnicodeDecodeError,
                                      (sb+cb1+b'\x80'+cb3).decode, 'utf-8')

        for cb in [bytes([x]) for x in range(0x80, 0xA0)]:
            self.assertRaises(UnicodeDecodeError,
                              (b'\xE0'+cb+b'\x80').decode, 'utf-8')
            self.assertRaises(UnicodeDecodeError,
                              (b'\xE0'+cb+b'\xBF').decode, 'utf-8')
        # surrogates
        for cb in [bytes([x]) for x in range(0xA0, 0xC0)]:
            self.assertRaises(UnicodeDecodeError,
                              (b'\xED'+cb+b'\x80').decode, 'utf-8')
            self.assertRaises(UnicodeDecodeError,
                              (b'\xED'+cb+b'\xBF').decode, 'utf-8')
        for cb in [bytes([x]) for x in range(0x80, 0x90)]:
            self.assertRaises(UnicodeDecodeError,
                              (b'\xF0'+cb+b'\x80\x80').decode, 'utf-8')
            self.assertRaises(UnicodeDecodeError,
                              (b'\xF0'+cb+b'\xBF\xBF').decode, 'utf-8')
        for cb in [bytes([x]) for x in range(0x90, 0xC0)]:
            self.assertRaises(UnicodeDecodeError,
                              (b'\xF4'+cb+b'\x80\x80').decode, 'utf-8')
            self.assertRaises(UnicodeDecodeError,
                              (b'\xF4'+cb+b'\xBF\xBF').decode, 'utf-8')

    def test_issue8271(self):
        # Issue #8271: during the decoding of an invalid UTF-8 byte sequence,
        # only the start byte and the continuation byte(s) are now considered
        # invalid, instead of the number of bytes specified by the start byte.
        # See https://www.unicode.org/versions/Unicode5.2.0/ch03.pdf (page 95,
        # table 3-8, Row 2) for more information about the algorithm used.
        FFFD = '\ufffd'
        sequences = [
            # invalid start bytes
            (b'\x80', FFFD), # continuation byte
            (b'\x80\x80', FFFD*2), # 2 continuation bytes
            (b'\xc0', FFFD),
            (b'\xc0\xc0', FFFD*2),
            (b'\xc1', FFFD),
            (b'\xc1\xc0', FFFD*2),
            (b'\xc0\xc1', FFFD*2),
            # with start byte of a 2-byte sequence
            (b'\xc2', FFFD), # only the start byte
            (b'\xc2\xc2', FFFD*2), # 2 start bytes
            (b'\xc2\xc2\xc2', FFFD*3), # 3 start bytes
            (b'\xc2\x41', FFFD+'A'), # invalid continuation byte
            # with start byte of a 3-byte sequence
            (b'\xe1', FFFD), # only the start byte
            (b'\xe1\xe1', FFFD*2), # 2 start bytes
            (b'\xe1\xe1\xe1', FFFD*3), # 3 start bytes
            (b'\xe1\xe1\xe1\xe1', FFFD*4), # 4 start bytes
            (b'\xe1\x80', FFFD), # only 1 continuation byte
            (b'\xe1\x41', FFFD+'A'), # invalid continuation byte
            (b'\xe1\x41\x80', FFFD+'A'+FFFD), # invalid cb followed by valid cb
            (b'\xe1\x41\x41', FFFD+'AA'), # 2 invalid continuation bytes
            (b'\xe1\x80\x41', FFFD+'A'), # only 1 valid continuation byte
            (b'\xe1\x80\xe1\x41', FFFD*2+'A'), # 1 valid and the other invalid
            (b'\xe1\x41\xe1\x80', FFFD+'A'+FFFD), # 1 invalid and the other valid
            # with start byte of a 4-byte sequence
            (b'\xf1', FFFD), # only the start byte
            (b'\xf1\xf1', FFFD*2), # 2 start bytes
            (b'\xf1\xf1\xf1', FFFD*3), # 3 start bytes
            (b'\xf1\xf1\xf1\xf1', FFFD*4), # 4 start bytes
            (b'\xf1\xf1\xf1\xf1\xf1', FFFD*5), # 5 start bytes
            (b'\xf1\x80', FFFD), # only 1 continuation bytes
            (b'\xf1\x80\x80', FFFD), # only 2 continuation bytes
            (b'\xf1\x80\x41', FFFD+'A'), # 1 valid cb and 1 invalid
            (b'\xf1\x80\x41\x41', FFFD+'AA'), # 1 valid cb and 1 invalid
            (b'\xf1\x80\x80\x41', FFFD+'A'), # 2 valid cb and 1 invalid
            (b'\xf1\x41\x80', FFFD+'A'+FFFD), # 1 invalid cv and 1 valid
            (b'\xf1\x41\x80\x80', FFFD+'A'+FFFD*2), # 1 invalid cb and 2 invalid
            (b'\xf1\x41\x80\x41', FFFD+'A'+FFFD+'A'), # 2 invalid cb and 1 invalid
            (b'\xf1\x41\x41\x80', FFFD+'AA'+FFFD), # 1 valid cb and 1 invalid
            (b'\xf1\x41\xf1\x80', FFFD+'A'+FFFD),
            (b'\xf1\x41\x80\xf1', FFFD+'A'+FFFD*2),
            (b'\xf1\xf1\x80\x41', FFFD*2+'A'),
            (b'\xf1\x41\xf1\xf1', FFFD+'A'+FFFD*2),
            # with invalid start byte of a 4-byte sequence (rfc2279)
            (b'\xf5', FFFD), # only the start byte
            (b'\xf5\xf5', FFFD*2), # 2 start bytes
            (b'\xf5\x80', FFFD*2), # only 1 continuation byte
            (b'\xf5\x80\x80', FFFD*3), # only 2 continuation byte
            (b'\xf5\x80\x80\x80', FFFD*4), # 3 continuation bytes
            (b'\xf5\x80\x41', FFFD*2+'A'), #  1 valid cb and 1 invalid
            (b'\xf5\x80\x41\xf5', FFFD*2+'A'+FFFD),
            (b'\xf5\x41\x80\x80\x41', FFFD+'A'+FFFD*2+'A'),
            # with invalid start byte of a 5-byte sequence (rfc2279)
            (b'\xf8', FFFD), # only the start byte
            (b'\xf8\xf8', FFFD*2), # 2 start bytes
            (b'\xf8\x80', FFFD*2), # only one continuation byte
            (b'\xf8\x80\x41', FFFD*2 + 'A'), # 1 valid cb and 1 invalid
            (b'\xf8\x80\x80\x80\x80', FFFD*5), # invalid 5 bytes seq with 5 bytes
            # with invalid start byte of a 6-byte sequence (rfc2279)
            (b'\xfc', FFFD), # only the start byte
            (b'\xfc\xfc', FFFD*2), # 2 start bytes
            (b'\xfc\x80\x80', FFFD*3), # only 2 continuation bytes
            (b'\xfc\x80\x80\x80\x80\x80', FFFD*6), # 6 continuation bytes
            # invalid start byte
            (b'\xfe', FFFD),
            (b'\xfe\x80\x80', FFFD*3),
            # other sequences
            (b'\xf1\x80\x41\x42\x43', '\ufffd\x41\x42\x43'),
            (b'\xf1\x80\xff\x42\x43', '\ufffd\ufffd\x42\x43'),
            (b'\xf1\x80\xc2\x81\x43', '\ufffd\x81\x43'),
            (b'\x61\xF1\x80\x80\xE1\x80\xC2\x62\x80\x63\x80\xBF\x64',
             '\x61\uFFFD\uFFFD\uFFFD\x62\uFFFD\x63\uFFFD\uFFFD\x64'),
        ]
        for n, (seq, res) in enumerate(sequences):
            self.assertRaises(UnicodeDecodeError, seq.decode, 'utf-8', 'strict')
            self.assertEqual(seq.decode('utf-8', 'replace'), res)
            self.assertEqual((seq+b'b').decode('utf-8', 'replace'), res+'b')
            self.assertEqual(seq.decode('utf-8', 'ignore'),
                             res.replace('\uFFFD', ''))

    def assertCorrectUTF8Decoding(self, seq, res, err):
        """
        Check that an invalid UTF-8 sequence raises a UnicodeDecodeError when
        'strict' is used, returns res when 'replace' is used, and that doesn't
        return anything when 'ignore' is used.
        """
        with self.assertRaises(UnicodeDecodeError) as cm:
            seq.decode('utf-8')
        exc = cm.exception

        # XXX Truffle change: relax message requirement
        # self.assertIn(err, str(exc))
        self.assertEqual(seq.decode('utf-8', 'replace'), res)
        self.assertEqual((b'aaaa' + seq + b'bbbb').decode('utf-8', 'replace'),
                         'aaaa' + res + 'bbbb')
        res = res.replace('\ufffd', '')
        self.assertEqual(seq.decode('utf-8', 'ignore'), res)
        self.assertEqual((b'aaaa' + seq + b'bbbb').decode('utf-8', 'ignore'),
                          'aaaa' + res + 'bbbb')

    def test_invalid_start_byte(self):
        """
        Test that an 'invalid start byte' error is raised when the first byte
        is not in the ASCII range or is not a valid start byte of a 2-, 3-, or
        4-bytes sequence. The invalid start byte is replaced with a single
        U+FFFD when errors='replace'.
        E.g. <80> is a continuation byte and can appear only after a start byte.
        """
        FFFD = '\ufffd'
        for byte in b'\x80\xA0\x9F\xBF\xC0\xC1\xF5\xFF':
            self.assertCorrectUTF8Decoding(bytes([byte]), '\ufffd',
                                           'invalid start byte')

    def test_unexpected_end_of_data(self):
        """
        Test that an 'unexpected end of data' error is raised when the string
        ends after a start byte of a 2-, 3-, or 4-bytes sequence without having
        enough continuation bytes.  The incomplete sequence is replaced with a
        single U+FFFD when errors='replace'.
        E.g. in the sequence <F3 80 80>, F3 is the start byte of a 4-bytes
        sequence, but it's followed by only 2 valid continuation bytes and the
        last continuation bytes is missing.
        Note: the continuation bytes must be all valid, if one of them is
        invalid another error will be raised.
        """
        sequences = [
            'C2', 'DF',
            'E0 A0', 'E0 BF', 'E1 80', 'E1 BF', 'EC 80', 'EC BF',
            'ED 80', 'ED 9F', 'EE 80', 'EE BF', 'EF 80', 'EF BF',
            'F0 90', 'F0 BF', 'F0 90 80', 'F0 90 BF', 'F0 BF 80', 'F0 BF BF',
            'F1 80', 'F1 BF', 'F1 80 80', 'F1 80 BF', 'F1 BF 80', 'F1 BF BF',
            'F3 80', 'F3 BF', 'F3 80 80', 'F3 80 BF', 'F3 BF 80', 'F3 BF BF',
            'F4 80', 'F4 8F', 'F4 80 80', 'F4 80 BF', 'F4 8F 80', 'F4 8F BF'
        ]
        FFFD = '\ufffd'
        for seq in sequences:
            self.assertCorrectUTF8Decoding(bytes.fromhex(seq), '\ufffd',
                                           'unexpected end of data')

    def test_invalid_cb_for_2bytes_seq(self):
        """
        Test that an 'invalid continuation byte' error is raised when the
        continuation byte of a 2-bytes sequence is invalid.  The start byte
        is replaced by a single U+FFFD and the second byte is handled
        separately when errors='replace'.
        E.g. in the sequence <C2 41>, C2 is the start byte of a 2-bytes
        sequence, but 41 is not a valid continuation byte because it's the
        ASCII letter 'A'.
        """
        FFFD = '\ufffd'
        FFFDx2 = FFFD * 2
        sequences = [
            ('C2 00', FFFD+'\x00'), ('C2 7F', FFFD+'\x7f'),
            ('C2 C0', FFFDx2), ('C2 FF', FFFDx2),
            ('DF 00', FFFD+'\x00'), ('DF 7F', FFFD+'\x7f'),
            ('DF C0', FFFDx2), ('DF FF', FFFDx2),
        ]
        for seq, res in sequences:
            self.assertCorrectUTF8Decoding(bytes.fromhex(seq), res,
                                           'invalid continuation byte')

    # Java UTF-8 Charset reports the whole sequence as invalid
    @support.impl_detail(graalpy=False)
    def test_invalid_cb_for_3bytes_seq(self):
        """
        Test that an 'invalid continuation byte' error is raised when the
        continuation byte(s) of a 3-bytes sequence are invalid.  When
        errors='replace', if the first continuation byte is valid, the first
        two bytes (start byte + 1st cb) are replaced by a single U+FFFD and the
        third byte is handled separately, otherwise only the start byte is
        replaced with a U+FFFD and the other continuation bytes are handled
        separately.
        E.g. in the sequence <E1 80 41>, E1 is the start byte of a 3-bytes
        sequence, 80 is a valid continuation byte, but 41 is not a valid cb
        because it's the ASCII letter 'A'.
        Note: when the start byte is E0 or ED, the valid ranges for the first
        continuation byte are limited to A0..BF and 80..9F respectively.
        Python 2 used to consider all the bytes in range 80..BF valid when the
        start byte was ED.  This is fixed in Python 3.
        """
        FFFD = '\ufffd'
        FFFDx2 = FFFD * 2
        sequences = [
            ('E0 00', FFFD+'\x00'), ('E0 7F', FFFD+'\x7f'), ('E0 80', FFFDx2),
            ('E0 9F', FFFDx2), ('E0 C0', FFFDx2), ('E0 FF', FFFDx2),
            ('E0 A0 00', FFFD+'\x00'), ('E0 A0 7F', FFFD+'\x7f'),
            ('E0 A0 C0', FFFDx2), ('E0 A0 FF', FFFDx2),
            ('E0 BF 00', FFFD+'\x00'), ('E0 BF 7F', FFFD+'\x7f'),
            ('E0 BF C0', FFFDx2), ('E0 BF FF', FFFDx2), ('E1 00', FFFD+'\x00'),
            ('E1 7F', FFFD+'\x7f'), ('E1 C0', FFFDx2), ('E1 FF', FFFDx2),
            ('E1 80 00', FFFD+'\x00'), ('E1 80 7F', FFFD+'\x7f'),
            ('E1 80 C0', FFFDx2), ('E1 80 FF', FFFDx2),
            ('E1 BF 00', FFFD+'\x00'), ('E1 BF 7F', FFFD+'\x7f'),
            ('E1 BF C0', FFFDx2), ('E1 BF FF', FFFDx2), ('EC 00', FFFD+'\x00'),
            ('EC 7F', FFFD+'\x7f'), ('EC C0', FFFDx2), ('EC FF', FFFDx2),
            ('EC 80 00', FFFD+'\x00'), ('EC 80 7F', FFFD+'\x7f'),
            ('EC 80 C0', FFFDx2), ('EC 80 FF', FFFDx2),
            ('EC BF 00', FFFD+'\x00'), ('EC BF 7F', FFFD+'\x7f'),
            ('EC BF C0', FFFDx2), ('EC BF FF', FFFDx2), ('ED 00', FFFD+'\x00'),
            ('ED 7F', FFFD+'\x7f'),
            ('ED A0', FFFDx2), ('ED BF', FFFDx2), # see note ^
            ('ED C0', FFFDx2), ('ED FF', FFFDx2), ('ED 80 00', FFFD+'\x00'),
            ('ED 80 7F', FFFD+'\x7f'), ('ED 80 C0', FFFDx2),
            ('ED 80 FF', FFFDx2), ('ED 9F 00', FFFD+'\x00'),
            ('ED 9F 7F', FFFD+'\x7f'), ('ED 9F C0', FFFDx2),
            ('ED 9F FF', FFFDx2), ('EE 00', FFFD+'\x00'),
            ('EE 7F', FFFD+'\x7f'), ('EE C0', FFFDx2), ('EE FF', FFFDx2),
            ('EE 80 00', FFFD+'\x00'), ('EE 80 7F', FFFD+'\x7f'),
            ('EE 80 C0', FFFDx2), ('EE 80 FF', FFFDx2),
            ('EE BF 00', FFFD+'\x00'), ('EE BF 7F', FFFD+'\x7f'),
            ('EE BF C0', FFFDx2), ('EE BF FF', FFFDx2), ('EF 00', FFFD+'\x00'),
            ('EF 7F', FFFD+'\x7f'), ('EF C0', FFFDx2), ('EF FF', FFFDx2),
            ('EF 80 00', FFFD+'\x00'), ('EF 80 7F', FFFD+'\x7f'),
            ('EF 80 C0', FFFDx2), ('EF 80 FF', FFFDx2),
            ('EF BF 00', FFFD+'\x00'), ('EF BF 7F', FFFD+'\x7f'),
            ('EF BF C0', FFFDx2), ('EF BF FF', FFFDx2),
        ]
        for seq, res in sequences:
            self.assertCorrectUTF8Decoding(bytes.fromhex(seq), res,
                                           'invalid continuation byte')

    def test_invalid_cb_for_4bytes_seq(self):
        """
        Test that an 'invalid continuation byte' error is raised when the
        continuation byte(s) of a 4-bytes sequence are invalid.  When
        errors='replace',the start byte and all the following valid
        continuation bytes are replaced with a single U+FFFD, and all the bytes
        starting from the first invalid continuation bytes (included) are
        handled separately.
        E.g. in the sequence <E1 80 41>, E1 is the start byte of a 3-bytes
        sequence, 80 is a valid continuation byte, but 41 is not a valid cb
        because it's the ASCII letter 'A'.
        Note: when the start byte is E0 or ED, the valid ranges for the first
        continuation byte are limited to A0..BF and 80..9F respectively.
        However, when the start byte is ED, Python 2 considers all the bytes
        in range 80..BF valid.  This is fixed in Python 3.
        """
        FFFD = '\ufffd'
        FFFDx2 = FFFD * 2
        sequences = [
            ('F0 00', FFFD+'\x00'), ('F0 7F', FFFD+'\x7f'), ('F0 80', FFFDx2),
            ('F0 8F', FFFDx2), ('F0 C0', FFFDx2), ('F0 FF', FFFDx2),
            ('F0 90 00', FFFD+'\x00'), ('F0 90 7F', FFFD+'\x7f'),
            ('F0 90 C0', FFFDx2), ('F0 90 FF', FFFDx2),
            ('F0 BF 00', FFFD+'\x00'), ('F0 BF 7F', FFFD+'\x7f'),
            ('F0 BF C0', FFFDx2), ('F0 BF FF', FFFDx2),
            ('F0 90 80 00', FFFD+'\x00'), ('F0 90 80 7F', FFFD+'\x7f'),
            ('F0 90 80 C0', FFFDx2), ('F0 90 80 FF', FFFDx2),
            ('F0 90 BF 00', FFFD+'\x00'), ('F0 90 BF 7F', FFFD+'\x7f'),
            ('F0 90 BF C0', FFFDx2), ('F0 90 BF FF', FFFDx2),
            ('F0 BF 80 00', FFFD+'\x00'), ('F0 BF 80 7F', FFFD+'\x7f'),
            ('F0 BF 80 C0', FFFDx2), ('F0 BF 80 FF', FFFDx2),
            ('F0 BF BF 00', FFFD+'\x00'), ('F0 BF BF 7F', FFFD+'\x7f'),
            ('F0 BF BF C0', FFFDx2), ('F0 BF BF FF', FFFDx2),
            ('F1 00', FFFD+'\x00'), ('F1 7F', FFFD+'\x7f'), ('F1 C0', FFFDx2),
            ('F1 FF', FFFDx2), ('F1 80 00', FFFD+'\x00'),
            ('F1 80 7F', FFFD+'\x7f'), ('F1 80 C0', FFFDx2),
            ('F1 80 FF', FFFDx2), ('F1 BF 00', FFFD+'\x00'),
            ('F1 BF 7F', FFFD+'\x7f'), ('F1 BF C0', FFFDx2),
            ('F1 BF FF', FFFDx2), ('F1 80 80 00', FFFD+'\x00'),
            ('F1 80 80 7F', FFFD+'\x7f'), ('F1 80 80 C0', FFFDx2),
            ('F1 80 80 FF', FFFDx2), ('F1 80 BF 00', FFFD+'\x00'),
            ('F1 80 BF 7F', FFFD+'\x7f'), ('F1 80 BF C0', FFFDx2),
            ('F1 80 BF FF', FFFDx2), ('F1 BF 80 00', FFFD+'\x00'),
            ('F1 BF 80 7F', FFFD+'\x7f'), ('F1 BF 80 C0', FFFDx2),
            ('F1 BF 80 FF', FFFDx2), ('F1 BF BF 00', FFFD+'\x00'),
            ('F1 BF BF 7F', FFFD+'\x7f'), ('F1 BF BF C0', FFFDx2),
            ('F1 BF BF FF', FFFDx2), ('F3 00', FFFD+'\x00'),
            ('F3 7F', FFFD+'\x7f'), ('F3 C0', FFFDx2), ('F3 FF', FFFDx2),
            ('F3 80 00', FFFD+'\x00'), ('F3 80 7F', FFFD+'\x7f'),
            ('F3 80 C0', FFFDx2), ('F3 80 FF', FFFDx2),
            ('F3 BF 00', FFFD+'\x00'), ('F3 BF 7F', FFFD+'\x7f'),
            ('F3 BF C0', FFFDx2), ('F3 BF FF', FFFDx2),
            ('F3 80 80 00', FFFD+'\x00'), ('F3 80 80 7F', FFFD+'\x7f'),
            ('F3 80 80 C0', FFFDx2), ('F3 80 80 FF', FFFDx2),
            ('F3 80 BF 00', FFFD+'\x00'), ('F3 80 BF 7F', FFFD+'\x7f'),
            ('F3 80 BF C0', FFFDx2), ('F3 80 BF FF', FFFDx2),
            ('F3 BF 80 00', FFFD+'\x00'), ('F3 BF 80 7F', FFFD+'\x7f'),
            ('F3 BF 80 C0', FFFDx2), ('F3 BF 80 FF', FFFDx2),
            ('F3 BF BF 00', FFFD+'\x00'), ('F3 BF BF 7F', FFFD+'\x7f'),
            ('F3 BF BF C0', FFFDx2), ('F3 BF BF FF', FFFDx2),
            ('F4 00', FFFD+'\x00'), ('F4 7F', FFFD+'\x7f'), ('F4 90', FFFDx2),
            ('F4 BF', FFFDx2), ('F4 C0', FFFDx2), ('F4 FF', FFFDx2),
            ('F4 80 00', FFFD+'\x00'), ('F4 80 7F', FFFD+'\x7f'),
            ('F4 80 C0', FFFDx2), ('F4 80 FF', FFFDx2),
            ('F4 8F 00', FFFD+'\x00'), ('F4 8F 7F', FFFD+'\x7f'),
            ('F4 8F C0', FFFDx2), ('F4 8F FF', FFFDx2),
            ('F4 80 80 00', FFFD+'\x00'), ('F4 80 80 7F', FFFD+'\x7f'),
            ('F4 80 80 C0', FFFDx2), ('F4 80 80 FF', FFFDx2),
            ('F4 80 BF 00', FFFD+'\x00'), ('F4 80 BF 7F', FFFD+'\x7f'),
            ('F4 80 BF C0', FFFDx2), ('F4 80 BF FF', FFFDx2),
            ('F4 8F 80 00', FFFD+'\x00'), ('F4 8F 80 7F', FFFD+'\x7f'),
            ('F4 8F 80 C0', FFFDx2), ('F4 8F 80 FF', FFFDx2),
            ('F4 8F BF 00', FFFD+'\x00'), ('F4 8F BF 7F', FFFD+'\x7f'),
            ('F4 8F BF C0', FFFDx2), ('F4 8F BF FF', FFFDx2)
        ]
        for seq, res in sequences:
            self.assertCorrectUTF8Decoding(bytes.fromhex(seq), res,
                                           'invalid continuation byte')

    def test_codecs_idna(self):
        # Test whether trailing dot is preserved
        self.assertEqual("www.python.org.".encode("idna"), b"www.python.org.")

    def test_codecs_errors(self):
        # Error handling (encoding)
        self.assertRaises(UnicodeError, 'Andr\202 x'.encode, 'ascii')
        self.assertRaises(UnicodeError, 'Andr\202 x'.encode, 'ascii','strict')
        self.assertEqual('Andr\202 x'.encode('ascii','ignore'), b"Andr x")
        self.assertEqual('Andr\202 x'.encode('ascii','replace'), b"Andr? x")
        self.assertEqual('Andr\202 x'.encode('ascii', 'replace'),
                         'Andr\202 x'.encode('ascii', errors='replace'))
        self.assertEqual('Andr\202 x'.encode('ascii', 'ignore'),
                         'Andr\202 x'.encode(encoding='ascii', errors='ignore'))

        # Error handling (decoding)
        self.assertRaises(UnicodeError, str, b'Andr\202 x', 'ascii')
        self.assertRaises(UnicodeError, str, b'Andr\202 x', 'ascii', 'strict')
        self.assertEqual(str(b'Andr\202 x', 'ascii', 'ignore'), "Andr x")
        self.assertEqual(str(b'Andr\202 x', 'ascii', 'replace'), 'Andr\uFFFD x')
        self.assertEqual(str(b'\202 x', 'ascii', 'replace'), '\uFFFD x')

        # Error handling (unknown character names)
        self.assertEqual(b"\\N{foo}xx".decode("unicode-escape", "ignore"), "xx")

        # Error handling (truncated escape sequence)
        self.assertRaises(UnicodeError, b"\\".decode, "unicode-escape")

        self.assertRaises(TypeError, b"hello".decode, "test.unicode1")
        self.assertRaises(TypeError, str, b"hello", "test.unicode2")
        self.assertRaises(TypeError, "hello".encode, "test.unicode1")
        self.assertRaises(TypeError, "hello".encode, "test.unicode2")

        # Error handling (wrong arguments)
        self.assertRaises(TypeError, "hello".encode, 42, 42, 42)

        # Error handling (lone surrogate in
        # _PyUnicode_TransformDecimalAndSpaceToASCII())
        self.assertRaises(ValueError, int, "\ud800")
        self.assertRaises(ValueError, int, "\udf00")
        self.assertRaises(ValueError, float, "\ud800")
        self.assertRaises(ValueError, float, "\udf00")
        self.assertRaises(ValueError, complex, "\ud800")
        self.assertRaises(ValueError, complex, "\udf00")

    def test_codecs(self):
        # Encoding
        self.assertEqual('hello'.encode('ascii'), b'hello')
        self.assertEqual('hello'.encode('utf-7'), b'hello')
        self.assertEqual('hello'.encode('utf-8'), b'hello')
        self.assertEqual('hello'.encode('utf-8'), b'hello')
        self.assertEqual('hello'.encode('utf-16-le'), b'h\000e\000l\000l\000o\000')
        self.assertEqual('hello'.encode('utf-16-be'), b'\000h\000e\000l\000l\000o')
        self.assertEqual('hello'.encode('latin-1'), b'hello')

        # Default encoding is utf-8
        self.assertEqual('\u2603'.encode(), b'\xe2\x98\x83')

        # Roundtrip safety for BMP (just the first 1024 chars)
        for c in range(1024):
            u = chr(c)
            for encoding in ('utf-7', 'utf-8', 'utf-16', 'utf-16-le',
                             'utf-16-be', 'raw_unicode_escape',
                             'unicode_escape'):
                self.assertEqual(str(u.encode(encoding),encoding), u)

        # Roundtrip safety for BMP (just the first 256 chars)
        for c in range(256):
            u = chr(c)
            for encoding in ('latin-1',):
                self.assertEqual(str(u.encode(encoding),encoding), u)

        # Roundtrip safety for BMP (just the first 128 chars)
        for c in range(128):
            u = chr(c)
            for encoding in ('ascii',):
                self.assertEqual(str(u.encode(encoding),encoding), u)

        # Roundtrip safety for non-BMP (just a few chars)
        with warnings.catch_warnings():
            u = '\U00010001\U00020002\U00030003\U00040004\U00050005'
            for encoding in ('utf-8', 'utf-16', 'utf-16-le', 'utf-16-be',
                             'raw_unicode_escape', 'unicode_escape'):
                self.assertEqual(str(u.encode(encoding),encoding), u)

        # UTF-8 must be roundtrip safe for all code points
        # (except surrogates, which are forbidden).
        u = ''.join(map(chr, list(range(0, 0xd800)) +
                             list(range(0xe000, 0x110000))))
        for encoding in ('utf-8',):
            self.assertEqual(str(u.encode(encoding),encoding), u)

    # Java charsets sometimes produce a bit different results
    @support.impl_detail(graalpy=False)
    def test_codecs_charmap(self):
        # 0-127
        s = bytes(range(128))
        for encoding in (
            'cp037', 'cp1026', 'cp273',
            'cp437', 'cp500', 'cp720', 'cp737', 'cp775', 'cp850',
            'cp852', 'cp855', 'cp858', 'cp860', 'cp861', 'cp862',
            'cp863', 'cp865', 'cp866', 'cp1125',
            'iso8859_10', 'iso8859_13', 'iso8859_14', 'iso8859_15',
            'iso8859_2', 'iso8859_3', 'iso8859_4', 'iso8859_5', 'iso8859_6',
            'iso8859_7', 'iso8859_9',
            'koi8_r', 'koi8_t', 'koi8_u', 'kz1048', 'latin_1',
            'mac_cyrillic', 'mac_latin2',

            'cp1250', 'cp1251', 'cp1252', 'cp1253', 'cp1254', 'cp1255',
            'cp1256', 'cp1257', 'cp1258',
            'cp856', 'cp857', 'cp864', 'cp869', 'cp874',

            'mac_greek', 'mac_iceland','mac_roman', 'mac_turkish',
            'cp1006', 'iso8859_8',

            ### These have undefined mappings:
            #'cp424',

            ### These fail the round-trip:
            #'cp875'

            ):
            self.assertEqual(str(s, encoding).encode(encoding), s)

        # 128-255
        s = bytes(range(128, 256))
        for encoding in (
            'cp037', 'cp1026', 'cp273',
            'cp437', 'cp500', 'cp720', 'cp737', 'cp775', 'cp850',
            'cp852', 'cp855', 'cp858', 'cp860', 'cp861', 'cp862',
            'cp863', 'cp865', 'cp866', 'cp1125',
            'iso8859_10', 'iso8859_13', 'iso8859_14', 'iso8859_15',
            'iso8859_2', 'iso8859_4', 'iso8859_5',
            'iso8859_9', 'koi8_r', 'koi8_u', 'latin_1',
            'mac_cyrillic', 'mac_latin2',

            ### These have undefined mappings:
            #'cp1250', 'cp1251', 'cp1252', 'cp1253', 'cp1254', 'cp1255',
            #'cp1256', 'cp1257', 'cp1258',
            #'cp424', 'cp856', 'cp857', 'cp864', 'cp869', 'cp874',
            #'iso8859_3', 'iso8859_6', 'iso8859_7', 'koi8_t', 'kz1048',
            #'mac_greek', 'mac_iceland','mac_roman', 'mac_turkish',

            ### These fail the round-trip:
            #'cp1006', 'cp875', 'iso8859_8',

            ):
            self.assertEqual(str(s, encoding).encode(encoding), s)

    def test_concatenation(self):
        self.assertEqual(("abc" "def"), "abcdef")
        self.assertEqual(("abc" "def"), "abcdef")
        self.assertEqual(("abc" "def"), "abcdef")
        self.assertEqual(("abc" "def" "ghi"), "abcdefghi")
        self.assertEqual(("abc" "def" "ghi"), "abcdefghi")

    def test_ucs4(self):
        x = '\U00100000'
        y = x.encode("raw-unicode-escape").decode("raw-unicode-escape")
        self.assertEqual(x, y)

        y = br'\U00100000'
        x = y.decode("raw-unicode-escape").encode("raw-unicode-escape")
        self.assertEqual(x, y)
        y = br'\U00010000'
        x = y.decode("raw-unicode-escape").encode("raw-unicode-escape")
        self.assertEqual(x, y)

        try:
            br'\U11111111'.decode("raw-unicode-escape")
        except UnicodeDecodeError as e:
            self.assertEqual(e.start, 0)
            self.assertEqual(e.end, 10)
        else:
            self.fail("Should have raised UnicodeDecodeError")

    def test_conversion(self):
        # Make sure __str__() works properly
        class ObjectToStr:
            def __str__(self):
                return "foo"

        class StrSubclassToStr(str):
            def __str__(self):
                return "foo"

        class StrSubclassToStrSubclass(str):
            def __new__(cls, content=""):
                return str.__new__(cls, 2*content)
            def __str__(self):
                return self

        self.assertEqual(str(ObjectToStr()), "foo")
        self.assertEqual(str(StrSubclassToStr("bar")), "foo")
        s = str(StrSubclassToStrSubclass("foo"))
        self.assertEqual(s, "foofoo")
        self.assertIs(type(s), StrSubclassToStrSubclass)
        s = StrSubclass(StrSubclassToStrSubclass("foo"))
        self.assertEqual(s, "foofoo")
        self.assertIs(type(s), StrSubclass)

    def test_unicode_repr(self):
        class s1:
            def __repr__(self):
                return '\\n'

        class s2:
            def __repr__(self):
                return '\\n'

        self.assertEqual(repr(s1()), '\\n')
        self.assertEqual(repr(s2()), '\\n')

    def test_printable_repr(self):
        self.assertEqual(repr('\U00010000'), "'%c'" % (0x10000,)) # printable
        self.assertEqual(repr('\U00014000'), "'\\U00014000'")     # nonprintable

    # This test only affects 32-bit platforms because expandtabs can only take
    # an int as the max value, not a 64-bit C long.  If expandtabs is changed
    # to take a 64-bit long, this test should apply to all platforms.
    @unittest.skipIf(sys.maxsize > (1 << 32) or struct.calcsize('P') != 4,
                     'only applies to 32-bit platforms')
    def test_expandtabs_overflows_gracefully(self):
        self.assertRaises(OverflowError, 't\tt\t'.expandtabs, sys.maxsize)

    @support.cpython_only
    def test_expandtabs_optimization(self):
        s = 'abc'
        self.assertIs(s.expandtabs(), s)

    # Makes assumptions about memory consumption of strings
    @support.impl_detail(graalpy=False)
    def test_raiseMemError(self):
        asciifields = "nnbP"
        compactfields = asciifields + "nPn"
        ascii_struct_size = support.calcobjsize(asciifields)
        compact_struct_size = support.calcobjsize(compactfields)

        for char in ('a', '\xe9', '\u20ac', '\U0010ffff'):
            code = ord(char)
            if code < 0x80:
                char_size = 1  # sizeof(Py_UCS1)
                struct_size = ascii_struct_size
            elif code < 0x100:
                char_size = 1  # sizeof(Py_UCS1)
                struct_size = compact_struct_size
            elif code < 0x10000:
                char_size = 2  # sizeof(Py_UCS2)
                struct_size = compact_struct_size
            else:
                char_size = 4  # sizeof(Py_UCS4)
                struct_size = compact_struct_size
            # Note: sys.maxsize is half of the actual max allocation because of
            # the signedness of Py_ssize_t. Strings of maxlen-1 should in principle
            # be allocatable, given enough memory.
            maxlen = ((sys.maxsize - struct_size) // char_size)
            alloc = lambda: char * maxlen
            with self.subTest(
                char=char,
                struct_size=struct_size,
                char_size=char_size
            ):
                # self-check
                self.assertEqual(
                    sys.getsizeof(char * 42),
                    struct_size + (char_size * (42 + 1))
                )
                self.assertRaises(MemoryError, alloc)
                self.assertRaises(MemoryError, alloc)

    def test_format_subclass(self):
        class S(str):
            def __str__(self):
                return '__str__ overridden'
        s = S('xxx')
        self.assertEqual("%s" % s, '__str__ overridden')
        self.assertEqual("{}".format(s), '__str__ overridden')

    def test_subclass_add(self):
        class S(str):
            def __add__(self, o):
                return "3"
        self.assertEqual(S("4") + S("5"), "3")
        class S(str):
            def __iadd__(self, o):
                return "3"
        s = S("1")
        s += "4"
        self.assertEqual(s, "3")

    def test_getnewargs(self):
        text = 'abc'
        args = text.__getnewargs__()
        self.assertIsNot(args[0], text)
        self.assertEqual(args[0], text)
        self.assertEqual(len(args), 1)

    @support.cpython_only
    @support.requires_legacy_unicode_capi
    @unittest.skipIf(_testcapi is None, 'need _testcapi module')
    def test_resize(self):
        for length in range(1, 100, 7):
            # generate a fresh string (refcount=1)
            text = 'a' * length + 'b'

            # fill wstr internal field
            with self.assertWarns(DeprecationWarning):
                abc = _testcapi.getargs_u(text)
            self.assertEqual(abc, text)

            # resize text: wstr field must be cleared and then recomputed
            text += 'c'
            with self.assertWarns(DeprecationWarning):
                abcdef = _testcapi.getargs_u(text)
            self.assertNotEqual(abc, abcdef)
            self.assertEqual(abcdef, text)

    def test_compare(self):
        # Issue #17615
        N = 10
        ascii = 'a' * N
        ascii2 = 'z' * N
        latin = '\x80' * N
        latin2 = '\xff' * N
        bmp = '\u0100' * N
        bmp2 = '\uffff' * N
        astral = '\U00100000' * N
        astral2 = '\U0010ffff' * N
        strings = (
            ascii, ascii2,
            latin, latin2,
            bmp, bmp2,
            astral, astral2)
        for text1, text2 in itertools.combinations(strings, 2):
            equal = (text1 is text2)
            self.assertEqual(text1 == text2, equal)
            self.assertEqual(text1 != text2, not equal)

            if equal:
                self.assertTrue(text1 <= text2)
                self.assertTrue(text1 >= text2)

                # text1 is text2: duplicate strings to skip the "str1 == str2"
                # optimization in unicode_compare_eq() and really compare
                # character per character
                copy1 = duplicate_string(text1)
                copy2 = duplicate_string(text2)
                self.assertIsNot(copy1, copy2)

                self.assertTrue(copy1 == copy2)
                self.assertFalse(copy1 != copy2)

                self.assertTrue(copy1 <= copy2)
                self.assertTrue(copy2 >= copy2)

        self.assertTrue(ascii < ascii2)
        self.assertTrue(ascii < latin)
        self.assertTrue(ascii < bmp)
        self.assertTrue(ascii < astral)
        self.assertFalse(ascii >= ascii2)
        self.assertFalse(ascii >= latin)
        self.assertFalse(ascii >= bmp)
        self.assertFalse(ascii >= astral)

        self.assertFalse(latin < ascii)
        self.assertTrue(latin < latin2)
        self.assertTrue(latin < bmp)
        self.assertTrue(latin < astral)
        self.assertTrue(latin >= ascii)
        self.assertFalse(latin >= latin2)
        self.assertFalse(latin >= bmp)
        self.assertFalse(latin >= astral)

        self.assertFalse(bmp < ascii)
        self.assertFalse(bmp < latin)
        self.assertTrue(bmp < bmp2)
        self.assertTrue(bmp < astral)
        self.assertTrue(bmp >= ascii)
        self.assertTrue(bmp >= latin)
        self.assertFalse(bmp >= bmp2)
        self.assertFalse(bmp >= astral)

        self.assertFalse(astral < ascii)
        self.assertFalse(astral < latin)
        self.assertFalse(astral < bmp2)
        self.assertTrue(astral < astral2)
        self.assertTrue(astral >= ascii)
        self.assertTrue(astral >= latin)
        self.assertTrue(astral >= bmp2)
        self.assertFalse(astral >= astral2)

    @support.impl_detail("finalization", graalpy=False)
    def test_free_after_iterating(self):
        support.check_free_after_iterating(self, iter, str)
        support.check_free_after_iterating(self, reversed, str)

    def test_check_encoding_errors(self):
        # bpo-37388: str(bytes) and str.decode() must check encoding and errors
        # arguments in dev mode
        encodings = ('ascii', 'utf8', 'latin1')
        invalid = 'Boom, Shaka Laka, Boom!'
        code = textwrap.dedent(f'''
            import sys
            encodings = {encodings!r}

            for data in (b'', b'short string'):
                try:
                    str(data, encoding={invalid!r})
                except LookupError:
                    pass
                else:
                    sys.exit(21)

                try:
                    str(data, errors={invalid!r})
                except LookupError:
                    pass
                else:
                    sys.exit(22)

                for encoding in encodings:
                    try:
                        str(data, encoding, errors={invalid!r})
                    except LookupError:
                        pass
                    else:
                        sys.exit(22)

            for data in ('', 'short string'):
                try:
                    data.encode(encoding={invalid!r})
                except LookupError:
                    pass
                else:
                    sys.exit(23)

                try:
                    data.encode(errors={invalid!r})
                except LookupError:
                    pass
                else:
                    sys.exit(24)

                for encoding in encodings:
                    try:
                        data.encode(encoding, errors={invalid!r})
                    except LookupError:
                        pass
                    else:
                        sys.exit(24)

            sys.exit(10)
        ''')
        proc = assert_python_failure('-X', 'dev', '-c', code)
        self.assertEqual(proc.rc, 10, proc)


<<<<<<< HEAD
class CAPITest(unittest.TestCase):

    # Test PyUnicode_FromFormat()
    @support.impl_detail("ctypes", graalpy=False)
    def test_from_format(self):
        import_helper.import_module('ctypes')
        from ctypes import (
            c_char_p,
            pythonapi, py_object, sizeof,
            c_int, c_long, c_longlong, c_ssize_t,
            c_uint, c_ulong, c_ulonglong, c_size_t, c_void_p)
        name = "PyUnicode_FromFormat"
        _PyUnicode_FromFormat = getattr(pythonapi, name)
        _PyUnicode_FromFormat.argtypes = (c_char_p,)
        _PyUnicode_FromFormat.restype = py_object

        def PyUnicode_FromFormat(format, *args):
            cargs = tuple(
                py_object(arg) if isinstance(arg, str) else arg
                for arg in args)
            return _PyUnicode_FromFormat(format, *cargs)

        def check_format(expected, format, *args):
            text = PyUnicode_FromFormat(format, *args)
            self.assertEqual(expected, text)

        # ascii format, non-ascii argument
        check_format('ascii\x7f=unicode\xe9',
                     b'ascii\x7f=%U', 'unicode\xe9')

        # non-ascii format, ascii argument: ensure that PyUnicode_FromFormatV()
        # raises an error
        self.assertRaisesRegex(ValueError,
            r'^PyUnicode_FromFormatV\(\) expects an ASCII-encoded format '
            'string, got a non-ASCII byte: 0xe9$',
            PyUnicode_FromFormat, b'unicode\xe9=%s', 'ascii')

        # test "%c"
        check_format('\uabcd',
                     b'%c', c_int(0xabcd))
        check_format('\U0010ffff',
                     b'%c', c_int(0x10ffff))
        with self.assertRaises(OverflowError):
            PyUnicode_FromFormat(b'%c', c_int(0x110000))
        # Issue #18183
        check_format('\U00010000\U00100000',
                     b'%c%c', c_int(0x10000), c_int(0x100000))

        # test "%"
        check_format('%',
                     b'%')
        check_format('%',
                     b'%%')
        check_format('%s',
                     b'%%s')
        check_format('[%]',
                     b'[%%]')
        check_format('%abc',
                     b'%%%s', b'abc')

        # truncated string
        check_format('abc',
                     b'%.3s', b'abcdef')
        check_format('abc[\ufffd',
                     b'%.5s', 'abc[\u20ac]'.encode('utf8'))
        check_format("'\\u20acABC'",
                     b'%A', '\u20acABC')
        check_format("'\\u20",
                     b'%.5A', '\u20acABCDEF')
        check_format("'\u20acABC'",
                     b'%R', '\u20acABC')
        check_format("'\u20acA",
                     b'%.3R', '\u20acABCDEF')
        check_format('\u20acAB',
                     b'%.3S', '\u20acABCDEF')
        check_format('\u20acAB',
                     b'%.3U', '\u20acABCDEF')
        check_format('\u20acAB',
                     b'%.3V', '\u20acABCDEF', None)
        check_format('abc[\ufffd',
                     b'%.5V', None, 'abc[\u20ac]'.encode('utf8'))

        # following tests comes from #7330
        # test width modifier and precision modifier with %S
        check_format("repr=  abc",
                     b'repr=%5S', 'abc')
        check_format("repr=ab",
                     b'repr=%.2S', 'abc')
        check_format("repr=   ab",
                     b'repr=%5.2S', 'abc')

        # test width modifier and precision modifier with %R
        check_format("repr=   'abc'",
                     b'repr=%8R', 'abc')
        check_format("repr='ab",
                     b'repr=%.3R', 'abc')
        check_format("repr=  'ab",
                     b'repr=%5.3R', 'abc')

        # test width modifier and precision modifier with %A
        check_format("repr=   'abc'",
                     b'repr=%8A', 'abc')
        check_format("repr='ab",
                     b'repr=%.3A', 'abc')
        check_format("repr=  'ab",
                     b'repr=%5.3A', 'abc')

        # test width modifier and precision modifier with %s
        check_format("repr=  abc",
                     b'repr=%5s', b'abc')
        check_format("repr=ab",
                     b'repr=%.2s', b'abc')
        check_format("repr=   ab",
                     b'repr=%5.2s', b'abc')

        # test width modifier and precision modifier with %U
        check_format("repr=  abc",
                     b'repr=%5U', 'abc')
        check_format("repr=ab",
                     b'repr=%.2U', 'abc')
        check_format("repr=   ab",
                     b'repr=%5.2U', 'abc')

        # test width modifier and precision modifier with %V
        check_format("repr=  abc",
                     b'repr=%5V', 'abc', b'123')
        check_format("repr=ab",
                     b'repr=%.2V', 'abc', b'123')
        check_format("repr=   ab",
                     b'repr=%5.2V', 'abc', b'123')
        check_format("repr=  123",
                     b'repr=%5V', None, b'123')
        check_format("repr=12",
                     b'repr=%.2V', None, b'123')
        check_format("repr=   12",
                     b'repr=%5.2V', None, b'123')

        # test integer formats (%i, %d, %u)
        check_format('010',
                     b'%03i', c_int(10))
        check_format('0010',
                     b'%0.4i', c_int(10))
        check_format('-123',
                     b'%i', c_int(-123))
        check_format('-123',
                     b'%li', c_long(-123))
        check_format('-123',
                     b'%lli', c_longlong(-123))
        check_format('-123',
                     b'%zi', c_ssize_t(-123))

        check_format('-123',
                     b'%d', c_int(-123))
        check_format('-123',
                     b'%ld', c_long(-123))
        check_format('-123',
                     b'%lld', c_longlong(-123))
        check_format('-123',
                     b'%zd', c_ssize_t(-123))

        check_format('123',
                     b'%u', c_uint(123))
        check_format('123',
                     b'%lu', c_ulong(123))
        check_format('123',
                     b'%llu', c_ulonglong(123))
        check_format('123',
                     b'%zu', c_size_t(123))

        # test long output
        min_longlong = -(2 ** (8 * sizeof(c_longlong) - 1))
        max_longlong = -min_longlong - 1
        check_format(str(min_longlong),
                     b'%lld', c_longlong(min_longlong))
        check_format(str(max_longlong),
                     b'%lld', c_longlong(max_longlong))
        max_ulonglong = 2 ** (8 * sizeof(c_ulonglong)) - 1
        check_format(str(max_ulonglong),
                     b'%llu', c_ulonglong(max_ulonglong))
        PyUnicode_FromFormat(b'%p', c_void_p(-1))

        # test padding (width and/or precision)
        check_format('123'.rjust(10, '0'),
                     b'%010i', c_int(123))
        check_format('123'.rjust(100),
                     b'%100i', c_int(123))
        check_format('123'.rjust(100, '0'),
                     b'%.100i', c_int(123))
        check_format('123'.rjust(80, '0').rjust(100),
                     b'%100.80i', c_int(123))

        check_format('123'.rjust(10, '0'),
                     b'%010u', c_uint(123))
        check_format('123'.rjust(100),
                     b'%100u', c_uint(123))
        check_format('123'.rjust(100, '0'),
                     b'%.100u', c_uint(123))
        check_format('123'.rjust(80, '0').rjust(100),
                     b'%100.80u', c_uint(123))

        check_format('123'.rjust(10, '0'),
                     b'%010x', c_int(0x123))
        check_format('123'.rjust(100),
                     b'%100x', c_int(0x123))
        check_format('123'.rjust(100, '0'),
                     b'%.100x', c_int(0x123))
        check_format('123'.rjust(80, '0').rjust(100),
                     b'%100.80x', c_int(0x123))

        # test %A
        check_format(r"%A:'abc\xe9\uabcd\U0010ffff'",
                     b'%%A:%A', 'abc\xe9\uabcd\U0010ffff')

        # test %V
        check_format('repr=abc',
                     b'repr=%V', 'abc', b'xyz')

        # test %p
        # We cannot test the exact result,
        # because it returns a hex representation of a C pointer,
        # which is going to be different each time. But, we can test the format.
        p_format_regex = r'^0x[a-zA-Z0-9]{3,}$'
        p_format1 = PyUnicode_FromFormat(b'%p', 'abc')
        self.assertIsInstance(p_format1, str)
        self.assertRegex(p_format1, p_format_regex)

        p_format2 = PyUnicode_FromFormat(b'%p %p', '123456', b'xyz')
        self.assertIsInstance(p_format2, str)
        self.assertRegex(p_format2,
                         r'0x[a-zA-Z0-9]{3,} 0x[a-zA-Z0-9]{3,}')

        # Extra args are ignored:
        p_format3 = PyUnicode_FromFormat(b'%p', '123456', None, b'xyz')
        self.assertIsInstance(p_format3, str)
        self.assertRegex(p_format3, p_format_regex)

        # Test string decode from parameter of %s using utf-8.
        # b'\xe4\xba\xba\xe6\xb0\x91' is utf-8 encoded byte sequence of
        # '\u4eba\u6c11'
        check_format('repr=\u4eba\u6c11',
                     b'repr=%V', None, b'\xe4\xba\xba\xe6\xb0\x91')

        #Test replace error handler.
        check_format('repr=abc\ufffd',
                     b'repr=%V', None, b'abc\xff')

        # not supported: copy the raw format string. these tests are just here
        # to check for crashes and should not be considered as specifications
        check_format('%s',
                     b'%1%s', b'abc')
        check_format('%1abc',
                     b'%1abc')
        check_format('%+i',
                     b'%+i', c_int(10))
        check_format('%.%s',
                     b'%.%s', b'abc')

        # Issue #33817: empty strings
        check_format('',
                     b'')
        check_format('',
                     b'%s', b'')

    # Test PyUnicode_AsWideChar()
    @support.cpython_only
    def test_aswidechar(self):
        from _testcapi import unicode_aswidechar
        import_helper.import_module('ctypes')
        from ctypes import c_wchar, sizeof

        wchar, size = unicode_aswidechar('abcdef', 2)
        self.assertEqual(size, 2)
        self.assertEqual(wchar, 'ab')

        wchar, size = unicode_aswidechar('abc', 3)
        self.assertEqual(size, 3)
        self.assertEqual(wchar, 'abc')

        wchar, size = unicode_aswidechar('abc', 4)
        self.assertEqual(size, 3)
        self.assertEqual(wchar, 'abc\0')

        wchar, size = unicode_aswidechar('abc', 10)
        self.assertEqual(size, 3)
        self.assertEqual(wchar, 'abc\0')

        wchar, size = unicode_aswidechar('abc\0def', 20)
        self.assertEqual(size, 7)
        self.assertEqual(wchar, 'abc\0def\0')

        nonbmp = chr(0x10ffff)
        if sizeof(c_wchar) == 2:
            buflen = 3
            nchar = 2
        else: # sizeof(c_wchar) == 4
            buflen = 2
            nchar = 1
        wchar, size = unicode_aswidechar(nonbmp, buflen)
        self.assertEqual(size, nchar)
        self.assertEqual(wchar, nonbmp + '\0')

    # Test PyUnicode_AsWideCharString()
    @support.cpython_only
    def test_aswidecharstring(self):
        from _testcapi import unicode_aswidecharstring
        import_helper.import_module('ctypes')
        from ctypes import c_wchar, sizeof

        wchar, size = unicode_aswidecharstring('abc')
        self.assertEqual(size, 3)
        self.assertEqual(wchar, 'abc\0')

        wchar, size = unicode_aswidecharstring('abc\0def')
        self.assertEqual(size, 7)
        self.assertEqual(wchar, 'abc\0def\0')

        nonbmp = chr(0x10ffff)
        if sizeof(c_wchar) == 2:
            nchar = 2
        else: # sizeof(c_wchar) == 4
            nchar = 1
        wchar, size = unicode_aswidecharstring(nonbmp)
        self.assertEqual(size, nchar)
        self.assertEqual(wchar, nonbmp + '\0')

    # Test PyUnicode_AsUCS4()
    @support.cpython_only
    def test_asucs4(self):
        from _testcapi import unicode_asucs4
        for s in ['abc', '\xa1\xa2', '\u4f60\u597d', 'a\U0001f600',
                  'a\ud800b\udfffc', '\ud834\udd1e']:
            l = len(s)
            self.assertEqual(unicode_asucs4(s, l, True), s+'\0')
            self.assertEqual(unicode_asucs4(s, l, False), s+'\uffff')
            self.assertEqual(unicode_asucs4(s, l+1, True), s+'\0\uffff')
            self.assertEqual(unicode_asucs4(s, l+1, False), s+'\0\uffff')
            self.assertRaises(SystemError, unicode_asucs4, s, l-1, True)
            self.assertRaises(SystemError, unicode_asucs4, s, l-2, False)
            s = '\0'.join([s, s])
            self.assertEqual(unicode_asucs4(s, len(s), True), s+'\0')
            self.assertEqual(unicode_asucs4(s, len(s), False), s+'\uffff')

    # Test PyUnicode_AsUTF8()
    @support.cpython_only
    def test_asutf8(self):
        from _testcapi import unicode_asutf8

        bmp = '\u0100'
        bmp2 = '\uffff'
        nonbmp = chr(0x10ffff)

        self.assertEqual(unicode_asutf8(bmp), b'\xc4\x80')
        self.assertEqual(unicode_asutf8(bmp2), b'\xef\xbf\xbf')
        self.assertEqual(unicode_asutf8(nonbmp), b'\xf4\x8f\xbf\xbf')
        self.assertRaises(UnicodeEncodeError, unicode_asutf8, 'a\ud800b\udfffc')

    # Test PyUnicode_AsUTF8AndSize()
    @support.cpython_only
    def test_asutf8andsize(self):
        from _testcapi import unicode_asutf8andsize

        bmp = '\u0100'
        bmp2 = '\uffff'
        nonbmp = chr(0x10ffff)

        self.assertEqual(unicode_asutf8andsize(bmp), (b'\xc4\x80', 2))
        self.assertEqual(unicode_asutf8andsize(bmp2), (b'\xef\xbf\xbf', 3))
        self.assertEqual(unicode_asutf8andsize(nonbmp), (b'\xf4\x8f\xbf\xbf', 4))
        self.assertRaises(UnicodeEncodeError, unicode_asutf8andsize, 'a\ud800b\udfffc')

    # Test PyUnicode_FindChar()
    @support.cpython_only
    def test_findchar(self):
        from _testcapi import unicode_findchar

        for str in "\xa1", "\u8000\u8080", "\ud800\udc02", "\U0001f100\U0001f1f1":
            for i, ch in enumerate(str):
                self.assertEqual(unicode_findchar(str, ord(ch), 0, len(str), 1), i)
                self.assertEqual(unicode_findchar(str, ord(ch), 0, len(str), -1), i)

        str = "!>_<!"
        self.assertEqual(unicode_findchar(str, 0x110000, 0, len(str), 1), -1)
        self.assertEqual(unicode_findchar(str, 0x110000, 0, len(str), -1), -1)
        # start < end
        self.assertEqual(unicode_findchar(str, ord('!'), 1, len(str)+1, 1), 4)
        self.assertEqual(unicode_findchar(str, ord('!'), 1, len(str)+1, -1), 4)
        # start >= end
        self.assertEqual(unicode_findchar(str, ord('!'), 0, 0, 1), -1)
        self.assertEqual(unicode_findchar(str, ord('!'), len(str), 0, 1), -1)
        # negative
        self.assertEqual(unicode_findchar(str, ord('!'), -len(str), -1, 1), 0)
        self.assertEqual(unicode_findchar(str, ord('!'), -len(str), -1, -1), 0)

    # Test PyUnicode_CopyCharacters()
    @support.cpython_only
    def test_copycharacters(self):
        from _testcapi import unicode_copycharacters

        strings = [
            'abcde', '\xa1\xa2\xa3\xa4\xa5',
            '\u4f60\u597d\u4e16\u754c\uff01',
            '\U0001f600\U0001f601\U0001f602\U0001f603\U0001f604'
        ]

        for idx, from_ in enumerate(strings):
            # wide -> narrow: exceed maxchar limitation
            for to in strings[:idx]:
                self.assertRaises(
                    SystemError,
                    unicode_copycharacters, to, 0, from_, 0, 5
                )
            # same kind
            for from_start in range(5):
                self.assertEqual(
                    unicode_copycharacters(from_, 0, from_, from_start, 5),
                    (from_[from_start:from_start+5].ljust(5, '\0'),
                     5-from_start)
                )
            for to_start in range(5):
                self.assertEqual(
                    unicode_copycharacters(from_, to_start, from_, to_start, 5),
                    (from_[to_start:to_start+5].rjust(5, '\0'),
                     5-to_start)
                )
            # narrow -> wide
            # Tests omitted since this creates invalid strings.

        s = strings[0]
        self.assertRaises(IndexError, unicode_copycharacters, s, 6, s, 0, 5)
        self.assertRaises(IndexError, unicode_copycharacters, s, -1, s, 0, 5)
        self.assertRaises(IndexError, unicode_copycharacters, s, 0, s, 6, 5)
        self.assertRaises(IndexError, unicode_copycharacters, s, 0, s, -1, 5)
        self.assertRaises(SystemError, unicode_copycharacters, s, 1, s, 0, 5)
        self.assertRaises(SystemError, unicode_copycharacters, s, 0, s, 0, -1)
        self.assertRaises(SystemError, unicode_copycharacters, s, 0, b'', 0, 0)

    @support.cpython_only
    @support.requires_legacy_unicode_capi
    def test_encode_decimal(self):
        from _testcapi import unicode_encodedecimal
        with warnings_helper.check_warnings():
            warnings.simplefilter('ignore', DeprecationWarning)
            self.assertEqual(unicode_encodedecimal('123'),
                             b'123')
            self.assertEqual(unicode_encodedecimal('\u0663.\u0661\u0664'),
                             b'3.14')
            self.assertEqual(unicode_encodedecimal(
                             "\N{EM SPACE}3.14\N{EN SPACE}"), b' 3.14 ')
            self.assertRaises(UnicodeEncodeError,
                              unicode_encodedecimal, "123\u20ac", "strict")
            self.assertRaisesRegex(
                ValueError,
                "^'decimal' codec can't encode character",
                unicode_encodedecimal, "123\u20ac", "replace")

    @support.cpython_only
    @support.requires_legacy_unicode_capi
    def test_transform_decimal(self):
        from _testcapi import unicode_transformdecimaltoascii as transform_decimal
        with warnings_helper.check_warnings():
            warnings.simplefilter('ignore', DeprecationWarning)
            self.assertEqual(transform_decimal('123'),
                             '123')
            self.assertEqual(transform_decimal('\u0663.\u0661\u0664'),
                             '3.14')
            self.assertEqual(transform_decimal("\N{EM SPACE}3.14\N{EN SPACE}"),
                             "\N{EM SPACE}3.14\N{EN SPACE}")
            self.assertEqual(transform_decimal('123\u20ac'),
                             '123\u20ac')

    @support.cpython_only
    def test_pep393_utf8_caching_bug(self):
        # Issue #25709: Problem with string concatenation and utf-8 cache
        from _testcapi import getargs_s_hash
        for k in 0x24, 0xa4, 0x20ac, 0x1f40d:
            s = ''
            for i in range(5):
                # Due to CPython specific optimization the 's' string can be
                # resized in-place.
                s += chr(k)
                # Parsing with the "s#" format code calls indirectly
                # PyUnicode_AsUTF8AndSize() which creates the UTF-8
                # encoded string cached in the Unicode object.
                self.assertEqual(getargs_s_hash(s), chr(k).encode() * (i + 1))
                # Check that the second call returns the same result
                self.assertEqual(getargs_s_hash(s), chr(k).encode() * (i + 1))

=======
>>>>>>> 8f1105d6
class StringModuleTest(unittest.TestCase):
    def test_formatter_parser(self):
        def parse(format):
            return list(_string.formatter_parser(format))

        formatter = parse("prefix {2!s}xxx{0:^+10.3f}{obj.attr!s} {z[0]!s:10}")
        self.assertEqual(formatter, [
            ('prefix ', '2', '', 's'),
            ('xxx', '0', '^+10.3f', None),
            ('', 'obj.attr', '', 's'),
            (' ', 'z[0]', '10', 's'),
        ])

        formatter = parse("prefix {} suffix")
        self.assertEqual(formatter, [
            ('prefix ', '', '', None),
            (' suffix', None, None, None),
        ])

        formatter = parse("str")
        self.assertEqual(formatter, [
            ('str', None, None, None),
        ])

        formatter = parse("")
        self.assertEqual(formatter, [])

        formatter = parse("{0}")
        self.assertEqual(formatter, [
            ('', '0', '', None),
        ])

        self.assertRaises(TypeError, _string.formatter_parser, 1)

    def test_formatter_field_name_split(self):
        def split(name):
            items = list(_string.formatter_field_name_split(name))
            items[1] = list(items[1])
            return items
        self.assertEqual(split("obj"), ["obj", []])
        self.assertEqual(split("obj.arg"), ["obj", [(True, 'arg')]])
        self.assertEqual(split("obj[key]"), ["obj", [(False, 'key')]])
        self.assertEqual(split("obj.arg[key1][key2]"), [
            "obj",
            [(True, 'arg'),
             (False, 'key1'),
             (False, 'key2'),
            ]])
        self.assertRaises(TypeError, _string.formatter_field_name_split, 1)

    def test_str_subclass_attr(self):

        name = StrSubclass("name")
        name2 = StrSubclass("name2")
        class Bag:
            pass

        o = Bag()
        with self.assertRaises(AttributeError):
            delattr(o, name)
        setattr(o, name, 1)
        self.assertEqual(o.name, 1)
        o.name = 2
        self.assertEqual(list(o.__dict__), [name])

        with self.assertRaises(AttributeError):
            delattr(o, name2)
        with self.assertRaises(AttributeError):
            del o.name2
        setattr(o, name2, 3)
        self.assertEqual(o.name2, 3)
        o.name2 = 4
        self.assertEqual(list(o.__dict__), [name, name2])


if __name__ == "__main__":
    unittest.main()<|MERGE_RESOLUTION|>--- conflicted
+++ resolved
@@ -2669,496 +2669,6 @@
         self.assertEqual(proc.rc, 10, proc)
 
 
-<<<<<<< HEAD
-class CAPITest(unittest.TestCase):
-
-    # Test PyUnicode_FromFormat()
-    @support.impl_detail("ctypes", graalpy=False)
-    def test_from_format(self):
-        import_helper.import_module('ctypes')
-        from ctypes import (
-            c_char_p,
-            pythonapi, py_object, sizeof,
-            c_int, c_long, c_longlong, c_ssize_t,
-            c_uint, c_ulong, c_ulonglong, c_size_t, c_void_p)
-        name = "PyUnicode_FromFormat"
-        _PyUnicode_FromFormat = getattr(pythonapi, name)
-        _PyUnicode_FromFormat.argtypes = (c_char_p,)
-        _PyUnicode_FromFormat.restype = py_object
-
-        def PyUnicode_FromFormat(format, *args):
-            cargs = tuple(
-                py_object(arg) if isinstance(arg, str) else arg
-                for arg in args)
-            return _PyUnicode_FromFormat(format, *cargs)
-
-        def check_format(expected, format, *args):
-            text = PyUnicode_FromFormat(format, *args)
-            self.assertEqual(expected, text)
-
-        # ascii format, non-ascii argument
-        check_format('ascii\x7f=unicode\xe9',
-                     b'ascii\x7f=%U', 'unicode\xe9')
-
-        # non-ascii format, ascii argument: ensure that PyUnicode_FromFormatV()
-        # raises an error
-        self.assertRaisesRegex(ValueError,
-            r'^PyUnicode_FromFormatV\(\) expects an ASCII-encoded format '
-            'string, got a non-ASCII byte: 0xe9$',
-            PyUnicode_FromFormat, b'unicode\xe9=%s', 'ascii')
-
-        # test "%c"
-        check_format('\uabcd',
-                     b'%c', c_int(0xabcd))
-        check_format('\U0010ffff',
-                     b'%c', c_int(0x10ffff))
-        with self.assertRaises(OverflowError):
-            PyUnicode_FromFormat(b'%c', c_int(0x110000))
-        # Issue #18183
-        check_format('\U00010000\U00100000',
-                     b'%c%c', c_int(0x10000), c_int(0x100000))
-
-        # test "%"
-        check_format('%',
-                     b'%')
-        check_format('%',
-                     b'%%')
-        check_format('%s',
-                     b'%%s')
-        check_format('[%]',
-                     b'[%%]')
-        check_format('%abc',
-                     b'%%%s', b'abc')
-
-        # truncated string
-        check_format('abc',
-                     b'%.3s', b'abcdef')
-        check_format('abc[\ufffd',
-                     b'%.5s', 'abc[\u20ac]'.encode('utf8'))
-        check_format("'\\u20acABC'",
-                     b'%A', '\u20acABC')
-        check_format("'\\u20",
-                     b'%.5A', '\u20acABCDEF')
-        check_format("'\u20acABC'",
-                     b'%R', '\u20acABC')
-        check_format("'\u20acA",
-                     b'%.3R', '\u20acABCDEF')
-        check_format('\u20acAB',
-                     b'%.3S', '\u20acABCDEF')
-        check_format('\u20acAB',
-                     b'%.3U', '\u20acABCDEF')
-        check_format('\u20acAB',
-                     b'%.3V', '\u20acABCDEF', None)
-        check_format('abc[\ufffd',
-                     b'%.5V', None, 'abc[\u20ac]'.encode('utf8'))
-
-        # following tests comes from #7330
-        # test width modifier and precision modifier with %S
-        check_format("repr=  abc",
-                     b'repr=%5S', 'abc')
-        check_format("repr=ab",
-                     b'repr=%.2S', 'abc')
-        check_format("repr=   ab",
-                     b'repr=%5.2S', 'abc')
-
-        # test width modifier and precision modifier with %R
-        check_format("repr=   'abc'",
-                     b'repr=%8R', 'abc')
-        check_format("repr='ab",
-                     b'repr=%.3R', 'abc')
-        check_format("repr=  'ab",
-                     b'repr=%5.3R', 'abc')
-
-        # test width modifier and precision modifier with %A
-        check_format("repr=   'abc'",
-                     b'repr=%8A', 'abc')
-        check_format("repr='ab",
-                     b'repr=%.3A', 'abc')
-        check_format("repr=  'ab",
-                     b'repr=%5.3A', 'abc')
-
-        # test width modifier and precision modifier with %s
-        check_format("repr=  abc",
-                     b'repr=%5s', b'abc')
-        check_format("repr=ab",
-                     b'repr=%.2s', b'abc')
-        check_format("repr=   ab",
-                     b'repr=%5.2s', b'abc')
-
-        # test width modifier and precision modifier with %U
-        check_format("repr=  abc",
-                     b'repr=%5U', 'abc')
-        check_format("repr=ab",
-                     b'repr=%.2U', 'abc')
-        check_format("repr=   ab",
-                     b'repr=%5.2U', 'abc')
-
-        # test width modifier and precision modifier with %V
-        check_format("repr=  abc",
-                     b'repr=%5V', 'abc', b'123')
-        check_format("repr=ab",
-                     b'repr=%.2V', 'abc', b'123')
-        check_format("repr=   ab",
-                     b'repr=%5.2V', 'abc', b'123')
-        check_format("repr=  123",
-                     b'repr=%5V', None, b'123')
-        check_format("repr=12",
-                     b'repr=%.2V', None, b'123')
-        check_format("repr=   12",
-                     b'repr=%5.2V', None, b'123')
-
-        # test integer formats (%i, %d, %u)
-        check_format('010',
-                     b'%03i', c_int(10))
-        check_format('0010',
-                     b'%0.4i', c_int(10))
-        check_format('-123',
-                     b'%i', c_int(-123))
-        check_format('-123',
-                     b'%li', c_long(-123))
-        check_format('-123',
-                     b'%lli', c_longlong(-123))
-        check_format('-123',
-                     b'%zi', c_ssize_t(-123))
-
-        check_format('-123',
-                     b'%d', c_int(-123))
-        check_format('-123',
-                     b'%ld', c_long(-123))
-        check_format('-123',
-                     b'%lld', c_longlong(-123))
-        check_format('-123',
-                     b'%zd', c_ssize_t(-123))
-
-        check_format('123',
-                     b'%u', c_uint(123))
-        check_format('123',
-                     b'%lu', c_ulong(123))
-        check_format('123',
-                     b'%llu', c_ulonglong(123))
-        check_format('123',
-                     b'%zu', c_size_t(123))
-
-        # test long output
-        min_longlong = -(2 ** (8 * sizeof(c_longlong) - 1))
-        max_longlong = -min_longlong - 1
-        check_format(str(min_longlong),
-                     b'%lld', c_longlong(min_longlong))
-        check_format(str(max_longlong),
-                     b'%lld', c_longlong(max_longlong))
-        max_ulonglong = 2 ** (8 * sizeof(c_ulonglong)) - 1
-        check_format(str(max_ulonglong),
-                     b'%llu', c_ulonglong(max_ulonglong))
-        PyUnicode_FromFormat(b'%p', c_void_p(-1))
-
-        # test padding (width and/or precision)
-        check_format('123'.rjust(10, '0'),
-                     b'%010i', c_int(123))
-        check_format('123'.rjust(100),
-                     b'%100i', c_int(123))
-        check_format('123'.rjust(100, '0'),
-                     b'%.100i', c_int(123))
-        check_format('123'.rjust(80, '0').rjust(100),
-                     b'%100.80i', c_int(123))
-
-        check_format('123'.rjust(10, '0'),
-                     b'%010u', c_uint(123))
-        check_format('123'.rjust(100),
-                     b'%100u', c_uint(123))
-        check_format('123'.rjust(100, '0'),
-                     b'%.100u', c_uint(123))
-        check_format('123'.rjust(80, '0').rjust(100),
-                     b'%100.80u', c_uint(123))
-
-        check_format('123'.rjust(10, '0'),
-                     b'%010x', c_int(0x123))
-        check_format('123'.rjust(100),
-                     b'%100x', c_int(0x123))
-        check_format('123'.rjust(100, '0'),
-                     b'%.100x', c_int(0x123))
-        check_format('123'.rjust(80, '0').rjust(100),
-                     b'%100.80x', c_int(0x123))
-
-        # test %A
-        check_format(r"%A:'abc\xe9\uabcd\U0010ffff'",
-                     b'%%A:%A', 'abc\xe9\uabcd\U0010ffff')
-
-        # test %V
-        check_format('repr=abc',
-                     b'repr=%V', 'abc', b'xyz')
-
-        # test %p
-        # We cannot test the exact result,
-        # because it returns a hex representation of a C pointer,
-        # which is going to be different each time. But, we can test the format.
-        p_format_regex = r'^0x[a-zA-Z0-9]{3,}$'
-        p_format1 = PyUnicode_FromFormat(b'%p', 'abc')
-        self.assertIsInstance(p_format1, str)
-        self.assertRegex(p_format1, p_format_regex)
-
-        p_format2 = PyUnicode_FromFormat(b'%p %p', '123456', b'xyz')
-        self.assertIsInstance(p_format2, str)
-        self.assertRegex(p_format2,
-                         r'0x[a-zA-Z0-9]{3,} 0x[a-zA-Z0-9]{3,}')
-
-        # Extra args are ignored:
-        p_format3 = PyUnicode_FromFormat(b'%p', '123456', None, b'xyz')
-        self.assertIsInstance(p_format3, str)
-        self.assertRegex(p_format3, p_format_regex)
-
-        # Test string decode from parameter of %s using utf-8.
-        # b'\xe4\xba\xba\xe6\xb0\x91' is utf-8 encoded byte sequence of
-        # '\u4eba\u6c11'
-        check_format('repr=\u4eba\u6c11',
-                     b'repr=%V', None, b'\xe4\xba\xba\xe6\xb0\x91')
-
-        #Test replace error handler.
-        check_format('repr=abc\ufffd',
-                     b'repr=%V', None, b'abc\xff')
-
-        # not supported: copy the raw format string. these tests are just here
-        # to check for crashes and should not be considered as specifications
-        check_format('%s',
-                     b'%1%s', b'abc')
-        check_format('%1abc',
-                     b'%1abc')
-        check_format('%+i',
-                     b'%+i', c_int(10))
-        check_format('%.%s',
-                     b'%.%s', b'abc')
-
-        # Issue #33817: empty strings
-        check_format('',
-                     b'')
-        check_format('',
-                     b'%s', b'')
-
-    # Test PyUnicode_AsWideChar()
-    @support.cpython_only
-    def test_aswidechar(self):
-        from _testcapi import unicode_aswidechar
-        import_helper.import_module('ctypes')
-        from ctypes import c_wchar, sizeof
-
-        wchar, size = unicode_aswidechar('abcdef', 2)
-        self.assertEqual(size, 2)
-        self.assertEqual(wchar, 'ab')
-
-        wchar, size = unicode_aswidechar('abc', 3)
-        self.assertEqual(size, 3)
-        self.assertEqual(wchar, 'abc')
-
-        wchar, size = unicode_aswidechar('abc', 4)
-        self.assertEqual(size, 3)
-        self.assertEqual(wchar, 'abc\0')
-
-        wchar, size = unicode_aswidechar('abc', 10)
-        self.assertEqual(size, 3)
-        self.assertEqual(wchar, 'abc\0')
-
-        wchar, size = unicode_aswidechar('abc\0def', 20)
-        self.assertEqual(size, 7)
-        self.assertEqual(wchar, 'abc\0def\0')
-
-        nonbmp = chr(0x10ffff)
-        if sizeof(c_wchar) == 2:
-            buflen = 3
-            nchar = 2
-        else: # sizeof(c_wchar) == 4
-            buflen = 2
-            nchar = 1
-        wchar, size = unicode_aswidechar(nonbmp, buflen)
-        self.assertEqual(size, nchar)
-        self.assertEqual(wchar, nonbmp + '\0')
-
-    # Test PyUnicode_AsWideCharString()
-    @support.cpython_only
-    def test_aswidecharstring(self):
-        from _testcapi import unicode_aswidecharstring
-        import_helper.import_module('ctypes')
-        from ctypes import c_wchar, sizeof
-
-        wchar, size = unicode_aswidecharstring('abc')
-        self.assertEqual(size, 3)
-        self.assertEqual(wchar, 'abc\0')
-
-        wchar, size = unicode_aswidecharstring('abc\0def')
-        self.assertEqual(size, 7)
-        self.assertEqual(wchar, 'abc\0def\0')
-
-        nonbmp = chr(0x10ffff)
-        if sizeof(c_wchar) == 2:
-            nchar = 2
-        else: # sizeof(c_wchar) == 4
-            nchar = 1
-        wchar, size = unicode_aswidecharstring(nonbmp)
-        self.assertEqual(size, nchar)
-        self.assertEqual(wchar, nonbmp + '\0')
-
-    # Test PyUnicode_AsUCS4()
-    @support.cpython_only
-    def test_asucs4(self):
-        from _testcapi import unicode_asucs4
-        for s in ['abc', '\xa1\xa2', '\u4f60\u597d', 'a\U0001f600',
-                  'a\ud800b\udfffc', '\ud834\udd1e']:
-            l = len(s)
-            self.assertEqual(unicode_asucs4(s, l, True), s+'\0')
-            self.assertEqual(unicode_asucs4(s, l, False), s+'\uffff')
-            self.assertEqual(unicode_asucs4(s, l+1, True), s+'\0\uffff')
-            self.assertEqual(unicode_asucs4(s, l+1, False), s+'\0\uffff')
-            self.assertRaises(SystemError, unicode_asucs4, s, l-1, True)
-            self.assertRaises(SystemError, unicode_asucs4, s, l-2, False)
-            s = '\0'.join([s, s])
-            self.assertEqual(unicode_asucs4(s, len(s), True), s+'\0')
-            self.assertEqual(unicode_asucs4(s, len(s), False), s+'\uffff')
-
-    # Test PyUnicode_AsUTF8()
-    @support.cpython_only
-    def test_asutf8(self):
-        from _testcapi import unicode_asutf8
-
-        bmp = '\u0100'
-        bmp2 = '\uffff'
-        nonbmp = chr(0x10ffff)
-
-        self.assertEqual(unicode_asutf8(bmp), b'\xc4\x80')
-        self.assertEqual(unicode_asutf8(bmp2), b'\xef\xbf\xbf')
-        self.assertEqual(unicode_asutf8(nonbmp), b'\xf4\x8f\xbf\xbf')
-        self.assertRaises(UnicodeEncodeError, unicode_asutf8, 'a\ud800b\udfffc')
-
-    # Test PyUnicode_AsUTF8AndSize()
-    @support.cpython_only
-    def test_asutf8andsize(self):
-        from _testcapi import unicode_asutf8andsize
-
-        bmp = '\u0100'
-        bmp2 = '\uffff'
-        nonbmp = chr(0x10ffff)
-
-        self.assertEqual(unicode_asutf8andsize(bmp), (b'\xc4\x80', 2))
-        self.assertEqual(unicode_asutf8andsize(bmp2), (b'\xef\xbf\xbf', 3))
-        self.assertEqual(unicode_asutf8andsize(nonbmp), (b'\xf4\x8f\xbf\xbf', 4))
-        self.assertRaises(UnicodeEncodeError, unicode_asutf8andsize, 'a\ud800b\udfffc')
-
-    # Test PyUnicode_FindChar()
-    @support.cpython_only
-    def test_findchar(self):
-        from _testcapi import unicode_findchar
-
-        for str in "\xa1", "\u8000\u8080", "\ud800\udc02", "\U0001f100\U0001f1f1":
-            for i, ch in enumerate(str):
-                self.assertEqual(unicode_findchar(str, ord(ch), 0, len(str), 1), i)
-                self.assertEqual(unicode_findchar(str, ord(ch), 0, len(str), -1), i)
-
-        str = "!>_<!"
-        self.assertEqual(unicode_findchar(str, 0x110000, 0, len(str), 1), -1)
-        self.assertEqual(unicode_findchar(str, 0x110000, 0, len(str), -1), -1)
-        # start < end
-        self.assertEqual(unicode_findchar(str, ord('!'), 1, len(str)+1, 1), 4)
-        self.assertEqual(unicode_findchar(str, ord('!'), 1, len(str)+1, -1), 4)
-        # start >= end
-        self.assertEqual(unicode_findchar(str, ord('!'), 0, 0, 1), -1)
-        self.assertEqual(unicode_findchar(str, ord('!'), len(str), 0, 1), -1)
-        # negative
-        self.assertEqual(unicode_findchar(str, ord('!'), -len(str), -1, 1), 0)
-        self.assertEqual(unicode_findchar(str, ord('!'), -len(str), -1, -1), 0)
-
-    # Test PyUnicode_CopyCharacters()
-    @support.cpython_only
-    def test_copycharacters(self):
-        from _testcapi import unicode_copycharacters
-
-        strings = [
-            'abcde', '\xa1\xa2\xa3\xa4\xa5',
-            '\u4f60\u597d\u4e16\u754c\uff01',
-            '\U0001f600\U0001f601\U0001f602\U0001f603\U0001f604'
-        ]
-
-        for idx, from_ in enumerate(strings):
-            # wide -> narrow: exceed maxchar limitation
-            for to in strings[:idx]:
-                self.assertRaises(
-                    SystemError,
-                    unicode_copycharacters, to, 0, from_, 0, 5
-                )
-            # same kind
-            for from_start in range(5):
-                self.assertEqual(
-                    unicode_copycharacters(from_, 0, from_, from_start, 5),
-                    (from_[from_start:from_start+5].ljust(5, '\0'),
-                     5-from_start)
-                )
-            for to_start in range(5):
-                self.assertEqual(
-                    unicode_copycharacters(from_, to_start, from_, to_start, 5),
-                    (from_[to_start:to_start+5].rjust(5, '\0'),
-                     5-to_start)
-                )
-            # narrow -> wide
-            # Tests omitted since this creates invalid strings.
-
-        s = strings[0]
-        self.assertRaises(IndexError, unicode_copycharacters, s, 6, s, 0, 5)
-        self.assertRaises(IndexError, unicode_copycharacters, s, -1, s, 0, 5)
-        self.assertRaises(IndexError, unicode_copycharacters, s, 0, s, 6, 5)
-        self.assertRaises(IndexError, unicode_copycharacters, s, 0, s, -1, 5)
-        self.assertRaises(SystemError, unicode_copycharacters, s, 1, s, 0, 5)
-        self.assertRaises(SystemError, unicode_copycharacters, s, 0, s, 0, -1)
-        self.assertRaises(SystemError, unicode_copycharacters, s, 0, b'', 0, 0)
-
-    @support.cpython_only
-    @support.requires_legacy_unicode_capi
-    def test_encode_decimal(self):
-        from _testcapi import unicode_encodedecimal
-        with warnings_helper.check_warnings():
-            warnings.simplefilter('ignore', DeprecationWarning)
-            self.assertEqual(unicode_encodedecimal('123'),
-                             b'123')
-            self.assertEqual(unicode_encodedecimal('\u0663.\u0661\u0664'),
-                             b'3.14')
-            self.assertEqual(unicode_encodedecimal(
-                             "\N{EM SPACE}3.14\N{EN SPACE}"), b' 3.14 ')
-            self.assertRaises(UnicodeEncodeError,
-                              unicode_encodedecimal, "123\u20ac", "strict")
-            self.assertRaisesRegex(
-                ValueError,
-                "^'decimal' codec can't encode character",
-                unicode_encodedecimal, "123\u20ac", "replace")
-
-    @support.cpython_only
-    @support.requires_legacy_unicode_capi
-    def test_transform_decimal(self):
-        from _testcapi import unicode_transformdecimaltoascii as transform_decimal
-        with warnings_helper.check_warnings():
-            warnings.simplefilter('ignore', DeprecationWarning)
-            self.assertEqual(transform_decimal('123'),
-                             '123')
-            self.assertEqual(transform_decimal('\u0663.\u0661\u0664'),
-                             '3.14')
-            self.assertEqual(transform_decimal("\N{EM SPACE}3.14\N{EN SPACE}"),
-                             "\N{EM SPACE}3.14\N{EN SPACE}")
-            self.assertEqual(transform_decimal('123\u20ac'),
-                             '123\u20ac')
-
-    @support.cpython_only
-    def test_pep393_utf8_caching_bug(self):
-        # Issue #25709: Problem with string concatenation and utf-8 cache
-        from _testcapi import getargs_s_hash
-        for k in 0x24, 0xa4, 0x20ac, 0x1f40d:
-            s = ''
-            for i in range(5):
-                # Due to CPython specific optimization the 's' string can be
-                # resized in-place.
-                s += chr(k)
-                # Parsing with the "s#" format code calls indirectly
-                # PyUnicode_AsUTF8AndSize() which creates the UTF-8
-                # encoded string cached in the Unicode object.
-                self.assertEqual(getargs_s_hash(s), chr(k).encode() * (i + 1))
-                # Check that the second call returns the same result
-                self.assertEqual(getargs_s_hash(s), chr(k).encode() * (i + 1))
-
-=======
->>>>>>> 8f1105d6
 class StringModuleTest(unittest.TestCase):
     def test_formatter_parser(self):
         def parse(format):
