import unittest
import os
import socket
import sys
from test.support import os_helper
from test.support import socket_helper
from test.support.import_helper import import_fresh_module
from test.support.os_helper import TESTFN


c_stat = import_fresh_module('stat', fresh=['_stat'])
py_stat = import_fresh_module('stat', blocked=['_stat'])

class TestFilemode:
    statmod = None

    file_flags = {'SF_APPEND', 'SF_ARCHIVED', 'SF_IMMUTABLE', 'SF_NOUNLINK',
                  'SF_SNAPSHOT', 'UF_APPEND', 'UF_COMPRESSED', 'UF_HIDDEN',
                  'UF_IMMUTABLE', 'UF_NODUMP', 'UF_NOUNLINK', 'UF_OPAQUE'}

    formats = {'S_IFBLK', 'S_IFCHR', 'S_IFDIR', 'S_IFIFO', 'S_IFLNK',
               'S_IFREG', 'S_IFSOCK', 'S_IFDOOR', 'S_IFPORT', 'S_IFWHT'}

    format_funcs = {'S_ISBLK', 'S_ISCHR', 'S_ISDIR', 'S_ISFIFO', 'S_ISLNK',
                    'S_ISREG', 'S_ISSOCK', 'S_ISDOOR', 'S_ISPORT', 'S_ISWHT'}

    stat_struct = {
        'ST_MODE': 0,
        'ST_INO': 1,
        'ST_DEV': 2,
        'ST_NLINK': 3,
        'ST_UID': 4,
        'ST_GID': 5,
        'ST_SIZE': 6,
        'ST_ATIME': 7,
        'ST_MTIME': 8,
        'ST_CTIME': 9}

    # permission bit value are defined by POSIX
    permission_bits = {
        'S_ISUID': 0o4000,
        'S_ISGID': 0o2000,
        'S_ENFMT': 0o2000,
        'S_ISVTX': 0o1000,
        'S_IRWXU': 0o700,
        'S_IRUSR': 0o400,
        'S_IREAD': 0o400,
        'S_IWUSR': 0o200,
        'S_IWRITE': 0o200,
        'S_IXUSR': 0o100,
        'S_IEXEC': 0o100,
        'S_IRWXG': 0o070,
        'S_IRGRP': 0o040,
        'S_IWGRP': 0o020,
        'S_IXGRP': 0o010,
        'S_IRWXO': 0o007,
        'S_IROTH': 0o004,
        'S_IWOTH': 0o002,
        'S_IXOTH': 0o001}

    # defined by the Windows API documentation
    file_attributes = {
        'FILE_ATTRIBUTE_ARCHIVE': 32,
        'FILE_ATTRIBUTE_COMPRESSED': 2048,
        'FILE_ATTRIBUTE_DEVICE': 64,
        'FILE_ATTRIBUTE_DIRECTORY': 16,
        'FILE_ATTRIBUTE_ENCRYPTED': 16384,
        'FILE_ATTRIBUTE_HIDDEN': 2,
        'FILE_ATTRIBUTE_INTEGRITY_STREAM': 32768,
        'FILE_ATTRIBUTE_NORMAL': 128,
        'FILE_ATTRIBUTE_NOT_CONTENT_INDEXED': 8192,
        'FILE_ATTRIBUTE_NO_SCRUB_DATA': 131072,
        'FILE_ATTRIBUTE_OFFLINE': 4096,
        'FILE_ATTRIBUTE_READONLY': 1,
        'FILE_ATTRIBUTE_REPARSE_POINT': 1024,
        'FILE_ATTRIBUTE_SPARSE_FILE': 512,
        'FILE_ATTRIBUTE_SYSTEM': 4,
        'FILE_ATTRIBUTE_TEMPORARY': 256,
        'FILE_ATTRIBUTE_VIRTUAL': 65536}

    def setUp(self):
        try:
            os.remove(TESTFN)
        except OSError:
            try:
                os.rmdir(TESTFN)
            except OSError:
                pass
    tearDown = setUp

    def get_mode(self, fname=TESTFN, lstat=True):
        if lstat:
            st_mode = os.lstat(fname).st_mode
        else:
            st_mode = os.stat(fname).st_mode
        modestr = self.statmod.filemode(st_mode)
        return st_mode, modestr

    def assertS_IS(self, name, mode):
        # test format, lstrip is for S_IFIFO
        fmt = getattr(self.statmod, "S_IF" + name.lstrip("F"))
        self.assertEqual(self.statmod.S_IFMT(mode), fmt)
        # test that just one function returns true
        testname = "S_IS" + name
        for funcname in self.format_funcs:
            func = getattr(self.statmod, funcname, None)
            if func is None:
                if funcname == testname:
                    raise ValueError(funcname)
                continue
            if funcname == testname:
                self.assertTrue(func(mode))
            else:
                self.assertFalse(func(mode))

    def test_mode(self):
        with open(TESTFN, 'w'):
            pass
        if os.name == 'posix':
            os.chmod(TESTFN, 0o700)
            st_mode, modestr = self.get_mode()
            self.assertEqual(modestr, '-rwx------')
            self.assertS_IS("REG", st_mode)
            self.assertEqual(self.statmod.S_IMODE(st_mode),
                             self.statmod.S_IRWXU)

            os.chmod(TESTFN, 0o070)
            st_mode, modestr = self.get_mode()
            self.assertEqual(modestr, '----rwx---')
            self.assertS_IS("REG", st_mode)
            self.assertEqual(self.statmod.S_IMODE(st_mode),
                             self.statmod.S_IRWXG)

            os.chmod(TESTFN, 0o007)
            st_mode, modestr = self.get_mode()
            self.assertEqual(modestr, '-------rwx')
            self.assertS_IS("REG", st_mode)
            self.assertEqual(self.statmod.S_IMODE(st_mode),
                             self.statmod.S_IRWXO)

            os.chmod(TESTFN, 0o444)
            st_mode, modestr = self.get_mode()
            self.assertS_IS("REG", st_mode)
            self.assertEqual(modestr, '-r--r--r--')
            self.assertEqual(self.statmod.S_IMODE(st_mode), 0o444)
        else:
            os.chmod(TESTFN, 0o700)
            st_mode, modestr = self.get_mode()
            self.assertEqual(modestr[:3], '-rw')
            self.assertS_IS("REG", st_mode)
            self.assertEqual(self.statmod.S_IFMT(st_mode),
                             self.statmod.S_IFREG)

    def test_directory(self):
        os.mkdir(TESTFN)
        os.chmod(TESTFN, 0o700)
        st_mode, modestr = self.get_mode()
        self.assertS_IS("DIR", st_mode)
        if os.name == 'posix':
            self.assertEqual(modestr, 'drwx------')
        else:
            self.assertEqual(modestr[0], 'd')

    @unittest.skipUnless(hasattr(os, 'symlink'), 'os.symlink not available')
    def test_link(self):
        try:
            os.symlink(os.getcwd(), TESTFN)
        except (OSError, NotImplementedError) as err:
            raise unittest.SkipTest(str(err))
        else:
            st_mode, modestr = self.get_mode()
            self.assertEqual(modestr[0], 'l')
            self.assertS_IS("LNK", st_mode)

    @unittest.skipUnless(hasattr(os, 'mkfifo'), 'os.mkfifo not available')
    def test_fifo(self):
        if sys.platform == "vxworks":
            fifo_path = os.path.join("/fifos/", TESTFN)
        else:
            fifo_path = TESTFN
        self.addCleanup(os_helper.unlink, fifo_path)
        try:
            os.mkfifo(fifo_path, 0o700)
        except PermissionError as e:
            self.skipTest('os.mkfifo(): %s' % e)
        st_mode, modestr = self.get_mode(fifo_path)
        self.assertEqual(modestr, 'prwx------')
        self.assertS_IS("FIFO", st_mode)

    @unittest.skipUnless(os.name == 'posix', 'requires Posix')
    def test_devices(self):
        if os.path.exists(os.devnull):
            st_mode, modestr = self.get_mode(os.devnull, lstat=False)
            self.assertEqual(modestr[0], 'c')
            self.assertS_IS("CHR", st_mode)
        # Linux block devices, BSD has no block devices anymore
        for blockdev in ("/dev/sda", "/dev/hda"):
            if os.path.exists(blockdev):
                st_mode, modestr = self.get_mode(blockdev, lstat=False)
                self.assertEqual(modestr[0], 'b')
                self.assertS_IS("BLK", st_mode)
                break

<<<<<<< HEAD
    @socket_helper.skip_unless_bind_unix_socket
=======
    @unittest.skipIf(sys.implementation.name == 'graalpy', 'GR-40979')
    @skip_unless_bind_unix_socket
>>>>>>> 93a60d2d
    def test_socket(self):
        with socket.socket(socket.AF_UNIX) as s:
            s.bind(TESTFN)
            st_mode, modestr = self.get_mode()
            self.assertEqual(modestr[0], 's')
            self.assertS_IS("SOCK", st_mode)

    def test_module_attributes(self):
        for key, value in self.stat_struct.items():
            modvalue = getattr(self.statmod, key)
            self.assertEqual(value, modvalue, key)
        for key, value in self.permission_bits.items():
            modvalue = getattr(self.statmod, key)
            self.assertEqual(value, modvalue, key)
        for key in self.file_flags:
            modvalue = getattr(self.statmod, key)
            self.assertIsInstance(modvalue, int)
        for key in self.formats:
            modvalue = getattr(self.statmod, key)
            self.assertIsInstance(modvalue, int)
        for key in self.format_funcs:
            func = getattr(self.statmod, key)
            self.assertTrue(callable(func))
            self.assertEqual(func(0), 0)

    @unittest.skipUnless(sys.platform == "win32",
                         "FILE_ATTRIBUTE_* constants are Win32 specific")
    def test_file_attribute_constants(self):
        for key, value in sorted(self.file_attributes.items()):
            self.assertTrue(hasattr(self.statmod, key), key)
            modvalue = getattr(self.statmod, key)
            self.assertEqual(value, modvalue, key)


class TestFilemodeCStat(TestFilemode, unittest.TestCase):
    statmod = c_stat


class TestFilemodePyStat(TestFilemode, unittest.TestCase):
    statmod = py_stat


if __name__ == '__main__':
    unittest.main()<|MERGE_RESOLUTION|>--- conflicted
+++ resolved
@@ -201,12 +201,8 @@
                 self.assertS_IS("BLK", st_mode)
                 break
 
-<<<<<<< HEAD
+    @unittest.skipIf(sys.implementation.name == 'graalpy', 'GR-40979')
     @socket_helper.skip_unless_bind_unix_socket
-=======
-    @unittest.skipIf(sys.implementation.name == 'graalpy', 'GR-40979')
-    @skip_unless_bind_unix_socket
->>>>>>> 93a60d2d
     def test_socket(self):
         with socket.socket(socket.AF_UNIX) as s:
             s.bind(TESTFN)
