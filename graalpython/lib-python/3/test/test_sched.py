--- conflicted
+++ resolved
@@ -57,11 +57,7 @@
         scheduler.run()
         self.assertEqual(l, [0.01, 0.02, 0.03, 0.04, 0.05])
 
-<<<<<<< HEAD
     @unittest.skipIfGraalPythonWitoutThreads
-    @unittest.skipUnless(threading, 'Threading required for this test.')
-=======
->>>>>>> da9a9621
     def test_enter_concurrent(self):
         q = queue.Queue()
         fun = q.put
@@ -115,11 +111,7 @@
         scheduler.run()
         self.assertEqual(l, [0.02, 0.03, 0.04])
 
-<<<<<<< HEAD
     @unittest.skipIfGraalPythonWitoutThreads
-    @unittest.skipUnless(threading, 'Threading required for this test.')
-=======
->>>>>>> da9a9621
     def test_cancel_concurrent(self):
         q = queue.Queue()
         fun = q.put
