--- conflicted
+++ resolved
@@ -1225,11 +1225,7 @@
         # See security bug bpo-36384
         if octet_str != '0' and octet_str[0] == '0':
             msg = "Leading zeros are not permitted in %r"
-<<<<<<< HEAD
-            raise ValueError(msg % octet_str)            
-=======
             raise ValueError(msg % octet_str)
->>>>>>> 02d0a87a
         # Convert to integer (we know digits are legal)
         octet_int = int(octet_str, 10)
         if octet_int > 255:
