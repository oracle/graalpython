--- conflicted
+++ resolved
@@ -187,7 +187,7 @@
     Be prepared to handle a FileExistsError if concurrent writing of the
     temporary file is attempted."""
     # id() is used to generate a pseudo-random filename.
-    path_tmp = '{}.{}.{}'.format(path, id(path), _os.getpid())
+    path_tmp = '{}.{}'.format(path, id(path))
     fd = _os.open(path_tmp,
                   _os.O_EXCL | _os.O_CREAT | _os.O_WRONLY, mode & 0o666)
     try:
@@ -361,14 +361,10 @@
 # Whenever MAGIC_NUMBER is changed, the ranges in the magic_values array
 # in PC/launcher.c must also be updated.
 
-<<<<<<< HEAD
-# MAGIC_NUMBER = (3425).to_bytes(2, 'little') + b'\r\n'
+# MAGIC_NUMBER = (3439).to_bytes(2, 'little') + b'\r\n'
 # Truffle change: the MAGIC_NUMBER is defined in lib-graalpython/_imp.py
 import _imp
 MAGIC_NUMBER = _imp.get_magic()
-=======
-MAGIC_NUMBER = (3439).to_bytes(2, 'little') + b'\r\n'
->>>>>>> 02d0a87a
 _RAW_MAGIC_NUMBER = int.from_bytes(MAGIC_NUMBER, 'little')  # For import.c
 
 _PYCACHE = '__pycache__'
