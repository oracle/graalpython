--- conflicted
+++ resolved
@@ -2,32 +2,10 @@
     from _datetime import *
     from _datetime import __doc__
 except ImportError:
-<<<<<<< HEAD
     from _pydatetime import *
     from _pydatetime import __doc__
 
 __all__ = ("date", "datetime", "time", "timedelta", "timezone", "tzinfo",
            "MINYEAR", "MAXYEAR", "UTC")
-=======
-    pass
-else:
-    # Clean up unused names
-    del (_DAYNAMES, _DAYS_BEFORE_MONTH, _DAYS_IN_MONTH, _DI100Y, _DI400Y,
-         _DI4Y, _EPOCH, _MAXORDINAL, _MONTHNAMES, _build_struct_time,
-         _check_date_fields, _check_time_fields,
-         _check_tzinfo_arg, _check_tzname, _check_utc_offset, _cmp, _cmperror,
-         _date_class, _days_before_month, _days_before_year, _days_in_month,
-         _format_time, _format_offset, _index, _is_leap, _isoweek1monday, _math,
-         _ord2ymd, _time, _time_class, _tzinfo_class, _wrap_strftime, _ymd2ord,
-         _divide_and_round, _parse_isoformat_date, _parse_isoformat_time,
-         _parse_hh_mm_ss_ff, _IsoCalendarDate, _isoweek_to_gregorian,
-         _find_isoformat_datetime_separator, _FRACTION_CORRECTION,
-         _is_ascii_digit)
-    # XXX Since import * above excludes names that start with _,
-    # docstring does not get overwritten. In the future, it may be
-    # appropriate to maintain a single module level docstring and
-    # remove the following line.
-    from _datetime import __doc__
 
-import _polyglot_datetime # GraalPy change: register interop behavior on datetime as soon as datetime is defined
->>>>>>> c4afe26b
+import _polyglot_datetime # GraalPy change: register interop behavior on datetime as soon as datetime is defined