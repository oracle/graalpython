--- conflicted
+++ resolved
@@ -22,12 +22,5 @@
     public int getSize() {
         return size;
     }
-<<<<<<< HEAD
 
-    public void setSize(int size) {
-        this.size = size;
-    }
-
-=======
->>>>>>> b1cb75bc
 }