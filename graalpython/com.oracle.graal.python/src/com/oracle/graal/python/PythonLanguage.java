/*
 * Copyright (c) 2017, 2022, Oracle and/or its affiliates.
 * Copyright (c) 2015, Regents of the University of California
 *
 * All rights reserved.
 *
 * Redistribution and use in source and binary forms, with or without modification, are
 * permitted provided that the following conditions are met:
 *
 * 1. Redistributions of source code must retain the above copyright notice, this list of
 * conditions and the following disclaimer.
 * 2. Redistributions in binary form must reproduce the above copyright notice, this list of
 * conditions and the following disclaimer in the documentation and/or other materials provided
 * with the distribution.
 *
 * THIS SOFTWARE IS PROVIDED BY THE COPYRIGHT HOLDERS AND CONTRIBUTORS "AS IS" AND ANY EXPRESS
 * OR IMPLIED WARRANTIES, INCLUDING, BUT NOT LIMITED TO, THE IMPLIED WARRANTIES OF
 * MERCHANTABILITY AND FITNESS FOR A PARTICULAR PURPOSE ARE DISCLAIMED. IN NO EVENT SHALL THE
 * COPYRIGHT HOLDER OR CONTRIBUTORS BE LIABLE FOR ANY DIRECT, INDIRECT, INCIDENTAL, SPECIAL,
 * EXEMPLARY, OR CONSEQUENTIAL DAMAGES (INCLUDING, BUT NOT LIMITED TO, PROCUREMENT OF SUBSTITUTE
 * GOODS OR SERVICES; LOSS OF USE, DATA, OR PROFITS; OR BUSINESS INTERRUPTION) HOWEVER CAUSED
 * AND ON ANY THEORY OF LIABILITY, WHETHER IN CONTRACT, STRICT LIABILITY, OR TORT (INCLUDING
 * NEGLIGENCE OR OTHERWISE) ARISING IN ANY WAY OUT OF THE USE OF THIS SOFTWARE, EVEN IF ADVISED
 * OF THE POSSIBILITY OF SUCH DAMAGE.
 */
package com.oracle.graal.python;

import static com.oracle.graal.python.nodes.StringLiterals.T_PY_EXTENSION;
import static com.oracle.graal.python.nodes.truffle.TruffleStringMigrationPythonTypes.isJavaString;
import static com.oracle.graal.python.util.PythonUtils.TS_ENCODING;
import static com.oracle.graal.python.util.PythonUtils.toTruffleStringUncached;
import static com.oracle.graal.python.util.PythonUtils.tsLiteral;

import java.io.IOException;
import java.util.Arrays;
import java.util.EnumSet;
import java.util.concurrent.ConcurrentHashMap;
import java.util.concurrent.Semaphore;
import java.util.logging.Level;

import com.oracle.graal.python.pegparser.tokenizer.SourceRange;
import org.graalvm.options.OptionDescriptors;
import org.graalvm.options.OptionKey;
import org.graalvm.options.OptionValues;

import com.oracle.graal.python.builtins.Python3Core;
import com.oracle.graal.python.builtins.PythonBuiltinClassType;
import com.oracle.graal.python.builtins.modules.MarshalModuleBuiltins;
import com.oracle.graal.python.builtins.objects.PNone;
import com.oracle.graal.python.builtins.objects.PNotImplemented;
import com.oracle.graal.python.builtins.objects.PythonAbstractObject;
import com.oracle.graal.python.builtins.objects.dict.PDict;
import com.oracle.graal.python.builtins.objects.ellipsis.PEllipsis;
import com.oracle.graal.python.builtins.objects.exception.PBaseException;
import com.oracle.graal.python.builtins.objects.exception.SyntaxErrorBuiltins;
import com.oracle.graal.python.builtins.objects.function.BuiltinMethodDescriptor;
import com.oracle.graal.python.builtins.objects.function.PArguments;
import com.oracle.graal.python.builtins.objects.object.PythonObject;
import com.oracle.graal.python.builtins.objects.type.MroShape;
import com.oracle.graal.python.builtins.objects.type.PythonAbstractClass;
import com.oracle.graal.python.builtins.objects.type.PythonManagedClass;
import com.oracle.graal.python.builtins.objects.type.TypeBuiltins;
import com.oracle.graal.python.compiler.CodeUnit;
import com.oracle.graal.python.compiler.CompilationUnit;
import com.oracle.graal.python.compiler.Compiler;
import com.oracle.graal.python.nodes.HiddenAttributes;
import com.oracle.graal.python.nodes.bytecode.PBytecodeRootNode;
import com.oracle.graal.python.nodes.PRootNode;
import com.oracle.graal.python.nodes.RootNodeFactory;
import com.oracle.graal.python.nodes.control.TopLevelExceptionHandler;
import com.oracle.graal.python.nodes.expression.ExpressionNode;
import com.oracle.graal.python.nodes.util.BadOPCodeNode;
import com.oracle.graal.python.parser.PythonParserImpl;
import com.oracle.graal.python.pegparser.FExprParser;
import com.oracle.graal.python.pegparser.InputType;
import com.oracle.graal.python.pegparser.NodeFactoryImp;
import com.oracle.graal.python.pegparser.Parser;
import com.oracle.graal.python.pegparser.ErrorCallback;
import com.oracle.graal.python.pegparser.ParserTokenizer;
import com.oracle.graal.python.pegparser.sst.ExprTy;
import com.oracle.graal.python.pegparser.sst.ModTy;
import com.oracle.graal.python.runtime.GilNode;
import com.oracle.graal.python.runtime.PythonContext;
import com.oracle.graal.python.runtime.PythonContext.PythonThreadState;
import com.oracle.graal.python.runtime.PythonOptions;
import com.oracle.graal.python.runtime.PythonParser.ParserMode;
import com.oracle.graal.python.runtime.exception.PException;
import com.oracle.graal.python.runtime.object.PythonObjectFactory;
import com.oracle.graal.python.util.Function;
import com.oracle.graal.python.util.PythonUtils;
import com.oracle.graal.python.util.Supplier;
import com.oracle.truffle.api.Assumption;
import com.oracle.truffle.api.CallTarget;
import com.oracle.truffle.api.CompilerAsserts;
import com.oracle.truffle.api.CompilerDirectives;
import com.oracle.truffle.api.CompilerDirectives.CompilationFinal;
import com.oracle.truffle.api.CompilerDirectives.TruffleBoundary;
import com.oracle.truffle.api.ContextThreadLocal;
import com.oracle.truffle.api.RootCallTarget;
import com.oracle.truffle.api.Truffle;
import com.oracle.truffle.api.TruffleFile;
import com.oracle.truffle.api.TruffleLanguage;
import com.oracle.truffle.api.TruffleLogger;
import com.oracle.truffle.api.debug.DebuggerTags;
import com.oracle.truffle.api.frame.MaterializedFrame;
import com.oracle.truffle.api.frame.VirtualFrame;
import com.oracle.truffle.api.instrumentation.ProvidedTags;
import com.oracle.truffle.api.instrumentation.StandardTags;
import com.oracle.truffle.api.interop.InteropLibrary;
import com.oracle.truffle.api.interop.TruffleObject;
import com.oracle.truffle.api.interop.UnsupportedMessageException;
import com.oracle.truffle.api.library.CachedLibrary;
import com.oracle.truffle.api.library.ExportLibrary;
import com.oracle.truffle.api.library.ExportMessage;
import com.oracle.truffle.api.nodes.DirectCallNode;
import com.oracle.truffle.api.nodes.ExecutableNode;
import com.oracle.truffle.api.nodes.ExplodeLoop;
import com.oracle.truffle.api.nodes.ExplodeLoop.LoopExplosionKind;
import com.oracle.truffle.api.nodes.Node;
import com.oracle.truffle.api.nodes.RootNode;
import com.oracle.truffle.api.object.HiddenKey;
import com.oracle.truffle.api.object.Shape;
import com.oracle.truffle.api.source.Source;
import com.oracle.truffle.api.source.Source.SourceBuilder;
import com.oracle.truffle.api.source.SourceSection;
import com.oracle.truffle.api.strings.TruffleString;

@TruffleLanguage.Registration(id = PythonLanguage.ID, //
                name = PythonLanguage.NAME, //
                implementationName = PythonLanguage.IMPLEMENTATION_NAME, //
                version = PythonLanguage.VERSION, //
                characterMimeTypes = {PythonLanguage.MIME_TYPE,
                                PythonLanguage.MIME_TYPE_COMPILE0, PythonLanguage.MIME_TYPE_COMPILE1, PythonLanguage.MIME_TYPE_COMPILE2,
                                PythonLanguage.MIME_TYPE_EVAL0, PythonLanguage.MIME_TYPE_EVAL1, PythonLanguage.MIME_TYPE_EVAL2,
                                PythonLanguage.MIME_TYPE_SOURCE_FOR_BYTECODE, PythonLanguage.MIME_TYPE_SOURCE_FOR_BYTECODE_COMPILE}, //
                byteMimeTypes = {PythonLanguage.MIME_TYPE_BYTECODE}, //
                defaultMimeType = PythonLanguage.MIME_TYPE, //
                dependentLanguages = {"nfi", "llvm"}, //
                interactive = true, internal = false, //
                contextPolicy = TruffleLanguage.ContextPolicy.SHARED, //
                fileTypeDetectors = PythonFileDetector.class, //
                website = "https://www.graalvm.org/python/")
@ProvidedTags({
                StandardTags.CallTag.class,
                StandardTags.StatementTag.class,
                StandardTags.RootTag.class,
                StandardTags.RootBodyTag.class,
                StandardTags.TryBlockTag.class,
                StandardTags.ExpressionTag.class,
                StandardTags.ReadVariableTag.class,
                StandardTags.WriteVariableTag.class,
                DebuggerTags.AlwaysHalt.class
})
public final class PythonLanguage extends TruffleLanguage<PythonContext> {
    public static final String J_GRAALPYTHON_ID = "graalpython";
    public static final TruffleString T_GRAALPYTHON_ID = tsLiteral(J_GRAALPYTHON_ID);
    public static final String ID = "python";
    public static final String NAME = "Python";
    public static final String IMPLEMENTATION_NAME = "GraalVM Python";
    public static final int MAJOR = 3;
    public static final int MINOR = 8;
    public static final int MICRO = 5;
    public static final int RELEASE_LEVEL_ALPHA = 0xA;
    public static final int RELEASE_LEVEL_BETA = 0xB;
    public static final int RELEASE_LEVEL_GAMMA = 0xC;
    public static final int RELEASE_LEVEL_FINAL = 0xF;
    public static final int RELEASE_LEVEL = RELEASE_LEVEL_ALPHA;
    public static final TruffleString RELEASE_LEVEL_STRING;
    static {
        switch (RELEASE_LEVEL) {
            case RELEASE_LEVEL_ALPHA:
                RELEASE_LEVEL_STRING = tsLiteral("alpha");
                break;
            case RELEASE_LEVEL_BETA:
                RELEASE_LEVEL_STRING = tsLiteral("beta");
                break;
            case RELEASE_LEVEL_GAMMA:
                RELEASE_LEVEL_STRING = tsLiteral("rc");
                break;
            case RELEASE_LEVEL_FINAL:
            default:
                RELEASE_LEVEL_STRING = tsLiteral("final");
        }
    }
    public static final int RELEASE_SERIAL = 0;
    public static final int VERSION_HEX = MAJOR << 24 |
                    MINOR << 16 |
                    MICRO << 8 |
                    RELEASE_LEVEL_ALPHA << 4 |
                    RELEASE_SERIAL;
    public static final String VERSION = MAJOR + "." + MINOR + "." + MICRO;
    // Rarely updated version of the C API, we should take it from the imported CPython version
    public static final int API_VERSION = 1013;

    public static final String MIME_TYPE = "text/x-python";
    static final String MIME_TYPE_COMPILE0 = "text/x-python-compile0";
    static final String MIME_TYPE_COMPILE1 = "text/x-python-compile1";
    static final String MIME_TYPE_COMPILE2 = "text/x-python-compile2";
    static final String[] MIME_TYPE_COMPILE = {PythonLanguage.MIME_TYPE_COMPILE0, PythonLanguage.MIME_TYPE_COMPILE1, PythonLanguage.MIME_TYPE_COMPILE2};
    static final String[] MIME_TYPE_EVAL = {PythonLanguage.MIME_TYPE_EVAL0, PythonLanguage.MIME_TYPE_EVAL1, PythonLanguage.MIME_TYPE_EVAL2};
    static final String MIME_TYPE_EVAL0 = "text/x-python-eval0";
    static final String MIME_TYPE_EVAL1 = "text/x-python-eval1";
    static final String MIME_TYPE_EVAL2 = "text/x-python-eval2";
    public static final String MIME_TYPE_BYTECODE = "application/x-python-bytecode";
    // XXX Temporary mime type to force bytecode compiler
    public static final String MIME_TYPE_SOURCE_FOR_BYTECODE = "application/x-python-source-for-bytecode";
    public static final String MIME_TYPE_SOURCE_FOR_BYTECODE_COMPILE = "application/x-python-source-for-bytecode-compile";

    public static final TruffleString[] T_DEFAULT_PYTHON_EXTENSIONS = new TruffleString[]{T_PY_EXTENSION, tsLiteral(".pyc")};

    private static final TruffleLogger LOGGER = TruffleLogger.getLogger(ID, PythonLanguage.class);

    private static final LanguageReference<PythonLanguage> REFERENCE = LanguageReference.create(PythonLanguage.class);

    @CompilationFinal private boolean singleContext = true;

    public boolean isSingleContext() {
        return singleContext;
    }

    /**
     * This assumption will be valid if all contexts are single-threaded. Hence, it will be
     * invalidated as soon as at least one context has been initialized for multi-threading.
     */
    public final Assumption singleThreadedAssumption = Truffle.getRuntime().createAssumption("Only a single thread is active");

    /**
     * This assumption is valid as long as no HPy debug context has been created. It is primarily
     * used to ensure that we do not need to track handles.
     */
    public final Assumption noHPyDebugModeAssumption = Truffle.getRuntime().createAssumption("HPy debug mode is not active");

    private final RootNodeFactory nodeFactory;

    /**
     * A thread-safe map to retrieve (and cache) singleton instances of call targets, e.g., for
     * Arithmetic operations, wrappers, named cext functions, etc. This reduces the number of call
     * targets and allows AST sharing across contexts. The key in this map is either a single value
     * or a list of values.
     */
    private final ConcurrentHashMap<Object, RootCallTarget> cachedCallTargets = new ConcurrentHashMap<>();

    /**
     * A map to retrieve call targets of special slot methods for a given BuiltinMethodDescriptor.
     * Used to perform uncached calls to slots. The call targets are not directly part of
     * descriptors because that would make them specific to a language instance. We want to have
     * them global in order to be able to efficiently compare them in guards.
     */
    private final ConcurrentHashMap<BuiltinMethodDescriptor, RootCallTarget> descriptorCallTargets = new ConcurrentHashMap<>();

    private final Shape emptyShape = Shape.newBuilder().allowImplicitCastIntToDouble(false).allowImplicitCastIntToLong(true).shapeFlags(0).propertyAssumptions(true).build();
    @CompilationFinal(dimensions = 1) private final Shape[] builtinTypeInstanceShapes = new Shape[PythonBuiltinClassType.VALUES.length];

    @CompilationFinal(dimensions = 1) private static final Object[] CONTEXT_INSENSITIVE_SINGLETONS = new Object[]{PNone.NONE, PNone.NO_VALUE, PEllipsis.INSTANCE, PNotImplemented.NOT_IMPLEMENTED};

    /**
     * Named semaphores are shared between all processes in a system, and they persist until the
     * system is shut down, unless explicitly removed. We interpret this as meaning they all exist
     * globally per language instance, that is, they are shared between different Contexts in the
     * same engine.
     *
     * Top level contexts use this map to initialize their shared multiprocessing data. Inner
     * children contexts created for the multiprocessing module ignore this map in
     * {@link PythonLanguage} and instead inherit it in the shared multiprocessing data from their
     * parent context. This way, the child inner contexts do not have to run in the same engine
     * (have the same language instance), but can still share the named semaphores.
     */
    public final ConcurrentHashMap<TruffleString, Semaphore> namedSemaphores = new ConcurrentHashMap<>();

    @CompilationFinal(dimensions = 1) private volatile Object[] engineOptionsStorage;
    @CompilationFinal private volatile OptionValues engineOptions;

    /** A shared shape for the C symbol cache (lazily initialized). */
    private Shape cApiSymbolCache;
    private Shape hpySymbolCache;

    /** Strong reference to the C API library call target (workaround until GR-32297 is fixed). */
    public CallTarget capiLibraryCallTarget;

    /** For fast access to the PythonThreadState object by the owning thread. */
    private final ContextThreadLocal<PythonThreadState> threadState = createContextThreadLocal(PythonContext.PythonThreadState::new);

    public final ConcurrentHashMap<String, HiddenKey> typeHiddenKeys = new ConcurrentHashMap<>(TypeBuiltins.INITIAL_HIDDEN_TYPE_KEYS);

    private final MroShape mroShapeRoot = MroShape.createRoot();

    public static PythonLanguage get(Node node) {
        return REFERENCE.get(node);
    }

    public static int getNumberOfSpecialSingletons() {
        return CONTEXT_INSENSITIVE_SINGLETONS.length;
    }

    @ExplodeLoop(kind = LoopExplosionKind.FULL_UNROLL_UNTIL_RETURN)
    public static int getSingletonNativeWrapperIdx(Object obj) {
        for (int i = 0; i < CONTEXT_INSENSITIVE_SINGLETONS.length; i++) {
            if (CONTEXT_INSENSITIVE_SINGLETONS[i] == obj) {
                return i;
            }
        }
        return -1;
    }

    public PythonLanguage() {
        this.nodeFactory = RootNodeFactory.create(this);
    }

    public RootNodeFactory getNodeFactory() {
        return nodeFactory;
    }

    /**
     * <b>DO NOT DIRECTLY USE THIS METHOD !!!</b> Instead, use
     * {@link PythonContext#getThreadState(PythonLanguage)}}.
     */
    public ContextThreadLocal<PythonThreadState> getThreadStateLocal() {
        return threadState;
    }

    public MroShape getMroShapeRoot() {
        return mroShapeRoot;
    }

    @Override
    protected void finalizeContext(PythonContext context) {
        context.finalizeContext();
        super.finalizeContext(context);
    }

    @Override
    protected boolean areOptionsCompatible(OptionValues firstOptions, OptionValues newOptions) {
        return PythonOptions.areOptionsCompatible(firstOptions, newOptions);
    }

    @Override
    protected boolean patchContext(PythonContext context, Env newEnv) {
        if (!areOptionsCompatible(context.getEnv().getOptions(), newEnv.getOptions())) {
            Python3Core.writeInfo("Cannot use preinitialized context.");
            return false;
        }
        context.initializeHomeAndPrefixPaths(newEnv, getLanguageHome());
        Python3Core.writeInfo("Using preinitialized context.");
        context.patch(newEnv);
        return true;
    }

    @Override
    protected PythonContext createContext(Env env) {
        final PythonContext context = new PythonContext(this, env, new PythonParserImpl(env));
        context.initializeHomeAndPrefixPaths(env, getLanguageHome());

        Object[] engineOptionsUnroll = this.engineOptionsStorage;
        if (engineOptionsUnroll == null) {
            this.engineOptionsStorage = PythonOptions.createEngineOptionValuesStorage(env);
        } else {
            assert Arrays.equals(engineOptionsUnroll, PythonOptions.createEngineOptionValuesStorage(env)) : "invalid engine options";
        }

        OptionValues options = this.engineOptions;
        if (options == null) {
            this.engineOptions = PythonOptions.createEngineOptions(env);
        } else {
            assert areOptionsCompatible(options, PythonOptions.createEngineOptions(env)) : "invalid engine options";
        }
        return context;
    }

    public <T> T getEngineOption(OptionKey<T> key) {
        assert engineOptions != null;
        if (CompilerDirectives.inInterpreter()) {
            return engineOptions.get(key);
        } else {
            return PythonOptions.getOptionUnrolling(this.engineOptionsStorage, PythonOptions.getEngineOptionKeys(), key);
        }
    }

    @Override
    protected OptionDescriptors getOptionDescriptors() {
        return PythonOptions.DESCRIPTORS;
    }

    @Override
    protected void initializeContext(PythonContext context) {
        context.initialize();
    }

    public static String getCompileMimeType(int optimize) {
        if (optimize <= 0) {
            return MIME_TYPE_COMPILE0;
        } else if (optimize == 1) {
            return MIME_TYPE_COMPILE1;
        } else {
            return MIME_TYPE_COMPILE2;
        }
    }

    public static String getEvalMimeType(int optimize) {
        if (optimize <= 0) {
            return MIME_TYPE_EVAL0;
        } else if (optimize == 1) {
            return MIME_TYPE_EVAL1;
        } else {
            return MIME_TYPE_EVAL2;
        }
    }

    @Override
    protected CallTarget parse(ParsingRequest request) {
        PythonContext context = PythonContext.get(null);
        if (context.getOption(PythonOptions.EnableBytecodeInterpreter)) {
            return parseForBytecodeInterpreter(request);
        }
        Source source = request.getSource();
        if (source.getMimeType() == null || MIME_TYPE.equals(source.getMimeType())) {
            if (!request.getArgumentNames().isEmpty()) {
                return PythonUtils.getOrCreateCallTarget(parseWithArguments(request));
            }
            RootNode root = doParse(context, source, 0);
            if (root instanceof PRootNode) {
                GilNode gil = GilNode.getUncached();
                boolean wasAcquired = gil.acquire(context, root);
                try {
                    ((PRootNode) root).triggerDeprecationWarnings();
                } finally {
                    gil.release(context, wasAcquired);
                }
            }
            if (context.isCoreInitialized()) {
                return PythonUtils.getOrCreateCallTarget(new TopLevelExceptionHandler(this, root, source));
            } else {
                return PythonUtils.getOrCreateCallTarget(root);
            }
        }
        if (!request.getArgumentNames().isEmpty()) {
            throw new IllegalStateException("parse with arguments is only allowed for " + MIME_TYPE + " mime type");
        }

        if (MIME_TYPE_BYTECODE.equals(source.getMimeType())) {
            byte[] bytes = source.getBytes().toByteArray();
            if (bytes.length == 0) {
                return createCachedCallTarget(l -> new BadOPCodeNode(l), BadOPCodeNode.class);
            }
            return PythonUtils.getOrCreateCallTarget(context.getSerializer().deserialize(context, bytes));
        }
        for (int optimize = 0; optimize < MIME_TYPE_EVAL.length; optimize++) {
            if (MIME_TYPE_EVAL[optimize].equals(source.getMimeType())) {
                assert !source.isInteractive();
                return PythonUtils.getOrCreateCallTarget((RootNode) context.getParser().parse(ParserMode.Eval, optimize, context, source, null, null));
            }
        }
        for (int optimize = 0; optimize < MIME_TYPE_COMPILE.length; optimize++) {
            if (MIME_TYPE_COMPILE[optimize].equals(source.getMimeType())) {
                assert !source.isInteractive();
                return PythonUtils.getOrCreateCallTarget((RootNode) context.getParser().parse(ParserMode.File, optimize, context, source, null, null));
            }
        }
        if (MIME_TYPE_SOURCE_FOR_BYTECODE.equals(source.getMimeType())) {
            return parseForBytecodeInterpreter(context, source, InputType.FILE, true, 0);
        }
        if (MIME_TYPE_SOURCE_FOR_BYTECODE_COMPILE.equals(source.getMimeType())) {
            return parseForBytecodeInterpreter(context, source, InputType.FILE, false, 0);
        }
        throw CompilerDirectives.shouldNotReachHere("unknown mime type: " + source.getMimeType());
    }

    private CallTarget parseForBytecodeInterpreter(ParsingRequest request) {
        PythonContext context = PythonContext.get(null);
        Source source = request.getSource();
        if (source.getMimeType() == null || MIME_TYPE.equals(source.getMimeType())) {
            if (!request.getArgumentNames().isEmpty()) {
                throw new IllegalStateException("Not supported yet");
            }
            return parseForBytecodeInterpreter(context, source, InputType.FILE, true, 0);
        }
        if (!request.getArgumentNames().isEmpty()) {
            throw new IllegalStateException("parse with arguments is only allowed for " + MIME_TYPE + " mime type");
        }
        if (MIME_TYPE_BYTECODE.equals(source.getMimeType())) {
            byte[] bytes = source.getBytes().toByteArray();
            CodeUnit code = MarshalModuleBuiltins.deserializeCodeUnit(bytes);
            // The original file path should be passed as the name
            if (source.getName() != null && !source.getName().isEmpty()) {
                try {
                    source = Source.newBuilder(PythonLanguage.ID, context.getEnv().getPublicTruffleFile(source.getName())).name(code.name.toJavaStringUncached()).build();
                } catch (IOException e) {
                    // Proceed with binary source
                }
            }
            PBytecodeRootNode rootNode = new PBytecodeRootNode(this, code, source);
            return PythonUtils.getOrCreateCallTarget(rootNode);
        }
        for (int optimize = 0; optimize < MIME_TYPE_EVAL.length; optimize++) {
            if (MIME_TYPE_EVAL[optimize].equals(source.getMimeType())) {
                assert !source.isInteractive();
                return parseForBytecodeInterpreter(context, source, InputType.EVAL, false, optimize);
            }
        }
        for (int optimize = 0; optimize < MIME_TYPE_COMPILE.length; optimize++) {
            if (MIME_TYPE_COMPILE[optimize].equals(source.getMimeType())) {
                assert !source.isInteractive();
                return parseForBytecodeInterpreter(context, source, InputType.FILE, false, optimize);
            }
        }
        if (MIME_TYPE_SOURCE_FOR_BYTECODE.equals(source.getMimeType())) {
            return parseForBytecodeInterpreter(context, source, InputType.FILE, true, 0);
        }
        if (MIME_TYPE_SOURCE_FOR_BYTECODE_COMPILE.equals(source.getMimeType())) {
            return parseForBytecodeInterpreter(context, source, InputType.FILE, false, 0);
        }
        throw CompilerDirectives.shouldNotReachHere("unknown mime type: " + source.getMimeType());
    }

    public RootCallTarget parseForBytecodeInterpreter(PythonContext context, Source source, InputType type, boolean topLevel, int optimize) {
        ParserTokenizer tokenizer = new ParserTokenizer(source.getCharacters().toString());
        com.oracle.graal.python.pegparser.NodeFactory factory = new NodeFactoryImp();
<<<<<<< HEAD
        ErrorCallback errorCb = (errorType, sourceRange, message) -> {
            throw raiseSyntaxError(source, errorType, sourceRange.startOffset, sourceRange.endOffset, message);
=======
        ParserErrorCallback errorCb = (errorType, sourceRange, message) -> {
            throw raiseSyntaxError(source, errorType, sourceRange.startOffset, sourceRange.endOffset, toTruffleStringUncached(message));
>>>>>>> 73cd4c99
        };
        FExprParser fexpParser = new FExprParser() {
            @Override
            public ExprTy parse(String code, SourceRange sourceRange) {
                // TODO use sourceRange.startXXX to adjust the locations of the expression nodes
                ParserTokenizer tok = new ParserTokenizer(code);
                return new Parser(tok, factory, this, errorCb).fstring_rule();
            }
        };
        try {
            Parser parser = new Parser(tokenizer, factory, fexpParser, errorCb);
            Compiler compiler = new Compiler(errorCb);
            ModTy mod = (ModTy) parser.parse(type);
            // TODO this is needed until we get complete error handling in the parser
            if (mod == null) {
<<<<<<< HEAD
                throw raiseSyntaxError(source, ErrorCallback.ErrorType.Syntax, 0, 0, "invalid syntax");
=======
                throw raiseSyntaxError(source, ParserErrorCallback.ErrorType.Syntax, 0, 0, toTruffleStringUncached("invalid syntax"));
>>>>>>> 73cd4c99
            }
            CompilationUnit cu = compiler.compile(mod, EnumSet.noneOf(Compiler.Flags.class), optimize);
            CodeUnit co = cu.assemble(0);
            PBytecodeRootNode bytecodeRootNode = new PBytecodeRootNode(this, co, source);
            GilNode gil = GilNode.getUncached();
            boolean wasAcquired = gil.acquire(context, bytecodeRootNode);
            try {
                bytecodeRootNode.triggerDeprecationWarnings();
            } finally {
                gil.release(context, wasAcquired);
            }
            RootNode rootNode = bytecodeRootNode;
            if (topLevel && context.isCoreInitialized()) {
                rootNode = new TopLevelExceptionHandler(this, bytecodeRootNode, source);
            }
            return PythonUtils.getOrCreateCallTarget(rootNode);
        } catch (PException e) {
            if (topLevel) {
                PythonUtils.getOrCreateCallTarget(new TopLevelExceptionHandler(this, e)).call();
            }
            throw e;
        }
    }

<<<<<<< HEAD
    private PException raiseSyntaxError(Source source, ErrorCallback.ErrorType errorType, int startOffset, int endOffset, String message) {
=======
    private PException raiseSyntaxError(Source source, ParserErrorCallback.ErrorType errorType, int startOffset, int endOffset, TruffleString message) {
>>>>>>> 73cd4c99
        Node location = new Node() {
            @Override
            public boolean isAdoptable() {
                return false;
            }

            @Override
            public SourceSection getSourceSection() {
                return source.createSection(startOffset, endOffset - startOffset);
            }
        };
        PBaseException instance;
        PythonBuiltinClassType cls = PythonBuiltinClassType.SyntaxError;
        switch (errorType) {
            case Indentation:
                cls = PythonBuiltinClassType.IndentationError;
                break;
            case Tab:
                cls = PythonBuiltinClassType.TabError;
                break;
        }
        instance = PythonObjectFactory.getUncached().createBaseException(cls, message, PythonUtils.EMPTY_OBJECT_ARRAY);
        final Object[] excAttrs = SyntaxErrorBuiltins.SYNTAX_ERROR_ATTR_FACTORY.create();
        SourceSection section = location.getSourceSection();
        String path = source.getPath();
        excAttrs[SyntaxErrorBuiltins.IDX_FILENAME] = (path != null) ? path : source.getName() != null ? source.getName() : "<string>";
        excAttrs[SyntaxErrorBuiltins.IDX_LINENO] = section.getStartLine();
        excAttrs[SyntaxErrorBuiltins.IDX_OFFSET] = section.getStartColumn();
        // Not very nice. This counts on the implementation in traceback.py where if the value of
        // text attribute is NONE, then the line is not printed
        final String text = section.isAvailable() ? source.getCharacters(section.getStartLine()).toString() : null;
        excAttrs[SyntaxErrorBuiltins.IDX_MSG] = message;
        excAttrs[SyntaxErrorBuiltins.IDX_TEXT] = text;
        instance.setExceptionAttributes(excAttrs);
        throw PException.fromObject(instance, location, PythonOptions.isPExceptionWithJavaStacktrace(this));
    }

    private RootNode doParse(PythonContext context, Source source, int optimize) {
        ParserMode mode;
        if (source.isInteractive()) {
            if (context.getOption(PythonOptions.TerminalIsInteractive)) {
                // if we run through our own launcher, the sys.__displayhook__ would provide the
                // printing
                mode = ParserMode.Statement;
            } else {
                // if we're not run through our own launcher, the embedder will expect the normal
                // Truffle printing
                mode = ParserMode.InteractiveStatement;
            }
        } else {
            // by default we assume a module
            mode = ParserMode.File;
        }
        try {
            return (RootNode) context.getParser().parse(mode, optimize, context, source, null, null);
        } catch (PException e) {
            // handle PException during parsing (PIncompleteSourceException will propagate through)
            PythonUtils.getOrCreateCallTarget(new TopLevelExceptionHandler(this, e)).call();
            throw e;
        }
    }

    private RootNode parseWithArguments(ParsingRequest request) {
        final String[] argumentNames = request.getArgumentNames().toArray(new String[request.getArgumentNames().size()]);
        final Source source = request.getSource();
        CompilerDirectives.transferToInterpreter();
        final PythonLanguage lang = this;
        final RootNode executableNode = new RootNode(lang) {
            @Child private DirectCallNode callNode;
            @Child private GilNode gilNode;

            protected Object[] preparePArguments(VirtualFrame frame) {
                int argumentsLength = frame.getArguments().length;
                Object[] arguments = PArguments.create(argumentsLength);
                PArguments.setGlobals(arguments, new PDict(lang));
                PythonUtils.arraycopy(frame.getArguments(), 0, arguments, PArguments.USER_ARGUMENTS_OFFSET, argumentsLength);
                return arguments;
            }

            @Override
            @TruffleBoundary
            public Object execute(VirtualFrame frame) {
                PythonContext context = PythonContext.get(callNode);
                assert context != null;
                if (!context.isInitialized()) {
                    context.initialize();
                }
                if (callNode == null) {
                    CompilerDirectives.transferToInterpreterAndInvalidate();
                    RootCallTarget callTarget = parse(context, frame);
                    callNode = insert(DirectCallNode.create(callTarget));
                }
                if (gilNode == null) {
                    CompilerDirectives.transferToInterpreterAndInvalidate();
                    gilNode = insert(GilNode.create());
                }
                boolean wasAcquired = gilNode.acquire();
                try {
                    Object[] args = preparePArguments(frame);
                    return callNode.call(args);
                } finally {
                    gilNode.release(wasAcquired);
                }
            }

            private RootCallTarget parse(PythonContext context, VirtualFrame frame) {
                CompilerAsserts.neverPartOfCompilation();
                RootNode rootNode = (RootNode) context.getParser().parse(ParserMode.WithArguments, 0, context, source, frame, argumentNames);
                return rootNode.getCallTarget();
            }
        };
        return executableNode;
    }

    @Override
    protected ExecutableNode parse(InlineParsingRequest request) {
        CompilerDirectives.transferToInterpreter();
        final Source source = request.getSource();
        final MaterializedFrame requestFrame = request.getFrame();
        final ExecutableNode executableNode = new ExecutableNode(this) {
            @CompilationFinal private volatile PythonContext cachedContext;
            @Child private GilNode gilNode;
            @Child private ExpressionNode expression;

            @Override
            public Object execute(VirtualFrame frame) {
                PythonContext context = PythonContext.get(gilNode);
                assert context != null && context.isInitialized();
                PythonContext cachedCtx = cachedContext;
                if (cachedCtx == null) {
                    CompilerDirectives.transferToInterpreterAndInvalidate();
                    parseAndCache(context);
                    cachedCtx = context;
                }
                if (gilNode == null) {
                    CompilerDirectives.transferToInterpreterAndInvalidate();
                    gilNode = insert(GilNode.create());
                }
                boolean wasAcquired = gilNode.acquire();
                try {
                    Object result;
                    if (context == cachedCtx) {
                        result = expression.execute(frame);
                    } else {
                        result = parseAndEval(context, frame.materialize());
                    }
                    return result;
                } finally {
                    gilNode.release(wasAcquired);
                }
            }

            private void parseAndCache(PythonContext context) {
                CompilerAsserts.neverPartOfCompilation();
                expression = insert(parseInline(source, context, requestFrame));
                cachedContext = context;
            }

            @TruffleBoundary
            private Object parseAndEval(PythonContext context, MaterializedFrame frame) {
                ExpressionNode fragment = parseInline(source, context, frame);
                return fragment.execute(frame);
            }
        };
        return executableNode;
    }

    @TruffleBoundary
    protected static ExpressionNode parseInline(Source code, PythonContext context, MaterializedFrame lexicalContextFrame) {
        return (ExpressionNode) context.getParser().parse(ParserMode.InlineEvaluation, 0, context, code, lexicalContextFrame, null);
    }

    @Override
    protected Object getLanguageView(PythonContext context, Object value) {
        assert !(value instanceof PythonAbstractObject);
        PythonObjectFactory factory = PythonObjectFactory.getUncached();
        InteropLibrary interopLib = InteropLibrary.getFactory().getUncached(value);
        try {
            if (interopLib.isBoolean(value)) {
                if (interopLib.asBoolean(value)) {
                    return context.getTrue();
                } else {
                    return context.getFalse();
                }
            } else if (interopLib.isString(value)) {
                return factory.createString(interopLib.asTruffleString(value).switchEncodingUncached(TS_ENCODING));
            } else if (value instanceof Byte || value instanceof Short || value instanceof Integer || value instanceof Long) {
                // TODO: (tfel) once the interop protocol allows us to
                // distinguish fixed point from floating point reliably, we can
                // remove this branch
                return factory.createInt(interopLib.asLong(value));
            } else if (value instanceof Float || value instanceof Double) {
                // TODO: (tfel) once the interop protocol allows us to
                // distinguish fixed point from floating point reliably, we can
                // remove this branch
                return factory.createFloat(interopLib.asDouble(value));
            } else if (interopLib.fitsInLong(value)) {
                return factory.createInt(interopLib.asLong(value));
            } else if (interopLib.fitsInDouble(value)) {
                return factory.createFloat(interopLib.asDouble(value));
            } else {
                return new ForeignLanguageView(value);
            }
        } catch (UnsupportedMessageException e) {
            CompilerDirectives.transferToInterpreterAndInvalidate();
            throw new IllegalStateException(e);
        }
    }

    @ExportLibrary(value = InteropLibrary.class, delegateTo = "delegate")
    static class ForeignLanguageView implements TruffleObject {
        final Object delegate;

        ForeignLanguageView(Object delegate) {
            this.delegate = delegate;
        }

        @ExportMessage
        @TruffleBoundary
        String toDisplayString(boolean allowSideEffects,
                        @CachedLibrary("this.delegate") InteropLibrary lib) {
            return "<foreign '" + lib.toDisplayString(delegate, allowSideEffects) + "'>";
        }

        @ExportMessage
        @SuppressWarnings("static-method")
        boolean hasLanguage() {
            return true;
        }

        @ExportMessage
        Class<? extends TruffleLanguage<?>> getLanguage() {
            return PythonLanguage.class;
        }
    }

    public String getHome() {
        return getLanguageHome();
    }

    /**
     * If this object can be cached in the AST.
     */
    public static boolean canCache(Object value) {
        CompilerAsserts.neverPartOfCompilation();
        // We cache strings with at most 16 characters. This corresponds to byte length of 64 for
        // TruffleStrings since we are using UTF-32 encoding. Note that if the string contains only
        // ASCII characters, which is the usual case, the actual amount of memory taken by the
        // string is just 16 bytes - TruffleString#byteLength() reports the length as if the string
        // was not compacted.
        return value instanceof Long ||
                        value instanceof Integer ||
                        value instanceof Boolean ||
                        value instanceof Double ||
                        (isJavaString(value) && ((String) value).length() <= 16) ||
                        (value instanceof TruffleString && ((TruffleString) value).byteLength(TS_ENCODING) <= 64) ||
                        isContextInsensitiveSingleton(value);
    }

    private static boolean isContextInsensitiveSingleton(Object value) {
        for (Object singleton : CONTEXT_INSENSITIVE_SINGLETONS) {
            if (value == singleton) {
                return true;
            }
        }
        return false;
    }

    @Override
    protected boolean isVisible(PythonContext context, Object value) {
        return value != PNone.NONE && value != PNone.NO_VALUE;
    }

    @Override
    protected Object getScope(PythonContext context) {
        return context.getTopScopeObject();
    }

    @TruffleBoundary
    public static TruffleLogger getLogger(Class<?> clazz) {
        return TruffleLogger.getLogger(ID, clazz);
    }

    @TruffleBoundary
    public static TruffleLogger getLogger(String name) {
        return TruffleLogger.getLogger(ID, name);
    }

    /**
     * Loggers that should report any known incompatibility with CPython, which is silently ignored
     * in order to be able to continue the execution. Example is setting the stack size limit: it
     * would be too drastic measure to raise error, because the program may continue and work
     * correctly even if it is ignored.
     *
     * The logger name is prefixed with "compatibility" such that
     * {@code --log.python.compatibility.level=LEVEL} can turn on compatibility related logging for
     * all classes.
     */
    @TruffleBoundary
    public static TruffleLogger getCompatibilityLogger(Class<?> clazz) {
        return TruffleLogger.getLogger(ID, "compatibility." + clazz.getName());
    }

    public static Source newSource(PythonContext ctxt, TruffleString tsrc, TruffleString name, boolean mayBeFile, String mime) {
        try {
            SourceBuilder sourceBuilder = null;
            String src = tsrc.toJavaStringUncached();
            if (mayBeFile) {
                try {
                    TruffleFile truffleFile = ctxt.getPublicTruffleFileRelaxed(name, PythonLanguage.T_DEFAULT_PYTHON_EXTENSIONS);
                    if (truffleFile.exists()) {
                        // XXX: (tfel): We don't know if the expression has anything to do with the
                        // filename that's given. We would really have to compare the entire
                        // contents, but as a first approximation, we compare the content lengths.
                        // We override the contents of the source builder with the given source
                        // regardless.
                        if (src.length() == truffleFile.size() || src.getBytes().length == truffleFile.size()) {
                            sourceBuilder = Source.newBuilder(ID, truffleFile);
                            sourceBuilder.content(src);
                        }
                    }
                } catch (SecurityException | IOException e) {
                    sourceBuilder = null;
                }
            }
            if (sourceBuilder == null) {
                sourceBuilder = Source.newBuilder(ID, src, name.toJavaStringUncached());
            }
            if (mime != null) {
                sourceBuilder.mimeType(mime);
            }
            return newSource(ctxt, sourceBuilder);
        } catch (IOException e) {
            throw new IllegalStateException(e);
        }
    }

    public static Source newSource(PythonContext ctxt, TruffleFile src, String name) throws IOException {
        return newSource(ctxt, Source.newBuilder(ID, src).name(name));
    }

    private static Source newSource(PythonContext ctxt, SourceBuilder srcBuilder) throws IOException {
        boolean coreIsInitialized = ctxt.isCoreInitialized();
        boolean internal = !coreIsInitialized && !ctxt.getLanguage().getEngineOption(PythonOptions.ExposeInternalSources);
        if (internal) {
            srcBuilder.internal(true);
        }
        return srcBuilder.build();
    }

    @Override
    protected void initializeMultipleContexts() {
        super.initializeMultipleContexts();
        singleContext = false;
    }

    private final ConcurrentHashMap<TruffleString, CallTarget> cachedCode = new ConcurrentHashMap<>();

    @TruffleBoundary
    public CallTarget cacheCode(TruffleString filename, Supplier<CallTarget> createCode) {
        if (!singleContext) {
            return cachedCode.computeIfAbsent(filename, f -> {
                LOGGER.log(Level.FINEST, () -> "Caching CallTarget for " + filename);
                return createCode.get();
            });
        } else {
            return createCode.get();
        }
    }

    @Override
    protected boolean isThreadAccessAllowed(Thread thread, boolean singleThreaded) {
        if (singleThreaded) {
            return super.isThreadAccessAllowed(thread, singleThreaded);
        }
        return true;
    }

    @Override
    protected void initializeMultiThreading(PythonContext context) {
        if (singleThreadedAssumption.isValid()) {
            singleThreadedAssumption.invalidate();
            context.initializeMultiThreading();
        }
    }

    @Override
    protected void initializeThread(PythonContext context, Thread thread) {
        context.attachThread(thread, threadState);
    }

    @Override
    protected void disposeThread(PythonContext context, Thread thread) {
        context.disposeThread(thread);
    }

    public Shape getEmptyShape() {
        return emptyShape;
    }

    public Shape getShapeForClass(PythonAbstractClass klass) {
        if (isSingleContext()) {
            return Shape.newBuilder(getEmptyShape()).addConstantProperty(HiddenAttributes.CLASS, klass, 0).build();
        } else {
            return getEmptyShape();
        }
    }

    public static Shape getShapeForClassWithoutDict(PythonManagedClass klass) {
        return Shape.newBuilder(klass.getInstanceShape()).shapeFlags(PythonObject.HAS_SLOTS_BUT_NO_DICT_FLAG).build();
    }

    public Shape getBuiltinTypeInstanceShape(PythonBuiltinClassType type) {
        int ordinal = type.ordinal();
        Shape shape = builtinTypeInstanceShapes[ordinal];
        if (shape == null) {
            CompilerDirectives.transferToInterpreterAndInvalidate();
            Shape.DerivedBuilder shapeBuilder = Shape.newBuilder(getEmptyShape()).addConstantProperty(HiddenAttributes.CLASS, type, 0);
            if (!type.isBuiltinWithDict()) {
                shapeBuilder.shapeFlags(PythonObject.HAS_SLOTS_BUT_NO_DICT_FLAG);
            }
            shape = shapeBuilder.build();
            builtinTypeInstanceShapes[ordinal] = shape;
        }
        return shape;
    }

    /**
     * Returns the shape used for the C API symbol cache.
     */
    @TruffleBoundary
    public synchronized Shape getCApiSymbolCacheShape() {
        if (cApiSymbolCache == null) {
            cApiSymbolCache = Shape.newBuilder().build();
        }
        return cApiSymbolCache;
    }

    /**
     * Returns the shape used for the HPy API symbol cache.
     */
    @TruffleBoundary
    public synchronized Shape getHPySymbolCacheShape() {
        if (hpySymbolCache == null) {
            hpySymbolCache = Shape.newBuilder().build();
        }
        return hpySymbolCache;
    }

    /**
     * Cache call targets that are created for every new context, based on a single key.
     */
    public RootCallTarget createCachedCallTarget(Function<PythonLanguage, RootNode> rootNodeFunction, Object key) {
        CompilerAsserts.neverPartOfCompilation();
        if (!singleContext) {
            return cachedCallTargets.computeIfAbsent(key, k -> PythonUtils.getOrCreateCallTarget(rootNodeFunction.apply(this)));
        } else {
            return PythonUtils.getOrCreateCallTarget(rootNodeFunction.apply(this));
        }
    }

    /**
     * Cache call targets that are created for every new context, based on a list of keys.
     */
    public RootCallTarget createCachedCallTarget(Function<PythonLanguage, RootNode> rootNodeFunction, Object... cacheKeys) {
        return createCachedCallTarget(rootNodeFunction, Arrays.asList(cacheKeys));
    }

    public void registerBuiltinDescriptorCallTarget(BuiltinMethodDescriptor descriptor, RootCallTarget callTarget) {
        descriptorCallTargets.put(descriptor, callTarget);
    }

    /**
     * Gets a {@link CallTarget} for given {@link BuiltinMethodDescriptor}. The
     * {@link BuiltinMethodDescriptor} must have been inserted into the slots of some Python class
     * in the current context, otherwise its {@link CallTarget} will not be cached here.
     */
    @TruffleBoundary
    public RootCallTarget getDescriptorCallTarget(BuiltinMethodDescriptor descriptor) {
        RootCallTarget callTarget = descriptorCallTargets.get(descriptor);
        assert callTarget != null : "Missing call target for builtin slot descriptor " + descriptor;
        return callTarget;
    }

}<|MERGE_RESOLUTION|>--- conflicted
+++ resolved
@@ -514,13 +514,8 @@
     public RootCallTarget parseForBytecodeInterpreter(PythonContext context, Source source, InputType type, boolean topLevel, int optimize) {
         ParserTokenizer tokenizer = new ParserTokenizer(source.getCharacters().toString());
         com.oracle.graal.python.pegparser.NodeFactory factory = new NodeFactoryImp();
-<<<<<<< HEAD
         ErrorCallback errorCb = (errorType, sourceRange, message) -> {
-            throw raiseSyntaxError(source, errorType, sourceRange.startOffset, sourceRange.endOffset, message);
-=======
-        ParserErrorCallback errorCb = (errorType, sourceRange, message) -> {
             throw raiseSyntaxError(source, errorType, sourceRange.startOffset, sourceRange.endOffset, toTruffleStringUncached(message));
->>>>>>> 73cd4c99
         };
         FExprParser fexpParser = new FExprParser() {
             @Override
@@ -536,11 +531,7 @@
             ModTy mod = (ModTy) parser.parse(type);
             // TODO this is needed until we get complete error handling in the parser
             if (mod == null) {
-<<<<<<< HEAD
-                throw raiseSyntaxError(source, ErrorCallback.ErrorType.Syntax, 0, 0, "invalid syntax");
-=======
-                throw raiseSyntaxError(source, ParserErrorCallback.ErrorType.Syntax, 0, 0, toTruffleStringUncached("invalid syntax"));
->>>>>>> 73cd4c99
+                throw raiseSyntaxError(source, ErrorCallback.ErrorType.Syntax, 0, 0, toTruffleStringUncached("invalid syntax"));
             }
             CompilationUnit cu = compiler.compile(mod, EnumSet.noneOf(Compiler.Flags.class), optimize);
             CodeUnit co = cu.assemble(0);
@@ -565,11 +556,7 @@
         }
     }
 
-<<<<<<< HEAD
-    private PException raiseSyntaxError(Source source, ErrorCallback.ErrorType errorType, int startOffset, int endOffset, String message) {
-=======
-    private PException raiseSyntaxError(Source source, ParserErrorCallback.ErrorType errorType, int startOffset, int endOffset, TruffleString message) {
->>>>>>> 73cd4c99
+    private PException raiseSyntaxError(Source source, ErrorCallback.ErrorType errorType, int startOffset, int endOffset, TruffleString message) {
         Node location = new Node() {
             @Override
             public boolean isAdoptable() {
