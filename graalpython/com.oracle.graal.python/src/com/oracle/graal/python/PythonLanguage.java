--- conflicted
+++ resolved
@@ -97,9 +97,9 @@
 import com.oracle.truffle.api.nodes.ExecutableNode;
 import com.oracle.truffle.api.nodes.ExplodeLoop;
 import com.oracle.truffle.api.nodes.ExplodeLoop.LoopExplosionKind;
-import com.oracle.truffle.api.object.Shape;
 import com.oracle.truffle.api.nodes.Node;
 import com.oracle.truffle.api.nodes.RootNode;
+import com.oracle.truffle.api.object.Shape;
 import com.oracle.truffle.api.source.Source;
 import com.oracle.truffle.api.source.Source.SourceBuilder;
 
@@ -668,7 +668,29 @@
         return builtinCallTargetCache.computeIfAbsent(key, (k) -> supplier.apply(builtin));
     }
 
-<<<<<<< HEAD
+    public Shape getEmptyShape() {
+        return emptyShape;
+    }
+
+    public Shape getShapeForClass(PythonManagedClass klass) {
+        if (singleContextAssumption.isValid()) {
+            return Shape.newBuilder(getEmptyShape()).addConstantProperty(HiddenAttributes.CLASS, klass, 0).build();
+        } else {
+            return getEmptyShape();
+        }
+    }
+
+    public Shape getBuiltinTypeInstanceShape(PythonBuiltinClassType type) {
+        int ordinal = type.ordinal();
+        Shape shape = builtinTypeInstanceShapes[ordinal];
+        if (shape == null) {
+            CompilerDirectives.transferToInterpreterAndInvalidate();
+            shape = Shape.newBuilder(getEmptyShape()).addConstantProperty(HiddenAttributes.CLASS, type, 0).build();
+            builtinTypeInstanceShapes[ordinal] = shape;
+        }
+        return shape;
+    }
+
     /**
      * Retrieve a call target for the given {@link UnaryArithmetic} operator. If the no such call
      * target exists yet, it will be created lazily. This method is thread-safe and should be used
@@ -734,29 +756,5 @@
         }
         assert callTarget != null;
         return callTarget;
-
-=======
-    public Shape getEmptyShape() {
-        return emptyShape;
-    }
-
-    public Shape getShapeForClass(PythonManagedClass klass) {
-        if (singleContextAssumption.isValid()) {
-            return Shape.newBuilder(getEmptyShape()).addConstantProperty(HiddenAttributes.CLASS, klass, 0).build();
-        } else {
-            return getEmptyShape();
-        }
-    }
-
-    public Shape getBuiltinTypeInstanceShape(PythonBuiltinClassType type) {
-        int ordinal = type.ordinal();
-        Shape shape = builtinTypeInstanceShapes[ordinal];
-        if (shape == null) {
-            CompilerDirectives.transferToInterpreterAndInvalidate();
-            shape = Shape.newBuilder(getEmptyShape()).addConstantProperty(HiddenAttributes.CLASS, type, 0).build();
-            builtinTypeInstanceShapes[ordinal] = shape;
-        }
-        return shape;
->>>>>>> b655a42f
     }
 }