--- conflicted
+++ resolved
@@ -296,12 +296,7 @@
 
         @Specialization(guards = {"hasLocalsStorage(pyFrame, frameToSync, frameProfile)", "frameToSync.getFrameDescriptor() == cachedFd", "cachedFd.getNumberOfSlots() < 32"}, limit = "1")
         @ExplodeLoop
-<<<<<<< HEAD
-        @SuppressWarnings("deprecation")    // new Frame API
         static void doLocalsStorageCached(PFrame pyFrame, Frame frameToSync, @SuppressWarnings("unused") Node location,
-=======
-        static void doLocalsStorageCached(PFrame pyFrame, Frame frameToSync,
->>>>>>> c17d029f
                         @Cached("createClassProfile()") ValueProfile frameProfile,
                         @Cached("frameToSync.getFrameDescriptor()") FrameDescriptor cachedFd) {
             boolean invalidState = false;
@@ -369,16 +364,8 @@
             }
         }
 
-<<<<<<< HEAD
-        @Specialization(guards = {"hasLocalsStorage(pyFrame, frameToSync, frameProfile)", "frameToSync.getFrameDescriptor() == cachedFd"}, //
-                        assumptions = "cachedFd.getVersion()", //
-                        limit = "1")
-        @SuppressWarnings("deprecation")    // new Frame API
+        @Specialization(guards = {"hasLocalsStorage(pyFrame, frameToSync, frameProfile)", "frameToSync.getFrameDescriptor() == cachedFd"}, limit = "1")
         static void doLocalsStorageLoop(PFrame pyFrame, Frame frameToSync, @SuppressWarnings("unused") Node location,
-=======
-        @Specialization(guards = {"hasLocalsStorage(pyFrame, frameToSync, frameProfile)", "frameToSync.getFrameDescriptor() == cachedFd"}, limit = "1")
-        static void doLocalsStorageLoop(PFrame pyFrame, Frame frameToSync,
->>>>>>> c17d029f
                         @Cached("createClassProfile()") ValueProfile frameProfile,
                         @Cached("frameToSync.getFrameDescriptor()") FrameDescriptor cachedFd) {
             boolean invalidState = false;
@@ -447,12 +434,7 @@
         }
 
         @Specialization(guards = "hasLocalsStorage(pyFrame, frameToSync, frameProfile)", replaces = {"doLocalsStorageCached", "doLocalsStorageLoop"})
-<<<<<<< HEAD
-        @SuppressWarnings("deprecation")    // new Frame API
         static void doLocalsStorageUncached(PFrame pyFrame, Frame frameToSync, @SuppressWarnings("unused") Node location,
-=======
-        static void doLocalsStorageUncached(PFrame pyFrame, Frame frameToSync,
->>>>>>> c17d029f
                         @Cached("createClassProfile()") ValueProfile frameProfile) {
             FrameDescriptor fd = frameToSync.getFrameDescriptor();
             try {
@@ -485,7 +467,6 @@
             }
         }
 
-<<<<<<< HEAD
         protected static boolean isBytecodeFrame(Frame frameToSync) {
             return frameToSync.getFrameDescriptor() == PBytecodeRootNode.DESCRIPTOR;
         }
@@ -496,16 +477,9 @@
                             "frameToSync.getFrameDescriptor() == cachedFd",
                             "isAdoptable()",
                         }, //
-                        assumptions = "cachedFd.getVersion()", //
                         limit = "1")
         @ExplodeLoop
-        @SuppressWarnings("deprecation")    // new Frame API
         static void doGenericDictAdoptableCached(VirtualFrame frame, PFrame pyFrame, Frame frameToSync, @SuppressWarnings("unused") Node location,
-=======
-        @Specialization(guards = {"isDictWithCustomStorage(pyFrame)", "frameToSync.getFrameDescriptor() == cachedFd", "isAdoptable()"}, limit = "1")
-        @ExplodeLoop
-        static void doGenericDictAdoptableCached(VirtualFrame frame, PFrame pyFrame, Frame frameToSync,
->>>>>>> c17d029f
                         @Cached("frameToSync.getFrameDescriptor()") @SuppressWarnings("unused") FrameDescriptor cachedFd,
                         @Cached(value = "getProfiles(cachedFd.getNumberOfSlots())", dimensions = 1) ConditionProfile[] profiles,
                         @Cached HashingCollectionNodes.SetItemNode setItemNode,
@@ -546,14 +520,8 @@
             }
         }
 
-<<<<<<< HEAD
         @Specialization(guards = {"!isBytecodeFrame(frameToSync)", "isDictWithCustomStorage(pyFrame)", "isAdoptable()"}, replaces = "doGenericDictAdoptableCached")
-        @SuppressWarnings("deprecation")    // new Frame API
         static void doGenericDictAdoptable(VirtualFrame frame, PFrame pyFrame, Frame frameToSync, @SuppressWarnings("unused") Node location,
-=======
-        @Specialization(guards = {"isDictWithCustomStorage(pyFrame)", "isAdoptable()"}, replaces = "doGenericDictAdoptableCached")
-        static void doGenericDictAdoptable(VirtualFrame frame, PFrame pyFrame, Frame frameToSync,
->>>>>>> c17d029f
                         @Cached HashingCollectionNodes.SetItemNode setItemNode,
                         @Cached BranchProfile updatedStorage,
                         @Cached ConditionProfile hasFrame,
@@ -594,14 +562,8 @@
             }
         }
 
-<<<<<<< HEAD
         @Specialization(guards = {"!isBytecodeFrame(frameToSync)", "isDictWithCustomStorage(pyFrame)", "!isAdoptable()"})
-        @SuppressWarnings("deprecation")    // new Frame API
         static void doGenericDict(VirtualFrame frame, PFrame pyFrame, Frame frameToSync, @SuppressWarnings("unused") Node location) {
-=======
-        @Specialization(guards = {"isDictWithCustomStorage(pyFrame)", "!isAdoptable()"})
-        static void doGenericDict(VirtualFrame frame, PFrame pyFrame, Frame frameToSync) {
->>>>>>> c17d029f
             // Same as 'doGenericDictAdoptable' but uses a full call node to call '__setitem__' and
             // '__delitem__' since this node is not adoptable.
 
@@ -634,7 +596,6 @@
             // nothing to do; we already worked on the custom object
         }
 
-<<<<<<< HEAD
         @Specialization(guards = "isBytecodeFrame(frameToSync)")
         @SuppressWarnings("unused")
         static void doBytecodeFrame(PFrame pyFrame, Frame frameToSync, @SuppressWarnings("unused") Node location,
@@ -645,14 +606,6 @@
             // rootNode.syncFastToLocals(pyFrame.getLocalsDict(), frameToSync, setItem, delItem);
         }
 
-        @SuppressWarnings("deprecation")    // new Frame API
-        protected static com.oracle.truffle.api.frame.FrameSlot[] getSlots(FrameDescriptor fd) {
-            CompilerDirectives.transferToInterpreter();
-            return fd.getSlots().toArray(new com.oracle.truffle.api.frame.FrameSlot[0]);
-        }
-
-=======
->>>>>>> c17d029f
         protected static ConditionProfile[] getProfiles(int n) {
             ConditionProfile[] profiles = new ConditionProfile[n];
             for (int i = 0; i < profiles.length; i++) {
