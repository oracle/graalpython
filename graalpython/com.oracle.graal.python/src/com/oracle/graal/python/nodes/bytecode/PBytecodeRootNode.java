/*
 * Copyright (c) 2018, 2025, Oracle and/or its affiliates. All rights reserved.
 * DO NOT ALTER OR REMOVE COPYRIGHT NOTICES OR THIS FILE HEADER.
 *
 * The Universal Permissive License (UPL), Version 1.0
 *
 * Subject to the condition set forth below, permission is hereby granted to any
 * person obtaining a copy of this software, associated documentation and/or
 * data (collectively the "Software"), free of charge and under any and all
 * copyright rights in the Software, and any and all patent rights owned or
 * freely licensable by each licensor hereunder covering either (i) the
 * unmodified Software as contributed to or provided by such licensor, or (ii)
 * the Larger Works (as defined below), to deal in both
 *
 * (a) the Software, and
 *
 * (b) any piece of software and/or hardware listed in the lrgrwrks.txt file if
 * one is included with the Software each a "Larger Work" to which the Software
 * is contributed by such licensors),
 *
 * without restriction, including without limitation the rights to copy, create
 * derivative works of, display, perform, and distribute the Software and make,
 * use, sell, offer for sale, import, export, have made, and have sold the
 * Software and the Larger Work(s), and to sublicense the foregoing rights on
 * either these or other terms.
 *
 * This license is subject to the following condition:
 *
 * The above copyright notice and either this complete permission notice or at a
 * minimum a reference to the UPL must be included in all copies or substantial
 * portions of the Software.
 *
 * THE SOFTWARE IS PROVIDED "AS IS", WITHOUT WARRANTY OF ANY KIND, EXPRESS OR
 * IMPLIED, INCLUDING BUT NOT LIMITED TO THE WARRANTIES OF MERCHANTABILITY,
 * FITNESS FOR A PARTICULAR PURPOSE AND NONINFRINGEMENT. IN NO EVENT SHALL THE
 * AUTHORS OR COPYRIGHT HOLDERS BE LIABLE FOR ANY CLAIM, DAMAGES OR OTHER
 * LIABILITY, WHETHER IN AN ACTION OF CONTRACT, TORT OR OTHERWISE, ARISING FROM,
 * OUT OF OR IN CONNECTION WITH THE SOFTWARE OR THE USE OR OTHER DEALINGS IN THE
 * SOFTWARE.
 */
package com.oracle.graal.python.nodes.bytecode;

import static com.oracle.graal.python.builtins.PythonBuiltinClassType.SystemError;
import static com.oracle.graal.python.builtins.PythonBuiltinClassType.ValueError;
import static com.oracle.graal.python.builtins.PythonBuiltinClassType.ZeroDivisionError;
import static com.oracle.graal.python.builtins.objects.type.TypeFlags.MAPPING;
import static com.oracle.graal.python.builtins.objects.type.TypeFlags.SEQUENCE;
import static com.oracle.graal.python.nodes.BuiltinNames.T___BUILD_CLASS__;
import static com.oracle.graal.python.nodes.SpecialAttributeNames.T___CLASS__;
import static com.oracle.graal.python.runtime.exception.PythonErrorType.NameError;
import static com.oracle.graal.python.util.PythonUtils.TS_ENCODING;
import static com.oracle.graal.python.util.PythonUtils.toTruffleStringUncached;

import java.math.BigInteger;
import java.util.Arrays;
import java.util.Collections;
import java.util.Set;
import java.util.concurrent.locks.Lock;

import com.oracle.graal.python.PythonLanguage;
import com.oracle.graal.python.builtins.PythonBuiltinClassType;
import com.oracle.graal.python.builtins.modules.BuiltinFunctions.FormatNode;
import com.oracle.graal.python.builtins.modules.BuiltinFunctionsFactory.FormatNodeFactory.FormatNodeGen;
import com.oracle.graal.python.builtins.modules.MarshalModuleBuiltins;
import com.oracle.graal.python.builtins.objects.PNone;
import com.oracle.graal.python.builtins.objects.asyncio.GetAwaitableNode;
import com.oracle.graal.python.builtins.objects.asyncio.GetAwaitableNodeGen;
import com.oracle.graal.python.builtins.objects.cell.PCell;
import com.oracle.graal.python.builtins.objects.common.HashingCollectionNodes;
import com.oracle.graal.python.builtins.objects.common.HashingCollectionNodes.SetItemNode;
import com.oracle.graal.python.builtins.objects.common.HashingCollectionNodesFactory;
import com.oracle.graal.python.builtins.objects.common.HashingStorage;
import com.oracle.graal.python.builtins.objects.common.HashingStorageFactory;
import com.oracle.graal.python.builtins.objects.dict.DictNodes;
import com.oracle.graal.python.builtins.objects.dict.DictNodesFactory;
import com.oracle.graal.python.builtins.objects.dict.PDict;
import com.oracle.graal.python.builtins.objects.ellipsis.PEllipsis;
import com.oracle.graal.python.builtins.objects.exception.ChainExceptionsNode;
import com.oracle.graal.python.builtins.objects.exception.ExceptionNodes;
import com.oracle.graal.python.builtins.objects.exception.GetEscapedExceptionNode;
import com.oracle.graal.python.builtins.objects.floats.FloatBuiltins;
import com.oracle.graal.python.builtins.objects.floats.FloatBuiltinsFactory;
import com.oracle.graal.python.builtins.objects.frame.PFrame;
import com.oracle.graal.python.builtins.objects.function.PArguments;
import com.oracle.graal.python.builtins.objects.function.PBuiltinFunction;
import com.oracle.graal.python.builtins.objects.function.PFunction;
import com.oracle.graal.python.builtins.objects.function.PKeyword;
import com.oracle.graal.python.builtins.objects.function.Signature;
import com.oracle.graal.python.builtins.objects.ints.IntBuiltins;
import com.oracle.graal.python.builtins.objects.ints.IntBuiltinsFactory;
import com.oracle.graal.python.builtins.objects.list.ListBuiltins;
import com.oracle.graal.python.builtins.objects.list.ListBuiltinsFactory;
import com.oracle.graal.python.builtins.objects.list.PList;
import com.oracle.graal.python.builtins.objects.method.PBuiltinMethod;
import com.oracle.graal.python.builtins.objects.set.PSet;
import com.oracle.graal.python.builtins.objects.set.SetBuiltins;
import com.oracle.graal.python.builtins.objects.set.SetBuiltinsFactory;
import com.oracle.graal.python.builtins.objects.set.SetNodes;
import com.oracle.graal.python.builtins.objects.set.SetNodesFactory;
import com.oracle.graal.python.builtins.objects.slice.PSlice;
import com.oracle.graal.python.builtins.objects.slice.SliceNodes.CreateSliceNode;
import com.oracle.graal.python.builtins.objects.slice.SliceNodesFactory.CreateSliceNodeGen;
import com.oracle.graal.python.compiler.BinaryOpsConstants;
import com.oracle.graal.python.compiler.CodeUnit;
import com.oracle.graal.python.compiler.FormatOptions;
import com.oracle.graal.python.compiler.OpCodes;
import com.oracle.graal.python.compiler.OpCodes.CollectionBits;
import com.oracle.graal.python.compiler.OpCodesConstants;
import com.oracle.graal.python.compiler.ParserCallbacksImpl;
import com.oracle.graal.python.compiler.QuickeningTypes;
import com.oracle.graal.python.compiler.UnaryOpsConstants;
import com.oracle.graal.python.lib.PyNumberInvertNode;
import com.oracle.graal.python.lib.PyNumberNegativeNode;
import com.oracle.graal.python.lib.PyNumberPositiveNode;
import com.oracle.graal.python.lib.PyObjectAsciiNode;
import com.oracle.graal.python.lib.PyObjectAsciiNodeGen;
import com.oracle.graal.python.lib.PyObjectDelItem;
import com.oracle.graal.python.lib.PyObjectDelItemNodeGen;
import com.oracle.graal.python.lib.PyObjectGetAttr;
import com.oracle.graal.python.lib.PyObjectGetAttrNodeGen;
import com.oracle.graal.python.lib.PyObjectGetItem;
import com.oracle.graal.python.lib.PyObjectGetItemNodeGen;
import com.oracle.graal.python.lib.PyObjectGetIter;
import com.oracle.graal.python.lib.PyObjectGetIterNodeGen;
import com.oracle.graal.python.lib.PyObjectGetMethod;
import com.oracle.graal.python.lib.PyObjectGetMethodNodeGen;
import com.oracle.graal.python.lib.PyObjectIsNotTrueNode;
import com.oracle.graal.python.lib.PyObjectIsTrueNode;
import com.oracle.graal.python.lib.PyObjectIsTrueNodeGen;
import com.oracle.graal.python.lib.PyObjectReprAsObjectNode;
import com.oracle.graal.python.lib.PyObjectReprAsObjectNodeGen;
import com.oracle.graal.python.lib.PyObjectSetAttr;
import com.oracle.graal.python.lib.PyObjectSetAttrNodeGen;
import com.oracle.graal.python.lib.PyObjectSetItem;
import com.oracle.graal.python.lib.PyObjectSetItemNodeGen;
import com.oracle.graal.python.lib.PyObjectSizeNode;
import com.oracle.graal.python.lib.PyObjectSizeNodeGen;
import com.oracle.graal.python.lib.PyObjectStrAsObjectNode;
import com.oracle.graal.python.lib.PyObjectStrAsObjectNodeGen;
import com.oracle.graal.python.nodes.ErrorMessages;
import com.oracle.graal.python.nodes.PRaiseNode;
import com.oracle.graal.python.nodes.PRootNode;
import com.oracle.graal.python.nodes.argument.positional.ExecutePositionalStarargsNode;
import com.oracle.graal.python.nodes.argument.positional.ExecutePositionalStarargsNodeGen;
import com.oracle.graal.python.nodes.builtins.ListNodes;
import com.oracle.graal.python.nodes.builtins.ListNodesFactory;
import com.oracle.graal.python.nodes.builtins.TupleNodes;
import com.oracle.graal.python.nodes.builtins.TupleNodesFactory;
import com.oracle.graal.python.nodes.bytecode.SequenceFromStackNode.ListFromStackNode;
import com.oracle.graal.python.nodes.bytecode.SequenceFromStackNode.TupleFromStackNode;
import com.oracle.graal.python.nodes.bytecode.SequenceFromStackNodeFactory.ListFromStackNodeGen;
import com.oracle.graal.python.nodes.bytecode.SequenceFromStackNodeFactory.TupleFromStackNodeGen;
import com.oracle.graal.python.nodes.bytecode.instrumentation.InstrumentationRoot;
import com.oracle.graal.python.nodes.bytecode.instrumentation.InstrumentationSupport;
import com.oracle.graal.python.nodes.call.BoundDescriptor;
import com.oracle.graal.python.nodes.call.CallNode;
import com.oracle.graal.python.nodes.call.CallNodeGen;
import com.oracle.graal.python.nodes.call.CallTargetInvokeNode;
import com.oracle.graal.python.nodes.call.CallTargetInvokeNodeGen;
import com.oracle.graal.python.nodes.call.special.CallBinaryMethodNode;
import com.oracle.graal.python.nodes.call.special.CallBinaryMethodNodeGen;
import com.oracle.graal.python.nodes.call.special.CallQuaternaryMethodNode;
import com.oracle.graal.python.nodes.call.special.CallQuaternaryMethodNodeGen;
import com.oracle.graal.python.nodes.call.special.CallTernaryMethodNode;
import com.oracle.graal.python.nodes.call.special.CallTernaryMethodNodeGen;
import com.oracle.graal.python.nodes.call.special.CallUnaryMethodNode;
import com.oracle.graal.python.nodes.call.special.CallUnaryMethodNodeGen;
import com.oracle.graal.python.nodes.exception.ExceptMatchNode;
import com.oracle.graal.python.nodes.exception.ExceptMatchNodeGen;
import com.oracle.graal.python.nodes.expression.BinaryArithmetic;
import com.oracle.graal.python.nodes.expression.BinaryComparisonNode;
import com.oracle.graal.python.nodes.expression.BinaryOp;
import com.oracle.graal.python.nodes.expression.ContainsNode;
import com.oracle.graal.python.nodes.expression.InplaceArithmetic;
import com.oracle.graal.python.nodes.expression.UnaryOpNode;
import com.oracle.graal.python.nodes.frame.DeleteGlobalNode;
import com.oracle.graal.python.nodes.frame.DeleteGlobalNodeGen;
import com.oracle.graal.python.nodes.frame.GetFrameLocalsNode;
import com.oracle.graal.python.nodes.frame.MaterializeFrameNode;
import com.oracle.graal.python.nodes.frame.ReadFromLocalsNode;
import com.oracle.graal.python.nodes.frame.ReadFromLocalsNodeGen;
import com.oracle.graal.python.nodes.frame.ReadGlobalOrBuiltinNode;
import com.oracle.graal.python.nodes.frame.ReadGlobalOrBuiltinNodeGen;
import com.oracle.graal.python.nodes.frame.ReadNameNode;
import com.oracle.graal.python.nodes.frame.ReadNameNodeGen;
import com.oracle.graal.python.nodes.frame.WriteGlobalNode;
import com.oracle.graal.python.nodes.frame.WriteGlobalNodeGen;
import com.oracle.graal.python.nodes.frame.WriteNameNode;
import com.oracle.graal.python.nodes.frame.WriteNameNodeGen;
import com.oracle.graal.python.nodes.object.GetClassNode;
import com.oracle.graal.python.nodes.object.IsNode;
import com.oracle.graal.python.nodes.util.CastToJavaIntExactNode;
import com.oracle.graal.python.nodes.util.CastToJavaIntExactNodeGen;
import com.oracle.graal.python.nodes.util.ExceptionStateNodes;
import com.oracle.graal.python.runtime.ExecutionContext.CalleeContext;
import com.oracle.graal.python.runtime.PythonContext;
import com.oracle.graal.python.runtime.PythonOptions;
import com.oracle.graal.python.runtime.exception.ExceptionUtils;
import com.oracle.graal.python.runtime.exception.PException;
import com.oracle.graal.python.runtime.exception.PythonExitException;
import com.oracle.graal.python.runtime.exception.PythonThreadKillException;
import com.oracle.graal.python.runtime.object.PFactory;
import com.oracle.graal.python.runtime.sequence.PSequence;
import com.oracle.graal.python.runtime.sequence.storage.BoolSequenceStorage;
import com.oracle.graal.python.runtime.sequence.storage.DoubleSequenceStorage;
import com.oracle.graal.python.runtime.sequence.storage.IntSequenceStorage;
import com.oracle.graal.python.runtime.sequence.storage.LongSequenceStorage;
import com.oracle.graal.python.runtime.sequence.storage.ObjectSequenceStorage;
import com.oracle.graal.python.runtime.sequence.storage.SequenceStorage;
import com.oracle.graal.python.util.PythonUtils;
import com.oracle.truffle.api.Assumption;
import com.oracle.truffle.api.CompilerAsserts;
import com.oracle.truffle.api.CompilerDirectives;
import com.oracle.truffle.api.CompilerDirectives.CompilationFinal;
import com.oracle.truffle.api.CompilerDirectives.TruffleBoundary;
import com.oracle.truffle.api.CompilerDirectives.ValueType;
import com.oracle.truffle.api.HostCompilerDirectives.BytecodeInterpreterSwitch;
import com.oracle.truffle.api.HostCompilerDirectives.InliningCutoff;
import com.oracle.truffle.api.Truffle;
import com.oracle.truffle.api.exception.AbstractTruffleException;
import com.oracle.truffle.api.frame.Frame;
import com.oracle.truffle.api.frame.FrameDescriptor;
import com.oracle.truffle.api.frame.FrameSlotKind;
import com.oracle.truffle.api.frame.FrameSlotTypeException;
import com.oracle.truffle.api.frame.MaterializedFrame;
import com.oracle.truffle.api.frame.VirtualFrame;
import com.oracle.truffle.api.instrumentation.InstrumentableNode.WrapperNode;
import com.oracle.truffle.api.instrumentation.ProbeNode;
import com.oracle.truffle.api.instrumentation.StandardTags;
import com.oracle.truffle.api.instrumentation.Tag;
import com.oracle.truffle.api.nodes.BytecodeOSRNode;
import com.oracle.truffle.api.nodes.ControlFlowException;
import com.oracle.truffle.api.nodes.ExplodeLoop;
import com.oracle.truffle.api.nodes.LoopNode;
import com.oracle.truffle.api.nodes.Node;
import com.oracle.truffle.api.nodes.RootNode;
import com.oracle.truffle.api.nodes.UnexpectedResultException;
import com.oracle.truffle.api.source.Source;
import com.oracle.truffle.api.source.SourceSection;
import com.oracle.truffle.api.strings.TruffleString;

/**
 * Root node with main bytecode interpreter loop.
 */
@SuppressWarnings("static-method")
public final class PBytecodeRootNode extends PRootNode implements BytecodeOSRNode {

    private static final NodeSupplier<RaiseNode> NODE_RAISENODE = RaiseNode::create;
    private static final NodeSupplier<PyObjectDelItem> NODE_OBJECT_DEL_ITEM = PyObjectDelItem::create;
    private static final PyObjectDelItem UNCACHED_OBJECT_DEL_ITEM = PyObjectDelItem.getUncached();

    private static final NodeSupplier<SetItemNode> NODE_SET_ITEM = HashingCollectionNodes.SetItemNode::create;
    private static final SetItemNode UNCACHED_SET_ITEM = HashingCollectionNodes.SetItemNode.getUncached();
    private static final NodeSupplier<CastToJavaIntExactNode> NODE_CAST_TO_JAVA_INT_EXACT = CastToJavaIntExactNode::create;
    private static final CastToJavaIntExactNode UNCACHED_CAST_TO_JAVA_INT_EXACT = CastToJavaIntExactNode.getUncached();
    private static final ImportNode UNCACHED_IMPORT = ImportNode.getUncached();
    private static final ReadNameNode UNCACHED_READ_NAME = ReadNameNodeGen.getUncached();
    private static final WriteNameNode UNCACHED_WRITE_NAME = WriteNameNodeGen.getUncached();
    private static final NodeSupplier<ImportNode> NODE_IMPORT = ImportNode::create;
    private static final ImportStarNode UNCACHED_IMPORT_STAR = ImportStarNode.getUncached();
    private static final NodeSupplier<ImportStarNode> NODE_IMPORT_STAR = ImportStarNode::create;
    private static final NodeSupplier<PyObjectGetAttr> NODE_OBJECT_GET_ATTR = PyObjectGetAttr::create;
    private static final PyObjectGetAttr UNCACHED_OBJECT_GET_ATTR = PyObjectGetAttr.getUncached();
    private static final NodeSupplier<PRaiseCachedNode> NODE_RAISE = PRaiseCachedNode::create;
    private static final PRaiseCachedNode UNCACHED_RAISE = PRaiseCachedNode.getUncached();
    private static final NodeSupplier<CallNode> NODE_CALL = CallNode::create;
    private static final CallNode UNCACHED_CALL = CallNode.getUncached();
    private static final NodeSupplier<CallQuaternaryMethodNode> NODE_CALL_QUATERNARY_METHOD = CallQuaternaryMethodNode::create;
    private static final CallQuaternaryMethodNode UNCACHED_CALL_QUATERNARY_METHOD = CallQuaternaryMethodNode.getUncached();
    private static final NodeSupplier<CallTernaryMethodNode> NODE_CALL_TERNARY_METHOD = CallTernaryMethodNode::create;
    private static final CallTernaryMethodNode UNCACHED_CALL_TERNARY_METHOD = CallTernaryMethodNode.getUncached();
    private static final NodeSupplier<CallBinaryMethodNode> NODE_CALL_BINARY_METHOD = CallBinaryMethodNode::create;
    private static final CallBinaryMethodNode UNCACHED_CALL_BINARY_METHOD = CallBinaryMethodNode.getUncached();
    private static final NodeSupplier<CallUnaryMethodNode> NODE_CALL_UNARY_METHOD = CallUnaryMethodNode::create;
    private static final CallUnaryMethodNode UNCACHED_CALL_UNARY_METHOD = CallUnaryMethodNode.getUncached();
    private static final NodeSupplier<PyObjectGetMethod> NODE_OBJECT_GET_METHOD = PyObjectGetMethodNodeGen::create;
    private static final PyObjectGetMethod UNCACHED_OBJECT_GET_METHOD = PyObjectGetMethodNodeGen.getUncached();
    private static final ForIterONode UNCACHED_FOR_ITER_O = ForIterONode.getUncached();
    private static final NodeSupplier<ForIterONode> NODE_FOR_ITER_O = ForIterONode::create;
    private static final ForIterINode UNCACHED_FOR_ITER_I = ForIterINode.getUncached();
    private static final NodeSupplier<ForIterINode> NODE_FOR_ITER_I = ForIterINode::create;
    private static final NodeSupplier<PyObjectGetIter> NODE_OBJECT_GET_ITER = PyObjectGetIter::create;
    private static final PyObjectGetIter UNCACHED_OBJECT_GET_ITER = PyObjectGetIter.getUncached();
    private static final NodeSupplier<GetYieldFromIterNode> NODE_OBJECT_GET_YIELD_FROM_ITER = GetYieldFromIterNode::create;
    private static final GetYieldFromIterNode UNCACHED_OBJECT_GET_YIELD_FROM_ITER = GetYieldFromIterNode.getUncached();
    private static final MakeTypeParamNode UNCACHED_MAKE_TYPE_PARAM = MakeTypeParamNode.getUncached();
    private static final NodeSupplier<MakeTypeParamNode> NODE_MAKE_TYPE_PARAM = MakeTypeParamNode::create;
    private static final MakeTypeAliasNode UNCACHED_MAKE_TYPE_ALIAS = MakeTypeAliasNode.getUncached();
    private static final NodeSupplier<MakeTypeAliasNode> NODE_MAKE_TYPE_ALIAS = MakeTypeAliasNode::create;
    private static final MakeGenericNode UNCACHED_MAKE_GENERIC = MakeGenericNode.getUncached();
    private static final NodeSupplier<MakeGenericNode> NODE_MAKE_GENERIC = MakeGenericNode::create;

    private static final NodeSupplier<GetAwaitableNode> NODE_OBJECT_GET_AWAITABLE = GetAwaitableNode::create;
    private static final GetAwaitableNode UNCACHED_OBJECT_GET_AWAITABLE = GetAwaitableNode.getUncached();
    private static final NodeSupplier<PyObjectSetAttr> NODE_OBJECT_SET_ATTR = PyObjectSetAttr::create;
    private static final PyObjectSetAttr UNCACHED_OBJECT_SET_ATTR = PyObjectSetAttr.getUncached();
    private static final NodeSupplier<ReadGlobalOrBuiltinNode> NODE_READ_GLOBAL_OR_BUILTIN_BUILD_CLASS = () -> ReadGlobalOrBuiltinNode.create();
    private static final NodeSupplier<ReadGlobalOrBuiltinNode> NODE_READ_GLOBAL_OR_BUILTIN = ReadGlobalOrBuiltinNode::create;
    private static final NodeSupplier<ReadNameNode> NODE_READ_NAME = ReadNameNode::create;
    private static final NodeSupplier<WriteNameNode> NODE_WRITE_NAME = WriteNameNode::create;
    private static final ReadGlobalOrBuiltinNode UNCACHED_READ_GLOBAL_OR_BUILTIN = ReadGlobalOrBuiltinNode.getUncached();
    private static final NodeSupplier<PyObjectSetItem> NODE_OBJECT_SET_ITEM = PyObjectSetItem::create;
    private static final PyObjectSetItem UNCACHED_OBJECT_SET_ITEM = PyObjectSetItem.getUncached();
    private static final NodeSupplier<PyObjectIsTrueNode> NODE_OBJECT_IS_TRUE = PyObjectIsTrueNode::create;
    private static final PyObjectIsTrueNode UNCACHED_OBJECT_IS_TRUE = PyObjectIsTrueNode.getUncached();
    private static final NodeSupplier<PyObjectGetItem> NODE_GET_ITEM = PyObjectGetItem::create;
    private static final ExceptMatchNode UNCACHED_EXCEPT_MATCH = ExceptMatchNode.getUncached();
    private static final NodeSupplier<ExceptMatchNode> NODE_EXCEPT_MATCH = ExceptMatchNode::create;
    private static final SetupWithNode UNCACHED_SETUP_WITH_NODE = SetupWithNode.getUncached();
    private static final NodeSupplier<SetupWithNode> NODE_SETUP_WITH = SetupWithNode::create;
    private static final ExitWithNode UNCACHED_EXIT_WITH_NODE = ExitWithNode.getUncached();
    private static final NodeSupplier<ExitWithNode> NODE_EXIT_WITH = ExitWithNode::create;
    private static final SetupAwithNode UNCACHED_SETUP_AWITH_NODE = SetupAwithNode.getUncached();
    private static final NodeSupplier<SetupAwithNode> NODE_SETUP_AWITH = SetupAwithNode::create;
    private static final GetAExitCoroNode UNCACHED_GET_AEXIT_CORO_NODE = GetAExitCoroNode.getUncached();
    private static final NodeSupplier<GetAExitCoroNode> NODE_GET_AEXIT_CORO = GetAExitCoroNode::create;
    private static final ExitAWithNode UNCACHED_EXIT_AWITH_NODE = ExitAWithNode.getUncached();
    private static final GetAIterNode UNCACHED_GET_AITER = GetAIterNode.getUncached();
    private static final NodeSupplier<GetAIterNode> NODE_GET_AITER = GetAIterNode::create;
    private static final GetANextNode UNCACHED_GET_ANEXT = GetANextNode.getUncached();
    private static final NodeSupplier<GetANextNode> NODE_GET_ANEXT = GetANextNode::create;
    private static final EndAsyncForNode UNCACHED_END_ASYNC_FOR = EndAsyncForNode.getUncached();
    private static final NodeSupplier<EndAsyncForNode> NODE_END_ASYNC_FOR = EndAsyncForNode::create;
    private static final NodeSupplier<ExitAWithNode> NODE_EXIT_AWITH = ExitAWithNode::create;
    private static final ImportFromNode UNCACHED_IMPORT_FROM = ImportFromNode.getUncached();
    private static final NodeSupplier<ImportFromNode> NODE_IMPORT_FROM = ImportFromNode::create;
    private static final ExecutePositionalStarargsNode UNCACHED_EXECUTE_STARARGS = ExecutePositionalStarargsNode.getUncached();
    private static final NodeSupplier<ExecutePositionalStarargsNode> NODE_EXECUTE_STARARGS = ExecutePositionalStarargsNode::create;
    private static final KeywordsNode UNCACHED_KEYWORDS = KeywordsNode.getUncached();
    private static final NodeSupplier<KeywordsNode> NODE_KEYWORDS = KeywordsNode::create;
    private static final CreateSliceNode UNCACHED_CREATE_SLICE = CreateSliceNode.getUncached();
    private static final NodeSupplier<CreateSliceNode> NODE_CREATE_SLICE = CreateSliceNode::create;
    private static final ListNodes.ConstructListNode UNCACHED_CONSTRUCT_LIST = ListNodes.ConstructListNode.getUncached();
    private static final NodeSupplier<ListNodes.ConstructListNode> NODE_CONSTRUCT_LIST = ListNodes.ConstructListNode::create;
    private static final TupleNodes.ConstructTupleNode UNCACHED_CONSTRUCT_TUPLE = TupleNodes.ConstructTupleNode.getUncached();
    private static final NodeSupplier<TupleNodes.ConstructTupleNode> NODE_CONSTRUCT_TUPLE = TupleNodes.ConstructTupleNode::create;
    private static final SetNodes.ConstructSetNode UNCACHED_CONSTRUCT_SET = SetNodes.ConstructSetNode.getUncached();
    private static final NodeSupplier<SetNodes.ConstructSetNode> NODE_CONSTRUCT_SET = SetNodes.ConstructSetNode::create;
    private static final NodeSupplier<HashingStorage.InitNode> NODE_HASHING_STORAGE_INIT = HashingStorage.InitNode::create;
    private static final NodeSupplier<ListBuiltins.ListExtendNode> NODE_LIST_EXTEND = ListBuiltins.ListExtendNode::create;
    private static final SetBuiltins.UpdateSingleNode UNCACHED_SET_UPDATE = SetBuiltins.UpdateSingleNode.getUncached();
    private static final NodeSupplier<DictNodes.UpdateNode> NODE_DICT_UPDATE = DictNodes.UpdateNode::create;
    private static final NodeSupplier<SetBuiltins.UpdateSingleNode> NODE_SET_UPDATE = SetBuiltins.UpdateSingleNode::create;
    private static final ListNodes.AppendNode UNCACHED_LIST_APPEND = ListNodes.AppendNode.getUncached();
    private static final NodeSupplier<ListNodes.AppendNode> NODE_LIST_APPEND = ListNodes.AppendNode::create;
    private static final SetNodes.AddNode UNCACHED_SET_ADD = SetNodes.AddNode.getUncached();
    private static final NodeSupplier<SetNodes.AddNode> NODE_SET_ADD = SetNodes.AddNode::create;
    private static final PyObjectSizeNode UNCACHED_SIZE = PyObjectSizeNode.getUncached();
    private static final NodeSupplier<PyObjectSizeNode> NODE_SIZE = PyObjectSizeNode::create;
    private static final NodeSupplier<GetTPFlagsNode> NODE_TP_FLAGS = GetTPFlagsNode::create;
    private static final GetTPFlagsNode UNCACHED_TP_FLAGS = GetTPFlagsNode.getUncached();
    private static final DeleteGlobalNode UNCACHED_DELETE_GLOBAL = DeleteGlobalNodeGen.getUncached();
    private static final NodeSupplier<MatchKeysNode> NODE_MATCH_KEYS = MatchKeysNode::create;
    private static final NodeSupplier<CopyDictWithoutKeysNode> NODE_COPY_DICT_WITHOUT_KEYS = CopyDictWithoutKeysNode::create;
    private static final KwargsMergeNode UNCACHED_KWARGS_MERGE = KwargsMergeNode.getUncached();
    private static final NodeSupplier<KwargsMergeNode> NODE_KWARGS_MERGE = KwargsMergeNode::create;
    private static final UnpackSequenceNode UNCACHED_UNPACK_SEQUENCE = UnpackSequenceNode.getUncached();
    private static final NodeSupplier<UnpackSequenceNode> NODE_UNPACK_SEQUENCE = UnpackSequenceNode::create;
    private static final UnpackExNode UNCACHED_UNPACK_EX = UnpackExNode.getUncached();
    private static final NodeSupplier<UnpackExNode> NODE_UNPACK_EX = UnpackExNode::create;
    private static final PyObjectStrAsObjectNode UNCACHED_STR = PyObjectStrAsObjectNode.getUncached();
    private static final NodeSupplier<PyObjectStrAsObjectNode> NODE_STR = PyObjectStrAsObjectNode::create;
    private static final PyObjectReprAsObjectNode UNCACHED_REPR = PyObjectReprAsObjectNode.getUncached();
    private static final NodeSupplier<PyObjectReprAsObjectNode> NODE_REPR = PyObjectReprAsObjectNode::create;
    private static final PyObjectAsciiNode UNCACHED_ASCII = PyObjectAsciiNode.getUncached();
    private static final NodeSupplier<PyObjectAsciiNode> NODE_ASCII = PyObjectAsciiNode::create;
    private static final NodeSupplier<FormatNode> NODE_FORMAT = FormatNode::create;
    private static final NodeSupplier<SendNode> NODE_SEND = SendNode::create;
    private static final NodeSupplier<ThrowNode> NODE_THROW = ThrowNode::create;
    private static final WriteGlobalNode UNCACHED_WRITE_GLOBAL = WriteGlobalNode.getUncached();
    private static final NodeSupplier<WriteGlobalNode> NODE_WRITE_GLOBAL = WriteGlobalNode::create;
    private static final NodeSupplier<DeleteGlobalNode> NODE_DELETE_GLOBAL = DeleteGlobalNode::create;
    private static final PrintExprNode UNCACHED_PRINT_EXPR = PrintExprNode.getUncached();
    private static final NodeSupplier<PrintExprNode> NODE_PRINT_EXPR = PrintExprNode::create;
    private static final ReadFromLocalsNode UNCACHED_READ_FROM_LOCALS = ReadFromLocalsNode.getUncached();
    private static final NodeSupplier<ReadFromLocalsNode> NODE_READ_FROM_LOCALS = ReadFromLocalsNode::create;
    private static final ReadFromDictOrGlobalsNode UNCACHED_READ_FROM_DICT_OR_GLOBALS = ReadFromDictOrGlobalsNode.getUncached();
    private static final NodeSupplier<ReadFromDictOrGlobalsNode> NODE_READ_FROM_DICT_OR_GLOBALS = ReadFromDictOrGlobalsNode::create;
    private static final SetupAnnotationsNode UNCACHED_SETUP_ANNOTATIONS = SetupAnnotationsNode.getUncached();
    private static final NodeSupplier<SetupAnnotationsNode> NODE_SETUP_ANNOTATIONS = SetupAnnotationsNode::create;
    private static final GetSendValueNode UNCACHED_GET_SEND_VALUE = GetSendValueNode.getUncached();
    private static final NodeSupplier<GetSendValueNode> NODE_GET_SEND_VALUE = GetSendValueNode::create;
    private static final NodeSupplier<BinarySubscrSeq.ONode> NODE_BINARY_SUBSCR_SEQ_O = BinarySubscrSeq.ONode::create;
    private static final NodeSupplier<BinarySubscrSeq.INode> NODE_BINARY_SUBSCR_SEQ_I = BinarySubscrSeq.INode::create;
    private static final NodeSupplier<BinarySubscrSeq.DNode> NODE_BINARY_SUBSCR_SEQ_D = BinarySubscrSeq.DNode::create;
    private static final NodeSupplier<StoreSubscrSeq.ONode> NODE_STORE_SUBSCR_SEQ_O = StoreSubscrSeq.ONode::create;
    private static final NodeSupplier<StoreSubscrSeq.INode> NODE_STORE_SUBSCR_SEQ_I = StoreSubscrSeq.INode::create;
    private static final NodeSupplier<StoreSubscrSeq.DNode> NODE_STORE_SUBSCR_SEQ_D = StoreSubscrSeq.DNode::create;

    private static final NodeSupplier<IntBuiltins.AddNode> NODE_INT_ADD = IntBuiltins.AddNode::create;
    private static final NodeSupplier<IntBuiltins.SubNode> NODE_INT_SUB = IntBuiltins.SubNode::create;
    private static final NodeSupplier<IntBuiltins.MulNode> NODE_INT_MUL = IntBuiltins.MulNode::create;
    private static final NodeSupplier<IntBuiltins.FloorDivNode> NODE_INT_FLOORDIV = IntBuiltins.FloorDivNode::create;
    private static final NodeSupplier<IntBuiltins.TrueDivNode> NODE_INT_TRUEDIV = IntBuiltins.TrueDivNode::create;
    private static final NodeSupplier<IntBuiltins.ModNode> NODE_INT_MOD = IntBuiltins.ModNode::create;
    private static final NodeSupplier<IntBuiltins.LShiftNode> NODE_INT_LSHIFT = IntBuiltins.LShiftNode::create;
    private static final NodeSupplier<IntBuiltins.RShiftNode> NODE_INT_RSHIFT = IntBuiltins.RShiftNode::create;
    private static final NodeSupplier<IntBuiltins.NegNode> NODE_INT_NEG = IntBuiltins.NegNode::create;
    private static final NodeSupplier<IntBuiltins.PowNode> NODE_INT_POW = IntBuiltins.PowNode::create;
    private static final NodeSupplier<FloatBuiltins.PowNode> NODE_FLOAT_POW = FloatBuiltins.PowNode::create;
    private static final NodeSupplier<HashingStorageFromListSequenceStorageNode> NODE_HASHING_STORAGE_FROM_SEQUENCE = HashingStorageFromListSequenceStorageNode::create;
    private static final NodeSupplier<MatchClassNode> NODE_MATCH_CLASS = MatchClassNode::create;
    private static final IntNodeFunction<ListFromStackNode> LIST_FROM_STACK_NODE = ListFromStackNodeGen::create;
    private static final IntNodeFunction<TupleFromStackNode> TUPLE_FROM_STACK_NODE = TupleFromStackNodeGen::create;

    private static final IntNodeFunction<UnaryOpNode> UNARY_OP_FACTORY = (int op) -> {
        switch (op) {
            case UnaryOpsConstants.NOT:
                return PyObjectIsNotTrueNode.create();
            case UnaryOpsConstants.POSITIVE:
                return PyNumberPositiveNode.create();
            case UnaryOpsConstants.NEGATIVE:
                return PyNumberNegativeNode.create();
            case UnaryOpsConstants.INVERT:
                return PyNumberInvertNode.create();
            default:
                throw CompilerDirectives.shouldNotReachHere();
        }
    };

    private static final IntNodeFunction<Node> BINARY_OP_FACTORY = (int op) -> {
        switch (op) {
            case BinaryOpsConstants.ADD:
                return BinaryArithmetic.Add.create();
            case BinaryOpsConstants.SUB:
                return BinaryArithmetic.Sub.create();
            case BinaryOpsConstants.MUL:
                return BinaryArithmetic.Mul.create();
            case BinaryOpsConstants.TRUEDIV:
                return BinaryArithmetic.TrueDiv.create();
            case BinaryOpsConstants.FLOORDIV:
                return BinaryArithmetic.FloorDiv.create();
            case BinaryOpsConstants.MOD:
                return BinaryArithmetic.Mod.create();
            case BinaryOpsConstants.LSHIFT:
                return BinaryArithmetic.LShift.create();
            case BinaryOpsConstants.RSHIFT:
                return BinaryArithmetic.RShift.create();
            case BinaryOpsConstants.AND:
                return BinaryArithmetic.And.create();
            case BinaryOpsConstants.OR:
                return BinaryArithmetic.Or.create();
            case BinaryOpsConstants.XOR:
                return BinaryArithmetic.Xor.create();
            case BinaryOpsConstants.POW:
                return BinaryArithmetic.Pow.create();
            case BinaryOpsConstants.MATMUL:
                return BinaryArithmetic.MatMul.create();
            case BinaryOpsConstants.INPLACE_ADD:
                return InplaceArithmetic.IAdd.create();
            case BinaryOpsConstants.INPLACE_SUB:
                return InplaceArithmetic.ISub.create();
            case BinaryOpsConstants.INPLACE_MUL:
                return InplaceArithmetic.IMul.create();
            case BinaryOpsConstants.INPLACE_TRUEDIV:
                return InplaceArithmetic.ITrueDiv.create();
            case BinaryOpsConstants.INPLACE_FLOORDIV:
                return InplaceArithmetic.IFloorDiv.create();
            case BinaryOpsConstants.INPLACE_MOD:
                return InplaceArithmetic.IMod.create();
            case BinaryOpsConstants.INPLACE_LSHIFT:
                return InplaceArithmetic.ILShift.create();
            case BinaryOpsConstants.INPLACE_RSHIFT:
                return InplaceArithmetic.IRShift.create();
            case BinaryOpsConstants.INPLACE_AND:
                return InplaceArithmetic.IAnd.create();
            case BinaryOpsConstants.INPLACE_OR:
                return InplaceArithmetic.IOr.create();
            case BinaryOpsConstants.INPLACE_XOR:
                return InplaceArithmetic.IXor.create();
            case BinaryOpsConstants.INPLACE_POW:
                return InplaceArithmetic.IPow.create();
            case BinaryOpsConstants.INPLACE_MATMUL:
                return InplaceArithmetic.IMatMul.create();
            case BinaryOpsConstants.EQ:
                return BinaryComparisonNode.EqNode.create();
            case BinaryOpsConstants.NE:
                return BinaryComparisonNode.NeNode.create();
            case BinaryOpsConstants.LT:
                return BinaryComparisonNode.LtNode.create();
            case BinaryOpsConstants.LE:
                return BinaryComparisonNode.LeNode.create();
            case BinaryOpsConstants.GT:
                return BinaryComparisonNode.GtNode.create();
            case BinaryOpsConstants.GE:
                return BinaryComparisonNode.GeNode.create();
            case BinaryOpsConstants.IS:
                return IsNode.create();
            case BinaryOpsConstants.IN:
                return ContainsNode.create();
            default:
                throw CompilerDirectives.shouldNotReachHere();
        }
    };

    private static final byte TRACE_FUN = 0b01;
    private static final byte PROFILE_FUN = 0b10;
    private static final byte TRACE_AND_PROFILE_FUN = TRACE_FUN | PROFILE_FUN;

    private final Signature signature;
    private final TruffleString name;
    private final boolean internal;
    private boolean pythonInternal;

    final int celloffset;
    final int freeoffset;
    final int stackoffset;
    final int bcioffset;
    final int selfIndex;
    final int classcellIndex;

    private final CodeUnit co;
    private final Source source;
    private SourceSection sourceSection;
    // For deferred deprecation warnings
    private final ParserCallbacksImpl parserCallbacks;

    @CompilationFinal(dimensions = 1) final byte[] bytecode;
    @CompilationFinal(dimensions = 1) private final Object[] consts;
    @CompilationFinal(dimensions = 1) private final long[] longConsts;
    @CompilationFinal(dimensions = 1) private final TruffleString[] names;
    @CompilationFinal(dimensions = 1) private final TruffleString[] varnames;
    @CompilationFinal(dimensions = 1) private final TruffleString[] freevars;
    @CompilationFinal(dimensions = 1) private final TruffleString[] cellvars;
    @CompilationFinal(dimensions = 1) private final int[] cell2arg;
    @CompilationFinal(dimensions = 1) private final Assumption[] cellEffectivelyFinalAssumptions;

    @CompilationFinal(dimensions = 1) private final int[] exceptionHandlerRanges;

    /**
     * Whether instruction at given bci can put a primitive value on stack. The number is a bitwise
     * or of possible types defined by {@link QuickeningTypes}.
     */
    private final byte[] outputCanQuicken;
    /**
     * Whether store instructions to this variable should attempt to unbox primitives. The number
     * determines the type like above.
     */
    private final byte[] variableShouldUnbox;
    /**
     * Which instruction bci's have to be generalized when generalizing inputs of instruction at
     * given bci.
     */
    private final int[][] generalizeInputsMap;
    /**
     * Which store instruction bci's have to be generalized when generalizing variable with given
     * index.
     */
    private final int[][] generalizeVarsMap;

    /*
     * Whether this variable should be unboxed in the interpreter. We unbox all variables in
     * compiled code, but in the interpreter we do an optimization that we only unbox variables that
     * would actually get used without immediately being boxed again. This optimization doesn't
     * apply to generators where all variables get unboxed both in the interpreter and compiled
     * code.
     */
    private static final byte UNBOXED_IN_INTERPRETER = (byte) (1 << 7);
    /**
     * Current primitive types of variables. The value is one of {@link QuickeningTypes} potentially
     * ORed with {@link #UNBOXED_IN_INTERPRETER}. Used by argument copying and store instructions.
     */
    @CompilationFinal(dimensions = 1) private byte[] variableTypes;

    /*
     * When instrumentation is in use, InstrumentationSupport#bciToHelper node is used instead of
     * this array. Use getChildNodes() to get the right array.
     */
    @Children private final Node[] adoptedNodes;
    @Child private CalleeContext calleeContext = CalleeContext.create();
    // TODO: make some of those lazy?
    @Child private ExceptionStateNodes.GetCaughtExceptionNode getCaughtExceptionNode;
    @Child private MaterializeFrameNode traceMaterializeFrameNode = null;
    @Child private ChainExceptionsNode chainExceptionsNode;

    @CompilationFinal private Object osrMetadata;

    @CompilationFinal private boolean usingCachedNodes;
    @CompilationFinal(dimensions = 1) private final int[] conditionProfiles;

    @Child private InstrumentationRoot instrumentationRoot = InstrumentationRoot.create();

    private static FrameDescriptor makeFrameDescriptor(CodeUnit co, FrameInfo info) {
        int capacity = co.varnames.length + co.cellvars.length + co.freevars.length + co.stacksize + 1;
        FrameDescriptor.Builder newBuilder = FrameDescriptor.newBuilder(capacity);
        newBuilder.info(info);
        // locals
        for (int i = 0; i < co.varnames.length; i++) {
            TruffleString varname = co.varnames[i];
            if (co.arg2cell != null && i < co.arg2cell.length && co.arg2cell[i] >= 0) {
                /*
                 * If an argument is a cell, its slot gets superseded by the cell's slot below. We
                 * need to hide it from introspection.
                 */
                varname = null;
            }
            newBuilder.addSlot(FrameSlotKind.Illegal, varname, null);
        }
        // cells
        for (int i = 0; i < co.cellvars.length; i++) {
            newBuilder.addSlot(FrameSlotKind.Illegal, co.cellvars[i], null);
        }
        // freevars
        for (int i = 0; i < co.freevars.length; i++) {
            newBuilder.addSlot(FrameSlotKind.Illegal, co.freevars[i], null);
        }
        // stack
        newBuilder.addSlots(co.stacksize, FrameSlotKind.Illegal);
        // BCI filled when unwinding the stack or when pausing generators
        // TODO we should use a static slot when GR-40849 and GR-40742 are fixed
        newBuilder.addSlot(FrameSlotKind.Int, null, null);
        if (co.isGeneratorOrCoroutine()) {
            // stackTop saved when pausing a generator
            newBuilder.addSlot(FrameSlotKind.Int, null, null);
            // return value of a generator
            newBuilder.addSlot(FrameSlotKind.Illegal, null, null);
        }
        return newBuilder.build();
    }

    private static Signature makeSignature(CodeUnit co) {
        int posArgCount = co.argCount + co.positionalOnlyArgCount;
        TruffleString[] parameterNames = Arrays.copyOf(co.varnames, posArgCount);
        TruffleString[] kwOnlyNames = Arrays.copyOfRange(co.varnames, posArgCount, posArgCount + co.kwOnlyArgCount);
        int varArgsIndex = co.takesVarArgs() ? posArgCount : -1;
        return new Signature(co.positionalOnlyArgCount,
                        co.takesVarKeywordArgs(),
                        varArgsIndex,
                        co.positionalOnlyArgCount > 0,
                        parameterNames,
                        kwOnlyNames);
    }

    @TruffleBoundary
    public static PBytecodeRootNode create(PythonLanguage language, CodeUnit co, Source source) {
        return create(language, co, source, null);
    }

    @TruffleBoundary
    public static PBytecodeRootNode create(PythonLanguage language, CodeUnit co, Source source, ParserCallbacksImpl parserCallbacks) {
        FrameInfo frameInfo = new FrameInfo();
        FrameDescriptor fd = makeFrameDescriptor(co, frameInfo);
        PBytecodeRootNode rootNode = new PBytecodeRootNode(language, fd, makeSignature(co), co, source, parserCallbacks);
        PythonContext context = PythonContext.get(rootNode);
        if (context != null && context.getOption(PythonOptions.EagerlyMaterializeInstrumentationNodes)) {
            rootNode.adoptChildren();
            rootNode.instrumentationRoot.materializeInstrumentableNodes(Collections.singleton(StandardTags.StatementTag.class));
        }
        frameInfo.rootNode = rootNode;
        return rootNode;
    }

    @TruffleBoundary
    private PBytecodeRootNode(PythonLanguage language, FrameDescriptor fd, Signature sign, CodeUnit co, Source source, ParserCallbacksImpl parserCallbacks) {
        super(language, fd);
        assert source != null;
        this.celloffset = co.varnames.length;
        this.freeoffset = celloffset + co.cellvars.length;
        this.stackoffset = freeoffset + co.freevars.length;
        this.bcioffset = stackoffset + co.stacksize;
        this.source = source;
        this.internal = source.isInternal();
        this.parserCallbacks = parserCallbacks;
        this.signature = sign;
        this.bytecode = PythonUtils.arrayCopyOf(co.code, co.code.length);
        this.adoptedNodes = new Node[co.code.length];
        this.conditionProfiles = new int[co.conditionProfileCount];
        this.outputCanQuicken = co.outputCanQuicken;
        this.variableShouldUnbox = co.variableShouldUnbox;
        this.generalizeInputsMap = co.generalizeInputsMap;
        this.generalizeVarsMap = co.generalizeVarsMap;
        this.consts = co.constants;
        this.longConsts = co.primitiveConstants;
        this.names = co.names;
        this.varnames = co.varnames;
        this.freevars = co.freevars;
        this.cellvars = co.cellvars;
        this.cell2arg = co.cell2arg;
        this.name = co.name;
        this.exceptionHandlerRanges = co.exceptionHandlerRanges;
        this.co = co;
        assert co.stacksize < Math.pow(2, 12) : "stacksize cannot be larger than 12-bit range";
        cellEffectivelyFinalAssumptions = new Assumption[cellvars.length];
        for (int i = 0; i < cellvars.length; i++) {
            cellEffectivelyFinalAssumptions[i] = Truffle.getRuntime().createAssumption("cell is effectively final");
        }
        int classcellIndexValue = -1;
        for (int i = 0; i < this.freevars.length; i++) {
            if (T___CLASS__.equalsUncached(this.freevars[i], TS_ENCODING)) {
                classcellIndexValue = this.freeoffset + i;
                break;
            }
        }
        this.classcellIndex = classcellIndexValue;
        int selfIndexValue = -1;
        if (!signature.takesNoArguments()) {
            selfIndexValue = 0;
            if (co.cell2arg != null) {
                for (int i = 0; i < co.cell2arg.length; i++) {
                    if (co.cell2arg[i] == 0) {
                        selfIndexValue = celloffset + i;
                        break;
                    }
                }
            }
        }
        this.selfIndex = selfIndexValue;
        if (language.getEngineOption(PythonOptions.ForceInitializeSourceSections)) {
            getSourceSection();
        }
    }

    @Override
    protected int computeSize() {
        return bytecode.length / 2;
    }

    @Override
    public String getName() {
        return name.toJavaStringUncached();
    }

    @Override
    public String toString() {
        return "<bytecode " + name + " at " + Integer.toHexString(hashCode()) + ">";
    }

    @Override
    public Signature getSignature() {
        return signature;
    }

    @Override
    public boolean isPythonInternal() {
        return pythonInternal;
    }

    public void setPythonInternal(boolean pythonInternal) {
        this.pythonInternal = pythonInternal;
    }

    public CodeUnit getCodeUnit() {
        return co;
    }

    public Source getSource() {
        return source;
    }

    public byte[] getBytecode() {
        return bytecode;
    }

    private Node[] getChildNodes() {
        InstrumentationSupport instrumentation = instrumentationRoot.getInstrumentation();
        return instrumentation == null ? adoptedNodes : instrumentation.bciToHelperNode;
    }

    @FunctionalInterface
    private interface NodeSupplier<T> {

        T get();
    }

    @FunctionalInterface
    private interface NodeFunction<A, T> {
        T apply(A argument);
    }

    @FunctionalInterface
    private interface IntNodeFunction<T extends Node> {
        T apply(int argument);
    }

    @SuppressWarnings("unchecked")
    private <A, T extends Node> T insertChildNode(Node[] nodes, int nodeIndex, Class<? extends T> cachedClass, NodeFunction<A, T> nodeSupplier, A argument) {
        Node node = nodes[nodeIndex];
        if (node != null && node.getClass() == cachedClass) {
            return CompilerDirectives.castExact(node, cachedClass);
        }
        return CompilerDirectives.castExact(doInsertChildNode(nodes, nodeIndex, nodeSupplier, argument), cachedClass);
    }

    @SuppressWarnings("unchecked")
    private <A, T extends Node> T doInsertChildNode(Node[] nodes, int nodeIndex, NodeFunction<A, T> nodeSupplier, A argument) {
        CompilerDirectives.transferToInterpreterAndInvalidate();
        Lock lock = getLock();
        lock.lock();
        try {
            T newNode = nodeSupplier.apply(argument);
            doInsertChildNode(nodes, nodeIndex, newNode);
            return newNode;
        } finally {
            lock.unlock();
        }
    }

    @SuppressWarnings("unchecked")
    private <A, T extends Node> T insertChildNode(Node[] nodes, int nodeIndex, T uncached, Class<? extends T> cachedClass, NodeFunction<A, T> nodeSupplier, A argument, boolean useCachedNodes) {
        if (!useCachedNodes) {
            return uncached;
        }
        Node node = nodes[nodeIndex];
        if (node != null && node.getClass() == cachedClass) {
            return CompilerDirectives.castExact(node, cachedClass);
        }
        return CompilerDirectives.castExact(doInsertChildNode(nodes, nodeIndex, nodeSupplier, argument), cachedClass);
    }

    @SuppressWarnings("unchecked")
    private <T extends Node, U> T insertChildNodeInt(Node[] nodes, int nodeIndex, Class<U> expectedClass, IntNodeFunction<T> nodeSupplier, int argument) {
        Node node = nodes[nodeIndex];
        if (expectedClass.isInstance(node)) {
            return (T) node;
        }
        return doInsertChildNodeInt(nodes, nodeIndex, nodeSupplier, argument);
    }

    @SuppressWarnings("unchecked")
    private <T extends Node> T doInsertChildNodeInt(Node[] nodes, int nodeIndex, IntNodeFunction<T> nodeSupplier, int argument) {
        CompilerDirectives.transferToInterpreterAndInvalidate();
        Lock lock = getLock();
        lock.lock();
        try {
            T newNode = nodeSupplier.apply(argument);
            doInsertChildNode(nodes, nodeIndex, newNode);
            return newNode;
        } finally {
            lock.unlock();
        }
    }

    @SuppressWarnings("unchecked")
    private <T extends Node, U extends T> U insertChildNode(Node[] nodes, int nodeIndex, Class<U> cachedClass, NodeSupplier<T> nodeSupplier) {
        Node node = nodes[nodeIndex];
        if (node != null && node.getClass() == cachedClass) {
            return CompilerDirectives.castExact(node, cachedClass);
        }
        return CompilerDirectives.castExact(doInsertChildNode(nodes, nodeIndex, nodeSupplier), cachedClass);
    }

    @SuppressWarnings("unchecked")
    private <T extends Node> T doInsertChildNode(Node[] nodes, int nodeIndex, NodeSupplier<T> nodeSupplier) {
        CompilerDirectives.transferToInterpreterAndInvalidate();
        Lock lock = getLock();
        lock.lock();
        try {
            T newNode = nodeSupplier.get();
            doInsertChildNode(nodes, nodeIndex, newNode);
            return newNode;
        } finally {
            lock.unlock();
        }
    }

    @SuppressWarnings("unchecked")
    private <T extends Node> T insertChildNode(Node[] nodes, int nodeIndex, T uncached, Class<? extends T> cachedClass, NodeSupplier<T> nodeSupplier, boolean useCachedNodes) {
        if (!useCachedNodes) {
            return uncached;
        }
        Node node = nodes[nodeIndex];
        if (node != null && node.getClass() == cachedClass) {
            return CompilerDirectives.castExact(node, cachedClass);
        }
        return CompilerDirectives.castExact(doInsertChildNode(nodes, nodeIndex, nodeSupplier), cachedClass);
    }

    private void doInsertChildNode(Node[] nodes, int nodeIndex, Node newNode) {
        if (nodes == adoptedNodes) {
            nodes[nodeIndex] = insert(newNode);
        } else {
            assert nodes == instrumentationRoot.getInstrumentation().bciToHelperNode;
            instrumentationRoot.getInstrumentation().insertHelperNode(newNode, nodeIndex);
        }
    }

    private PythonLanguage getLanguage() {
        return getLanguage(PythonLanguage.class);
    }

    private static final int CONDITION_PROFILE_MAX_VALUE = 0x3fffffff;

    // Inlined from ConditionProfile.Counting#profile
    private boolean profileCondition(boolean value, byte[] localBC, int bci, boolean useCachedNodes) {
        if (!useCachedNodes) {
            return value;
        }
        int index = Byte.toUnsignedInt(localBC[bci + 2]) | Byte.toUnsignedInt(localBC[bci + 3]) << 8;
        int t = conditionProfiles[index];
        int f = conditionProfiles[index + 1];
        boolean val = value;
        if (val) {
            if (t == 0) {
                CompilerDirectives.transferToInterpreterAndInvalidate();
            }
            if (f == 0) {
                // Make this branch fold during PE
                val = true;
            }
            if (CompilerDirectives.inInterpreter()) {
                if (t < CONDITION_PROFILE_MAX_VALUE) {
                    conditionProfiles[index] = t + 1;
                }
            }
        } else {
            if (f == 0) {
                CompilerDirectives.transferToInterpreterAndInvalidate();
            }
            if (t == 0) {
                // Make this branch fold during PE
                val = false;
            }
            if (CompilerDirectives.inInterpreter()) {
                if (f < CONDITION_PROFILE_MAX_VALUE) {
                    conditionProfiles[index + 1] = f + 1;
                }
            }
        }
        if (CompilerDirectives.inInterpreter()) {
            // no branch probability calculation in the interpreter
            return val;
        } else {
            int sum = t + f;
            return CompilerDirectives.injectBranchProbability((double) t / (double) sum, val);
        }
    }

    @Override
    public Object getOSRMetadata() {
        return osrMetadata;
    }

    @Override
    public void setOSRMetadata(Object osrMetadata) {
        this.osrMetadata = osrMetadata;
    }

    @ExplodeLoop
    private void copyArgs(Object[] args, Frame localFrame) {
        boolean inCompiledCode = CompilerDirectives.inCompiledCode();
        if (variableTypes == null) {
            CompilerDirectives.transferToInterpreterAndInvalidate();
            copyArgsFirstTime(args, localFrame);
            return;
        }
        int argCount = co.getRegularArgCount();
        for (int i = 0; i < argCount; i++) {
            Object arg = args[i + PArguments.USER_ARGUMENTS_OFFSET];
            byte type = variableTypes[i];
            if ((type & QuickeningTypes.OBJECT) != 0) {
                localFrame.setObject(i, arg);
                continue;
            } else if ((type & QuickeningTypes.INT) != 0) {
                if (arg instanceof Integer) {
                    if (inCompiledCode || (type & UNBOXED_IN_INTERPRETER) != 0) {
                        localFrame.setInt(i, (int) arg);
                    } else {
                        localFrame.setObject(i, arg);
                    }
                    continue;
                }
            } else if ((type & QuickeningTypes.LONG) != 0) {
                if (arg instanceof Long) {
                    if (inCompiledCode || (type & UNBOXED_IN_INTERPRETER) != 0) {
                        localFrame.setLong(i, (long) arg);
                    } else {
                        localFrame.setObject(i, arg);
                    }
                    continue;
                }
            } else if ((type & QuickeningTypes.DOUBLE) != 0) {
                if (arg instanceof Double) {
                    if (inCompiledCode || (type & UNBOXED_IN_INTERPRETER) != 0) {
                        localFrame.setDouble(i, (double) arg);
                    } else {
                        localFrame.setObject(i, arg);
                    }
                    continue;
                }
            } else if ((type & QuickeningTypes.BOOLEAN) != 0) {
                if (arg instanceof Boolean) {
                    if (inCompiledCode || (type & UNBOXED_IN_INTERPRETER) != 0) {
                        localFrame.setBoolean(i, (boolean) arg);
                    } else {
                        localFrame.setObject(i, arg);
                    }
                    continue;
                }
            }
            CompilerDirectives.transferToInterpreterAndInvalidate();
            generalizeVariableStores(i);
            variableTypes[i] = QuickeningTypes.OBJECT;
            localFrame.setObject(i, arg);
        }
        if (inCompiledCode != CompilerDirectives.inCompiledCode()) {
            /*
             * If we deopted we might have unboxed some locals that are supposed to be boxed in the
             * interpreter, so we have to undo that because the bytecode loop won't expect them.
             */
            for (int i = 0; i < argCount; i++) {
                if (variableTypes[i] != 0 && (variableTypes[i] & UNBOXED_IN_INTERPRETER) == 0 && !localFrame.isObject(i)) {
                    localFrame.setObject(i, localFrame.getValue(i));
                }
            }
        }
    }

    private void copyArgsFirstTime(Object[] args, Frame localFrame) {
        CompilerAsserts.neverPartOfCompilation();
        variableTypes = new byte[varnames.length];
        int argCount = co.getRegularArgCount();
        for (int i = 0; i < argCount; i++) {
            Object arg = args[i + PArguments.USER_ARGUMENTS_OFFSET];
            if (arg instanceof Integer) {
                variableTypes[i] = QuickeningTypes.INT;
                if ((variableShouldUnbox[i] & QuickeningTypes.INT) != 0) {
                    variableTypes[i] |= UNBOXED_IN_INTERPRETER;
                    localFrame.setInt(i, (int) arg);
                    continue;
                }
            } else if (arg instanceof Long) {
                variableTypes[i] = QuickeningTypes.LONG;
                if ((variableShouldUnbox[i] & QuickeningTypes.LONG) != 0) {
                    variableTypes[i] |= UNBOXED_IN_INTERPRETER;
                    localFrame.setLong(i, (long) arg);
                    continue;
                }
            } else if (arg instanceof Double) {
                variableTypes[i] = QuickeningTypes.DOUBLE;
                if ((variableShouldUnbox[i] & QuickeningTypes.DOUBLE) != 0) {
                    variableTypes[i] |= UNBOXED_IN_INTERPRETER;
                    localFrame.setDouble(i, (double) arg);
                    continue;
                }
            } else if (arg instanceof Boolean) {
                variableTypes[i] = QuickeningTypes.BOOLEAN;
                if ((variableShouldUnbox[i] & QuickeningTypes.BOOLEAN) != 0) {
                    variableTypes[i] |= UNBOXED_IN_INTERPRETER;
                    localFrame.setBoolean(i, (boolean) arg);
                    continue;
                }
            } else {
                variableTypes[i] = QuickeningTypes.OBJECT;
            }
            localFrame.setObject(i, arg);
        }
    }

    public void createGeneratorFrame(Object[] arguments) {
        Object[] generatorFrameArguments = PArguments.create();
        MaterializedFrame generatorFrame = Truffle.getRuntime().createMaterializedFrame(generatorFrameArguments, getFrameDescriptor());
        PArguments.setGeneratorFrame(arguments, generatorFrame);
        PArguments.setCurrentFrameInfo(generatorFrameArguments, new PFrame.Reference(null));
        // The invoking node will set these two to the correct value only when the callee requests
        // it, otherwise they stay at the initial value, which we must set to null here
        PArguments.setException(arguments, null);
        PArguments.setCallerFrameInfo(arguments, null);
        copyArgsAndCells(generatorFrame, arguments);
    }

    private void copyArgsAndCells(Frame localFrame, Object[] arguments) {
        copyArgs(arguments, localFrame);
        int varIdx = co.getRegularArgCount();
        if (co.takesVarArgs()) {
            localFrame.setObject(varIdx++, PFactory.createTuple(getLanguage(), PArguments.getVariableArguments(arguments)));
        }
        if (co.takesVarKeywordArgs()) {
            localFrame.setObject(varIdx, PFactory.createDict(getLanguage(), PArguments.getKeywordArguments(arguments)));
        }
        initCellVars(localFrame);
        initFreeVars(localFrame, arguments);
    }

    int getInitialStackTop() {
        return stackoffset - 1;
    }

    @Override
    public Object execute(VirtualFrame virtualFrame) {
        calleeContext.enter(virtualFrame);
        try {
            if (!co.isGeneratorOrCoroutine()) {
                copyArgsAndCells(virtualFrame, virtualFrame.getArguments());
            }

            return executeFromBci(virtualFrame, virtualFrame, this, 0, getInitialStackTop());
        } finally {
            calleeContext.exit(virtualFrame, this);
        }
    }

    @Override
    public Object[] storeParentFrameInArguments(VirtualFrame parentFrame) {
        Object[] arguments = parentFrame.getArguments();
        PArguments.setOSRFrame(arguments, parentFrame);
        return arguments;
    }

    @Override
    public Frame restoreParentFrameFromArguments(Object[] arguments) {
        return PArguments.getOSRFrame(arguments);
    }

    @Override
    public Object executeOSR(VirtualFrame osrFrame, int target, Object interpreterStateObject) {
        OSRInterpreterState interpreterState = (OSRInterpreterState) interpreterStateObject;
        return executeFromBci(osrFrame, osrFrame, this, target, interpreterState.stackTop);
    }

    private static final class InterpreterContinuation {
        public final int bci;
        public final int stackTop;

        private InterpreterContinuation(int bci, int stackTop) {
            this.bci = bci;
            this.stackTop = stackTop;
        }
    }

    @ValueType
    private static final class MutableLoopData {
        public int getPastBci() {
            return getTraceData().pastBci;
        }

        public int setPastBci(int pastBci) {
            return this.getTraceData().pastBci = pastBci;
        }

        public int getPastLine() {
            return getTraceData().pastLine;
        }

        public int setPastLine(int pastLine) {
            return this.getTraceData().pastLine = pastLine;
        }

        public int getReturnLine() {
            return getTraceData().returnLine;
        }

        public int setReturnLine(int returnLine) {
            return this.getTraceData().returnLine = returnLine;
        }

        public boolean isReturnCalled() {
            return this.getTraceData().returnCalled;
        }

        public int getJumpBci() {
            return this.getTraceData().jumpBci;
        }

        public void setJumpBci(int target) {
            this.getTraceData().jumpBci = target;
        }

        public void setReturnCalled(boolean value) {
            this.getTraceData().returnCalled = value;
        }

        public boolean isExceptionNotified() {
            return this.getTraceData().exceptionNotified;
        }

        public void setExceptionNotified(boolean value) {
            this.getTraceData().exceptionNotified = value;
        }

        public PFrame getPyFrame() {
            return getTraceData().pyFrame;
        }

        public PFrame setPyFrame(PFrame pyFrame) {
            return this.getTraceData().pyFrame = pyFrame;
        }

        private InstrumentationData getTraceData() {
            if (instrumentationData == null) {
                instrumentationData = new InstrumentationData();
            }
            return instrumentationData;
        }

        public PythonContext.PythonThreadState getThreadState(PBytecodeRootNode node) {
            if (this.getTraceData().threadState == null) {
                PythonContext context = PythonContext.get(node);
                return this.getTraceData().threadState = context.getThreadState(node.getLanguage());
            }
            return this.getTraceData().threadState;
        }

        /*
         * Data for tracing, profiling and instrumentation
         */
        private static final class InstrumentationData {
            InstrumentationData() {
                pastBci = 0;
                pastLine = returnLine = -1;
            }

            private int pastBci;
            private int pastLine;
            private int returnLine;
            private PFrame pyFrame = null;
            private boolean exceptionNotified;
            private boolean returnCalled;

            private int jumpBci;

            private PythonContext.PythonThreadState threadState = null;
        }

        private InstrumentationData instrumentationData = null;

        int loopCount;
        /*
         * This separate tracking of local exception is necessary to make exception state saving
         * work in generators. On one hand we need to retain the exception that was caught in the
         * generator, on the other hand we don't want to retain the exception state that was passed
         * from the outer frame because that changes with every resume.
         */
        boolean fetchedException;
        AbstractTruffleException outerException;
        AbstractTruffleException localException;
    }

    Object executeFromBci(VirtualFrame virtualFrame, Frame localFrame, BytecodeOSRNode osrNode, int initialBci, int initialStackTop) {
        /*
         * A lot of python code is executed just a single time, such as top level module code. We
         * want to save some time and memory by trying to first use uncached nodes. We use two
         * separate entry points so that they get each get compiled with monomorphic calls to either
         * cached or uncached nodes.
         */
        if (usingCachedNodes) {
            return executeCached(virtualFrame, localFrame, osrNode, initialBci, initialStackTop, false);
        } else {
            CompilerDirectives.transferToInterpreterAndInvalidate();
            usingCachedNodes = true;
            Object result = executeUncached(virtualFrame, localFrame, osrNode, initialBci, initialStackTop);
            if (result instanceof InterpreterContinuation) {
                InterpreterContinuation continuation = (InterpreterContinuation) result;
                return executeCached(virtualFrame, localFrame, osrNode, continuation.bci, continuation.stackTop, true);
            }
            return result;
        }
    }

    @BytecodeInterpreterSwitch
    private Object executeCached(VirtualFrame virtualFrame, Frame localFrame, BytecodeOSRNode osrNode, int initialBci, int initialStackTop, boolean fromOSR) {
        return bytecodeLoop(virtualFrame, localFrame, osrNode, initialBci, initialStackTop, true, fromOSR);
    }

    @BytecodeInterpreterSwitch
    private Object executeUncached(VirtualFrame virtualFrame, Frame localFrame, BytecodeOSRNode osrNode, int initialBci, int initialStackTop) {
        return bytecodeLoop(virtualFrame, localFrame, osrNode, initialBci, initialStackTop, false, false);
    }

    @ExplodeLoop(kind = ExplodeLoop.LoopExplosionKind.MERGE_EXPLODE)
    @SuppressWarnings("fallthrough")
    @BytecodeInterpreterSwitch
    private Object bytecodeLoop(VirtualFrame virtualFrame, Frame localFrame, BytecodeOSRNode osrNode, int initialBci, int initialStackTop, boolean useCachedNodes, boolean fromOSR) {
        boolean hasUnboxedLocals = CompilerDirectives.inCompiledCode();
        Object[] arguments = virtualFrame.getArguments();
        Object globals = PArguments.getGlobals(arguments);
        Object locals = PArguments.getSpecialArgument(arguments);

        boolean isGeneratorOrCoroutine = co.isGeneratorOrCoroutine();
        if (hasUnboxedLocals && !isGeneratorOrCoroutine) {
            unboxVariables(localFrame);
        }

        final PythonLanguage language = getLanguage(PythonLanguage.class);
        final Assumption noTraceOrProfile = language.noTracingOrProfilingAssumption;
        final InstrumentationSupport instrumentation = instrumentationRoot.getInstrumentation();
        if (instrumentation != null && !fromOSR) {
            Object result = notifyEnter(virtualFrame, instrumentation, initialBci);
            if (result != null) {
                return result;
            }
        }

        /*
         * We use an object as a workaround for not being able to specify which local variables are
         * loop constants (GR-35338).
         */
        MutableLoopData mutableData = new MutableLoopData();
        int stackTop = initialStackTop;
        int bci = initialBci;

        byte[] localBC = bytecode;
        Object[] localConsts = consts;
        long[] localLongConsts = longConsts;
        TruffleString[] localNames = names;
        Node[] localNodes = getChildNodes();
        final int bciSlot = bcioffset;
        final int localCelloffset = celloffset;

        setCurrentBci(virtualFrame, bciSlot, initialBci);

        CompilerAsserts.partialEvaluationConstant(localBC);
        CompilerAsserts.partialEvaluationConstant(bci);
        CompilerAsserts.partialEvaluationConstant(stackTop);

        byte tracingOrProfilingEnabled = 0;

        // if we are simply continuing to run an OSR loop after the replacement, tracing an
        // extra CALL event would be incorrect
        if (!fromOSR) {
            tracingOrProfilingEnabled = checkTracingAndProfilingEnabled(noTraceOrProfile, mutableData);
            traceOrProfileCall(virtualFrame, initialBci, mutableData, tracingOrProfilingEnabled);
        }

        int oparg = 0;
        while (true) {
            final byte bc = localBC[bci];
            final int beginBci = bci;
            tracingOrProfilingEnabled = checkTracingAndProfilingEnabled(noTraceOrProfile, mutableData);
            if (isTracingEnabled(tracingOrProfilingEnabled)) {
                final int stackDiff = traceLine(virtualFrame, mutableData, localBC, bci);
                if (stackDiff <= 0) {
                    // The loop must be partially unrollable assuming a certain sequence of bytecode
                    // instructions. A jump can happen non-deterministically and thus break this
                    // assumption
                    CompilerDirectives.transferToInterpreterAndInvalidate();
                    bci = mutableData.getJumpBci();
                    stackTop += stackDiff;
                    continue;
                }
            }

            CompilerAsserts.partialEvaluationConstant(bc);
            CompilerAsserts.partialEvaluationConstant(bci);
            CompilerAsserts.partialEvaluationConstant(stackTop);

            try {
                switch (bc) {
                    case OpCodesConstants.LOAD_NONE:
                        virtualFrame.setObject(++stackTop, PNone.NONE);
                        break;
                    case OpCodesConstants.LOAD_ELLIPSIS:
                        virtualFrame.setObject(++stackTop, PEllipsis.INSTANCE);
                        break;
                    case OpCodesConstants.LOAD_TRUE_B:
                        virtualFrame.setBoolean(++stackTop, true);
                        break;
                    case OpCodesConstants.LOAD_TRUE_O:
                        virtualFrame.setObject(++stackTop, true);
                        break;
                    case OpCodesConstants.LOAD_FALSE_B:
                        virtualFrame.setBoolean(++stackTop, false);
                        break;
                    case OpCodesConstants.LOAD_FALSE_O:
                        virtualFrame.setObject(++stackTop, false);
                        break;
                    case OpCodesConstants.LOAD_BYTE_I:
                        virtualFrame.setInt(++stackTop, localBC[++bci]); // signed!
                        break;
                    case OpCodesConstants.LOAD_BYTE_O:
                        virtualFrame.setObject(++stackTop, (int) localBC[++bci]); // signed!
                        break;
                    case OpCodesConstants.LOAD_INT_I: {
                        oparg |= Byte.toUnsignedInt(localBC[++bci]);
                        virtualFrame.setInt(++stackTop, (int) localLongConsts[oparg]);
                        break;
                    }
                    case OpCodesConstants.LOAD_INT_O: {
                        oparg |= Byte.toUnsignedInt(localBC[++bci]);
                        virtualFrame.setObject(++stackTop, (int) localLongConsts[oparg]);
                        break;
                    }
                    case OpCodesConstants.LOAD_LONG_L: {
                        oparg |= Byte.toUnsignedInt(localBC[++bci]);
                        virtualFrame.setLong(++stackTop, localLongConsts[oparg]);
                        break;
                    }
                    case OpCodesConstants.LOAD_LONG_O: {
                        oparg |= Byte.toUnsignedInt(localBC[++bci]);
                        virtualFrame.setObject(++stackTop, localLongConsts[oparg]);
                        break;
                    }
                    case OpCodesConstants.LOAD_DOUBLE_D: {
                        oparg |= Byte.toUnsignedInt(localBC[++bci]);
                        virtualFrame.setDouble(++stackTop, Double.longBitsToDouble(localLongConsts[oparg]));
                        break;
                    }
                    case OpCodesConstants.LOAD_DOUBLE_O: {
                        oparg |= Byte.toUnsignedInt(localBC[++bci]);
                        virtualFrame.setObject(++stackTop, Double.longBitsToDouble(localLongConsts[oparg]));
                        break;
                    }
                    case OpCodesConstants.LOAD_BIGINT: {
                        oparg |= Byte.toUnsignedInt(localBC[++bci]);
                        virtualFrame.setObject(++stackTop, PFactory.createInt(language, (BigInteger) localConsts[oparg]));
                        break;
                    }
                    case OpCodesConstants.LOAD_STRING:
                    case OpCodesConstants.LOAD_CONST: {
                        oparg |= Byte.toUnsignedInt(localBC[++bci]);
                        virtualFrame.setObject(++stackTop, localConsts[oparg]);
                        break;
                    }
                    case OpCodesConstants.LOAD_BYTES: {
                        oparg |= Byte.toUnsignedInt(localBC[++bci]);
                        virtualFrame.setObject(++stackTop, PFactory.createBytes(language, (byte[]) localConsts[oparg]));
                        break;
                    }
                    case OpCodesConstants.LOAD_CONST_COLLECTION: {
                        oparg |= Byte.toUnsignedInt(localBC[++bci]);
                        int typeAndKind = Byte.toUnsignedInt(localBC[++bci]);
                        Object array = localConsts[oparg];
                        bytecodeLoadConstCollection(virtualFrame, ++stackTop, array, typeAndKind);
                        break;
                    }
                    case OpCodesConstants.LOAD_COMPLEX: {
                        oparg |= Byte.toUnsignedInt(localBC[++bci]);
                        double[] num = (double[]) localConsts[oparg];
                        virtualFrame.setObject(++stackTop, PFactory.createComplex(language, num[0], num[1]));
                        break;
                    }
                    case OpCodesConstants.MAKE_KEYWORD: {
                        oparg |= Byte.toUnsignedInt(localBC[++bci]);
                        TruffleString key = (TruffleString) localConsts[oparg];
                        Object value = virtualFrame.getObject(stackTop);
                        virtualFrame.setObject(stackTop, new PKeyword(key, value));
                        break;
                    }
                    case OpCodesConstants.BUILD_SLICE: {
                        int count = Byte.toUnsignedInt(localBC[++bci]);
                        stackTop = bytecodeBuildSlice(virtualFrame, stackTop, beginBci, count, localNodes, useCachedNodes);
                        break;
                    }
                    case OpCodesConstants.FORMAT_VALUE: {
                        setCurrentBci(virtualFrame, bciSlot, bci);
                        int options = Byte.toUnsignedInt(localBC[++bci]);
                        stackTop = bytecodeFormatValue(virtualFrame, stackTop, beginBci, localNodes, options, useCachedNodes);
                        break;
                    }
                    case OpCodesConstants.COLLECTION_FROM_COLLECTION: {
                        setCurrentBci(virtualFrame, bciSlot, bci);
                        int type = Byte.toUnsignedInt(localBC[++bci]);
                        bytecodeCollectionFromCollection(virtualFrame, type, stackTop, localNodes, beginBci, useCachedNodes);
                        break;
                    }
                    case OpCodesConstants.COLLECTION_ADD_COLLECTION: {
                        setCurrentBci(virtualFrame, bciSlot, bci);
                        /*
                         * The first collection must be in the target format already, the second one
                         * is a python object.
                         */
                        int type = Byte.toUnsignedInt(localBC[++bci]);
                        stackTop = bytecodeCollectionAddCollection(virtualFrame, type, stackTop, localNodes, beginBci, useCachedNodes);
                        break;
                    }
                    case OpCodesConstants.COLLECTION_FROM_STACK: {
                        setCurrentBci(virtualFrame, bciSlot, bci);
                        int countAndType = Byte.toUnsignedInt(localBC[++bci]);
                        int count = CollectionBits.elementCount(countAndType);
                        int type = CollectionBits.collectionKind(countAndType);
                        stackTop = bytecodeCollectionFromStack(virtualFrame, type, count, stackTop, localNodes, beginBci, useCachedNodes);
                        break;
                    }
                    case OpCodesConstants.COLLECTION_ADD_STACK: {
                        setCurrentBci(virtualFrame, bciSlot, bci);
                        int countAndType = Byte.toUnsignedInt(localBC[++bci]);
                        int count = CollectionBits.elementCount(countAndType);
                        int type = CollectionBits.collectionKind(countAndType);
                        // Just combine COLLECTION_FROM_STACK and COLLECTION_ADD_COLLECTION for now
                        stackTop = bytecodeCollectionFromStack(virtualFrame, type, count, stackTop, localNodes, beginBci, useCachedNodes);
                        stackTop = bytecodeCollectionAddCollection(virtualFrame, type, stackTop, localNodes, beginBci + 1, useCachedNodes);
                        break;
                    }
                    case OpCodesConstants.ADD_TO_COLLECTION: {
                        setCurrentBci(virtualFrame, bciSlot, bci);
                        int depthAndType = Byte.toUnsignedInt(localBC[++bci]);
                        int depth = CollectionBits.elementCount(depthAndType);
                        int type = CollectionBits.collectionKind(depthAndType);
                        stackTop = bytecodeAddToCollection(virtualFrame, stackTop, beginBci, localNodes, depth, type, useCachedNodes);
                        break;
                    }
                    case OpCodesConstants.TUPLE_FROM_LIST: {
                        setCurrentBci(virtualFrame, bciSlot, bci);
                        bytecodeTupleFromList(virtualFrame, stackTop);
                        break;
                    }
                    case OpCodesConstants.FROZENSET_FROM_LIST: {
                        setCurrentBci(virtualFrame, bciSlot, bci);
                        bytecodeFrozensetFromList(virtualFrame, stackTop, beginBci, localNodes);
                        break;
                    }
                    case OpCodesConstants.KWARGS_DICT_MERGE: {
                        setCurrentBci(virtualFrame, bciSlot, bci);
                        stackTop = bytecodeKwargsMerge(virtualFrame, useCachedNodes, stackTop, bci, localNodes);
                        break;
                    }
                    case OpCodesConstants.UNPACK_SEQUENCE: {
                        setCurrentBci(virtualFrame, bciSlot, bci);
                        oparg |= Byte.toUnsignedInt(localBC[++bci]);
                        stackTop = bytecodeUnpackSequence(virtualFrame, stackTop, beginBci, localNodes, oparg, useCachedNodes);
                        break;
                    }
                    case OpCodesConstants.UNPACK_EX: {
                        setCurrentBci(virtualFrame, bciSlot, bci);
                        oparg |= Byte.toUnsignedInt(localBC[++bci]);
                        int countAfter = Byte.toUnsignedInt(localBC[++bci]);
                        stackTop = bytecodeUnpackEx(virtualFrame, stackTop, beginBci, localNodes, oparg, countAfter, useCachedNodes);
                        break;
                    }
                    case OpCodesConstants.NOP:
                        break;
                    case OpCodesConstants.LOAD_FAST: {
                        oparg |= Byte.toUnsignedInt(localBC[bci + 1]);
                        bytecodeLoadFastAdaptive(virtualFrame, localFrame, ++stackTop, localBC, bci++, oparg, localNodes, hasUnboxedLocals);
                        break;
                    }
                    case OpCodesConstants.LOAD_FAST_O: {
                        oparg |= Byte.toUnsignedInt(localBC[bci + 1]);
                        bytecodeLoadFastO(virtualFrame, localFrame, ++stackTop, bci++, oparg, localNodes, hasUnboxedLocals);
                        break;
                    }
                    case OpCodesConstants.LOAD_FAST_I: {
                        oparg |= Byte.toUnsignedInt(localBC[bci + 1]);
                        bytecodeLoadFastI(virtualFrame, localFrame, ++stackTop, bci++, oparg, localNodes, hasUnboxedLocals);
                        break;
                    }
                    case OpCodesConstants.LOAD_FAST_I_BOX: {
                        oparg |= Byte.toUnsignedInt(localBC[bci + 1]);
                        bytecodeLoadFastIBox(virtualFrame, localFrame, ++stackTop, bci++, oparg, localNodes, hasUnboxedLocals);
                        break;
                    }
                    case OpCodesConstants.LOAD_FAST_L: {
                        oparg |= Byte.toUnsignedInt(localBC[bci + 1]);
                        bytecodeLoadFastL(virtualFrame, localFrame, ++stackTop, bci++, oparg, localNodes, hasUnboxedLocals);
                        break;
                    }
                    case OpCodesConstants.LOAD_FAST_L_BOX: {
                        oparg |= Byte.toUnsignedInt(localBC[bci + 1]);
                        bytecodeLoadFastLBox(virtualFrame, localFrame, ++stackTop, bci++, oparg, localNodes, hasUnboxedLocals);
                        break;
                    }
                    case OpCodesConstants.LOAD_FAST_D: {
                        oparg |= Byte.toUnsignedInt(localBC[bci + 1]);
                        bytecodeLoadFastD(virtualFrame, localFrame, ++stackTop, bci++, oparg, localNodes, hasUnboxedLocals);
                        break;
                    }
                    case OpCodesConstants.LOAD_FAST_D_BOX: {
                        oparg |= Byte.toUnsignedInt(localBC[bci + 1]);
                        bytecodeLoadFastDBox(virtualFrame, localFrame, ++stackTop, bci++, oparg, localNodes, hasUnboxedLocals);
                        break;
                    }
                    case OpCodesConstants.LOAD_FAST_B: {
                        oparg |= Byte.toUnsignedInt(localBC[bci + 1]);
                        bytecodeLoadFastB(virtualFrame, localFrame, ++stackTop, bci++, oparg, localNodes, hasUnboxedLocals);
                        break;
                    }
                    case OpCodesConstants.LOAD_FAST_B_BOX: {
                        oparg |= Byte.toUnsignedInt(localBC[bci + 1]);
                        bytecodeLoadFastBBox(virtualFrame, localFrame, ++stackTop, bci++, oparg, localNodes, hasUnboxedLocals);
                        break;
                    }
                    case OpCodesConstants.LOAD_CLOSURE: {
                        oparg |= Byte.toUnsignedInt(localBC[++bci]);
                        PCell cell = (PCell) localFrame.getObject(localCelloffset + oparg);
                        virtualFrame.setObject(++stackTop, cell);
                        break;
                    }
                    case OpCodesConstants.CLOSURE_FROM_STACK: {
                        oparg |= Byte.toUnsignedInt(localBC[++bci]);
                        stackTop = bytecodeClosureFromStack(virtualFrame, stackTop, oparg);
                        break;
                    }
                    case OpCodesConstants.LOAD_LOCALS: {
                        if (locals == null) {
                            CompilerDirectives.transferToInterpreterAndInvalidate();
                            throw PRaiseNode.getUncached().raise(SystemError, ErrorMessages.NO_LOCALS_FOUND);
                        }
                        virtualFrame.setObject(++stackTop, locals);
                        break;
                    }
                    case OpCodesConstants.LOAD_FROM_DICT_OR_DEREF: {
                        setCurrentBci(virtualFrame, bciSlot, bci);
                        oparg |= Byte.toUnsignedInt(localBC[++bci]);
                        stackTop = bytecodeLoadFromDictOrDeref(virtualFrame, localFrame, stackTop, beginBci, localNodes, oparg, localCelloffset, useCachedNodes);
                        break;
                    }
                    case OpCodesConstants.LOAD_FROM_DICT_OR_GLOBALS: {
                        setCurrentBci(virtualFrame, bciSlot, bci);
                        oparg |= Byte.toUnsignedInt(localBC[++bci]);
                        stackTop = bytecodeLoadFromDictOrGlobals(virtualFrame, globals, stackTop, beginBci, localNames[oparg], localNodes, useCachedNodes);
                        break;
                    }
                    case OpCodesConstants.LOAD_DEREF: {
                        oparg |= Byte.toUnsignedInt(localBC[++bci]);
                        stackTop = bytecodeLoadDeref(virtualFrame, localFrame, stackTop, beginBci, localNodes, oparg, localCelloffset, useCachedNodes);
                        break;
                    }
                    case OpCodesConstants.STORE_DEREF: {
                        oparg |= Byte.toUnsignedInt(localBC[++bci]);
                        stackTop = bytecodeStoreDeref(virtualFrame, localFrame, stackTop, oparg, localCelloffset);
                        break;
                    }
                    case OpCodesConstants.DELETE_DEREF: {
                        oparg |= Byte.toUnsignedInt(localBC[++bci]);
                        bytecodeDeleteDeref(localFrame, beginBci, localNodes, oparg, localCelloffset, useCachedNodes);
                        break;
                    }
                    case OpCodesConstants.STORE_FAST: {
                        oparg |= Byte.toUnsignedInt(localBC[bci + 1]);
                        bytecodeStoreFastAdaptive(virtualFrame, localFrame, stackTop--, bci++, localBC, oparg, hasUnboxedLocals);
                        break;
                    }
                    case OpCodesConstants.STORE_FAST_O: {
                        oparg |= Byte.toUnsignedInt(localBC[bci + 1]);
                        bytecodeStoreFastO(virtualFrame, localFrame, stackTop--, oparg);
                        bci++;
                        break;
                    }
                    case OpCodesConstants.STORE_FAST_UNBOX_I: {
                        oparg |= Byte.toUnsignedInt(localBC[bci + 1]);
                        bytecodeStoreFastUnboxI(virtualFrame, localFrame, stackTop--, bci++, oparg);
                        break;
                    }
                    case OpCodesConstants.STORE_FAST_BOXED_I: {
                        oparg |= Byte.toUnsignedInt(localBC[bci + 1]);
                        bytecodeStoreFastBoxedI(virtualFrame, localFrame, stackTop--, bci++, oparg, hasUnboxedLocals);
                        break;
                    }
                    case OpCodesConstants.STORE_FAST_I: {
                        oparg |= Byte.toUnsignedInt(localBC[bci + 1]);
                        bytecodeStoreFastI(virtualFrame, localFrame, stackTop--, bci++, oparg);
                        break;
                    }
                    case OpCodesConstants.STORE_FAST_UNBOX_L: {
                        oparg |= Byte.toUnsignedInt(localBC[bci + 1]);
                        bytecodeStoreFastUnboxL(virtualFrame, localFrame, stackTop--, bci++, oparg);
                        break;
                    }
                    case OpCodesConstants.STORE_FAST_BOXED_L: {
                        oparg |= Byte.toUnsignedInt(localBC[bci + 1]);
                        bytecodeStoreFastBoxedL(virtualFrame, localFrame, stackTop--, bci++, oparg, hasUnboxedLocals);
                        break;
                    }
                    case OpCodesConstants.STORE_FAST_L: {
                        oparg |= Byte.toUnsignedInt(localBC[bci + 1]);
                        bytecodeStoreFastL(virtualFrame, localFrame, stackTop--, bci++, oparg);
                        break;
                    }
                    case OpCodesConstants.STORE_FAST_UNBOX_D: {
                        oparg |= Byte.toUnsignedInt(localBC[bci + 1]);
                        bytecodeStoreFastUnboxD(virtualFrame, localFrame, stackTop--, bci++, oparg);
                        break;
                    }
                    case OpCodesConstants.STORE_FAST_BOXED_D: {
                        oparg |= Byte.toUnsignedInt(localBC[bci + 1]);
                        bytecodeStoreFastBoxedD(virtualFrame, localFrame, stackTop--, bci++, oparg, hasUnboxedLocals);
                        break;
                    }
                    case OpCodesConstants.STORE_FAST_D: {
                        oparg |= Byte.toUnsignedInt(localBC[bci + 1]);
                        bytecodeStoreFastD(virtualFrame, localFrame, stackTop--, bci++, oparg);
                        break;
                    }
                    case OpCodesConstants.STORE_FAST_UNBOX_B: {
                        oparg |= Byte.toUnsignedInt(localBC[bci + 1]);
                        bytecodeStoreFastUnboxB(virtualFrame, localFrame, stackTop--, bci++, oparg);
                        break;
                    }
                    case OpCodesConstants.STORE_FAST_BOXED_B: {
                        oparg |= Byte.toUnsignedInt(localBC[bci + 1]);
                        bytecodeStoreFastBoxedB(virtualFrame, localFrame, stackTop--, bci++, oparg, hasUnboxedLocals);
                        break;
                    }
                    case OpCodesConstants.STORE_FAST_B: {
                        oparg |= Byte.toUnsignedInt(localBC[bci + 1]);
                        bytecodeStoreFastB(virtualFrame, localFrame, stackTop--, bci++, oparg);
                        break;
                    }
                    case OpCodesConstants.POP_TOP:
                        virtualFrame.setObject(stackTop--, null);
                        break;
                    case OpCodesConstants.ROT_TWO: {
                        Object top = virtualFrame.getObject(stackTop);
                        virtualFrame.setObject(stackTop, virtualFrame.getObject(stackTop - 1));
                        virtualFrame.setObject(stackTop - 1, top);
                        break;
                    }
                    case OpCodesConstants.ROT_THREE: {
                        Object top = virtualFrame.getObject(stackTop);
                        virtualFrame.setObject(stackTop, virtualFrame.getObject(stackTop - 1));
                        virtualFrame.setObject(stackTop - 1, virtualFrame.getObject(stackTop - 2));
                        virtualFrame.setObject(stackTop - 2, top);
                        break;
                    }
                    case OpCodesConstants.ROT_N: {
                        oparg |= Byte.toUnsignedInt(localBC[++bci]);
                        bytcodeRotN(virtualFrame, stackTop, oparg);
                        break;
                    }
                    case OpCodesConstants.MATCH_SEQUENCE: {
                        stackTop = bytecodeCheckTpFlags(virtualFrame, SEQUENCE, useCachedNodes, stackTop, bci, localNodes);
                        break;
                    }
                    case OpCodesConstants.MATCH_MAPPING: {
                        stackTop = bytecodeCheckTpFlags(virtualFrame, MAPPING, useCachedNodes, stackTop, bci, localNodes);
                        break;
                    }
                    case OpCodesConstants.MATCH_KEYS: {
                        stackTop = bytecodeMatchKeys(virtualFrame, stackTop, bci, localNodes);
                        break;
                    }
                    case OpCodesConstants.COPY_DICT_WITHOUT_KEYS: {
                        bytecodeCopyDictWithoutKeys(virtualFrame, stackTop, bci, localNodes);
                        break;
                    }
                    case OpCodesConstants.MATCH_CLASS: {
                        oparg |= Byte.toUnsignedInt(localBC[++bci]);
                        stackTop = bytecodeMatchClass(virtualFrame, stackTop, oparg, bci, localNodes);
                        break;
                    }
                    case OpCodesConstants.GET_LEN: {
                        stackTop = bytecodeGetLen(virtualFrame, useCachedNodes, stackTop, bci, localNodes);
                        break;
                    }
                    case OpCodesConstants.DUP_TOP:
                        virtualFrame.setObject(stackTop + 1, virtualFrame.getObject(stackTop));
                        stackTop++;
                        break;
                    case OpCodesConstants.UNARY_OP: {
                        bytecodeUnaryOpAdaptive(virtualFrame, stackTop, bci++, localBC, localNodes);
                        break;
                    }
                    case OpCodesConstants.UNARY_OP_O_O: {
                        int op = Byte.toUnsignedInt(localBC[bci + 1]);
                        bytecodeUnaryOpOO(virtualFrame, stackTop, bci++, localNodes, op, bciSlot);
                        break;
                    }
                    case OpCodesConstants.UNARY_OP_I_I: {
                        int op = Byte.toUnsignedInt(localBC[bci + 1]);
                        bytecodeUnaryOpII(virtualFrame, stackTop, bci++, localNodes, op);
                        break;
                    }
                    case OpCodesConstants.UNARY_OP_I_O: {
                        int op = Byte.toUnsignedInt(localBC[bci + 1]);
                        bytecodeUnaryOpIO(virtualFrame, stackTop, bci++, localNodes, op);
                        break;
                    }
                    case OpCodesConstants.UNARY_OP_D_D: {
                        int op = Byte.toUnsignedInt(localBC[bci + 1]);
                        bytecodeUnaryOpDD(virtualFrame, stackTop, bci++, localNodes, op);
                        break;
                    }
                    case OpCodesConstants.UNARY_OP_D_O: {
                        int op = Byte.toUnsignedInt(localBC[bci + 1]);
                        bytecodeUnaryOpDO(virtualFrame, stackTop, bci++, localNodes, op);
                        break;
                    }
                    case OpCodesConstants.UNARY_OP_B_B: {
                        int op = Byte.toUnsignedInt(localBC[bci + 1]);
                        bytecodeUnaryOpBB(virtualFrame, stackTop, bci++, localNodes, op);
                        break;
                    }
                    case OpCodesConstants.UNARY_OP_B_O: {
                        int op = Byte.toUnsignedInt(localBC[bci + 1]);
                        bytecodeUnaryOpBO(virtualFrame, stackTop, bci++, localNodes, op);
                        break;
                    }
                    case OpCodesConstants.BINARY_OP: {
                        int op = Byte.toUnsignedInt(localBC[bci + 1]);
                        bytecodeBinaryOpAdaptive(virtualFrame, stackTop--, localBC, bci++, localNodes, op, useCachedNodes);
                        break;
                    }
                    case OpCodesConstants.BINARY_OP_OO_O: {
                        int op = Byte.toUnsignedInt(localBC[bci + 1]);
                        bytecodeBinaryOpOOO(virtualFrame, stackTop--, bci++, localNodes, op, bciSlot);
                        break;
                    }
                    case OpCodesConstants.BINARY_OP_II_I: {
                        int op = Byte.toUnsignedInt(localBC[bci + 1]);
                        bytecodeBinaryOpIII(virtualFrame, stackTop--, bci++, localNodes, op, useCachedNodes);
                        break;
                    }
                    case OpCodesConstants.BINARY_OP_II_B: {
                        int op = Byte.toUnsignedInt(localBC[bci + 1]);
                        bytecodeBinaryOpIIB(virtualFrame, stackTop--, bci++, localNodes, op);
                        break;
                    }
                    case OpCodesConstants.BINARY_OP_II_O: {
                        int op = Byte.toUnsignedInt(localBC[bci + 1]);
                        bytecodeBinaryOpIIO(virtualFrame, stackTop--, bci++, localNodes, op);
                        break;
                    }
                    case OpCodesConstants.BINARY_OP_DD_D: {
                        int op = Byte.toUnsignedInt(localBC[bci + 1]);
                        bytecodeBinaryOpDDD(virtualFrame, stackTop--, bci++, localNodes, op, useCachedNodes);
                        break;
                    }
                    case OpCodesConstants.BINARY_OP_DD_B: {
                        int op = Byte.toUnsignedInt(localBC[bci + 1]);
                        bytecodeBinaryOpDDB(virtualFrame, stackTop--, bci++, localNodes, op);
                        break;
                    }
                    case OpCodesConstants.BINARY_OP_DD_O: {
                        int op = Byte.toUnsignedInt(localBC[bci + 1]);
                        bytecodeBinaryOpDDO(virtualFrame, stackTop--, bci++, localNodes, op, useCachedNodes);
                        break;
                    }
                    case OpCodesConstants.BINARY_SUBSCR: {
                        stackTop = bytecodeBinarySubscrAdaptive(virtualFrame, stackTop, bci, localNodes, bciSlot);
                        break;
                    }
                    case OpCodesConstants.BINARY_SUBSCR_SEQ_I_I: {
                        stackTop = bytecodeBinarySubscrSeqII(virtualFrame, stackTop, bci, localNodes);
                        break;
                    }
                    case OpCodesConstants.BINARY_SUBSCR_SEQ_I_D: {
                        stackTop = bytecodeBinarySubscrSeqID(virtualFrame, stackTop, bci, localNodes);
                        break;
                    }
                    case OpCodesConstants.BINARY_SUBSCR_SEQ_I_O: {
                        stackTop = bytecodeBinarySubscrSeqIO(virtualFrame, stackTop, bci, localNodes);
                        break;
                    }
                    case OpCodesConstants.BINARY_SUBSCR_SEQ_O_O: {
                        stackTop = bytecodeBinarySubscrOO(virtualFrame, stackTop, bci, localNodes, bciSlot);
                        break;
                    }
                    case OpCodesConstants.STORE_SUBSCR: {
                        stackTop = bytecodeStoreSubscrAdaptive(virtualFrame, stackTop, beginBci, localNodes, useCachedNodes, bciSlot);
                        break;
                    }
                    case OpCodesConstants.STORE_SUBSCR_OOO: {
                        stackTop = bytecodeStoreSubscrOOO(virtualFrame, stackTop, beginBci, localNodes, useCachedNodes, bciSlot);
                        break;
                    }
                    case OpCodesConstants.STORE_SUBSCR_SEQ_IOO: {
                        stackTop = bytecodeStoreSubscrSeqIOO(virtualFrame, stackTop, beginBci, localNodes, useCachedNodes);
                        break;
                    }
                    case OpCodesConstants.STORE_SUBSCR_SEQ_IIO: {
                        stackTop = bytecodeStoreSubscrSeqIIO(virtualFrame, stackTop, beginBci, localNodes, useCachedNodes);
                        break;
                    }
                    case OpCodesConstants.STORE_SUBSCR_SEQ_IDO: {
                        stackTop = bytecodeStoreSubscrSeqIDO(virtualFrame, stackTop, beginBci, localNodes, useCachedNodes);
                        break;
                    }
                    case OpCodesConstants.DELETE_SUBSCR: {
                        setCurrentBci(virtualFrame, bciSlot, bci);
                        stackTop = bytecodeDeleteSubscr(virtualFrame, stackTop, beginBci, localNodes, useCachedNodes);
                        break;
                    }
                    case OpCodesConstants.RAISE_VARARGS: {
                        int count = Byte.toUnsignedInt(localBC[bci + 1]);
                        throw bytecodeRaiseVarargs(virtualFrame, stackTop, beginBci, count, localNodes);
                    }
                    case OpCodesConstants.RETURN_VALUE: {
                        setCurrentBci(virtualFrame, bciSlot, bci);
                        return bytecodeReturnValue(virtualFrame, isGeneratorOrCoroutine, instrumentation, mutableData, stackTop, tracingOrProfilingEnabled, beginBci);
                    }
                    case OpCodesConstants.LOAD_BUILD_CLASS: {
                        setCurrentBci(virtualFrame, bciSlot, bci);
                        bytecodeLoadBuildClass(virtualFrame, useCachedNodes, globals, ++stackTop, localNodes, beginBci);
                        break;
                    }
                    case OpCodesConstants.LOAD_ASSERTION_ERROR: {
                        virtualFrame.setObject(++stackTop, PythonBuiltinClassType.AssertionError);
                        break;
                    }
                    case OpCodesConstants.STORE_NAME: {
                        setCurrentBci(virtualFrame, bciSlot, bci);
                        oparg |= Byte.toUnsignedInt(localBC[++bci]);
                        stackTop = bytecodeStoreName(virtualFrame, stackTop, beginBci, oparg, localNames, localNodes, useCachedNodes);
                        break;
                    }
                    case OpCodesConstants.DELETE_NAME: {
                        setCurrentBci(virtualFrame, bciSlot, bci);
                        oparg |= Byte.toUnsignedInt(localBC[++bci]);
                        bytecodeDeleteName(virtualFrame, globals, locals, beginBci, oparg, localNames, localNodes, useCachedNodes);
                        break;
                    }
                    case OpCodesConstants.STORE_ATTR: {
                        setCurrentBci(virtualFrame, bciSlot, bci);
                        oparg |= Byte.toUnsignedInt(localBC[++bci]);
                        stackTop = bytecodeStoreAttr(virtualFrame, stackTop, beginBci, oparg, localNodes, localNames, useCachedNodes);
                        break;
                    }
                    case OpCodesConstants.DELETE_ATTR: {
                        setCurrentBci(virtualFrame, bciSlot, bci);
                        oparg |= Byte.toUnsignedInt(localBC[++bci]);
                        stackTop = bytecodeDeleteAttr(virtualFrame, stackTop, beginBci, oparg, localNodes, localNames, useCachedNodes);
                        break;
                    }
                    case OpCodesConstants.STORE_GLOBAL: {
                        setCurrentBci(virtualFrame, bciSlot, bci);
                        oparg |= Byte.toUnsignedInt(localBC[++bci]);
                        stackTop = bytecodeStoreGlobal(virtualFrame, globals, stackTop, beginBci, oparg, localNodes, localNames, useCachedNodes);
                        break;
                    }
                    case OpCodesConstants.DELETE_GLOBAL: {
                        setCurrentBci(virtualFrame, bciSlot, bci);
                        oparg |= Byte.toUnsignedInt(localBC[++bci]);
                        bytecodeDeleteGlobal(virtualFrame, globals, beginBci, oparg, localNodes, localNames, useCachedNodes);
                        break;
                    }
                    case OpCodesConstants.LOAD_NAME: {
                        setCurrentBci(virtualFrame, bciSlot, bci);
                        oparg |= Byte.toUnsignedInt(localBC[++bci]);
                        stackTop = bytecodeLoadName(virtualFrame, stackTop, beginBci, oparg, localNodes, localNames, useCachedNodes);
                        break;
                    }
                    case OpCodesConstants.LOAD_GLOBAL: {
                        setCurrentBci(virtualFrame, bciSlot, bci);
                        oparg |= Byte.toUnsignedInt(localBC[++bci]);
                        stackTop = bytecodeLoadGlobal(virtualFrame, globals, stackTop, beginBci, localNames[oparg], localNodes, useCachedNodes);
                        break;
                    }
                    case OpCodesConstants.DELETE_FAST: {
                        oparg |= Byte.toUnsignedInt(localBC[++bci]);
                        bytecodeDeleteFast(localFrame, beginBci, localNodes, oparg);
                        break;
                    }
                    case OpCodesConstants.LOAD_ATTR: {
                        setCurrentBci(virtualFrame, bciSlot, bci);
                        oparg |= Byte.toUnsignedInt(localBC[++bci]);
                        bytecodeLoadAttr(virtualFrame, stackTop, beginBci, oparg, localNodes, localNames, useCachedNodes);
                        break;
                    }
                    case OpCodesConstants.IMPORT_NAME: {
                        setCurrentBci(virtualFrame, bciSlot, bci);
                        oparg |= Byte.toUnsignedInt(localBC[++bci]);
                        stackTop = bytecodeImportName(virtualFrame, globals, stackTop, beginBci, oparg, localNames, localNodes, useCachedNodes);
                        break;
                    }
                    case OpCodesConstants.IMPORT_FROM: {
                        setCurrentBci(virtualFrame, bciSlot, bci);
                        oparg |= Byte.toUnsignedInt(localBC[++bci]);
                        stackTop = bytecodeImportFrom(virtualFrame, stackTop, beginBci, oparg, localNames, localNodes, useCachedNodes);
                        break;
                    }
                    case OpCodesConstants.IMPORT_STAR: {
                        setCurrentBci(virtualFrame, bciSlot, bci);
                        oparg |= Byte.toUnsignedInt(localBC[++bci]);
                        stackTop = bytecodeImportStar(virtualFrame, stackTop, beginBci, oparg, localNames, localNodes, useCachedNodes);
                        break;
                    }
                    case OpCodesConstants.JUMP_FORWARD:
                        oparg |= Byte.toUnsignedInt(localBC[bci + 1]);
                        bci += oparg;
                        oparg = 0;
                        notifyStatement(virtualFrame, instrumentation, mutableData, bci, beginBci);
                        continue;
                    case OpCodesConstants.POP_AND_JUMP_IF_FALSE: {
                        bytecodePopAndJumpIfFalse(virtualFrame, bci, stackTop);
                        continue;
                    }
                    case OpCodesConstants.POP_AND_JUMP_IF_TRUE: {
                        bytecodePopAndJumpIfTrue(virtualFrame, bci, stackTop);
                        continue;
                    }
                    case OpCodesConstants.POP_AND_JUMP_IF_FALSE_O: {
                        setCurrentBci(virtualFrame, bciSlot, bci);
                        if (profileCondition(!bytecodePopCondition(virtualFrame, stackTop--, localNodes, bci, useCachedNodes), localBC, bci, useCachedNodes)) {
                            oparg |= Byte.toUnsignedInt(localBC[bci + 1]);
                            bci += oparg;
                            oparg = 0;
                            notifyStatement(virtualFrame, instrumentation, mutableData, bci, beginBci);
                            continue;
                        } else {
                            bci += 3;
                        }
                        break;
                    }
                    case OpCodesConstants.POP_AND_JUMP_IF_TRUE_O: {
                        setCurrentBci(virtualFrame, bciSlot, bci);
                        if (profileCondition(bytecodePopCondition(virtualFrame, stackTop--, localNodes, bci, useCachedNodes), localBC, bci, useCachedNodes)) {
                            oparg |= Byte.toUnsignedInt(localBC[bci + 1]);
                            bci += oparg;
                            oparg = 0;
                            notifyStatement(virtualFrame, instrumentation, mutableData, bci, beginBci);
                            continue;
                        } else {
                            bci += 3;
                        }
                        break;
                    }
                    case OpCodesConstants.POP_AND_JUMP_IF_FALSE_B: {
                        if (!virtualFrame.isBoolean(stackTop)) {
                            generalizePopAndJumpIfFalseB(bci);
                            continue;
                        }
                        if (profileCondition(!virtualFrame.getBoolean(stackTop--), localBC, bci, useCachedNodes)) {
                            oparg |= Byte.toUnsignedInt(localBC[bci + 1]);
                            bci += oparg;
                            oparg = 0;
                            notifyStatement(virtualFrame, instrumentation, mutableData, bci, beginBci);
                            continue;
                        } else {
                            bci += 3;
                        }
                        break;
                    }
                    case OpCodesConstants.POP_AND_JUMP_IF_TRUE_B: {
                        if (!virtualFrame.isBoolean(stackTop)) {
                            generalizePopAndJumpIfTrueB(bci);
                            continue;
                        }
                        if (profileCondition(virtualFrame.getBoolean(stackTop--), localBC, bci, useCachedNodes)) {
                            oparg |= Byte.toUnsignedInt(localBC[bci + 1]);
                            bci += oparg;
                            oparg = 0;
                            notifyStatement(virtualFrame, instrumentation, mutableData, bci, beginBci);
                            continue;
                        } else {
                            bci += 3;
                        }
                        break;
                    }
                    case OpCodesConstants.JUMP_IF_FALSE_OR_POP: {
                        setCurrentBci(virtualFrame, bciSlot, bci);
                        boolean cond = evaluateObjectCondition(virtualFrame, useCachedNodes, stackTop, bci, localBC, localNodes, beginBci);
                        if (cond) {
                            virtualFrame.setObject(stackTop--, null);
                            bci += 3;
                        } else {
                            oparg |= Byte.toUnsignedInt(localBC[bci + 1]);
                            bci += oparg;
                            oparg = 0;
                            notifyStatement(virtualFrame, instrumentation, mutableData, bci, beginBci);
                            continue;
                        }
                        break;
                    }
                    case OpCodesConstants.JUMP_IF_TRUE_OR_POP: {
                        setCurrentBci(virtualFrame, bciSlot, bci);
                        boolean cond = evaluateObjectCondition(virtualFrame, useCachedNodes, stackTop, bci, localBC, localNodes, beginBci);
                        if (cond) {
                            oparg |= Byte.toUnsignedInt(localBC[bci + 1]);
                            bci += oparg;
                            oparg = 0;
                            notifyStatement(virtualFrame, instrumentation, mutableData, bci, beginBci);
                            continue;
                        } else {
                            virtualFrame.setObject(stackTop--, null);
                            bci += 3;
                        }
                        break;
                    }
                    case OpCodesConstants.JUMP_BACKWARD: {
                        oparg |= Byte.toUnsignedInt(localBC[bci + 1]);
                        bci -= oparg;
                        notifyStatement(virtualFrame, instrumentation, mutableData, bci, beginBci);
                        if (CompilerDirectives.hasNextTier()) {
                            mutableData.loopCount++;
                        }
                        if (CompilerDirectives.inInterpreter()) {
                            if (!useCachedNodes) {
                                return new InterpreterContinuation(bci, stackTop);
                            }
                            if (BytecodeOSRNode.pollOSRBackEdge(osrNode)) {
                                /*
                                 * Beware of race conditions when adding more things to the
                                 * interpreterState argument. It gets stored already at this point,
                                 * but the compilation runs in parallel. The compiled code may get
                                 * entered from a different invocation of this root, using the
                                 * interpreterState that was saved here. Don't put any data specific
                                 * to particular invocation in there (like python-level arguments or
                                 * variables) or it will get mixed up. To retain such state, put it
                                 * into the frame instead.
                                 */
                                Object osrResult;
                                try {
                                    osrResult = BytecodeOSRNode.tryOSR(osrNode, bci, new OSRInterpreterState(stackTop), null, virtualFrame);
                                } catch (AbstractTruffleException e) {
                                    /*
                                     * If the OSR execution throws a python exception, it means it
                                     * has already been processed by the bytecode exception handler
                                     * therein. We wrap it in order to make sure it doesn't get
                                     * processed again, which would overwrite the traceback entry
                                     * with the location of this jump instruction.
                                     */
                                    throw new OSRException(e);
                                }
                                if (osrResult != null) {
                                    if (CompilerDirectives.hasNextTier() && mutableData.loopCount > 0) {
                                        LoopNode.reportLoopCount(this, mutableData.loopCount);
                                    }
                                    return osrResult;
                                }
                            }
                        }
                        PythonContext.triggerAsyncActions(this);
                        oparg = 0;
                        continue;
                    }
                    case OpCodesConstants.GET_ITER: {
                        setCurrentBci(virtualFrame, bciSlot, bci);
                        bytecodeGetIter(virtualFrame, useCachedNodes, stackTop, localNodes, beginBci);
                        break;
                    }
                    case OpCodesConstants.GET_YIELD_FROM_ITER: {
                        setCurrentBci(virtualFrame, bciSlot, bci);
                        bytecodeGetYieldFromIter(virtualFrame, useCachedNodes, stackTop, localNodes, beginBci);
                        break;
                    }
                    case OpCodesConstants.FOR_ITER: {
                        bytecodeForIterAdaptive(bci);
                        continue;
                    }
                    case OpCodesConstants.FOR_ITER_O: {
                        setCurrentBci(virtualFrame, bciSlot, bci);
                        boolean shouldLoop = bytecodeForIterO(virtualFrame, useCachedNodes, stackTop, localNodes, beginBci);
                        if (shouldLoop) {
                            stackTop++;
                            bci++;
                        } else {
                            virtualFrame.setObject(stackTop--, null);
                            oparg |= Byte.toUnsignedInt(localBC[bci + 1]);
                            bci += oparg;
                            oparg = 0;
                            notifyStatement(virtualFrame, instrumentation, mutableData, bci, beginBci);
                            continue;
                        }
                        break;
                    }
                    case OpCodesConstants.FOR_ITER_I: {
                        setCurrentBci(virtualFrame, bciSlot, bci);
                        boolean shouldLoop = bytecodeForIterI(virtualFrame, useCachedNodes, stackTop, bci, localNodes, beginBci);
                        if (shouldLoop) {
                            stackTop++;
                            bci++;
                        } else {
                            virtualFrame.setObject(stackTop--, null);
                            oparg |= Byte.toUnsignedInt(localBC[bci + 1]);
                            bci += oparg;
                            oparg = 0;
                            notifyStatement(virtualFrame, instrumentation, mutableData, bci, beginBci);
                            continue;
                        }
                        break;
                    }
                    case OpCodesConstants.LOAD_METHOD: {
                        setCurrentBci(virtualFrame, bciSlot, bci);
                        oparg |= Byte.toUnsignedInt(localBC[++bci]);
                        stackTop = bytecodeLoadMethod(virtualFrame, stackTop, bci, oparg, localNames, localNodes, useCachedNodes);
                        break;
                    }
                    case OpCodesConstants.CALL_METHOD: {
                        setCurrentBci(virtualFrame, bciSlot, bci);
                        int argcount = Byte.toUnsignedInt(localBC[++bci]);
                        stackTop = bytecodeCallMethod(virtualFrame, stackTop, beginBci, argcount, localNodes, useCachedNodes, mutableData, tracingOrProfilingEnabled);
                        break;
                    }
                    case OpCodesConstants.CALL_METHOD_VARARGS: {
                        setCurrentBci(virtualFrame, bciSlot, bci);
                        stackTop = bytecodeCallMethodVarargs(virtualFrame, stackTop, beginBci, localNodes, useCachedNodes, mutableData, tracingOrProfilingEnabled);
                        break;
                    }
                    case OpCodesConstants.CALL_FUNCTION: {
                        setCurrentBci(virtualFrame, bciSlot, bci);
                        oparg |= Byte.toUnsignedInt(localBC[++bci]);
                        stackTop = bytecodeCallFunction(virtualFrame, stackTop, beginBci, oparg, localNodes, useCachedNodes, mutableData, tracingOrProfilingEnabled);
                        break;
                    }
                    case OpCodesConstants.CALL_COMPREHENSION: {
                        setCurrentBci(virtualFrame, bciSlot, bci);
                        stackTop = bytecodeCallComprehension(virtualFrame, stackTop, beginBci, localNodes, mutableData, tracingOrProfilingEnabled);
                        break;
                    }
                    case OpCodesConstants.CALL_FUNCTION_VARARGS: {
                        setCurrentBci(virtualFrame, bciSlot, bci);
                        stackTop = bytecodeCallFunctionVarargs(virtualFrame, stackTop, beginBci, localNodes, useCachedNodes, mutableData, tracingOrProfilingEnabled);
                        break;
                    }
                    case OpCodesConstants.CALL_FUNCTION_KW: {
                        setCurrentBci(virtualFrame, bciSlot, bci);
                        stackTop = bytecodeCallFunctionKw(virtualFrame, stackTop, beginBci, localNodes, useCachedNodes, mutableData, tracingOrProfilingEnabled);
                        break;
                    }
                    case OpCodesConstants.MAKE_FUNCTION: {
                        oparg |= Byte.toUnsignedInt(localBC[++bci]);
                        int flags = Byte.toUnsignedInt(localBC[++bci]);
                        stackTop = bytecodeMakeFunction(virtualFrame, globals, stackTop, localNodes, beginBci, flags, localConsts[oparg]);
                        break;
                    }
                    case OpCodesConstants.SETUP_ANNOTATIONS: {
                        setCurrentBci(virtualFrame, bciSlot, bci);
                        bytecodeSetupAnnotations(virtualFrame, useCachedNodes, localNodes, beginBci);
                        break;
                    }
                    case OpCodesConstants.MATCH_EXC_OR_JUMP: {
                        setCurrentBci(virtualFrame, bciSlot, bci);
                        boolean match = bytecodeMatchExc(virtualFrame, useCachedNodes, stackTop--, localNodes, beginBci);
                        if (profileCondition(!match, localBC, bci, useCachedNodes)) {
                            oparg |= Byte.toUnsignedInt(localBC[bci + 1]);
                            bci += oparg;
                            oparg = 0;
                            notifyStatement(virtualFrame, instrumentation, mutableData, bci, beginBci);
                            continue;
                        } else {
                            bci += 3;
                        }
                        break;
                    }
                    case OpCodesConstants.UNWRAP_EXC: {
                        bytecodeUnwrapExc(virtualFrame, stackTop);
                        break;
                    }
                    case OpCodesConstants.SETUP_WITH: {
                        setCurrentBci(virtualFrame, bciSlot, bci);
                        stackTop = bytecodeSetupWith(virtualFrame, useCachedNodes, stackTop, localNodes, beginBci);
                        break;
                    }
                    case OpCodesConstants.EXIT_WITH: {
                        setCurrentBci(virtualFrame, bciSlot, bci);
                        stackTop = bytecodeExitWith(virtualFrame, useCachedNodes, stackTop, localNodes, beginBci);
                        break;
                    }
                    case OpCodesConstants.SETUP_AWITH: {
                        setCurrentBci(virtualFrame, bciSlot, bci);
                        stackTop = bytecodeSetupAWith(virtualFrame, useCachedNodes, stackTop, localNodes, beginBci);
                        break;
                    }
                    case OpCodesConstants.GET_AEXIT_CORO: {
                        setCurrentBci(virtualFrame, bciSlot, bci);
                        stackTop = bytecodeGetAExitCoro(virtualFrame, useCachedNodes, stackTop, localNodes, beginBci);
                        break;
                    }
                    case OpCodesConstants.EXIT_AWITH: {
                        setCurrentBci(virtualFrame, bciSlot, bci);
                        stackTop = bytecodeExitAWith(virtualFrame, useCachedNodes, stackTop, localNodes, beginBci);
                        break;
                    }
                    case OpCodesConstants.GET_AITER: {
                        setCurrentBci(virtualFrame, bciSlot, bci);
                        stackTop = bytecodeGetAIter(virtualFrame, useCachedNodes, stackTop, localNodes, beginBci);
                        break;
                    }
                    case OpCodesConstants.GET_ANEXT: {
                        setCurrentBci(virtualFrame, bciSlot, bci);
                        stackTop = bytecodeGetANext(virtualFrame, useCachedNodes, stackTop, localNodes, beginBci);
                        break;
                    }
                    case OpCodesConstants.END_ASYNC_FOR: {
                        setCurrentBci(virtualFrame, bciSlot, bci);
                        stackTop = bytecodeEndAsyncFor(virtualFrame, useCachedNodes, stackTop, localNodes, beginBci);
                        break;
                    }
                    case OpCodesConstants.ASYNCGEN_WRAP: {
                        virtualFrame.setObject(stackTop, PFactory.createAsyncGeneratorWrappedValue(language, virtualFrame.getObject(stackTop)));
                        break;
                    }
                    case OpCodesConstants.PUSH_EXC_INFO: {
                        bytecodePushExcInfo(virtualFrame, arguments, mutableData, stackTop++);
                        break;
                    }
                    case OpCodesConstants.POP_EXCEPT: {
                        mutableData.localException = popExceptionState(arguments, virtualFrame.getObject(stackTop), mutableData.outerException);
                        virtualFrame.setObject(stackTop--, null);
                        break;
                    }
                    case OpCodesConstants.END_EXC_HANDLER: {
                        mutableData.localException = popExceptionState(arguments, virtualFrame.getObject(stackTop - 1), mutableData.outerException);
                        throw bytecodeEndExcHandler(virtualFrame, stackTop);
                    }
                    case OpCodesConstants.YIELD_VALUE: {
                        return bytecodeYieldValue(virtualFrame, localFrame, initialStackTop, arguments, instrumentation, mutableData, stackTop, bci, tracingOrProfilingEnabled, beginBci);
                    }
                    case OpCodesConstants.RESUME_YIELD: {
                        bytecodeResumeYield(virtualFrame, useCachedNodes, arguments, mutableData, ++stackTop, bci, localNodes);
                        break;
                    }
                    case OpCodesConstants.SEND: {
                        setCurrentBci(virtualFrame, bciSlot, bci);
                        boolean returned = bytecodeSend(virtualFrame, stackTop, localNodes, beginBci);
                        if (!returned) {
                            bci++;
                            break;
                        } else {
                            stackTop--;
                            oparg |= Byte.toUnsignedInt(localBC[bci + 1]);
                            bci += oparg;
                            oparg = 0;
                            notifyStatement(virtualFrame, instrumentation, mutableData, bci, beginBci);
                            continue;
                        }
                    }
                    case OpCodesConstants.THROW: {
                        setCurrentBci(virtualFrame, bciSlot, bci);
                        boolean returned = bytecodeThrow(virtualFrame, stackTop, localNodes, beginBci);
                        if (!returned) {
                            bci++;
                            break;
                        } else {
                            stackTop--;
                            oparg |= Byte.toUnsignedInt(localBC[bci + 1]);
                            bci += oparg;
                            oparg = 0;
                            notifyStatement(virtualFrame, instrumentation, mutableData, bci, beginBci);
                            continue;
                        }
                    }
                    case OpCodesConstants.GET_AWAITABLE: {
                        setCurrentBci(virtualFrame, bciSlot, bci);
                        GetAwaitableNode getAwait = insertChildNode(localNodes, beginBci, UNCACHED_OBJECT_GET_AWAITABLE, GetAwaitableNodeGen.class, NODE_OBJECT_GET_AWAITABLE, useCachedNodes);
                        virtualFrame.setObject(stackTop, getAwait.execute(virtualFrame, virtualFrame.getObject(stackTop)));
                        break;
                    }
                    case OpCodesConstants.PRINT_EXPR: {
                        stackTop = bytecodePrintExpr(virtualFrame, useCachedNodes, stackTop, bci, localNodes, bciSlot, beginBci);
                        break;
                    }
                    case OpCodesConstants.EXTENDED_ARG: {
                        oparg |= Byte.toUnsignedInt(localBC[++bci]);
                        oparg <<= 8;
                        bci++;
                        continue;
                    }
                    case OpCodesConstants.MAKE_TYPE_PARAM: {
                        oparg |= Byte.toUnsignedInt(localBC[++bci]);
                        stackTop = bytecodeMakeTypeParam(virtualFrame, useCachedNodes, stackTop, localNodes, beginBci, oparg);
                        break;
                    }
                    case OpCodesConstants.MAKE_TYPE_ALIAS: {
                        stackTop = bytecodeMakeTypeAlias(virtualFrame, useCachedNodes, stackTop, localNodes, beginBci);
                        break;
                    }
                    case OpCodesConstants.MAKE_GENERIC: {
                        stackTop = bytecodeMakeGeneric(virtualFrame, useCachedNodes, stackTop, localNodes, beginBci);
                        break;
                    }
                    default:
                        throw raiseUnknownBytecodeError(bc);
                }
                // prepare next loop
                oparg = 0;
                bci++;
                notifyStatement(virtualFrame, instrumentation, mutableData, bci, beginBci);
            } catch (PythonExitException | PythonThreadKillException | GeneratorReturnException e) {
                throw e;
            } catch (OSRException e) {
                // Exception from OSR was already handled in the OSR code
                throw e.exception;
            } catch (Throwable e) {
                try {
                    if (instrumentation != null) {
                        if (!mutableData.isExceptionNotified()) {
                            notifyException(virtualFrame, instrumentation, beginBci, e);
                        }
                        mutableData.setExceptionNotified(false);
                    }
                    if (e instanceof ThreadDeath) {
                        throw e;
                    }
                    AbstractTruffleException exception;
                    if (e instanceof AbstractTruffleException) {
                        exception = (AbstractTruffleException) e;
                    } else {
                        exception = wrapJavaExceptionIfApplicable(language, e);
                        if (exception == null) {
                            throw e;
                        }
                    }

                    tracingOrProfilingEnabled = checkTracingAndProfilingEnabled(noTraceOrProfile, mutableData);
                    if (isTracingEnabled(tracingOrProfilingEnabled) && exception != null && !mutableData.getThreadState(this).isTracing()) {
                        traceException(virtualFrame, mutableData, beginBci, exception);
                    }

                    int targetIndex = findHandler(beginBci);
                    CompilerAsserts.partialEvaluationConstant(targetIndex);
                    chainPythonExceptions(virtualFrame, mutableData, exception);
                    if (targetIndex == -1) {
                        prepareForReraise(virtualFrame, localFrame, initialStackTop, isGeneratorOrCoroutine, mutableData, bciSlot, beginBci, tracingOrProfilingEnabled);
                        if (exception instanceof PException) {
                            ((PException) exception).notifyAddedTracebackFrame(frameIsVisibleToPython());
                            throw exception;
                        } else {
                            throw e;
                        }
                    }
                    if (exception instanceof PException) {
                        ((PException) exception).setCatchingFrameReference(virtualFrame, this, beginBci);
                    }
                    int stackSizeOnEntry = exceptionHandlerRanges[targetIndex + 1];
                    int targetStackTop = stackSizeOnEntry + stackoffset;
                    stackTop = unwindBlock(virtualFrame, stackTop, targetStackTop);
                    /*
                     * Handler range encodes the stack size, not the top of stack. so the stackTop
                     * is to be replaced with the exception
                     */
                    virtualFrame.setObject(stackTop, exception);
                    bci = exceptionHandlerRanges[targetIndex];
                    oparg = 0;
                    if (instrumentation != null) {
                        notifyStatementAfterException(virtualFrame, instrumentation, bci);
                    }
                } catch (Throwable t) {
                    if (instrumentation != null) {
                        // Need to handle instrumentation frame unwind
                        Object result = notifyExceptionalReturn(virtualFrame, mutableData, t);
                        if (result == ProbeNode.UNWIND_ACTION_REENTER) {
                            CompilerDirectives.transferToInterpreter();
                            copyArgs(virtualFrame.getArguments(), virtualFrame);
                            bci = 0;
                            stackTop = getInitialStackTop();
                            oparg = 0;
                            result = notifyEnter(virtualFrame, instrumentation, bci);
                            if (result != null) {
                                return result;
                            }
                            continue;
                        } else if (result != null) {
                            return result;
                        }
                    }
                    throw t;
                }
            }
        }
    }

    @BytecodeInterpreterSwitch
    private int bytecodeGetAIter(VirtualFrame virtualFrame, boolean useCachedNodes, int stackTop, Node[] localNodes, int bci) {
        GetAIterNode node = insertChildNode(localNodes, bci, UNCACHED_GET_AITER, GetAIterNodeGen.class, NODE_GET_AITER, useCachedNodes);
        virtualFrame.setObject(stackTop, node.execute(virtualFrame, virtualFrame.getObject(stackTop)));
        return stackTop;
    }

    @BytecodeInterpreterSwitch
    private int bytecodeGetANext(VirtualFrame virtualFrame, boolean useCachedNodes, int stackTop, Node[] localNodes, int bci) {
        GetANextNode node = insertChildNode(localNodes, bci, UNCACHED_GET_ANEXT, GetANextNodeGen.class, NODE_GET_ANEXT, useCachedNodes);
        virtualFrame.setObject(stackTop, node.execute(virtualFrame, virtualFrame.getObject(stackTop)));
        return stackTop;
    }

    @BytecodeInterpreterSwitch
    private int bytecodeEndAsyncFor(VirtualFrame virtualFrame, boolean useCachedNodes, int stackTop, Node[] localNodes, int bci) {
        EndAsyncForNode node = insertChildNode(localNodes, bci, UNCACHED_END_ASYNC_FOR, EndAsyncForNodeGen.class, NODE_END_ASYNC_FOR, useCachedNodes);
        node.execute(virtualFrame.getObject(stackTop), frameIsVisibleToPython());
        virtualFrame.setObject(stackTop, null); // pop the exception
        virtualFrame.setObject(stackTop - 1, null); // the coroutine that raised the exception
        virtualFrame.setObject(stackTop - 2, null); // the async iterator
        return stackTop - 3;
    }

    @BytecodeInterpreterSwitch
    @ExplodeLoop
    private void bytcodeRotN(VirtualFrame virtualFrame, int stackTop, int oparg) {
        CompilerAsserts.partialEvaluationConstant(oparg);
        if (oparg > 1) {
            Object top = virtualFrame.getObject(stackTop);
            int i = 0;
            for (; i < oparg - 1; i++) {
                virtualFrame.setObject(stackTop - i, virtualFrame.getObject(stackTop - i - 1));
            }
            virtualFrame.setObject(stackTop - i, top);
        }
    }

    @BytecodeInterpreterSwitch
    private int bytecodeCheckTpFlags(VirtualFrame virtualFrame, long flags, boolean useCachedNodes, int stackTop, int bci, Node[] localNodes) {
        Object obj = virtualFrame.getObject(stackTop);
        GetTPFlagsNode flagsNode = insertChildNode(localNodes, bci, UNCACHED_TP_FLAGS, GetTPFlagsNodeGen.class, NODE_TP_FLAGS, useCachedNodes);
        boolean res = (flagsNode.execute(obj) & flags) != 0;
        virtualFrame.setObject(++stackTop, res);
        return stackTop;
    }

    @BytecodeInterpreterSwitch
    private int bytecodeMatchKeys(VirtualFrame virtualFrame, int stackTop, int bci, Node[] localNodes) {
        Object keys = virtualFrame.getObject(stackTop);
        Object subject = virtualFrame.getObject(stackTop - 1);
        MatchKeysNode matchKeysNode = insertChildNode(localNodes, bci, MatchKeysNodeGen.class, NODE_MATCH_KEYS);
        Object values = matchKeysNode.execute(virtualFrame, subject, (Object[]) keys);
        virtualFrame.setObject(++stackTop, values);
        virtualFrame.setObject(++stackTop, values != PNone.NONE ? true : false);
        return stackTop;
    }

    @BytecodeInterpreterSwitch
    private int bytecodeCopyDictWithoutKeys(VirtualFrame virtualFrame, int stackTop, int bci, Node[] localNodes) {
        Object keys = virtualFrame.getObject(stackTop);
        Object subject = virtualFrame.getObject(stackTop - 1);
        CopyDictWithoutKeysNode copyDictNode = insertChildNode(localNodes, bci, CopyDictWithoutKeysNodeGen.class, NODE_COPY_DICT_WITHOUT_KEYS);
        PDict rest = copyDictNode.execute(virtualFrame, subject, (Object[]) keys);
        virtualFrame.setObject(stackTop, rest);
        return stackTop;
    }

    @BytecodeInterpreterSwitch
    private int bytecodeMatchClass(VirtualFrame virtualFrame, int stackTop, int oparg, int bci, Node[] localNodes) {
        TruffleString[] argNames = (TruffleString[]) virtualFrame.getObject(stackTop--);
        Object type = virtualFrame.getObject(stackTop);
        Object subject = virtualFrame.getObject(stackTop - 1);

        MatchClassNode matchClassNode = insertChildNode(localNodes, bci, MatchClassNodeGen.class, NODE_MATCH_CLASS);
        Object attrs = matchClassNode.execute(virtualFrame, subject, type, oparg, argNames);

        if (attrs != null) {
            virtualFrame.setObject(stackTop, true);
            virtualFrame.setObject(stackTop - 1, attrs);
        } else {
            virtualFrame.setObject(stackTop, false);
        }
        return stackTop;
    }

    @BytecodeInterpreterSwitch
    private int bytecodeGetLen(VirtualFrame virtualFrame, boolean useCachedNodes, int stackTop, int bci, Node[] localNodes) {
        Object seq = virtualFrame.getObject(stackTop);
        PyObjectSizeNode sizeNode = insertChildNode(localNodes, bci, UNCACHED_SIZE, PyObjectSizeNodeGen.class, NODE_SIZE, useCachedNodes);
        Object s = sizeNode.executeCached(virtualFrame, seq);
        virtualFrame.setObject(++stackTop, s);
        return stackTop;
    }

    @BytecodeInterpreterSwitch
    private int bytecodeKwargsMerge(VirtualFrame virtualFrame, boolean useCachedNodes, int stackTop, int bci, Node[] localNodes) {
        KwargsMergeNode mergeNode = insertChildNode(localNodes, bci, UNCACHED_KWARGS_MERGE, KwargsMergeNodeGen.class, NODE_KWARGS_MERGE, useCachedNodes);
        return mergeNode.execute(virtualFrame, stackTop);
    }

    @BytecodeInterpreterSwitch
    private boolean evaluateObjectCondition(VirtualFrame virtualFrame, boolean useCachedNodes, int stackTop, int bci, byte[] localBC, Node[] localNodes, int beginBci) {
        PyObjectIsTrueNode isTrue = insertChildNode(localNodes, beginBci, UNCACHED_OBJECT_IS_TRUE, PyObjectIsTrueNodeGen.class, NODE_OBJECT_IS_TRUE, useCachedNodes);
        Object condObj = virtualFrame.getObject(stackTop);
        boolean cond = isTrue.execute(virtualFrame, condObj);
        return profileCondition(cond, localBC, bci, useCachedNodes);
    }

    @BytecodeInterpreterSwitch
    private void bytecodeGetIter(VirtualFrame virtualFrame, boolean useCachedNodes, int stackTop, Node[] localNodes, int beginBci) {
        PyObjectGetIter getIter = insertChildNode(localNodes, beginBci, UNCACHED_OBJECT_GET_ITER, PyObjectGetIterNodeGen.class, NODE_OBJECT_GET_ITER, useCachedNodes);
        virtualFrame.setObject(stackTop, getIter.executeCached(virtualFrame, virtualFrame.getObject(stackTop)));
    }

    @BytecodeInterpreterSwitch
    private void bytecodeGetYieldFromIter(VirtualFrame virtualFrame, boolean useCachedNodes, int stackTop, Node[] localNodes, int beginBci) {
        GetYieldFromIterNode getIter = insertChildNode(localNodes, beginBci, UNCACHED_OBJECT_GET_YIELD_FROM_ITER, GetYieldFromIterNodeGen.class, NODE_OBJECT_GET_YIELD_FROM_ITER, useCachedNodes);
        virtualFrame.setObject(stackTop, getIter.execute(virtualFrame, virtualFrame.getObject(stackTop)));
    }

    @BytecodeInterpreterSwitch
    private boolean bytecodeForIterO(VirtualFrame virtualFrame, boolean useCachedNodes, int stackTop, Node[] localNodes, int beginBci) {
        ForIterONode node = insertChildNode(localNodes, beginBci, UNCACHED_FOR_ITER_O, ForIterONodeGen.class, NODE_FOR_ITER_O, useCachedNodes);
        return node.execute(virtualFrame, virtualFrame.getObject(stackTop), stackTop + 1);
    }

    @BytecodeInterpreterSwitch
    private boolean bytecodeForIterI(VirtualFrame virtualFrame, boolean useCachedNodes, int stackTop, int bci, Node[] localNodes, int beginBci) {
        ForIterINode node = insertChildNode(localNodes, beginBci, UNCACHED_FOR_ITER_I, ForIterINodeGen.class, NODE_FOR_ITER_I, useCachedNodes);
        boolean cont = true;
        try {
            cont = node.execute(virtualFrame, virtualFrame.getObject(stackTop), stackTop + 1);
        } catch (QuickeningGeneralizeException e) {
            generalizeForIterI(bci, e);
        }
        return cont;
    }

    @BytecodeInterpreterSwitch
    private boolean bytecodeMatchExc(VirtualFrame virtualFrame, boolean useCachedNodes, int stackTop, Node[] localNodes, int beginBci) {
        Object exception = virtualFrame.getObject(stackTop - 1);
        Object matchType = virtualFrame.getObject(stackTop);
        virtualFrame.setObject(stackTop, null);
        ExceptMatchNode matchNode = insertChildNode(localNodes, beginBci, UNCACHED_EXCEPT_MATCH, ExceptMatchNodeGen.class, NODE_EXCEPT_MATCH, useCachedNodes);
        return matchNode.executeMatch(virtualFrame, exception, matchType);
    }

    @BytecodeInterpreterSwitch
    private void bytecodeUnwrapExc(VirtualFrame virtualFrame, int stackTop) {
        Object exception = virtualFrame.getObject(stackTop);
        if (exception instanceof PException) {
            virtualFrame.setObject(stackTop, ((PException) exception).getEscapedException());
        }
        // Let interop exceptions be
    }

    @BytecodeInterpreterSwitch
    private int bytecodeSetupWith(VirtualFrame virtualFrame, boolean useCachedNodes, int stackTop, Node[] localNodes, int beginBci) {
        SetupWithNode setupWithNode = insertChildNode(localNodes, beginBci, UNCACHED_SETUP_WITH_NODE, SetupWithNodeGen.class, NODE_SETUP_WITH, useCachedNodes);
        return setupWithNode.execute(virtualFrame, stackTop);
    }

    @BytecodeInterpreterSwitch
    private int bytecodeExitWith(VirtualFrame virtualFrame, boolean useCachedNodes, int stackTop, Node[] localNodes, int beginBci) {
        ExitWithNode exitWithNode = insertChildNode(localNodes, beginBci, UNCACHED_EXIT_WITH_NODE, ExitWithNodeGen.class, NODE_EXIT_WITH, useCachedNodes);
        return exitWithNode.execute(virtualFrame, stackTop, frameIsVisibleToPython());
    }

    @BytecodeInterpreterSwitch
    private int bytecodeSetupAWith(VirtualFrame virtualFrame, boolean useCachedNodes, int stackTop, Node[] localNodes, int beginBci) {
        SetupAwithNode setupAwithNode = insertChildNode(localNodes, beginBci, UNCACHED_SETUP_AWITH_NODE, SetupAwithNodeGen.class, NODE_SETUP_AWITH, useCachedNodes);
        return setupAwithNode.execute(virtualFrame, stackTop);
    }

    @BytecodeInterpreterSwitch
    private int bytecodeGetAExitCoro(VirtualFrame virtualFrame, boolean useCachedNodes, int stackTop, Node[] localNodes, int beginBci) {
        GetAExitCoroNode getAExitCoroNode = insertChildNode(localNodes, beginBci, UNCACHED_GET_AEXIT_CORO_NODE, GetAExitCoroNodeGen.class, NODE_GET_AEXIT_CORO, useCachedNodes);
        return getAExitCoroNode.execute(virtualFrame, stackTop);
    }

    @BytecodeInterpreterSwitch
    private int bytecodeExitAWith(VirtualFrame virtualFrame, boolean useCachedNodes, int stackTop, Node[] localNodes, int beginBci) {
        ExitAWithNode exitAWithNode = insertChildNode(localNodes, beginBci, UNCACHED_EXIT_AWITH_NODE, ExitAWithNodeGen.class, NODE_EXIT_AWITH, useCachedNodes);
        return exitAWithNode.execute(virtualFrame, stackTop, frameIsVisibleToPython());
    }

    @BytecodeInterpreterSwitch
    private boolean bytecodeSend(VirtualFrame virtualFrame, int stackTop, Node[] localNodes, int beginBci) {
        Object value = virtualFrame.getObject(stackTop);
        Object obj = virtualFrame.getObject(stackTop - 1);
        SendNode sendNode = insertChildNode(localNodes, beginBci, SendNodeGen.class, NODE_SEND);
        return sendNode.execute(virtualFrame, stackTop, obj, value);
    }

    @BytecodeInterpreterSwitch
    private boolean bytecodeThrow(VirtualFrame virtualFrame, int stackTop, Node[] localNodes, int beginBci) {
        Object exception = virtualFrame.getObject(stackTop);
        Object obj = virtualFrame.getObject(stackTop - 1);
        ThrowNode throwNode = insertChildNode(localNodes, beginBci, ThrowNodeGen.class, NODE_THROW);
        return throwNode.execute(virtualFrame, stackTop, obj, (AbstractTruffleException) exception);
    }

    @BytecodeInterpreterSwitch
    private void bytecodeSetupAnnotations(VirtualFrame virtualFrame, boolean useCachedNodes, Node[] localNodes, int beginBci) {
        SetupAnnotationsNode setupAnnotationsNode = insertChildNode(localNodes, beginBci, UNCACHED_SETUP_ANNOTATIONS, SetupAnnotationsNodeGen.class, NODE_SETUP_ANNOTATIONS,
                        useCachedNodes);
        setupAnnotationsNode.execute(virtualFrame);
    }

    @BytecodeInterpreterSwitch
    private int bytecodeMakeFunction(VirtualFrame virtualFrame, Object globals, int stackTop, Node[] localNodes, int beginBci, int flags, Object localConsts) {
        CodeUnit codeUnit = (CodeUnit) localConsts;
        MakeFunctionNode makeFunctionNode = insertMakeFunctionNode(localNodes, beginBci, codeUnit);
        return makeFunctionNode.execute(virtualFrame, globals, stackTop, flags);
    }

    private int bytecodeMakeTypeParam(VirtualFrame virtualFrame, boolean useCachedNodes, int stackTop, Node[] localNodes, int beginBci, int kind) {
        MakeTypeParamNode makeTypeParamNode = insertChildNode(localNodes, beginBci, UNCACHED_MAKE_TYPE_PARAM, MakeTypeParamNodeGen.class, NODE_MAKE_TYPE_PARAM, useCachedNodes);
        return makeTypeParamNode.execute(virtualFrame, stackTop, kind);
    }

    private int bytecodeMakeTypeAlias(VirtualFrame virtualFrame, boolean useCachedNodes, int stackTop, Node[] localNodes, int beginBci) {
        MakeTypeAliasNode makeTypeAliasNode = insertChildNode(localNodes, beginBci, UNCACHED_MAKE_TYPE_ALIAS, MakeTypeAliasNodeGen.class, NODE_MAKE_TYPE_ALIAS, useCachedNodes);
        return makeTypeAliasNode.execute(virtualFrame, stackTop);
    }

    private int bytecodeMakeGeneric(VirtualFrame virtualFrame, boolean useCachedNodes, int stackTop, Node[] localNodes, int beginBci) {
        MakeGenericNode makeGenericNode = insertChildNode(localNodes, beginBci, UNCACHED_MAKE_GENERIC, MakeGenericNodeGen.class, NODE_MAKE_GENERIC, useCachedNodes);
        return makeGenericNode.execute(virtualFrame, stackTop);
    }

    @BytecodeInterpreterSwitch
    private void bytecodeResumeYield(VirtualFrame virtualFrame, boolean useCachedNodes, Object[] arguments, MutableLoopData mutableData, int stackTop, int bci, Node[] localNodes) {
        mutableData.localException = PArguments.getException(PArguments.getGeneratorFrame(arguments));
        if (mutableData.localException != null) {
            PArguments.setException(arguments, mutableData.localException);
        }
        GetSendValueNode node = insertChildNode(localNodes, bci, UNCACHED_GET_SEND_VALUE, GetSendValueNodeGen.class, NODE_GET_SEND_VALUE, useCachedNodes);
        virtualFrame.setObject(stackTop, node.execute(PArguments.getSpecialArgument(arguments)));
    }

    @BytecodeInterpreterSwitch
    private void bytecodePushExcInfo(VirtualFrame virtualFrame, Object[] arguments, MutableLoopData mutableData, int stackTop) {
        Object exception = virtualFrame.getObject(stackTop);
        if (!mutableData.fetchedException) {
            mutableData.outerException = PArguments.getException(arguments);
            mutableData.fetchedException = true;
        }
        virtualFrame.setObject(stackTop++, mutableData.localException);
        mutableData.localException = (AbstractTruffleException) exception;
        PArguments.setException(arguments, mutableData.localException);
        virtualFrame.setObject(stackTop, exception);
    }

    @BytecodeInterpreterSwitch
    private GeneratorYieldResult bytecodeYieldValue(VirtualFrame virtualFrame, Frame localFrame, int initialStackTop, Object[] arguments, InstrumentationSupport instrumentation,
                    MutableLoopData mutableData, int stackTop, int bci, byte tracingOrProfilingEnabled, int beginBci) {
        if (CompilerDirectives.hasNextTier() && mutableData.loopCount > 0) {
            LoopNode.reportLoopCount(this, mutableData.loopCount);
        }
        Object value = virtualFrame.getObject(stackTop);
        virtualFrame.setObject(stackTop--, null);
        PArguments.setException(PArguments.getGeneratorFrame(arguments), mutableData.localException);
        if (mutableData.localException instanceof PException pe) {
            /*
             * The frame reference is only valid for this particular resumption of the generator, so
             * we need to materialize the frame to make sure the traceback will still be valid in
             * the next resumption.
             */
            pe.markEscaped();
        }
        // See PBytecodeGeneratorRootNode#execute
        if (localFrame != virtualFrame) {
            copyStackSlotsToGeneratorFrame(virtualFrame, localFrame, stackTop);
            // Clear slots that were popped (if any)
            clearFrameSlots(localFrame, stackTop + 1, initialStackTop);
        }
        traceOrProfileYield(virtualFrame, mutableData, value, tracingOrProfilingEnabled);
        if (instrumentation != null) {
            notifyReturn(virtualFrame, mutableData, instrumentation, beginBci, value);
        }
        return new GeneratorYieldResult(bci + 1, stackTop, value);
    }

    @BytecodeInterpreterSwitch
    private void bytecodeLoadBuildClass(VirtualFrame virtualFrame, boolean useCachedNodes, Object globals, int stackTop, Node[] localNodes, int beginBci) {
        ReadGlobalOrBuiltinNode read = insertChildNode(localNodes, beginBci, UNCACHED_READ_GLOBAL_OR_BUILTIN, ReadGlobalOrBuiltinNodeGen.class, NODE_READ_GLOBAL_OR_BUILTIN_BUILD_CLASS,
                        useCachedNodes);
        virtualFrame.setObject(stackTop, read.read(virtualFrame, globals, T___BUILD_CLASS__));
    }

    @BytecodeInterpreterSwitch
    private Object bytecodeReturnValue(VirtualFrame virtualFrame, boolean isGeneratorOrCoroutine, InstrumentationSupport instrumentation, MutableLoopData mutableData, int stackTop,
                    byte tracingOrProfilingEnabled, int beginBci) {
        if (CompilerDirectives.hasNextTier() && mutableData.loopCount > 0) {
            LoopNode.reportLoopCount(this, mutableData.loopCount);
        }
        Object value = virtualFrame.getObject(stackTop);
        traceOrProfileReturn(virtualFrame, mutableData, value, tracingOrProfilingEnabled);

        if (instrumentation != null) {
            notifyReturn(virtualFrame, mutableData, instrumentation, beginBci, value);
        }
        if (isGeneratorOrCoroutine) {
            throw new GeneratorReturnException(value);
        } else {
            return value;
        }
    }

    @InliningCutoff
    private void notifyStatementAfterException(VirtualFrame virtualFrame, InstrumentationSupport instrumentation, int bci) {
        instrumentation.notifyStatementEnter(virtualFrame, bciToLine(bci));
    }

    @InliningCutoff
    private void notifyException(VirtualFrame virtualFrame, InstrumentationSupport instrumentation, int bci, Throwable e) {
        instrumentation.notifyException(virtualFrame, bciToLine(bci), e);
    }

    @InliningCutoff
    private Object notifyExceptionalReturn(VirtualFrame virtualFrame, MutableLoopData mutableData, Throwable e) {
        if (instrumentationRoot instanceof WrapperNode) {
            WrapperNode wrapper = (WrapperNode) instrumentationRoot;
            Object result = wrapper.getProbeNode().onReturnExceptionalOrUnwind(virtualFrame, e, mutableData.isReturnCalled());
            checkOnReturnExceptionalOrUnwindResult(result);
            return result;
        }
        return null;
    }

    private void checkOnReturnExceptionalOrUnwindResult(Object result) {
        if (result != null) {
            if (co.isGeneratorOrCoroutine()) {
                CompilerDirectives.transferToInterpreterAndInvalidate();
                throw new IllegalStateException(result == ProbeNode.UNWIND_ACTION_REENTER ? "Frame restarting is not possible in generators" : "Cannot replace return value of generators");
            }
        }
    }

    @InliningCutoff
    private void notifyReturn(VirtualFrame virtualFrame, MutableLoopData mutableData, InstrumentationSupport instrumentation, int bci, Object value) {
        try {
            instrumentation.notifyStatementExit(virtualFrame, bciToLine(bci));
        } catch (Throwable t) {
            mutableData.setExceptionNotified(true);
            throw t;
        }
        mutableData.setReturnCalled(true);
        if (instrumentationRoot instanceof WrapperNode) {
            WrapperNode wrapper = (WrapperNode) instrumentationRoot;
            wrapper.getProbeNode().onReturnValue(virtualFrame, value);
        }
    }

    private void notifyStatement(VirtualFrame virtualFrame, InstrumentationSupport instrumentation, MutableLoopData mutableData, int bci, int beginBci) {
        if (instrumentation != null) {
            notifyStatementCutoff(virtualFrame, instrumentation, mutableData, beginBci, bci);
        }
    }

    @InliningCutoff
    private void notifyStatementCutoff(VirtualFrame virtualFrame, InstrumentationSupport instrumentation, MutableLoopData mutableData, int prevBci, int nextBci) {
        try {
            instrumentation.notifyStatement(virtualFrame, bciToLine(prevBci), bciToLine(nextBci));
        } catch (Throwable t) {
            mutableData.setExceptionNotified(true);
            throw t;
        }
    }

    @InliningCutoff
    private Object notifyEnter(VirtualFrame virtualFrame, InstrumentationSupport instrumentation, int initialBci) {
        if (instrumentationRoot instanceof WrapperNode) {
            WrapperNode wrapper = (WrapperNode) instrumentationRoot;
            try {
                wrapper.getProbeNode().onEnter(virtualFrame);
            } catch (Throwable t) {
                Object result = wrapper.getProbeNode().onReturnExceptionalOrUnwind(virtualFrame, t, false);
                checkOnReturnExceptionalOrUnwindResult(result);
                if (result == ProbeNode.UNWIND_ACTION_REENTER) {
                    // We're at the beginning, reenter means just restore args and continue
                    copyArgs(virtualFrame.getArguments(), virtualFrame);
                    return null;
                } else if (result != null) {
                    return result;
                }
            }
        }
        int line = bciToLine(initialBci);
        try {
            instrumentation.notifyStatementEnter(virtualFrame, line);
        } catch (Throwable t) {
            instrumentation.notifyException(virtualFrame, line, t);
            throw t;
        }
        return null;
    }

    private MakeFunctionNode insertMakeFunctionNode(Node[] localNodes, int beginBci, CodeUnit codeUnit) {
        return insertChildNode(localNodes, beginBci, MakeFunctionNodeGen.class, () -> MakeFunctionNode.create(getLanguage(PythonLanguage.class), codeUnit, source));
    }

    public void materializeContainedFunctionsForInstrumentation(Set<Class<? extends Tag>> materializedTags) {
        usingCachedNodes = true;
        CodeUnit.iterateBytecode(bytecode, (bci, op, oparg, followingArgs) -> {
            if (op == OpCodes.MAKE_FUNCTION) {
                CodeUnit codeUnit = (CodeUnit) consts[oparg];
                MakeFunctionNode makeFunctionNode = insertMakeFunctionNode(getChildNodes(), bci, codeUnit);
                RootNode rootNode = makeFunctionNode.getCallTarget().getRootNode();
                if (rootNode instanceof PBytecodeGeneratorFunctionRootNode) {
                    rootNode = ((PBytecodeGeneratorFunctionRootNode) rootNode).getBytecodeRootNode();
                }
                ((PBytecodeRootNode) rootNode).instrumentationRoot.materializeInstrumentableNodes(materializedTags);
            }
        });
    }

    public Node createInstrumentationMaterializationForwarder() {
        return new InstrumentationMaterializationForwarder(instrumentationRoot);
    }

    @InliningCutoff // Used only to print expressions in interactive mode
    private int bytecodePrintExpr(VirtualFrame virtualFrame, boolean useCachedNodes, int stackTop, int bci, Node[] localNodes, int bciSlot, int beginBci) {
        setCurrentBci(virtualFrame, bciSlot, bci);
        PrintExprNode printExprNode = insertChildNode(localNodes, beginBci, UNCACHED_PRINT_EXPR, PrintExprNodeGen.class, NODE_PRINT_EXPR, useCachedNodes);
        printExprNode.execute(virtualFrame, virtualFrame.getObject(stackTop));
        virtualFrame.setObject(stackTop--, null);
        return stackTop;
    }

    @BytecodeInterpreterSwitch
    private byte checkTracingAndProfilingEnabled(Assumption noTraceOrProfile, MutableLoopData mutableData) {
        if (!noTraceOrProfile.isValid() && frameIsVisibleToPython()) {
            PythonContext.PythonThreadState ts = mutableData.getThreadState(this);
            Object profileFun = ts.getProfileFun();
            if (ts.getTraceFun() != null) {
                if (profileFun != null) {
                    return TRACE_AND_PROFILE_FUN;
                } else {
                    return TRACE_FUN;
                }
            } else if (profileFun != null) {
                return PROFILE_FUN;
            }
        }
        return 0;
    }

    private static boolean isTracingOrProfilingEnabled(byte tracingOrProfilingEnabled) {
        return tracingOrProfilingEnabled != 0;
    }

    private static boolean isTracingEnabled(byte tracingOrProfilingEnabled) {
        return (tracingOrProfilingEnabled & TRACE_FUN) != 0;
    }

    private static boolean isProfilingEnabled(byte tracingOrProfilingEnabled) {
        return (tracingOrProfilingEnabled & PROFILE_FUN) != 0;
    }

    private void traceOrProfileYield(VirtualFrame virtualFrame, MutableLoopData mutableData, Object value, byte tracingOrProfilingEnabled) {
        if (isTracingOrProfilingEnabled(tracingOrProfilingEnabled)) {
            traceOrProfileYieldCutoff(virtualFrame, mutableData, value, tracingOrProfilingEnabled);
        }
    }

    @InliningCutoff
    private void traceOrProfileYieldCutoff(VirtualFrame virtualFrame, MutableLoopData mutableData, Object value, byte tracingOrProfilingEnabled) {
        if (isTracingEnabled(tracingOrProfilingEnabled)) {
            invokeTraceFunction(virtualFrame, value, mutableData.getThreadState(this), mutableData, PythonContext.TraceEvent.RETURN, mutableData.getReturnLine(), true);
        }
        if (isProfilingEnabled(tracingOrProfilingEnabled)) {
            invokeProfileFunction(virtualFrame, value, mutableData.getThreadState(this), mutableData, PythonContext.ProfileEvent.RETURN);
        }
    }

    private void traceOrProfileReturn(VirtualFrame virtualFrame, MutableLoopData mutableData, Object value, byte tracingOrProfilingEnabled) {
        if (isTracingOrProfilingEnabled(tracingOrProfilingEnabled)) {
            traceOrProfileReturnCutoff(virtualFrame, mutableData, value, tracingOrProfilingEnabled);
        }
    }

    @InliningCutoff
    private void traceOrProfileReturnCutoff(VirtualFrame virtualFrame, MutableLoopData mutableData, Object value, byte tracingOrProfilingEnabled) {
        if (isTracingEnabled(tracingOrProfilingEnabled)) {
            invokeTraceFunction(virtualFrame, value, mutableData.getThreadState(this), mutableData, PythonContext.TraceEvent.RETURN, mutableData.getReturnLine(), true);
        }
        if (isProfilingEnabled(tracingOrProfilingEnabled)) {
            invokeProfileFunction(virtualFrame, value, mutableData.getThreadState(this), mutableData, PythonContext.ProfileEvent.RETURN);
        }
    }

    @InliningCutoff
    private void traceException(VirtualFrame virtualFrame, MutableLoopData mutableData, int bci, AbstractTruffleException exception) {
        mutableData.setPyFrame(ensurePyFrame(virtualFrame));
        if (mutableData.getPyFrame().getLocalTraceFun() != null) {
            if (exception instanceof PException) {
                ((PException) exception).setCatchingFrameReference(virtualFrame, this, bci);
            }
            Object exceptionObject = GetEscapedExceptionNode.executeUncached(exception);
            Object peType = GetClassNode.executeUncached(exceptionObject);
            Object traceback = ExceptionNodes.GetTracebackNode.executeUncached(exception);
            invokeTraceFunction(virtualFrame,
                            PFactory.createTuple(getLanguage(), new Object[]{peType, exceptionObject, traceback}), mutableData.getThreadState(this),
                            mutableData,
                            PythonContext.TraceEvent.EXCEPTION, bciToLine(bci), true);
        }
    }

    private void traceOrProfileCall(VirtualFrame virtualFrame, int initialBci, MutableLoopData mutableData, byte tracingOrProfilingEnabled) {
        if (isTracingOrProfilingEnabled(tracingOrProfilingEnabled)) {
            traceOrProfileCallCutoff(virtualFrame, initialBci, mutableData, tracingOrProfilingEnabled);
        }
    }

    @InliningCutoff
    private void traceOrProfileCallCutoff(VirtualFrame virtualFrame, int initialBci, MutableLoopData mutableData, byte tracingOrProfilingEnabled) {
        if (isTracingEnabled(tracingOrProfilingEnabled)) {
            invokeTraceFunction(virtualFrame, null, mutableData.getThreadState(this), mutableData, PythonContext.TraceEvent.CALL,
                            initialBci == 0 ? getFirstLineno() : (mutableData.setPastLine(bciToLine(initialBci))), false);
        }
        if (isProfilingEnabled(tracingOrProfilingEnabled)) {
            invokeProfileFunction(virtualFrame, null, mutableData.getThreadState(this), mutableData, PythonContext.ProfileEvent.CALL);
        }
    }

    // returns the change in stackTop after the jump, or 1 if no jump happened
    @InliningCutoff
    private int traceLine(VirtualFrame virtualFrame, MutableLoopData mutableData, byte[] localBC, int bci) {
        int thisLine = bciToLine(bci);
        int ret = 1;
        boolean onANewLine = thisLine != mutableData.getPastLine();
        mutableData.setPastLine(thisLine);
        OpCodes c = OpCodes.fromOpCode(localBC[mutableData.getPastBci()]);
        /*
         * normally, we trace a line every time the previous bytecode instruction was on a different
         * line than the current one. There are a number of exceptions to this, notably around
         * jumps:
         *
         * - When a backward jumps happens, a line is traced, even if it is the same as the previous
         * one.
         *
         * - When a forward jump happens to the first bytecode instruction of a line, a line is
         * traced.
         *
         * - When a forward jump happens to the middle of a line, a line is not traced.
         *
         * see https://github.com/python/cpython/blob/main/Objects/lnotab_notes.txt#L210-L215 for
         * more details
         */
        boolean shouldTrace = mutableData.getPastBci() > bci; // is a backward jump
        if (!shouldTrace) {
            shouldTrace = onANewLine &&
                            // is not a forward jump
                            (mutableData.getPastBci() + c.length() >= bci ||
                                            // is a forward jump to the start of line
                                            bciToLine(bci - 1) != thisLine);
        }
        if (shouldTrace) {
            // do not emit a line event on the line we just jumped to
            mutableData.setReturnLine(mutableData.getPastLine());
            mutableData.setPyFrame(ensurePyFrame(virtualFrame));
            PFrame pyFrame = mutableData.getPyFrame();
            if (pyFrame.didJump()) {
                mutableData.setPastBci(bci);
                return ret;
            }
            if (pyFrame.getTraceLine()) {
                pyFrame.setJumpDestLine(PFrame.NO_JUMP); // jumps from line event allowed
                invokeTraceFunction(virtualFrame, null, mutableData.getThreadState(this), mutableData, PythonContext.TraceEvent.LINE,
                                mutableData.getPastLine(), true);
                if (pyFrame.didJump()) {
                    int newBci = lineToBci(pyFrame.getJumpDestLine());
                    mutableData.setPastBci(bci);
                    if (newBci == CodeUnit.LINE_TO_BCI_LINE_AFTER_CODEBLOCK) {
                        // line after the code block
                        throw PRaiseNode.raiseStatic(this, ValueError, ErrorMessages.LINE_D_COMES_AFTER_THE_CURRENT_CODE_BLOCK, pyFrame.getLine());
                    } else if (newBci == CodeUnit.LINE_TO_BCI_LINE_BEFORE_CODEBLOCK) {
                        // line before the code block
                        throw PRaiseNode.raiseStatic(this, ValueError, ErrorMessages.LINE_D_COMES_BEFORE_THE_CURRENT_CODE_BLOCK, pyFrame.getJumpDestLine());
                    } else {
                        ret = computeJumpStackDifference(bci, newBci);
                        mutableData.setJumpBci(newBci);
                    }
                }
            }
            pyFrame.setJumpDestLine(PFrame.DISALLOW_JUMPS);
        }
        mutableData.setPastBci(bci);
        return ret;
    }

    @TruffleBoundary
    private int computeJumpStackDifference(int bci, int newBci) {
        int ret;
        var stacks = co.computeStackElems();
        String error = co.checkJump(this, stacks, bci, newBci);
        if (error != null) {
            throw PRaiseNode.raiseStatic(this, ValueError, ErrorMessages.CANT_JUMP_INTO_S, error);
        }
        ret = stacks.get(newBci).size() - stacks.get(bci).size();
        return ret;
    }

    private int bytecodeBinarySubscrAdaptive(VirtualFrame virtualFrame, int stackTop, int bci, Node[] localNodes, int bciSlot) {
        CompilerDirectives.transferToInterpreterAndInvalidate();
        if (virtualFrame.isInt(stackTop) && virtualFrame.getObject(stackTop - 1) instanceof PSequence) {
            /* Always start with object result and then try to rewrite to a more specific one */
            // TODO this would benefit from having an uncached node
            bytecode[bci] = OpCodesConstants.BINARY_SUBSCR_SEQ_I_O;
            stackTop = bytecodeBinarySubscrSeqIO(virtualFrame, stackTop, bci, localNodes);
            if (bytecode[bci] == OpCodesConstants.BINARY_SUBSCR_SEQ_I_O && outputCanQuicken[bci] != 0) {
                Object result = virtualFrame.getObject(stackTop);
                if (result instanceof Integer && (outputCanQuicken[bci] & QuickeningTypes.INT) != 0) {
                    bytecode[bci] = OpCodesConstants.BINARY_SUBSCR_SEQ_I_I;
                    virtualFrame.setInt(stackTop, (Integer) result);
                } else if (result instanceof Double && (outputCanQuicken[bci] & QuickeningTypes.DOUBLE) != 0) {
                    bytecode[bci] = OpCodesConstants.BINARY_SUBSCR_SEQ_I_D;
                    virtualFrame.setDouble(stackTop, (Double) result);
                }
            }
            return stackTop;
        }
        if (!virtualFrame.isObject(stackTop)) {
            generalizeInputs(bci);
            generalizeFrameSlot(virtualFrame, stackTop);
        }
        bytecode[bci] = OpCodesConstants.BINARY_SUBSCR_SEQ_O_O;
        return bytecodeBinarySubscrOO(virtualFrame, stackTop, bci, localNodes, bciSlot);
    }

    @BytecodeInterpreterSwitch
    private int bytecodeBinarySubscrOO(VirtualFrame virtualFrame, int stackTop, int bci, Node[] localNodes, int bciSlot) {
        setCurrentBci(virtualFrame, bciSlot, bci);
        PyObjectGetItem getItemNode = insertChildNode(localNodes, bci, PyObjectGetItemNodeGen.class, NODE_GET_ITEM);
        Object index;
        try {
            index = virtualFrame.getObject(stackTop);
        } catch (FrameSlotTypeException e) {
            // Should only happen in multi-context mode
            return generalizeBinarySubscr(virtualFrame, stackTop, bci, localNodes);
        }
        virtualFrame.setObject(stackTop--, null);
        virtualFrame.setObject(stackTop, getItemNode.executeCached(virtualFrame, virtualFrame.getObject(stackTop), index));
        return stackTop;
    }

    @BytecodeInterpreterSwitch
    private int bytecodeBinarySubscrSeqIO(VirtualFrame virtualFrame, int stackTop, int bci, Node[] localNodes) {
        if (!virtualFrame.isInt(stackTop)) {
            return generalizeBinarySubscr(virtualFrame, stackTop, bci, localNodes);
        }
        int index = virtualFrame.getInt(stackTop);
        Object sequence = virtualFrame.getObject(stackTop - 1);
        BinarySubscrSeq.ONode node = insertChildNode(localNodes, bci, BinarySubscrSeqFactory.ONodeGen.class, NODE_BINARY_SUBSCR_SEQ_O);
        Object value;
        try {
            value = node.execute(sequence, index);
        } catch (QuickeningGeneralizeException e) {
            return generalizeBinarySubscrSeq(virtualFrame, stackTop, bci, localNodes, e);
        }
        virtualFrame.setObject(stackTop--, null);
        virtualFrame.setObject(stackTop, value);
        return stackTop;
    }

    @BytecodeInterpreterSwitch
    private int bytecodeBinarySubscrSeqII(VirtualFrame virtualFrame, int stackTop, int bci, Node[] localNodes) {
        if (!virtualFrame.isInt(stackTop)) {
            return generalizeBinarySubscr(virtualFrame, stackTop, bci, localNodes);
        }
        int index = virtualFrame.getInt(stackTop);
        Object sequence = virtualFrame.getObject(stackTop - 1);
        BinarySubscrSeq.INode node = insertChildNode(localNodes, bci, BinarySubscrSeqFactory.INodeGen.class, NODE_BINARY_SUBSCR_SEQ_I);
        int value;
        try {
            value = node.execute(sequence, index);
        } catch (QuickeningGeneralizeException e) {
            return generalizeBinarySubscrSeq(virtualFrame, stackTop, bci, localNodes, e);
        }
        virtualFrame.setObject(stackTop--, null);
        virtualFrame.setInt(stackTop, value);
        return stackTop;
    }

    @BytecodeInterpreterSwitch
    private int bytecodeBinarySubscrSeqID(VirtualFrame virtualFrame, int stackTop, int bci, Node[] localNodes) {
        if (!virtualFrame.isInt(stackTop)) {
            return generalizeBinarySubscr(virtualFrame, stackTop, bci, localNodes);
        }
        int index = virtualFrame.getInt(stackTop);
        Object sequence = virtualFrame.getObject(stackTop - 1);
        BinarySubscrSeq.DNode node = insertChildNode(localNodes, bci, BinarySubscrSeqFactory.DNodeGen.class, NODE_BINARY_SUBSCR_SEQ_D);
        double value;
        try {
            value = node.execute(sequence, index);
        } catch (QuickeningGeneralizeException e) {
            return generalizeBinarySubscrSeq(virtualFrame, stackTop, bci, localNodes, e);
        }
        virtualFrame.setObject(stackTop--, null);
        virtualFrame.setDouble(stackTop, value);
        return stackTop;
    }

    private int generalizeBinarySubscrSeq(VirtualFrame virtualFrame, int stackTop, int bci, Node[] localNodes, QuickeningGeneralizeException e) {
        CompilerDirectives.transferToInterpreterAndInvalidate();
        if (e == BinarySubscrSeq.GENERALIZE_RESULT) {
            return generalizeBinarySubscrSeqResult(virtualFrame, stackTop, bci, localNodes);
        } else {
            return generalizeBinarySubscr(virtualFrame, stackTop, bci, localNodes);
        }
    }

    private int generalizeBinarySubscrSeqResult(VirtualFrame virtualFrame, int stackTop, int bci, Node[] localNodes) {
        CompilerDirectives.transferToInterpreterAndInvalidate();
        bytecode[bci] = OpCodesConstants.BINARY_SUBSCR_SEQ_I_O;
        return bytecodeBinarySubscrOO(virtualFrame, stackTop, bci, localNodes, bcioffset);
    }

    private int generalizeBinarySubscr(VirtualFrame virtualFrame, int stackTop, int bci, Node[] localNodes) {
        CompilerDirectives.transferToInterpreterAndInvalidate();
        generalizeInputs(bci);
        generalizeFrameSlot(virtualFrame, stackTop);
        bytecode[bci] = OpCodesConstants.BINARY_SUBSCR_SEQ_O_O;
        return bytecodeBinarySubscrOO(virtualFrame, stackTop, bci, localNodes, bcioffset);
    }

    private PFrame ensurePyFrame(VirtualFrame virtualFrame) {
        if (traceMaterializeFrameNode == null) {
            CompilerDirectives.transferToInterpreterAndInvalidate();
            traceMaterializeFrameNode = insert(MaterializeFrameNode.create());
        }
        return traceMaterializeFrameNode.execute(virtualFrame, this, true, true);
    }

    @InliningCutoff
    private void invokeTraceFunction(VirtualFrame virtualFrame, Object arg, PythonContext.PythonThreadState threadState, MutableLoopData mutableData,
                    PythonContext.TraceEvent event, int line, boolean useLocalFn) {
        if (threadState.isTracing()) {
            return;
        }
        assert event != PythonContext.TraceEvent.DISABLED;
        threadState.tracingStart(event);
        PFrame pyFrame = mutableData.setPyFrame(ensurePyFrame(virtualFrame));
        Object traceFn = useLocalFn ? pyFrame.getLocalTraceFun() : threadState.getTraceFun();
        if (traceFn == null) {
            threadState.tracingStop();
            return;
        }
        Object nonNullArg = arg == null ? PNone.NONE : arg;
        try {
            if (line != -1) {
                pyFrame.setLineLock(line);
            }
            // Force locals dict sync, so that we can sync them back later
            GetFrameLocalsNode.executeUncached(pyFrame);
            Object result = CallTernaryMethodNode.getUncached().execute(null, traceFn, pyFrame, event.pythonName, nonNullArg);
            syncLocalsBackToFrame(virtualFrame, pyFrame);
            // https://github.com/python/cpython/issues/104232
            if (useLocalFn) {
                Object realResult = result == PNone.NONE ? traceFn : result;
                pyFrame.setLocalTraceFun(realResult);
            } else if (result != PNone.NONE) {
                pyFrame.setLocalTraceFun(result);
            } else {
                pyFrame.setLocalTraceFun(null);
            }
        } catch (Throwable e) {
            threadState.setTraceFun(null, getLanguage());
            throw e;
        } finally {
            if (line != -1) {
                pyFrame.lineUnlock();
            }
            threadState.tracingStop();
        }
    }

    private void syncLocalsBackToFrame(VirtualFrame virtualFrame, PFrame pyFrame) {
        Frame localFrame = virtualFrame;
        if (co.isGeneratorOrCoroutine()) {
            localFrame = PArguments.getGeneratorFrame(virtualFrame);
        }
        GetFrameLocalsNode.syncLocalsBackToFrame(co, pyFrame, localFrame);
    }

    private void profileCEvent(VirtualFrame virtualFrame, Object callable, PythonContext.ProfileEvent event, MutableLoopData mutableData, byte tracingOrProfilingEnabled) {
        if (isProfilingEnabled(tracingOrProfilingEnabled)) {
            profileCEvent(virtualFrame, callable, event, mutableData);
        }
    }

    @InliningCutoff
    private void profileCEvent(VirtualFrame virtualFrame, Object callable, PythonContext.ProfileEvent event, MutableLoopData mutableData) {
        PythonContext.PythonThreadState threadState = mutableData.getThreadState(this);
        if (isBuiltin(callable)) {
            invokeProfileFunction(virtualFrame, callable, threadState, mutableData, event);
        } else if (callable instanceof BoundDescriptor && isBuiltin(((BoundDescriptor) callable).descriptor)) {
            invokeProfileFunction(virtualFrame, ((BoundDescriptor) callable).descriptor, threadState, mutableData, event);
        }
    }

    private static boolean isBuiltin(Object fun) {
        return fun instanceof PBuiltinFunction || fun instanceof PBuiltinMethod;
    }

    @InliningCutoff
    private void invokeProfileFunction(VirtualFrame virtualFrame, Object arg, PythonContext.PythonThreadState threadState, MutableLoopData mutableData, PythonContext.ProfileEvent event) {
        if (threadState.isProfiling()) {
            return;
        }

        threadState.profilingStart();
        PFrame pyFrame = mutableData.setPyFrame(ensurePyFrame(virtualFrame));
        Object profileFun = threadState.getProfileFun();

        if (profileFun == null) {
            threadState.profilingStop();
            return;
        }

        try {
            // Force locals dict sync, so that we can sync them back later
            GetFrameLocalsNode.executeUncached(pyFrame);
            Object result = CallTernaryMethodNode.getUncached().execute(null, profileFun, pyFrame, event.name, arg == null ? PNone.NONE : arg);
            syncLocalsBackToFrame(virtualFrame, pyFrame);
            Object realResult = result == PNone.NONE ? null : result;
            pyFrame.setLocalTraceFun(realResult);
        } catch (Throwable e) {
            threadState.setProfileFun(null, getLanguage());
            throw e;
        } finally {
            threadState.profilingStop();
        }
    }

    @ExplodeLoop
    private void unboxVariables(Frame localFrame) {
        /*
         * We keep some variables boxed in the interpreter, but unbox in the compiled code. When OSR
         * is entered, we need to unbox existing variables for the compiled code. Should have no
         * effect otherwise.
         */
        for (int i = 0; i < variableTypes.length; i++) {
            if (variableTypes[i] != 0 && variableTypes[i] != QuickeningTypes.OBJECT && localFrame.isObject(i)) {
                Object value = localFrame.getObject(i);
                if (value != null) {
                    if (variableTypes[i] == QuickeningTypes.INT) {
                        localFrame.setInt(i, (int) value);
                    } else if (variableTypes[i] == QuickeningTypes.BOOLEAN) {
                        localFrame.setBoolean(i, (boolean) value);
                    }
                }
            }
        }
    }

    @InliningCutoff
    private void prepareForReraise(VirtualFrame virtualFrame, Frame localFrame, int initialStackTop, boolean isGeneratorOrCoroutine, MutableLoopData mutableData, int bciSlot,
                    int beginBci, byte tracingOrProfilingEnabled) {
        // For tracebacks
        setCurrentBci(virtualFrame, bciSlot, beginBci);
        if (isGeneratorOrCoroutine) {
            if (localFrame != virtualFrame) {
                // Unwind the generator frame stack
                clearFrameSlots(localFrame, stackoffset, initialStackTop);
            }
        }
        if (CompilerDirectives.hasNextTier() && mutableData.loopCount > 0) {
            LoopNode.reportLoopCount(this, mutableData.loopCount);
        }
        traceOrProfileReturn(virtualFrame, mutableData, PNone.NONE, tracingOrProfilingEnabled);
    }

    @InliningCutoff
    private void chainPythonExceptions(VirtualFrame virtualFrame, MutableLoopData mutableData, AbstractTruffleException exception) {
        if (exception instanceof PException pe) {
            if (mutableData.localException instanceof PException pe2) {
                chainPythonExceptions(pe, pe2);
            } else {
                if (getCaughtExceptionNode == null) {
                    CompilerDirectives.transferToInterpreterAndInvalidate();
                    getCaughtExceptionNode = insert(ExceptionStateNodes.GetCaughtExceptionNode.create());
                }
                AbstractTruffleException exceptionState = getCaughtExceptionNode.execute(virtualFrame);
                if (exceptionState instanceof PException pe2) {
                    chainPythonExceptions(pe, pe2);
                }
            }
        }
    }

    private void chainPythonExceptions(PException current, PException context) {
        if (chainExceptionsNode == null) {
            CompilerDirectives.transferToInterpreterAndInvalidate();
            chainExceptionsNode = insert(ChainExceptionsNode.create());
        }
        chainExceptionsNode.execute(current, context);
    }

    private PException raiseUnknownBytecodeError(byte bc) {
        CompilerDirectives.transferToInterpreterAndInvalidate();
        TruffleString format = toTruffleStringUncached("not implemented bytecode %s");
        throw PRaiseNode.raiseStatic(this, SystemError, format, OpCodes.fromOpCode(bc));
    }

    private void generalizeForIterI(int bci, QuickeningGeneralizeException e) {
        CompilerDirectives.transferToInterpreterAndInvalidate();
        if (e.type == QuickeningTypes.OBJECT) {
            bytecode[bci] = OpCodesConstants.FOR_ITER_O;
        } else {
            throw CompilerDirectives.shouldNotReachHere("invalid type");
        }
    }

    private void bytecodeForIterAdaptive(int bci) {
        CompilerDirectives.transferToInterpreterAndInvalidate();
        if ((outputCanQuicken[bci] & QuickeningTypes.INT) != 0) {
            bytecode[bci] = OpCodesConstants.FOR_ITER_I;
        } else {
            bytecode[bci] = OpCodesConstants.FOR_ITER_O;
        }
    }

    private void generalizePopAndJumpIfTrueB(int bci) {
        CompilerDirectives.transferToInterpreterAndInvalidate();
        generalizeInputs(bci);
        bytecode[bci] = OpCodesConstants.POP_AND_JUMP_IF_TRUE_O;
    }

    private void generalizePopAndJumpIfFalseB(int bci) {
        CompilerDirectives.transferToInterpreterAndInvalidate();
        generalizeInputs(bci);
        bytecode[bci] = OpCodesConstants.POP_AND_JUMP_IF_FALSE_O;
    }

    private static void setCurrentBci(VirtualFrame virtualFrame, int bciSlot, int bci) {
        virtualFrame.setInt(bciSlot, bci);
    }

    @BytecodeInterpreterSwitch
    private boolean bytecodePopCondition(VirtualFrame virtualFrame, int stackTop, Node[] localNodes, int bci, boolean useCachedNodes) {
        PyObjectIsTrueNode isTrue = insertChildNode(localNodes, bci, UNCACHED_OBJECT_IS_TRUE, PyObjectIsTrueNodeGen.class, NODE_OBJECT_IS_TRUE, useCachedNodes);
        Object cond;
        if (virtualFrame.isObject(stackTop)) {
            cond = virtualFrame.getObject(stackTop);
        } else {
            // Can happen when multiple code paths produce different types
            cond = generalizePopCondition(virtualFrame, stackTop, bci);
        }
        virtualFrame.setObject(stackTop, null);
        return isTrue.execute(virtualFrame, cond);
    }

    private Object generalizePopCondition(VirtualFrame virtualFrame, int stackTop, int bci) {
        CompilerDirectives.transferToInterpreterAndInvalidate();
        generalizeInputs(bci);
        return virtualFrame.getValue(stackTop);
    }

    private void bytecodeBinaryOpAdaptive(VirtualFrame virtualFrame, int stackTop, byte[] localBC, int bci, Node[] localNodes, int op, boolean useCachedNodes) {
        CompilerDirectives.transferToInterpreterAndInvalidate();
        if (virtualFrame.isObject(stackTop) && virtualFrame.isObject(stackTop - 1)) {
            localBC[bci] = OpCodesConstants.BINARY_OP_OO_O;
            bytecodeBinaryOpOOO(virtualFrame, stackTop, bci, localNodes, op, bcioffset);
            return;
        } else if (virtualFrame.isInt(stackTop) && virtualFrame.isInt(stackTop - 1)) {
            switch (op) {
                case BinaryOpsConstants.ADD:
                case BinaryOpsConstants.INPLACE_ADD:
                case BinaryOpsConstants.SUB:
                case BinaryOpsConstants.INPLACE_SUB:
                case BinaryOpsConstants.MUL:
                case BinaryOpsConstants.INPLACE_MUL:
                case BinaryOpsConstants.FLOORDIV:
                case BinaryOpsConstants.INPLACE_FLOORDIV:
                case BinaryOpsConstants.MOD:
                case BinaryOpsConstants.INPLACE_MOD:
                case BinaryOpsConstants.LSHIFT:
                case BinaryOpsConstants.INPLACE_LSHIFT:
                case BinaryOpsConstants.RSHIFT:
                case BinaryOpsConstants.INPLACE_RSHIFT:
                case BinaryOpsConstants.AND:
                case BinaryOpsConstants.INPLACE_AND:
                case BinaryOpsConstants.OR:
                case BinaryOpsConstants.INPLACE_OR:
                case BinaryOpsConstants.XOR:
                case BinaryOpsConstants.INPLACE_XOR:
                case BinaryOpsConstants.POW:
                case BinaryOpsConstants.INPLACE_POW:
                    if ((outputCanQuicken[bci] & QuickeningTypes.INT) != 0) {
                        localBC[bci] = OpCodesConstants.BINARY_OP_II_I;
                        bytecodeBinaryOpIII(virtualFrame, stackTop, bci, localNodes, op, useCachedNodes);
                    } else {
                        localBC[bci] = OpCodesConstants.BINARY_OP_II_O;
                        bytecodeBinaryOpIIO(virtualFrame, stackTop, bci, localNodes, op);
                    }
                    return;
                case BinaryOpsConstants.TRUEDIV:
                case BinaryOpsConstants.INPLACE_TRUEDIV:
                    // TODO truediv should quicken to BINARY_OP_II_D
                    localBC[bci] = OpCodesConstants.BINARY_OP_II_O;
                    bytecodeBinaryOpIIO(virtualFrame, stackTop, bci, localNodes, op);
                    return;
                case BinaryOpsConstants.EQ:
                case BinaryOpsConstants.NE:
                case BinaryOpsConstants.GT:
                case BinaryOpsConstants.GE:
                case BinaryOpsConstants.LE:
                case BinaryOpsConstants.LT:
                case BinaryOpsConstants.IS:
                    if ((outputCanQuicken[bci] & QuickeningTypes.BOOLEAN) != 0) {
                        localBC[bci] = OpCodesConstants.BINARY_OP_II_B;
                        bytecodeBinaryOpIIB(virtualFrame, stackTop, bci, localNodes, op);
                    } else {
                        localBC[bci] = OpCodesConstants.BINARY_OP_II_O;
                        bytecodeBinaryOpIIO(virtualFrame, stackTop, bci, localNodes, op);
                    }
                    return;
            }
        } else if (virtualFrame.isDouble(stackTop) && virtualFrame.isDouble(stackTop - 1)) {
            switch (op) {
                case BinaryOpsConstants.ADD:
                case BinaryOpsConstants.INPLACE_ADD:
                case BinaryOpsConstants.SUB:
                case BinaryOpsConstants.INPLACE_SUB:
                case BinaryOpsConstants.MUL:
                case BinaryOpsConstants.INPLACE_MUL:
                case BinaryOpsConstants.TRUEDIV:
                case BinaryOpsConstants.INPLACE_TRUEDIV:
                case BinaryOpsConstants.POW:
                case BinaryOpsConstants.INPLACE_POW:
                    if ((outputCanQuicken[bci] & QuickeningTypes.INT) != 0) {
                        localBC[bci] = OpCodesConstants.BINARY_OP_DD_D;
                        bytecodeBinaryOpDDD(virtualFrame, stackTop, bci, localNodes, op, useCachedNodes);
                    } else {
                        localBC[bci] = OpCodesConstants.BINARY_OP_DD_O;
                        bytecodeBinaryOpDDO(virtualFrame, stackTop, bci, localNodes, op, useCachedNodes);
                    }
                    return;
                case BinaryOpsConstants.EQ:
                case BinaryOpsConstants.NE:
                case BinaryOpsConstants.GT:
                case BinaryOpsConstants.GE:
                case BinaryOpsConstants.LE:
                case BinaryOpsConstants.LT:
                    if ((outputCanQuicken[bci] & QuickeningTypes.BOOLEAN) != 0) {
                        localBC[bci] = OpCodesConstants.BINARY_OP_DD_B;
                        bytecodeBinaryOpDDB(virtualFrame, stackTop, bci, localNodes, op);
                    } else {
                        localBC[bci] = OpCodesConstants.BINARY_OP_DD_O;
                        bytecodeBinaryOpDDO(virtualFrame, stackTop, bci, localNodes, op, useCachedNodes);
                    }
                    return;
            }
        }
        // TODO other types
        generalizeFrameSlot(virtualFrame, stackTop);
        generalizeFrameSlot(virtualFrame, stackTop - 1);
        generalizeInputs(bci);
        localBC[bci] = OpCodesConstants.BINARY_OP_OO_O;
        bytecodeBinaryOpOOO(virtualFrame, stackTop, bci, localNodes, op, bcioffset);
    }

    @BytecodeInterpreterSwitch
    private void bytecodeBinaryOpIIB(VirtualFrame virtualFrame, int stackTop, int bci, Node[] localNodes, int op) {
        int right, left;
        if (virtualFrame.isInt(stackTop) && virtualFrame.isInt(stackTop - 1)) {
            right = virtualFrame.getInt(stackTop);
            left = virtualFrame.getInt(stackTop - 1);
        } else {
            generalizeBinaryOp(virtualFrame, stackTop, bci, localNodes, op);
            return;
        }
        boolean result;
        switch (op) {
            case BinaryOpsConstants.EQ:
            case BinaryOpsConstants.IS:
                result = left == right;
                break;
            case BinaryOpsConstants.NE:
                result = left != right;
                break;
            case BinaryOpsConstants.LT:
                result = left < right;
                break;
            case BinaryOpsConstants.LE:
                result = left <= right;
                break;
            case BinaryOpsConstants.GT:
                result = left > right;
                break;
            case BinaryOpsConstants.GE:
                result = left >= right;
                break;
            default:
                throw CompilerDirectives.shouldNotReachHere("Invalid operation for BINARY_OP_II_B");
        }
        virtualFrame.setBoolean(stackTop - 1, result);
    }

    @BytecodeInterpreterSwitch
    private void bytecodeBinaryOpIIO(VirtualFrame virtualFrame, int stackTop, int bci, Node[] localNodes, int op) {
        int right, left;
        if (virtualFrame.isInt(stackTop) && virtualFrame.isInt(stackTop - 1)) {
            right = virtualFrame.getInt(stackTop);
            left = virtualFrame.getInt(stackTop - 1);
        } else {
            generalizeBinaryOp(virtualFrame, stackTop, bci, localNodes, op);
            return;
        }
        Object result;
        switch (op) {
            case BinaryOpsConstants.ADD:
            case BinaryOpsConstants.INPLACE_ADD:
                IntBuiltins.AddNode addNode = insertChildNode(localNodes, bci, IntBuiltinsFactory.AddNodeFactory.AddNodeGen.class, NODE_INT_ADD);
                result = addNode.execute(left, right);
                break;
            case BinaryOpsConstants.SUB:
            case BinaryOpsConstants.INPLACE_SUB:
                IntBuiltins.SubNode subNode = insertChildNode(localNodes, bci, IntBuiltinsFactory.SubNodeFactory.SubNodeGen.class, NODE_INT_SUB);
                result = subNode.execute(left, right);
                break;
            case BinaryOpsConstants.MUL:
            case BinaryOpsConstants.INPLACE_MUL:
                IntBuiltins.MulNode mulNode = insertChildNode(localNodes, bci, IntBuiltinsFactory.MulNodeFactory.MulNodeGen.class, NODE_INT_MUL);
                result = mulNode.execute(left, right);
                break;
            case BinaryOpsConstants.FLOORDIV:
            case BinaryOpsConstants.INPLACE_FLOORDIV:
                IntBuiltins.FloorDivNode floorDivNode = insertChildNode(localNodes, bci, IntBuiltinsFactory.FloorDivNodeFactory.FloorDivNodeGen.class, NODE_INT_FLOORDIV);
                result = floorDivNode.execute(left, right);
                break;
            case BinaryOpsConstants.TRUEDIV:
            case BinaryOpsConstants.INPLACE_TRUEDIV:
                IntBuiltins.TrueDivNode trueDivNode = insertChildNode(localNodes, bci, IntBuiltinsFactory.TrueDivNodeFactory.TrueDivNodeGen.class, NODE_INT_TRUEDIV);
                result = trueDivNode.execute(left, right);
                break;
            case BinaryOpsConstants.MOD:
            case BinaryOpsConstants.INPLACE_MOD:
                IntBuiltins.ModNode modNode = insertChildNode(localNodes, bci, IntBuiltinsFactory.ModNodeFactory.ModNodeGen.class, NODE_INT_MOD);
                result = modNode.execute(left, right);
                break;
            case BinaryOpsConstants.LSHIFT:
            case BinaryOpsConstants.INPLACE_LSHIFT:
                IntBuiltins.LShiftNode lShiftNode = insertChildNode(localNodes, bci, IntBuiltinsFactory.LShiftNodeFactory.LShiftNodeGen.class, NODE_INT_LSHIFT);
                result = lShiftNode.execute(left, right);
                break;
            case BinaryOpsConstants.RSHIFT:
            case BinaryOpsConstants.INPLACE_RSHIFT:
                IntBuiltins.RShiftNode rShiftNode = insertChildNode(localNodes, bci, IntBuiltinsFactory.RShiftNodeFactory.RShiftNodeGen.class, NODE_INT_RSHIFT);
                result = rShiftNode.execute(left, right);
                break;
            case BinaryOpsConstants.POW:
            case BinaryOpsConstants.INPLACE_POW:
                IntBuiltins.PowNode powNode = insertChildNode(localNodes, bci, IntBuiltinsFactory.PowNodeFactory.PowNodeGen.class, NODE_INT_POW);
                result = powNode.execute(left, right);
                break;
            case BinaryOpsConstants.AND:
            case BinaryOpsConstants.INPLACE_AND:
                result = left & right;
                break;
            case BinaryOpsConstants.OR:
            case BinaryOpsConstants.INPLACE_OR:
                result = left | right;
                break;
            case BinaryOpsConstants.XOR:
            case BinaryOpsConstants.INPLACE_XOR:
                result = left ^ right;
                break;
            case BinaryOpsConstants.IS:
            case BinaryOpsConstants.EQ:
                result = left == right;
                break;
            case BinaryOpsConstants.NE:
                result = left != right;
                break;
            case BinaryOpsConstants.LT:
                result = left < right;
                break;
            case BinaryOpsConstants.LE:
                result = left <= right;
                break;
            case BinaryOpsConstants.GT:
                result = left > right;
                break;
            case BinaryOpsConstants.GE:
                result = left >= right;
                break;
            default:
                throw CompilerDirectives.shouldNotReachHere("Invalid operation for BINARY_OP_II_O");
        }
        virtualFrame.setObject(stackTop, null);
        virtualFrame.setObject(stackTop - 1, result);
    }

    @BytecodeInterpreterSwitch
    private void bytecodeBinaryOpIII(VirtualFrame virtualFrame, int stackTop, int bci, Node[] localNodes, int op, boolean useCachedNodes) {
        int right, left, result;
        if (virtualFrame.isInt(stackTop) && virtualFrame.isInt(stackTop - 1)) {
            right = virtualFrame.getInt(stackTop);
            left = virtualFrame.getInt(stackTop - 1);
        } else {
            generalizeBinaryOp(virtualFrame, stackTop, bci, localNodes, op);
            return;
        }
        try {
            switch (op) {
                case BinaryOpsConstants.ADD:
                case BinaryOpsConstants.INPLACE_ADD:
                    try {
                        result = Math.addExact(left, right);
                    } catch (ArithmeticException e) {
                        generalizeBinaryOpIIIOverflow(virtualFrame, stackTop, bci, localNodes, op);
                        return;
                    }
                    break;
                case BinaryOpsConstants.SUB:
                case BinaryOpsConstants.INPLACE_SUB:
                    try {
                        result = Math.subtractExact(left, right);
                    } catch (ArithmeticException e) {
                        generalizeBinaryOpIIIOverflow(virtualFrame, stackTop, bci, localNodes, op);
                        return;
                    }
                    break;
                case BinaryOpsConstants.MUL:
                case BinaryOpsConstants.INPLACE_MUL:
                    try {
                        result = Math.multiplyExact(left, right);
                    } catch (ArithmeticException e) {
                        generalizeBinaryOpIIIOverflow(virtualFrame, stackTop, bci, localNodes, op);
                        return;
                    }
                    break;
                case BinaryOpsConstants.FLOORDIV:
                case BinaryOpsConstants.INPLACE_FLOORDIV:
                    if (left == Integer.MIN_VALUE && right == -1) {
                        generalizeBinaryOpIIIOverflow(virtualFrame, stackTop, bci, localNodes, op);
                        return;
                    }
                    if (right == 0) {
                        raiseDivOrModByZero(bci, localNodes, useCachedNodes);
                    }
                    result = Math.floorDiv(left, right);
                    break;
                case BinaryOpsConstants.MOD:
                case BinaryOpsConstants.INPLACE_MOD:
                    IntBuiltins.ModNode modNode = insertChildNode(localNodes, bci, IntBuiltinsFactory.ModNodeFactory.ModNodeGen.class, NODE_INT_MOD);
                    result = modNode.executeInt(left, right);
                    break;
                case BinaryOpsConstants.LSHIFT:
                case BinaryOpsConstants.INPLACE_LSHIFT:
                    IntBuiltins.LShiftNode lShiftNode = insertChildNode(localNodes, bci, IntBuiltinsFactory.LShiftNodeFactory.LShiftNodeGen.class, NODE_INT_LSHIFT);
                    result = lShiftNode.executeInt(left, right);
                    break;
                case BinaryOpsConstants.RSHIFT:
                case BinaryOpsConstants.INPLACE_RSHIFT:
                    IntBuiltins.RShiftNode rShiftNode = insertChildNode(localNodes, bci, IntBuiltinsFactory.RShiftNodeFactory.RShiftNodeGen.class, NODE_INT_RSHIFT);
                    result = rShiftNode.executeInt(left, right);
                    break;
                case BinaryOpsConstants.AND:
                case BinaryOpsConstants.INPLACE_AND:
                    result = left & right;
                    break;
                case BinaryOpsConstants.OR:
                case BinaryOpsConstants.INPLACE_OR:
                    result = left | right;
                    break;
                case BinaryOpsConstants.XOR:
                case BinaryOpsConstants.INPLACE_XOR:
                    result = left ^ right;
                    break;
                case BinaryOpsConstants.POW:
                case BinaryOpsConstants.INPLACE_POW:
                    IntBuiltins.PowNode powNode = insertChildNode(localNodes, bci, IntBuiltinsFactory.PowNodeFactory.PowNodeGen.class, NODE_INT_POW);
                    result = powNode.executeInt(left, right);
                    break;
                default:
                    throw CompilerDirectives.shouldNotReachHere("Invalid operation for BINARY_OP_II_I");
            }
        } catch (UnexpectedResultException e) {
            generalizeBinaryOpIIIOverflow(virtualFrame, stackTop, bci, localNodes, op);
            return;
        }
        virtualFrame.setInt(stackTop - 1, result);
    }

    @InliningCutoff
    private void raiseDivOrModByZero(int bci, Node[] localNodes, boolean useCachedNodes) {
        PRaiseCachedNode raiseNode = insertChildNode(localNodes, bci, UNCACHED_RAISE, PRaiseCachedNodeGen.class, NODE_RAISE, useCachedNodes);
        throw raiseNode.raise(ZeroDivisionError, ErrorMessages.S_DIVISION_OR_MODULO_BY_ZERO, "integer");
    }

    @BytecodeInterpreterSwitch
    private void bytecodeBinaryOpDDD(VirtualFrame virtualFrame, int stackTop, int bci, Node[] localNodes, int op, boolean useCachedNodes) {
        double right, left, result;
        if (virtualFrame.isDouble(stackTop) && virtualFrame.isDouble(stackTop - 1)) {
            right = virtualFrame.getDouble(stackTop);
            left = virtualFrame.getDouble(stackTop - 1);
        } else {
            generalizeBinaryOp(virtualFrame, stackTop, bci, localNodes, op);
            return;
        }
        try {
            switch (op) {
                case BinaryOpsConstants.ADD:
                case BinaryOpsConstants.INPLACE_ADD:
                    result = left + right;
                    break;
                case BinaryOpsConstants.SUB:
                case BinaryOpsConstants.INPLACE_SUB:
                    result = left - right;
                    break;
                case BinaryOpsConstants.MUL:
                case BinaryOpsConstants.INPLACE_MUL:
                    result = left * right;
                    break;
                case BinaryOpsConstants.TRUEDIV:
                case BinaryOpsConstants.INPLACE_TRUEDIV:
                    if (right == 0.0) {
                        raiseDivByZero(bci, localNodes, useCachedNodes);
                    }
                    result = left / right;
                    break;
                case BinaryOpsConstants.POW:
                case BinaryOpsConstants.INPLACE_POW:
                    FloatBuiltins.PowNode powNode = insertChildNode(localNodes, bci, FloatBuiltinsFactory.PowNodeFactory.PowNodeGen.class, NODE_FLOAT_POW);
                    result = powNode.executeDouble(left, right);
                    break;
                default:
                    throw CompilerDirectives.shouldNotReachHere("Invalid operation for BINARY_OP_DD_D");
            }
        } catch (UnexpectedResultException e) {
            generalizeBinaryOpDDDOverflow(virtualFrame, stackTop, bci, localNodes, op, useCachedNodes);
            return;
        }
        virtualFrame.setDouble(stackTop - 1, result);
    }

    @BytecodeInterpreterSwitch
    private void bytecodeBinaryOpDDB(VirtualFrame virtualFrame, int stackTop, int bci, Node[] localNodes, int op) {
        double right, left;
        if (virtualFrame.isDouble(stackTop) && virtualFrame.isDouble(stackTop - 1)) {
            right = virtualFrame.getDouble(stackTop);
            left = virtualFrame.getDouble(stackTop - 1);
        } else {
            generalizeBinaryOp(virtualFrame, stackTop, bci, localNodes, op);
            return;
        }
        boolean result;
        switch (op) {
            case BinaryOpsConstants.EQ:
                result = left == right;
                break;
            case BinaryOpsConstants.NE:
                result = left != right;
                break;
            case BinaryOpsConstants.LT:
                result = left < right;
                break;
            case BinaryOpsConstants.LE:
                result = left <= right;
                break;
            case BinaryOpsConstants.GT:
                result = left > right;
                break;
            case BinaryOpsConstants.GE:
                result = left >= right;
                break;
            default:
                throw CompilerDirectives.shouldNotReachHere("Invalid operation for BINARY_OP_DD_B");
        }
        virtualFrame.setBoolean(stackTop - 1, result);
    }

    @BytecodeInterpreterSwitch
    private void bytecodeBinaryOpDDO(VirtualFrame virtualFrame, int stackTop, int bci, Node[] localNodes, int op, boolean useCachedNodes) {
        int right, left;
        if (virtualFrame.isInt(stackTop) && virtualFrame.isInt(stackTop - 1)) {
            right = virtualFrame.getInt(stackTop);
            left = virtualFrame.getInt(stackTop - 1);
        } else {
            generalizeBinaryOp(virtualFrame, stackTop, bci, localNodes, op);
            return;
        }
        Object result;
        switch (op) {
            case BinaryOpsConstants.ADD:
            case BinaryOpsConstants.INPLACE_ADD:
                result = left + right;
                break;
            case BinaryOpsConstants.SUB:
            case BinaryOpsConstants.INPLACE_SUB:
                result = left - right;
                break;
            case BinaryOpsConstants.MUL:
            case BinaryOpsConstants.INPLACE_MUL:
                result = left * right;
                break;
            case BinaryOpsConstants.TRUEDIV:
            case BinaryOpsConstants.INPLACE_TRUEDIV:
                if (right == 0.0) {
                    raiseDivByZero(bci, localNodes, useCachedNodes);
                }
                result = left / right;
                break;
            case BinaryOpsConstants.POW:
            case BinaryOpsConstants.INPLACE_POW:
                FloatBuiltins.PowNode powNode = insertChildNode(localNodes, bci, FloatBuiltinsFactory.PowNodeFactory.PowNodeGen.class, NODE_FLOAT_POW);
                result = powNode.execute(left, right);
                break;
            case BinaryOpsConstants.IS:
            case BinaryOpsConstants.EQ:
                result = left == right;
                break;
            case BinaryOpsConstants.NE:
                result = left != right;
                break;
            case BinaryOpsConstants.LT:
                result = left < right;
                break;
            case BinaryOpsConstants.LE:
                result = left <= right;
                break;
            case BinaryOpsConstants.GT:
                result = left > right;
                break;
            case BinaryOpsConstants.GE:
                result = left >= right;
                break;
            default:
                throw CompilerDirectives.shouldNotReachHere("Invalid operation for BINARY_OP_DD_O");
        }
        virtualFrame.setObject(stackTop, null);
        virtualFrame.setObject(stackTop - 1, result);
    }

    @InliningCutoff
    private void raiseDivByZero(int bci, Node[] localNodes, boolean useCachedNodes) {
        PRaiseCachedNode raiseNode = insertChildNode(localNodes, bci, UNCACHED_RAISE, PRaiseCachedNodeGen.class, NODE_RAISE, useCachedNodes);
        throw raiseNode.raise(ZeroDivisionError, ErrorMessages.DIVISION_BY_ZERO);
    }

    private void generalizeBinaryOp(VirtualFrame virtualFrame, int stackTop, int bci, Node[] localNodes, int op) {
        CompilerDirectives.transferToInterpreterAndInvalidate();
        generalizeFrameSlot(virtualFrame, stackTop);
        generalizeFrameSlot(virtualFrame, stackTop - 1);
        generalizeInputs(bci);
        bytecode[bci] = OpCodesConstants.BINARY_OP_OO_O;
        bytecodeBinaryOpOOO(virtualFrame, stackTop, bci, localNodes, op, bcioffset);
    }

    private void generalizeBinaryOpIIIOverflow(VirtualFrame virtualFrame, int stackTop, int bci, Node[] localNodes, int op) {
        CompilerDirectives.transferToInterpreterAndInvalidate();
        bytecode[bci] = OpCodesConstants.BINARY_OP_II_O;
        bytecodeBinaryOpIIO(virtualFrame, stackTop, bci, localNodes, op);
    }

    private void generalizeBinaryOpDDDOverflow(VirtualFrame virtualFrame, int stackTop, int bci, Node[] localNodes, int op, boolean useCachedNodes) {
        CompilerDirectives.transferToInterpreterAndInvalidate();
        bytecode[bci] = OpCodesConstants.BINARY_OP_DD_O;
        bytecodeBinaryOpDDO(virtualFrame, stackTop, bci, localNodes, op, useCachedNodes);
    }

    @BytecodeInterpreterSwitch
    private void bytecodeBinaryOpOOO(VirtualFrame virtualFrame, int stackTop, int bci, Node[] localNodes, int op, int bciSlot) {
        setCurrentBci(virtualFrame, bciSlot, bci);
        BinaryOp opNode = (BinaryOp) insertChildNodeInt(localNodes, bci, BinaryOp.class, BINARY_OP_FACTORY, op);
        Object right, left;
        try {
            right = virtualFrame.getObject(stackTop);
            left = virtualFrame.getObject(stackTop - 1);
        } catch (FrameSlotTypeException e) {
            right = generalizePopCondition(virtualFrame, stackTop, bci);
            left = virtualFrame.getValue(stackTop - 1);
        }
        virtualFrame.setObject(stackTop, null);
        Object result = opNode.executeObject(virtualFrame, left, right);
        virtualFrame.setObject(stackTop - 1, result);
    }

    private void bytecodeUnaryOpAdaptive(VirtualFrame virtualFrame, int stackTop, int bci, byte[] localBC, Node[] localNodes) {
        CompilerDirectives.transferToInterpreterAndInvalidate();
        int op = Byte.toUnsignedInt(localBC[bci + 1]);
        if (virtualFrame.isObject(stackTop)) {
            localBC[bci] = OpCodesConstants.UNARY_OP_O_O;
            bytecodeUnaryOpOO(virtualFrame, stackTop, bci, localNodes, op, bcioffset);
            return;
        } else if (virtualFrame.isInt(stackTop)) {
            if ((outputCanQuicken[bci] & QuickeningTypes.INT) != 0) {
                if (op == UnaryOpsConstants.NOT) {
                    // TODO UNARY_OP_I_B
                    localBC[bci] = OpCodesConstants.UNARY_OP_I_O;
                    bytecodeUnaryOpIO(virtualFrame, stackTop, bci, localNodes, op);
                } else {
                    localBC[bci] = OpCodesConstants.UNARY_OP_I_I;
                    bytecodeUnaryOpII(virtualFrame, stackTop, bci, localNodes, op);
                }
                return;
            }
            localBC[bci] = OpCodesConstants.UNARY_OP_I_O;
            bytecodeUnaryOpIO(virtualFrame, stackTop, bci, localNodes, op);
            return;
        } else if (virtualFrame.isDouble(stackTop)) {
            if ((outputCanQuicken[bci] & QuickeningTypes.INT) != 0) {
                if (op == UnaryOpsConstants.NOT || op == UnaryOpsConstants.INVERT) {
                    // TODO UNARY_OP_D_B
                    localBC[bci] = OpCodesConstants.UNARY_OP_D_O;
                    bytecodeUnaryOpDO(virtualFrame, stackTop, bci, localNodes, op);
                } else {
                    localBC[bci] = OpCodesConstants.UNARY_OP_D_D;
                    bytecodeUnaryOpDD(virtualFrame, stackTop, bci, localNodes, op);
                }
                return;
            }
            localBC[bci] = OpCodesConstants.UNARY_OP_D_O;
            bytecodeUnaryOpIO(virtualFrame, stackTop, bci, localNodes, op);
            return;
        } else if (virtualFrame.isBoolean(stackTop)) {
            if (op == UnaryOpsConstants.NOT) {
                if ((outputCanQuicken[bci] & QuickeningTypes.BOOLEAN) != 0) {
                    localBC[bci] = OpCodesConstants.UNARY_OP_B_B;
                    bytecodeUnaryOpBB(virtualFrame, stackTop, bci, localNodes, op);
                } else {
                    localBC[bci] = OpCodesConstants.UNARY_OP_B_O;
                    bytecodeUnaryOpBO(virtualFrame, stackTop, bci, localNodes, op);
                }
                return;
            }
        }
        generalizeInputs(bci);
        generalizeFrameSlot(virtualFrame, stackTop);
        localBC[bci] = OpCodesConstants.UNARY_OP_O_O;
        bytecodeUnaryOpOO(virtualFrame, stackTop, bci, localNodes, op, bcioffset);
    }

    @BytecodeInterpreterSwitch
    private void bytecodeUnaryOpII(VirtualFrame virtualFrame, int stackTop, int bci, Node[] localNodes, int op) {
        int value;
        if (virtualFrame.isInt(stackTop)) {
            value = virtualFrame.getInt(stackTop);
        } else {
            generalizeUnaryOp(virtualFrame, stackTop, bci, localNodes, op);
            return;
        }
        switch (op) {
            case UnaryOpsConstants.POSITIVE:
                break;
            case UnaryOpsConstants.NEGATIVE:
                try {
                    virtualFrame.setInt(stackTop, Math.negateExact(value));
                } catch (ArithmeticException e) {
                    CompilerDirectives.transferToInterpreterAndInvalidate();
                    bytecode[bci] = OpCodesConstants.UNARY_OP_I_O;
                    bytecodeUnaryOpIO(virtualFrame, stackTop, bci, localNodes, op);
                    return;
                }
                break;
            case UnaryOpsConstants.INVERT:
                virtualFrame.setInt(stackTop, ~value);
                break;
            default:
                throw CompilerDirectives.shouldNotReachHere("Invalid operation for UNARY_OP_I_I");
        }
    }

    @BytecodeInterpreterSwitch
    private void bytecodeUnaryOpIO(VirtualFrame virtualFrame, int stackTop, int bci, Node[] localNodes, int op) {
        int value;
        if (virtualFrame.isInt(stackTop)) {
            value = virtualFrame.getInt(stackTop);
        } else {
            generalizeUnaryOp(virtualFrame, stackTop, bci, localNodes, op);
            return;
        }
        Object result;
        switch (op) {
            case UnaryOpsConstants.NOT:
                result = value == 0;
                break;
            case UnaryOpsConstants.POSITIVE:
                result = value;
                break;
            case UnaryOpsConstants.NEGATIVE:
                IntBuiltins.NegNode negNode = insertChildNode(localNodes, bci, IntBuiltinsFactory.NegNodeFactory.NegNodeGen.class, NODE_INT_NEG);
                result = negNode.execute(value);
                break;
            case UnaryOpsConstants.INVERT:
                result = ~value;
                break;
            default:
                throw CompilerDirectives.shouldNotReachHere("Invalid operation for UNARY_OP_I_O");
        }
        virtualFrame.setObject(stackTop, result);
    }

    @BytecodeInterpreterSwitch
    private void bytecodeUnaryOpDD(VirtualFrame virtualFrame, int stackTop, int bci, Node[] localNodes, int op) {
        double value;
        if (virtualFrame.isDouble(stackTop)) {
            value = virtualFrame.getDouble(stackTop);
        } else {
            generalizeUnaryOp(virtualFrame, stackTop, bci, localNodes, op);
            return;
        }
        switch (op) {
            case UnaryOpsConstants.POSITIVE:
                break;
            case UnaryOpsConstants.NEGATIVE:
                virtualFrame.setDouble(stackTop, -value);
                break;
            default:
                throw CompilerDirectives.shouldNotReachHere("Invalid operation for UNARY_OP_D_D");
        }
    }

    @BytecodeInterpreterSwitch
    private void bytecodeUnaryOpDO(VirtualFrame virtualFrame, int stackTop, int bci, Node[] localNodes, int op) {
        double value;
        if (virtualFrame.isDouble(stackTop)) {
            value = virtualFrame.getDouble(stackTop);
        } else {
            generalizeUnaryOp(virtualFrame, stackTop, bci, localNodes, op);
            return;
        }
        Object result;
        switch (op) {
            case UnaryOpsConstants.NOT:
                result = value == 0;
                break;
            case UnaryOpsConstants.POSITIVE:
                result = value;
                break;
            case UnaryOpsConstants.NEGATIVE:
                result = -value;
                break;
            default:
                throw CompilerDirectives.shouldNotReachHere("Invalid operation for UNARY_OP_D_O");
        }
        virtualFrame.setObject(stackTop, result);
    }

    @BytecodeInterpreterSwitch
    private void bytecodeUnaryOpBB(VirtualFrame virtualFrame, int stackTop, int bci, Node[] localNodes, int op) {
        boolean value;
        if (virtualFrame.isBoolean(stackTop)) {
            value = virtualFrame.getBoolean(stackTop);
        } else {
            generalizeUnaryOp(virtualFrame, stackTop, bci, localNodes, op);
            return;
        }
        if (op == UnaryOpsConstants.NOT) {
            virtualFrame.setBoolean(stackTop, !value);
        } else {
            throw CompilerDirectives.shouldNotReachHere("Invalid operation for UNARY_OP_B_B");
        }
    }

    @BytecodeInterpreterSwitch
    private void bytecodeUnaryOpBO(VirtualFrame virtualFrame, int stackTop, int bci, Node[] localNodes, int op) {
        boolean value;
        if (virtualFrame.isBoolean(stackTop)) {
            value = virtualFrame.getBoolean(stackTop);
        } else {
            generalizeUnaryOp(virtualFrame, stackTop, bci, localNodes, op);
            return;
        }
        if (op == UnaryOpsConstants.NOT) {
            virtualFrame.setObject(stackTop, !value);
        } else {
            throw CompilerDirectives.shouldNotReachHere("Invalid operation for UNARY_OP_B_B");
        }
    }

    private void generalizeUnaryOp(VirtualFrame virtualFrame, int stackTop, int bci, Node[] localNodes, int op) {
        CompilerDirectives.transferToInterpreterAndInvalidate();
        generalizeFrameSlot(virtualFrame, stackTop);
        generalizeInputs(bci);
        bytecode[bci] = OpCodesConstants.UNARY_OP_O_O;
        bytecodeUnaryOpOO(virtualFrame, stackTop, bci, localNodes, op, bcioffset);
    }

    @BytecodeInterpreterSwitch
    private void bytecodeUnaryOpOO(VirtualFrame virtualFrame, int stackTop, int bci, Node[] localNodes, int op, int bciSlot) {
        setCurrentBci(virtualFrame, bciSlot, bci);
        UnaryOpNode opNode = insertChildNodeInt(localNodes, bci, UnaryOpNode.class, UNARY_OP_FACTORY, op);
        Object value;
        try {
            value = virtualFrame.getObject(stackTop);
        } catch (FrameSlotTypeException e) {
            // This should only happen when quickened concurrently in multi-context
            // mode
            generalizeInputs(bci);
            value = virtualFrame.getValue(stackTop);
        }
        Object result = opNode.executeCached(virtualFrame, value);
        virtualFrame.setObject(stackTop, result);
    }

    private void bytecodeStoreFastAdaptive(VirtualFrame virtualFrame, Frame localFrame, int stackTop, int bci, byte[] localBC, int index, boolean hasUnboxedLocals) {
        CompilerDirectives.transferToInterpreterAndInvalidate();
        byte stackType = stackSlotTypeToTypeId(virtualFrame, stackTop);
        byte itemType = stackType;
        boolean unboxInIntepreter = (variableShouldUnbox[index] & itemType) != 0;
        if (itemType == QuickeningTypes.OBJECT) {
            itemType = QuickeningTypes.fromObjectType(virtualFrame.getObject(stackTop));
        }
        byte variableType = variableTypes[index];
        if (variableType == 0) {
            variableType = itemType;
        } else if ((variableType & ~UNBOXED_IN_INTERPRETER) != itemType) {
            if (variableType != QuickeningTypes.OBJECT) {
                variableTypes[index] = QuickeningTypes.OBJECT;
                generalizeVariableStores(index);
            }
            if (itemType != QuickeningTypes.OBJECT) {
                generalizeInputs(bci);
                generalizeFrameSlot(virtualFrame, stackTop);
            }
            localBC[bci] = OpCodesConstants.STORE_FAST_O;
            bytecodeStoreFastO(virtualFrame, localFrame, stackTop, index);
            return;
        }
        if (itemType == QuickeningTypes.INT) {
            if (unboxInIntepreter && stackType == QuickeningTypes.INT) {
                localBC[bci] = OpCodesConstants.STORE_FAST_I;
                variableType |= UNBOXED_IN_INTERPRETER;
                variableTypes[index] = variableType;
                bytecodeStoreFastI(virtualFrame, localFrame, stackTop, bci, index);
            } else if (unboxInIntepreter) {
                localBC[bci] = OpCodesConstants.STORE_FAST_UNBOX_I;
                variableType |= UNBOXED_IN_INTERPRETER;
                variableTypes[index] = variableType;
                bytecodeStoreFastUnboxI(virtualFrame, localFrame, stackTop, bci, index);
            } else {
                variableTypes[index] = variableType;
                if (stackType == QuickeningTypes.INT) {
                    virtualFrame.setObject(stackTop, virtualFrame.getInt(stackTop));
                    generalizeInputs(bci);
                }
                localBC[bci] = OpCodesConstants.STORE_FAST_BOXED_I;
                bytecodeStoreFastBoxedI(virtualFrame, localFrame, stackTop, bci, index, hasUnboxedLocals);
            }
            return;
        } else if (itemType == QuickeningTypes.LONG) {
            if (unboxInIntepreter && stackType == QuickeningTypes.LONG) {
                localBC[bci] = OpCodesConstants.STORE_FAST_L;
                variableType |= UNBOXED_IN_INTERPRETER;
                variableTypes[index] = variableType;
                bytecodeStoreFastL(virtualFrame, localFrame, stackTop, bci, index);
            } else if (unboxInIntepreter) {
                localBC[bci] = OpCodesConstants.STORE_FAST_UNBOX_L;
                variableType |= UNBOXED_IN_INTERPRETER;
                variableTypes[index] = variableType;
                bytecodeStoreFastUnboxL(virtualFrame, localFrame, stackTop, bci, index);
            } else {
                variableTypes[index] = variableType;
                if (stackType == QuickeningTypes.LONG) {
                    virtualFrame.setObject(stackTop, virtualFrame.getLong(stackTop));
                    generalizeInputs(bci);
                }
                localBC[bci] = OpCodesConstants.STORE_FAST_BOXED_L;
                bytecodeStoreFastBoxedL(virtualFrame, localFrame, stackTop, bci, index, hasUnboxedLocals);
            }
            return;
        } else if (itemType == QuickeningTypes.DOUBLE) {
            if (unboxInIntepreter && stackType == QuickeningTypes.DOUBLE) {
                localBC[bci] = OpCodesConstants.STORE_FAST_D;
                variableType |= UNBOXED_IN_INTERPRETER;
                variableTypes[index] = variableType;
                bytecodeStoreFastD(virtualFrame, localFrame, stackTop, bci, index);
            } else if (unboxInIntepreter) {
                localBC[bci] = OpCodesConstants.STORE_FAST_UNBOX_D;
                variableType |= UNBOXED_IN_INTERPRETER;
                variableTypes[index] = variableType;
                bytecodeStoreFastUnboxD(virtualFrame, localFrame, stackTop, bci, index);
            } else {
                variableTypes[index] = variableType;
                if (stackType == QuickeningTypes.DOUBLE) {
                    virtualFrame.setObject(stackTop, virtualFrame.getDouble(stackTop));
                    generalizeInputs(bci);
                }
                localBC[bci] = OpCodesConstants.STORE_FAST_BOXED_D;
                bytecodeStoreFastBoxedD(virtualFrame, localFrame, stackTop, bci, index, hasUnboxedLocals);
            }
            return;
        } else if (itemType == QuickeningTypes.BOOLEAN) {
            if (unboxInIntepreter && stackType == QuickeningTypes.BOOLEAN) {
                localBC[bci] = OpCodesConstants.STORE_FAST_B;
                variableType |= UNBOXED_IN_INTERPRETER;
                variableTypes[index] = variableType;
                bytecodeStoreFastB(virtualFrame, localFrame, stackTop, bci, index);
            } else if (unboxInIntepreter) {
                localBC[bci] = OpCodesConstants.STORE_FAST_UNBOX_B;
                variableType |= UNBOXED_IN_INTERPRETER;
                variableTypes[index] = variableType;
                bytecodeStoreFastUnboxB(virtualFrame, localFrame, stackTop, bci, index);
            } else {
                variableTypes[index] = variableType;
                if (stackType == QuickeningTypes.BOOLEAN) {
                    virtualFrame.setObject(stackTop, virtualFrame.getBoolean(stackTop));
                    generalizeInputs(bci);
                }
                localBC[bci] = OpCodesConstants.STORE_FAST_BOXED_B;
                bytecodeStoreFastBoxedB(virtualFrame, localFrame, stackTop, bci, index, hasUnboxedLocals);
            }
            return;
        } else if (itemType == QuickeningTypes.OBJECT) {
            variableTypes[index] = variableType;
            localBC[bci] = OpCodesConstants.STORE_FAST_O;
            bytecodeStoreFastO(virtualFrame, localFrame, stackTop, index);
            return;
        }
        throw CompilerDirectives.shouldNotReachHere("Unexpected variable type: " + itemType);
    }

    @BytecodeInterpreterSwitch
    private void bytecodeStoreFastI(VirtualFrame virtualFrame, Frame localFrame, int stackTop, int bci, int index) {
        if (virtualFrame.isInt(stackTop)) {
            localFrame.setInt(index, virtualFrame.getInt(stackTop));
        } else {
            generalizeStoreFast(virtualFrame, localFrame, stackTop, bci, index);
        }
    }

    @BytecodeInterpreterSwitch
    private void bytecodeStoreFastUnboxI(VirtualFrame virtualFrame, Frame localFrame, int stackTop, int bci, int index) {
        Object object;
        try {
            object = virtualFrame.getObject(stackTop);
        } catch (FrameSlotTypeException e) {
            // This should only happen when quickened concurrently in multi-context mode
            generalizeStoreFast(virtualFrame, localFrame, stackTop, bci, index);
            return;
        }
        if (object instanceof Integer) {
            localFrame.setInt(index, (int) object);
            virtualFrame.setObject(stackTop, null);
        } else {
            generalizeStoreFast(virtualFrame, localFrame, stackTop, bci, index);
        }
    }

    @BytecodeInterpreterSwitch
    private void bytecodeStoreFastBoxedI(VirtualFrame virtualFrame, Frame localFrame, int stackTop, int bci, int index, boolean hasUnboxedLocals) {
        Object object;
        try {
            object = virtualFrame.getObject(stackTop);
        } catch (FrameSlotTypeException e) {
            // This should only happen when quickened concurrently in multi-context mode
            generalizeStoreFast(virtualFrame, localFrame, stackTop, bci, index);
            return;
        }
        if (!(object instanceof Integer)) {
            generalizeStoreFast(virtualFrame, localFrame, stackTop, bci, index);
            return;
        }
        if (hasUnboxedLocals) {
            localFrame.setInt(index, (int) object);
        } else {
            localFrame.setObject(index, object);
        }
        virtualFrame.setObject(stackTop, null);
    }

    @BytecodeInterpreterSwitch
    private void bytecodeStoreFastL(VirtualFrame virtualFrame, Frame localFrame, int stackTop, int bci, int index) {
        if (virtualFrame.isLong(stackTop)) {
            localFrame.setLong(index, virtualFrame.getLong(stackTop));
        } else {
            generalizeStoreFast(virtualFrame, localFrame, stackTop, bci, index);
        }
    }

    @BytecodeInterpreterSwitch
    private void bytecodeStoreFastUnboxL(VirtualFrame virtualFrame, Frame localFrame, int stackTop, int bci, int index) {
        Object object;
        try {
            object = virtualFrame.getObject(stackTop);
        } catch (FrameSlotTypeException e) {
            // This should only happen when quickened concurrently in multi-context mode
            generalizeStoreFast(virtualFrame, localFrame, stackTop, bci, index);
            return;
        }
        if (object instanceof Long) {
            localFrame.setLong(index, (long) object);
            virtualFrame.setObject(stackTop, null);
        } else {
            generalizeStoreFast(virtualFrame, localFrame, stackTop, bci, index);
        }
    }

    @BytecodeInterpreterSwitch
    private void bytecodeStoreFastBoxedL(VirtualFrame virtualFrame, Frame localFrame, int stackTop, int bci, int index, boolean hasUnboxedLocals) {
        Object object;
        try {
            object = virtualFrame.getObject(stackTop);
        } catch (FrameSlotTypeException e) {
            // This should only happen when quickened concurrently in multi-context mode
            generalizeStoreFast(virtualFrame, localFrame, stackTop, bci, index);
            return;
        }
        if (!(object instanceof Long)) {
            generalizeStoreFast(virtualFrame, localFrame, stackTop, bci, index);
            return;
        }
        if (hasUnboxedLocals) {
            localFrame.setLong(index, (long) object);
        } else {
            localFrame.setObject(index, object);
        }
        virtualFrame.setObject(stackTop, null);
    }

    @BytecodeInterpreterSwitch
    private void bytecodeStoreFastD(VirtualFrame virtualFrame, Frame localFrame, int stackTop, int bci, int index) {
        if (virtualFrame.isDouble(stackTop)) {
            localFrame.setDouble(index, virtualFrame.getDouble(stackTop));
        } else {
            generalizeStoreFast(virtualFrame, localFrame, stackTop, bci, index);
        }
    }

    @BytecodeInterpreterSwitch
    private void bytecodeStoreFastUnboxD(VirtualFrame virtualFrame, Frame localFrame, int stackTop, int bci, int index) {
        Object object;
        try {
            object = virtualFrame.getObject(stackTop);
        } catch (FrameSlotTypeException e) {
            // This should only happen when quickened concurrently in multi-context mode
            generalizeStoreFast(virtualFrame, localFrame, stackTop, bci, index);
            return;
        }
        if (object instanceof Double) {
            localFrame.setDouble(index, (double) object);
            virtualFrame.setObject(stackTop, null);
        } else {
            generalizeStoreFast(virtualFrame, localFrame, stackTop, bci, index);
        }
    }

    @BytecodeInterpreterSwitch
    private void bytecodeStoreFastBoxedD(VirtualFrame virtualFrame, Frame localFrame, int stackTop, int bci, int index, boolean hasUnboxedLocals) {
        Object object;
        try {
            object = virtualFrame.getObject(stackTop);
        } catch (FrameSlotTypeException e) {
            // This should only happen when quickened concurrently in multi-context mode
            generalizeStoreFast(virtualFrame, localFrame, stackTop, bci, index);
            return;
        }
        if (!(object instanceof Double)) {
            generalizeStoreFast(virtualFrame, localFrame, stackTop, bci, index);
            return;
        }
        if (hasUnboxedLocals) {
            localFrame.setDouble(index, (double) object);
        } else {
            localFrame.setObject(index, object);
        }
        virtualFrame.setObject(stackTop, null);
    }

    @BytecodeInterpreterSwitch
    private void bytecodeStoreFastB(VirtualFrame virtualFrame, Frame localFrame, int stackTop, int bci, int index) {
        if (virtualFrame.isBoolean(stackTop)) {
            localFrame.setBoolean(index, virtualFrame.getBoolean(stackTop));
        } else {
            generalizeStoreFast(virtualFrame, localFrame, stackTop, bci, index);
        }
    }

    @BytecodeInterpreterSwitch
    private void bytecodeStoreFastUnboxB(VirtualFrame virtualFrame, Frame localFrame, int stackTop, int bci, int index) {
        Object object;
        try {
            object = virtualFrame.getObject(stackTop);
        } catch (FrameSlotTypeException e) {
            // This should only happen when quickened concurrently in multi-context mode
            generalizeStoreFast(virtualFrame, localFrame, stackTop, bci, index);
            return;
        }
        if (object instanceof Boolean) {
            localFrame.setBoolean(index, (boolean) object);
            virtualFrame.setObject(stackTop, null);
        } else {
            generalizeStoreFast(virtualFrame, localFrame, stackTop, bci, index);
        }
    }

    @BytecodeInterpreterSwitch
    private void bytecodeStoreFastBoxedB(VirtualFrame virtualFrame, Frame localFrame, int stackTop, int bci, int index, boolean hasUnboxedLocals) {
        Object object;
        try {
            object = virtualFrame.getObject(stackTop);
        } catch (FrameSlotTypeException e) {
            // This should only happen when quickened concurrently in multi-context mode
            generalizeStoreFast(virtualFrame, localFrame, stackTop, bci, index);
            return;
        }
        if (!(object instanceof Boolean)) {
            generalizeStoreFast(virtualFrame, localFrame, stackTop, bci, index);
            return;
        }
        if (hasUnboxedLocals) {
            localFrame.setBoolean(index, (boolean) object);
        } else {
            localFrame.setObject(index, object);
        }
        virtualFrame.setObject(stackTop, null);
    }

    private void generalizeStoreFast(VirtualFrame virtualFrame, Frame localFrame, int stackTop, int bci, int index) {
        CompilerDirectives.transferToInterpreterAndInvalidate();
        generalizeFrameSlot(virtualFrame, index);
        generalizeInputs(index);
        bytecode[bci] = OpCodesConstants.STORE_FAST_O;
        generalizeVariableStores(index);
        bytecodeStoreFastO(virtualFrame, localFrame, stackTop, index);
    }

    @BytecodeInterpreterSwitch
    private void bytecodeStoreFastO(VirtualFrame virtualFrame, Frame localFrame, int stackTop, int index) {
        Object object;
        try {
            object = virtualFrame.getObject(stackTop);
        } catch (FrameSlotTypeException e) {
            // This should only happen when quickened concurrently in multi-context mode
            generalizeVariableStores(index);
            object = virtualFrame.getValue(stackTop);
        }
        localFrame.setObject(index, object);
        virtualFrame.setObject(stackTop, null);
    }

    @InliningCutoff
    private void bytecodeLoadFastAdaptive(VirtualFrame virtualFrame, Frame localFrame, int stackTop, byte[] localBC, int bci, int index, Node[] localNodes, boolean hasUnboxedLocals) {
        CompilerDirectives.transferToInterpreterAndInvalidate();
        if (localFrame.isObject(index)) {
            localBC[bci] = OpCodesConstants.LOAD_FAST_O;
            bytecodeLoadFastO(virtualFrame, localFrame, stackTop, bci, index, localNodes, hasUnboxedLocals);
        } else if (localFrame.isInt(index)) {
            if ((outputCanQuicken[bci] & QuickeningTypes.INT) != 0) {
                localBC[bci] = OpCodesConstants.LOAD_FAST_I;
                bytecodeLoadFastI(virtualFrame, localFrame, stackTop, bci, index, localNodes, hasUnboxedLocals);
            } else {
                localBC[bci] = OpCodesConstants.LOAD_FAST_I_BOX;
                bytecodeLoadFastIBox(virtualFrame, localFrame, stackTop, bci, index, localNodes, hasUnboxedLocals);
            }
        } else if (localFrame.isLong(index)) {
            if ((outputCanQuicken[bci] & QuickeningTypes.LONG) != 0) {
                localBC[bci] = OpCodesConstants.LOAD_FAST_L;
                bytecodeLoadFastL(virtualFrame, localFrame, stackTop, bci, index, localNodes, hasUnboxedLocals);
            } else {
                localBC[bci] = OpCodesConstants.LOAD_FAST_L_BOX;
                bytecodeLoadFastLBox(virtualFrame, localFrame, stackTop, bci, index, localNodes, hasUnboxedLocals);
            }
        } else if (localFrame.isDouble(index)) {
            if ((outputCanQuicken[bci] & QuickeningTypes.DOUBLE) != 0) {
                localBC[bci] = OpCodesConstants.LOAD_FAST_D;
                bytecodeLoadFastD(virtualFrame, localFrame, stackTop, bci, index, localNodes, hasUnboxedLocals);
            } else {
                localBC[bci] = OpCodesConstants.LOAD_FAST_D_BOX;
                bytecodeLoadFastDBox(virtualFrame, localFrame, stackTop, bci, index, localNodes, hasUnboxedLocals);
            }
        } else if (localFrame.isBoolean(index)) {
            if ((outputCanQuicken[bci] & QuickeningTypes.BOOLEAN) != 0) {
                localBC[bci] = OpCodesConstants.LOAD_FAST_B;
                bytecodeLoadFastB(virtualFrame, localFrame, stackTop, bci, index, localNodes, hasUnboxedLocals);
            } else {
                localBC[bci] = OpCodesConstants.LOAD_FAST_B_BOX;
                bytecodeLoadFastBBox(virtualFrame, localFrame, stackTop, bci, index, localNodes, hasUnboxedLocals);
            }
        } else {
            throw CompilerDirectives.shouldNotReachHere("Unimplemented stack item type for LOAD_FAST");
        }
    }

    @BytecodeInterpreterSwitch
    private void bytecodeLoadFastIBox(VirtualFrame virtualFrame, Frame localFrame, int stackTop, int bci, int index, Node[] localNodes, boolean hasUnboxedLocals) {
        if (localFrame.isInt(index)) {
            virtualFrame.setObject(stackTop, localFrame.getInt(index));
        } else {
            generalizeLoadFast(virtualFrame, localFrame, stackTop, bci, index, localNodes, hasUnboxedLocals);
        }
    }

    @BytecodeInterpreterSwitch
    private void bytecodeLoadFastI(VirtualFrame virtualFrame, Frame localFrame, int stackTop, int bci, int index, Node[] localNodes, boolean hasUnboxedLocals) {
        if (localFrame.isInt(index)) {
            virtualFrame.setInt(stackTop, localFrame.getInt(index));
        } else {
            generalizeLoadFast(virtualFrame, localFrame, stackTop, bci, index, localNodes, hasUnboxedLocals);
        }
    }

    private void bytecodeLoadFastLBox(VirtualFrame virtualFrame, Frame localFrame, int stackTop, int bci, int index, Node[] localNodes, boolean hasUnboxedLocals) {
        if (localFrame.isLong(index)) {
            virtualFrame.setObject(stackTop, localFrame.getLong(index));
        } else {
            generalizeLoadFast(virtualFrame, localFrame, stackTop, bci, index, localNodes, hasUnboxedLocals);
        }
    }

    private void bytecodeLoadFastL(VirtualFrame virtualFrame, Frame localFrame, int stackTop, int bci, int index, Node[] localNodes, boolean hasUnboxedLocals) {
        if (localFrame.isLong(index)) {
            virtualFrame.setLong(stackTop, localFrame.getLong(index));
        } else {
            generalizeLoadFast(virtualFrame, localFrame, stackTop, bci, index, localNodes, hasUnboxedLocals);
        }
    }

    private void bytecodeLoadFastDBox(VirtualFrame virtualFrame, Frame localFrame, int stackTop, int bci, int index, Node[] localNodes, boolean hasUnboxedLocals) {
        if (localFrame.isDouble(index)) {
            virtualFrame.setObject(stackTop, localFrame.getDouble(index));
        } else {
            generalizeLoadFast(virtualFrame, localFrame, stackTop, bci, index, localNodes, hasUnboxedLocals);
        }
    }

    private void bytecodeLoadFastD(VirtualFrame virtualFrame, Frame localFrame, int stackTop, int bci, int index, Node[] localNodes, boolean hasUnboxedLocals) {
        if (localFrame.isDouble(index)) {
            virtualFrame.setDouble(stackTop, localFrame.getDouble(index));
        } else {
            generalizeLoadFast(virtualFrame, localFrame, stackTop, bci, index, localNodes, hasUnboxedLocals);
        }
    }

    @BytecodeInterpreterSwitch
    private void bytecodeLoadFastBBox(VirtualFrame virtualFrame, Frame localFrame, int stackTop, int bci, int index, Node[] localNodes, boolean hasUnboxedLocals) {
        if (localFrame.isBoolean(index)) {
            virtualFrame.setObject(stackTop, localFrame.getBoolean(index));
        } else {
            generalizeLoadFast(virtualFrame, localFrame, stackTop, bci, index, localNodes, hasUnboxedLocals);
        }
    }

    @BytecodeInterpreterSwitch
    private void bytecodeLoadFastB(VirtualFrame virtualFrame, Frame localFrame, int stackTop, int bci, int index, Node[] localNodes, boolean hasUnboxedLocals) {
        if (localFrame.isBoolean(index)) {
            virtualFrame.setBoolean(stackTop, localFrame.getBoolean(index));
        } else {
            generalizeLoadFast(virtualFrame, localFrame, stackTop, bci, index, localNodes, hasUnboxedLocals);
        }
    }

    private void generalizeLoadFast(VirtualFrame virtualFrame, Frame localFrame, int stackTop, int bci, int index, Node[] localNodes, boolean hasUnboxedLocals) {
        CompilerDirectives.transferToInterpreterAndInvalidate();
        generalizeVariableStores(index);
        generalizeFrameSlot(virtualFrame, index);
        bytecode[bci] = OpCodesConstants.LOAD_FAST_O;
        bytecodeLoadFastO(virtualFrame, localFrame, stackTop, bci, index, localNodes, hasUnboxedLocals);
    }

    @BytecodeInterpreterSwitch
    private void bytecodeLoadFastO(VirtualFrame virtualFrame, Frame localFrame, int stackTop, int bci, int index, Node[] localNodes, boolean hasUnboxedLocals) {
        Object value;
        try {
            if (hasUnboxedLocals) {
                if (variableTypes[index] == QuickeningTypes.INT) {
                    virtualFrame.setObject(stackTop, virtualFrame.getInt(index));
                    return;
                } else if (variableTypes[index] == QuickeningTypes.LONG) {
                    virtualFrame.setObject(stackTop, virtualFrame.getLong(index));
                    return;
                } else if (variableTypes[index] == QuickeningTypes.DOUBLE) {
                    virtualFrame.setObject(stackTop, virtualFrame.getDouble(index));
                    return;
                } else if (variableTypes[index] == QuickeningTypes.BOOLEAN) {
                    virtualFrame.setObject(stackTop, virtualFrame.getBoolean(index));
                    return;
                }
            }
            value = localFrame.getObject(index);
        } catch (FrameSlotTypeException e) {
            // This should only happen when quickened concurrently in multi-context
            // mode
            value = generalizeBytecodeLoadFastO(localFrame, index);
        }
        if (value == null) {
            throw raiseVarReferencedBeforeAssignment(localNodes, bci, index);
        }
        virtualFrame.setObject(stackTop, value);
    }

    @InliningCutoff
    private PException raiseVarReferencedBeforeAssignment(Node[] localNodes, int bci, int index) {
        PRaiseCachedNode raiseNode = insertChildNode(localNodes, bci, PRaiseCachedNodeGen.class, NODE_RAISE);
        throw raiseNode.raise(PythonBuiltinClassType.UnboundLocalError, ErrorMessages.LOCAL_VAR_REFERENCED_BEFORE_ASSIGMENT, varnames[index]);
    }

    private Object generalizeBytecodeLoadFastO(Frame localFrame, int index) {
        CompilerDirectives.transferToInterpreterAndInvalidate();
        generalizeVariableStores(index);
        generalizeFrameSlot(localFrame, index);
        return localFrame.getValue(index);
    }

    private static byte stackSlotTypeToTypeId(VirtualFrame virtualFrame, int stackTop) {
        return QuickeningTypes.fromFrameSlotTag(virtualFrame.getTag(stackTop));
    }

    private void generalizeInputs(int beginBci) {
        CompilerAsserts.neverPartOfCompilation();
        if (generalizeInputsMap != null) {
            if (generalizeInputsMap[beginBci] != null) {
                for (int i = 0; i < generalizeInputsMap[beginBci].length; i++) {
                    int generalizeBci = generalizeInputsMap[beginBci][i];
                    OpCodes generalizeInstr = OpCodes.fromOpCode(bytecode[generalizeBci]);
                    if (generalizeInstr.generalizesTo != null) {
                        bytecode[generalizeBci] = (byte) generalizeInstr.generalizesTo.ordinal();
                    }
                }
            }
        }
    }

    /**
     * The caller should ensure that the frame slot is assigned the boxed Object value to avoid
     * repeated FrameSlotTypeException. This can happen in combination with OSR: if there are
     * multiple OSR bytecode loop invocations that have different view on whether the local
     * variables are boxed or unboxed in the frame, but they all share the same frame.
     * <p>
     * For example, when we enter compiled bytecode loop, variable "hasUnboxedLocals" that captures
     * CompilerDirectives.inCompiledCode() at the beginning of the bytecode loop is true and frame
     * slots are unboxed. If we happen to deoptimize during the bytecode loop, then
     * "hasUnboxedLocals" variable is still true (although CompilerDirectives.inCompiledCode() would
     * return false) and we will work with unboxed locals even in the interpreter. However, we may
     * call tryOSR from the interpreter, and invoke another bytecode loop. If we are unlucky, the
     * OST target will deopt in the meantime, and we'll enter the OSR bytecode loop in interpreter,
     * so "hasUnboxedLocals" will be false, but the frame will have unboxed locals.
     * <p>
     * We could pass the "hasUnboxedLocals" flag down in the OSR state, but it is not worth it for
     * such a corner case.
     */
    private void generalizeVariableStores(int index) {
        CompilerDirectives.transferToInterpreterAndInvalidate();
        variableTypes[index] = QuickeningTypes.OBJECT;
        if (generalizeVarsMap != null) {
            if (generalizeVarsMap[index] != null) {
                for (int i = 0; i < generalizeVarsMap[index].length; i++) {
                    int generalizeBci = generalizeVarsMap[index][i];
                    /*
                     * Keep unadapted stores as they are because we don't know how to generalize
                     * their unadapted inputs. They will adapt to object once executed.
                     */
                    if (bytecode[generalizeBci] != OpCodesConstants.STORE_FAST) {
                        generalizeInputs(generalizeBci);
                        bytecode[generalizeBci] = OpCodesConstants.STORE_FAST_O;
                    }
                }
            }
        }
    }

    @InliningCutoff
    private PException wrapJavaExceptionIfApplicable(PythonLanguage language, Throwable e) {
        if (e instanceof AbstractTruffleException) {
            return null;
        }
        if (e instanceof ControlFlowException) {
            return null;
        }
        if (language.getEngineOption(PythonOptions.CatchAllExceptions) && (e instanceof Exception || e instanceof AssertionError)) {
            return ExceptionUtils.wrapJavaException(e, this, PFactory.createBaseException(language, SystemError, ErrorMessages.M, new Object[]{e}));
        }
        return ExceptionUtils.wrapJavaExceptionIfApplicable(this, e);
    }

    @ExplodeLoop
    private void copyStackSlotsToGeneratorFrame(Frame virtualFrame, Frame generatorFrame, int stackTop) {
        for (int i = stackoffset; i <= stackTop; i++) {
            if (virtualFrame.isObject(i)) {
                generatorFrame.setObject(i, virtualFrame.getObject(i));
            } else if (virtualFrame.isInt(i)) {
                generatorFrame.setInt(i, virtualFrame.getInt(i));
            } else if (virtualFrame.isLong(i)) {
                generatorFrame.setLong(i, virtualFrame.getLong(i));
            } else if (virtualFrame.isDouble(i)) {
                generatorFrame.setDouble(i, virtualFrame.getDouble(i));
            } else if (virtualFrame.isBoolean(i)) {
                generatorFrame.setBoolean(i, virtualFrame.getBoolean(i));
            } else {
                throw CompilerDirectives.shouldNotReachHere("unexpected frame slot type");
            }
        }
    }

    @ExplodeLoop
    private void clearFrameSlots(Frame frame, int start, int end) {
        CompilerAsserts.partialEvaluationConstant(start);
        CompilerAsserts.partialEvaluationConstant(end);
        for (int i = start; i <= end; i++) {
            frame.setObject(i, null);
        }
    }

    @InliningCutoff
    private int bytecodeFormatValue(VirtualFrame virtualFrame, int initialStackTop, int bci, Node[] localNodes, int options, boolean useCachedNodes) {
        int stackTop = initialStackTop;
        int type = options & FormatOptions.FVC_MASK;
        Object spec = PNone.NO_VALUE;
        if ((options & FormatOptions.FVS_MASK) == FormatOptions.FVS_HAVE_SPEC) {
            spec = virtualFrame.getObject(stackTop);
            virtualFrame.setObject(stackTop--, null);
        }
        Object value = virtualFrame.getObject(stackTop);
        switch (type) {
            case FormatOptions.FVC_STR:
                value = insertChildNode(localNodes, bci, UNCACHED_STR, PyObjectStrAsObjectNodeGen.class, NODE_STR, useCachedNodes).executeCached(virtualFrame, value);
                break;
            case FormatOptions.FVC_REPR:
                value = insertChildNode(localNodes, bci, UNCACHED_REPR, PyObjectReprAsObjectNodeGen.class, NODE_REPR, useCachedNodes).executeCached(virtualFrame, value);
                break;
            case FormatOptions.FVC_ASCII:
                value = insertChildNode(localNodes, bci, UNCACHED_ASCII, PyObjectAsciiNodeGen.class, NODE_ASCII, useCachedNodes).executeCached(virtualFrame, value);
                break;
            default:
                assert type == FormatOptions.FVC_NONE;
        }
        FormatNode formatNode = insertChildNode(localNodes, bci + 1, FormatNodeGen.class, NODE_FORMAT);
        value = formatNode.execute(virtualFrame, value, spec);
        virtualFrame.setObject(stackTop, value);
        return stackTop;
    }

    private void bytecodeDeleteDeref(Frame localFrame, int bci, Node[] localNodes, int oparg, int cachedCelloffset, boolean useCachedNodes) {
        PCell cell = (PCell) localFrame.getObject(cachedCelloffset + oparg);
        Object value = cell.getRef();
        if (value == null) {
            raiseUnboundCell(localNodes, bci, oparg, useCachedNodes);
        }
        cell.clearRef();
    }

    @BytecodeInterpreterSwitch
    private int bytecodeStoreDeref(VirtualFrame virtualFrame, Frame localFrame, int stackTop, int oparg, int cachedCelloffset) {
        PCell cell = (PCell) localFrame.getObject(cachedCelloffset + oparg);
        Object value = virtualFrame.getObject(stackTop);
        virtualFrame.setObject(stackTop--, null);
        cell.setRef(value);
        return stackTop;
    }

    @BytecodeInterpreterSwitch
    private int bytecodeLoadDeref(VirtualFrame virtualFrame, Frame localFrame, int stackTop, int bci, Node[] localNodes, int oparg, int cachedCelloffset, boolean useCachedNodes) {
        PCell cell = (PCell) localFrame.getObject(cachedCelloffset + oparg);
        Object value = cell.getRef();
        if (value == null) {
            raiseUnboundCell(localNodes, bci, oparg, useCachedNodes);
        }
        virtualFrame.setObject(++stackTop, value);
        return stackTop;
    }

    @BytecodeInterpreterSwitch
    private int bytecodeLoadFromDictOrDeref(VirtualFrame virtualFrame, Frame localFrame, int stackTop, int bci, Node[] localNodes, int oparg, int cachedCelloffset, boolean useCachedNodes) {
        TruffleString varName;
        if (oparg >= cellvars.length) {
            varName = freevars[oparg - cellvars.length];
        } else {
            varName = cellvars[oparg];
        }

        ReadFromLocalsNode readFromLocals = insertChildNode(localNodes, bci, UNCACHED_READ_FROM_LOCALS, ReadFromLocalsNodeGen.class, NODE_READ_FROM_LOCALS, useCachedNodes);
        Object dict = virtualFrame.getObject(stackTop);
        virtualFrame.setObject(stackTop--, null);
        Object value = readFromLocals.executeCached(virtualFrame, dict, varName);
        if (value != PNone.NO_VALUE) {
            virtualFrame.setObject(++stackTop, value);
            return stackTop;
        } else {
            return bytecodeLoadDeref(virtualFrame, localFrame, stackTop, bci, localNodes, oparg, cachedCelloffset, useCachedNodes);
        }
    }

    @BytecodeInterpreterSwitch
    private int bytecodeLoadFromDictOrGlobals(VirtualFrame virtualFrame, Object globals, int stackTop, int bci, TruffleString localName, Node[] localNodes, boolean useCachedNodes) {
        ReadFromDictOrGlobalsNode read = insertChildNode(localNodes, bci, UNCACHED_READ_FROM_DICT_OR_GLOBALS, ReadFromDictOrGlobalsNodeGen.class, NODE_READ_FROM_DICT_OR_GLOBALS, useCachedNodes);
        return read.execute(virtualFrame, stackTop, globals, localName);
    }

    @BytecodeInterpreterSwitch
    private int bytecodeClosureFromStack(VirtualFrame virtualFrame, int stackTop, int oparg) {
        PCell[] closure = new PCell[oparg];
        moveFromStack(virtualFrame, stackTop - oparg + 1, stackTop + 1, closure);
        stackTop -= oparg - 1;
        virtualFrame.setObject(stackTop, closure);
        return stackTop;
    }

    private AbstractTruffleException popExceptionState(Object[] arguments, Object savedException, AbstractTruffleException outerException) {
        AbstractTruffleException localException = null;
        if (savedException instanceof AbstractTruffleException) {
            localException = (AbstractTruffleException) savedException;
            PArguments.setException(arguments, localException);
        } else if (savedException == null) {
            PArguments.setException(arguments, outerException);
        } else {
            throw CompilerDirectives.shouldNotReachHere("expected exception on the stack");
        }
        return localException;
    }

    private AbstractTruffleException bytecodeEndExcHandler(VirtualFrame virtualFrame, int stackTop) {
        Object exception = virtualFrame.getObject(stackTop);
        if (exception instanceof PException) {
            throw ((PException) exception).getExceptionForReraise(frameIsVisibleToPython());
        } else if (exception instanceof AbstractTruffleException) {
            throw (AbstractTruffleException) exception;
        } else {
            throw CompilerDirectives.shouldNotReachHere("Exception not on stack");
        }
    }

    @BytecodeInterpreterSwitch
    private void bytecodeLoadAttr(VirtualFrame virtualFrame, int stackTop, int bci, int oparg, Node[] localNodes, TruffleString[] localNames, boolean useCachedNodes) {
        PyObjectGetAttr getAttr = insertChildNode(localNodes, bci, UNCACHED_OBJECT_GET_ATTR, PyObjectGetAttrNodeGen.class, NODE_OBJECT_GET_ATTR, useCachedNodes);
        TruffleString varname = localNames[oparg];
        Object owner = virtualFrame.getObject(stackTop);
        Object value = getAttr.executeCached(virtualFrame, owner, varname);
        virtualFrame.setObject(stackTop, value);
    }

    private void bytecodeDeleteFast(Frame localFrame, int bci, Node[] localNodes, int oparg) {
        if (localFrame.isObject(oparg)) {
            Object value = localFrame.getObject(oparg);
            if (value == null) {
                throw raiseVarReferencedBeforeAssignment(localNodes, bci, oparg);
            }
        } else {
            generalizeVariableStores(oparg);
        }
        localFrame.setObject(oparg, null);
    }

    @BytecodeInterpreterSwitch
    private int bytecodeLoadGlobal(VirtualFrame virtualFrame, Object globals, int stackTop, int bci, TruffleString localName, Node[] localNodes, boolean useCachedNodes) {
        ReadGlobalOrBuiltinNode read = insertChildNode(localNodes, bci, UNCACHED_READ_GLOBAL_OR_BUILTIN, ReadGlobalOrBuiltinNodeGen.class, NODE_READ_GLOBAL_OR_BUILTIN, useCachedNodes);
        virtualFrame.setObject(++stackTop, read.read(virtualFrame, globals, localName));
        return stackTop;
    }

    @InliningCutoff
    private void bytecodeDeleteGlobal(VirtualFrame virtualFrame, Object globals, int bci, int oparg, Node[] localNodes, TruffleString[] localNames, boolean useCachedNodes) {
        TruffleString varname = localNames[oparg];
        DeleteGlobalNode deleteGlobalNode = insertChildNode(localNodes, bci, UNCACHED_DELETE_GLOBAL, DeleteGlobalNodeGen.class, NODE_DELETE_GLOBAL, useCachedNodes);
        deleteGlobalNode.executeWithGlobals(virtualFrame, globals, varname);
    }

    @BytecodeInterpreterSwitch
    private int bytecodeStoreGlobal(VirtualFrame virtualFrame, Object globals, int stackTop, int bci, int oparg, Node[] localNodes, TruffleString[] localNames, boolean useCachedNodes) {
        TruffleString varname = localNames[oparg];
        WriteGlobalNode writeGlobalNode = insertChildNode(localNodes, bci, UNCACHED_WRITE_GLOBAL, WriteGlobalNodeGen.class, NODE_WRITE_GLOBAL, useCachedNodes);
        writeGlobalNode.write(virtualFrame, globals, varname, virtualFrame.getObject(stackTop));
        virtualFrame.setObject(stackTop--, null);
        return stackTop;
    }

    private int bytecodeDeleteAttr(VirtualFrame virtualFrame, int stackTop, int bci, int oparg, Node[] localNodes, TruffleString[] localNames, boolean useCachedNodes) {
        PyObjectSetAttr callNode = insertChildNode(localNodes, bci, UNCACHED_OBJECT_SET_ATTR, PyObjectSetAttrNodeGen.class, NODE_OBJECT_SET_ATTR, useCachedNodes);
        TruffleString varname = localNames[oparg];
        Object owner = virtualFrame.getObject(stackTop);
        virtualFrame.setObject(stackTop--, null);
        callNode.deleteCached(virtualFrame, owner, varname);
        return stackTop;
    }

    @BytecodeInterpreterSwitch
    private int bytecodeStoreAttr(VirtualFrame virtualFrame, int stackTop, int bci, int oparg, Node[] localNodes, TruffleString[] localNames, boolean useCachedNodes) {
        PyObjectSetAttr callNode = insertChildNode(localNodes, bci, UNCACHED_OBJECT_SET_ATTR, PyObjectSetAttrNodeGen.class, NODE_OBJECT_SET_ATTR, useCachedNodes);
        TruffleString varname = localNames[oparg];
        Object owner = virtualFrame.getObject(stackTop);
        virtualFrame.setObject(stackTop--, null);
        Object value = virtualFrame.getObject(stackTop);
        virtualFrame.setObject(stackTop--, null);
        callNode.executeCached(virtualFrame, owner, varname, value);
        return stackTop;
    }

    private void bytecodeDeleteName(VirtualFrame virtualFrame, Object globals, Object locals, int bci, int oparg, TruffleString[] localNames, Node[] localNodes, boolean useCachedNodes) {
        // ceval.c: TARGET(DELETE_NAME)
        TruffleString varname = localNames[oparg];
        if (locals != null) {
            PyObjectDelItem delItemNode = insertChildNode(localNodes, bci, UNCACHED_OBJECT_DEL_ITEM, PyObjectDelItemNodeGen.class, NODE_OBJECT_DEL_ITEM, useCachedNodes);
            try {
                delItemNode.executeCached(virtualFrame, locals, varname);
            } catch (PException e) {
                PRaiseCachedNode raiseNode = insertChildNode(localNodes, bci, UNCACHED_RAISE, PRaiseCachedNodeGen.class, NODE_RAISE, useCachedNodes);
                throw raiseNode.raise(NameError, ErrorMessages.NAME_NOT_DEFINED, varname);
            }
        } else {
            DeleteGlobalNode deleteGlobalNode = insertChildNode(localNodes, bci + 1, UNCACHED_DELETE_GLOBAL, DeleteGlobalNodeGen.class, NODE_DELETE_GLOBAL, useCachedNodes);
            deleteGlobalNode.executeWithGlobals(virtualFrame, globals, varname);
        }
    }

    private int bytecodeDeleteSubscr(VirtualFrame virtualFrame, int stackTop, int bci, Node[] localNodes, boolean useCachedNodes) {
        PyObjectDelItem delItem = insertChildNode(localNodes, bci, UNCACHED_OBJECT_DEL_ITEM, PyObjectDelItemNodeGen.class, NODE_OBJECT_DEL_ITEM, useCachedNodes);
        Object slice = virtualFrame.getObject(stackTop);
        virtualFrame.setObject(stackTop--, null);
        Object container = virtualFrame.getObject(stackTop);
        virtualFrame.setObject(stackTop--, null);
        delItem.executeCached(virtualFrame, container, slice);
        return stackTop;
    }

    @BytecodeInterpreterSwitch
    private int bytecodeStoreSubscrAdaptive(VirtualFrame virtualFrame, int stackTop, int bci, Node[] localNodes, boolean useCachedNodes, int bciSlot) {
        CompilerDirectives.transferToInterpreterAndInvalidate();
        if (virtualFrame.isInt(stackTop) && virtualFrame.getObject(stackTop - 1) instanceof PList) {
            if (virtualFrame.isInt(stackTop - 2)) {
                bytecode[bci] = OpCodesConstants.STORE_SUBSCR_SEQ_IIO;
                return bytecodeStoreSubscrSeqIIO(virtualFrame, stackTop, bci, localNodes, useCachedNodes);
            } else if (virtualFrame.isDouble(stackTop - 2)) {
                bytecode[bci] = OpCodesConstants.STORE_SUBSCR_SEQ_IDO;
                return bytecodeStoreSubscrSeqIDO(virtualFrame, stackTop, bci, localNodes, useCachedNodes);
            } else {
                bytecode[bci] = OpCodesConstants.STORE_SUBSCR_SEQ_IOO;
                return bytecodeStoreSubscrSeqIOO(virtualFrame, stackTop, bci, localNodes, useCachedNodes);
            }
        }
        if (!virtualFrame.isObject(stackTop) || !virtualFrame.isObject(stackTop - 2)) {
            generalizeInputs(bci);
            generalizeFrameSlot(virtualFrame, stackTop);
            generalizeFrameSlot(virtualFrame, stackTop - 2);
        }
        bytecode[bci] = OpCodesConstants.STORE_SUBSCR_OOO;
        return bytecodeStoreSubscrOOO(virtualFrame, stackTop, bci, localNodes, useCachedNodes, bciSlot);
    }

    @BytecodeInterpreterSwitch
    private int bytecodeStoreSubscrOOO(VirtualFrame virtualFrame, int stackTop, int bci, Node[] localNodes, boolean useCachedNodes, int bciSlot) {
        setCurrentBci(virtualFrame, bciSlot, bci);
        PyObjectSetItem setItem = insertChildNode(localNodes, bci, UNCACHED_OBJECT_SET_ITEM, PyObjectSetItemNodeGen.class, NODE_OBJECT_SET_ITEM, useCachedNodes);
        try {
            Object index = virtualFrame.getObject(stackTop);
            Object container = virtualFrame.getObject(stackTop - 1);
            Object value = virtualFrame.getObject(stackTop - 2);
            setItem.executeCached(virtualFrame, container, index, value);
        } catch (FrameSlotTypeException e) {
            // Should only happen in multi-context mode
            return generalizeStoreSubscr(virtualFrame, stackTop, bci, localNodes, useCachedNodes);
        }
        virtualFrame.setObject(stackTop--, null);
        virtualFrame.setObject(stackTop--, null);
        virtualFrame.setObject(stackTop--, null);
        return stackTop;
    }

    @BytecodeInterpreterSwitch
    private int bytecodeStoreSubscrSeqIOO(VirtualFrame virtualFrame, int stackTop, int bci, Node[] localNodes, boolean useCachedNodes) {
        if (!virtualFrame.isInt(stackTop)) {
            return generalizeStoreSubscr(virtualFrame, stackTop, bci, localNodes, useCachedNodes);
        }
        int index = virtualFrame.getInt(stackTop);
        Object container, value;
        try {
            container = virtualFrame.getObject(stackTop - 1);
            value = virtualFrame.getObject(stackTop - 2);
        } catch (FrameSlotTypeException e) {
            // Should only happen in multi-context mode
            return generalizeStoreSubscr(virtualFrame, stackTop, bci, localNodes, useCachedNodes);
        }
        try {
            StoreSubscrSeq.ONode setItem = insertChildNode(localNodes, bci, StoreSubscrSeqFactory.ONodeGen.class, NODE_STORE_SUBSCR_SEQ_O);
            setItem.execute(container, index, value);
        } catch (QuickeningGeneralizeException e) {
            return generalizeStoreSubscr(virtualFrame, stackTop, bci, localNodes, useCachedNodes);
        }
        virtualFrame.setObject(stackTop--, null);
        virtualFrame.setObject(stackTop--, null);
        virtualFrame.setObject(stackTop--, null);
        return stackTop;
    }

    @BytecodeInterpreterSwitch
    private int bytecodeStoreSubscrSeqIIO(VirtualFrame virtualFrame, int stackTop, int bci, Node[] localNodes, boolean useCachedNodes) {
        if (!virtualFrame.isInt(stackTop - 2)) {
            return generalizeStoreSubscrSeq(virtualFrame, stackTop, bci, localNodes, useCachedNodes);
        }
        if (!virtualFrame.isInt(stackTop)) {
            return generalizeStoreSubscr(virtualFrame, stackTop, bci, localNodes, useCachedNodes);
        }
        int index = virtualFrame.getInt(stackTop);
        Object container = virtualFrame.getObject(stackTop - 1);
        int value = virtualFrame.getInt(stackTop - 2);
        try {
            StoreSubscrSeq.INode setItem = insertChildNode(localNodes, bci, StoreSubscrSeqFactory.INodeGen.class, NODE_STORE_SUBSCR_SEQ_I);
            setItem.execute(container, index, value);
        } catch (QuickeningGeneralizeException e) {
            return generalizeStoreSubscr(virtualFrame, stackTop, bci, localNodes, useCachedNodes);
        }
        virtualFrame.setObject(stackTop--, null);
        virtualFrame.setObject(stackTop--, null);
        virtualFrame.setObject(stackTop--, null);
        return stackTop;
    }

    @BytecodeInterpreterSwitch
    private int bytecodeStoreSubscrSeqIDO(VirtualFrame virtualFrame, int stackTop, int bci, Node[] localNodes, boolean useCachedNodes) {
        if (!virtualFrame.isInt(stackTop - 2)) {
            return generalizeStoreSubscrSeq(virtualFrame, stackTop, bci, localNodes, useCachedNodes);
        }
        if (!virtualFrame.isInt(stackTop)) {
            return generalizeStoreSubscr(virtualFrame, stackTop, bci, localNodes, useCachedNodes);
        }
        int index = virtualFrame.getInt(stackTop);
        Object container = virtualFrame.getObject(stackTop - 1);
        double value = virtualFrame.getDouble(stackTop - 2);
        try {
            StoreSubscrSeq.DNode setItem = insertChildNode(localNodes, bci, StoreSubscrSeqFactory.DNodeGen.class, NODE_STORE_SUBSCR_SEQ_D);
            setItem.execute(container, index, value);
        } catch (QuickeningGeneralizeException e) {
            return generalizeStoreSubscr(virtualFrame, stackTop, bci, localNodes, useCachedNodes);
        }
        virtualFrame.setObject(stackTop--, null);
        virtualFrame.setObject(stackTop--, null);
        virtualFrame.setObject(stackTop--, null);
        return stackTop;
    }

    private int generalizeStoreSubscrSeq(VirtualFrame virtualFrame, int stackTop, int bci, Node[] localNodes, boolean useCachedNodes) {
        CompilerDirectives.transferToInterpreterAndInvalidate();
        if (virtualFrame.isInt(stackTop)) {
            generalizeFrameSlot(virtualFrame, stackTop - 2);
            bytecode[bci] = OpCodesConstants.STORE_SUBSCR_SEQ_IOO;
            return bytecodeStoreSubscrSeqIOO(virtualFrame, stackTop, bci, localNodes, useCachedNodes);
        }
        return generalizeStoreSubscr(virtualFrame, stackTop, bci, localNodes, useCachedNodes);
    }

    private int generalizeStoreSubscr(VirtualFrame virtualFrame, int stackTop, int bci, Node[] localNodes, boolean useCachedNodes) {
        CompilerDirectives.transferToInterpreterAndInvalidate();
        generalizeInputs(bci);
        bytecode[bci] = OpCodesConstants.STORE_SUBSCR_OOO;
        generalizeFrameSlot(virtualFrame, stackTop);
        generalizeFrameSlot(virtualFrame, stackTop - 2);
        return bytecodeStoreSubscrOOO(virtualFrame, stackTop, bci, localNodes, useCachedNodes, bcioffset);
    }

    private void generalizeFrameSlot(Frame frame, int slot) {
        if (!frame.isObject(slot)) {
            frame.setObject(slot, frame.getValue(slot));
        }
    }

    @BytecodeInterpreterSwitch
    private int bytecodeBuildSlice(VirtualFrame virtualFrame, int stackTop, int bci, int count, Node[] localNodes, boolean useCachedNodes) {
        Object step;
        if (count == 3) {
            step = virtualFrame.getObject(stackTop);
            virtualFrame.setObject(stackTop--, null);
        } else {
            assert count == 2;
            step = PNone.NONE;
        }
        Object stop = virtualFrame.getObject(stackTop);
        virtualFrame.setObject(stackTop--, null);
        Object start = virtualFrame.getObject(stackTop);
        CreateSliceNode sliceNode = insertChildNode(localNodes, bci, UNCACHED_CREATE_SLICE, CreateSliceNodeGen.class, NODE_CREATE_SLICE, useCachedNodes);
        PSlice slice = sliceNode.execute(start, stop, step);
        virtualFrame.setObject(stackTop, slice);
        return stackTop;
    }

    @BytecodeInterpreterSwitch
    private void bytecodeLoadConstCollection(VirtualFrame virtualFrame, int stackTop, Object array, int typeAndKind) {
        Object result;
        SequenceStorage storage;
        int kind = CollectionBits.collectionKind(typeAndKind);
        assert kind == CollectionBits.KIND_LIST || kind == CollectionBits.KIND_TUPLE;
        boolean list = kind == CollectionBits.KIND_LIST;
        PythonLanguage language = getLanguage();
        boolean useNativePrimitiveStorage = language.getEngineOption(PythonOptions.UseNativePrimitiveStorageStrategy);
        switch (CollectionBits.elementType(typeAndKind)) {
            case CollectionBits.ELEMENT_INT: {
                var context = PythonContext.get(this);
                int[] a = (int[]) array;
                if (useNativePrimitiveStorage) {
                    storage = context.nativeBufferContext.toNativeIntStorage(a);
                } else {
                    if (list) {
                        a = PythonUtils.arrayCopyOf(a, a.length);
                    }
                    storage = new IntSequenceStorage(a);
                }
                break;
            }
            case CollectionBits.ELEMENT_LONG: {
                long[] a = (long[]) array;
                if (list) {
                    a = PythonUtils.arrayCopyOf(a, a.length);
                }
                storage = new LongSequenceStorage(a);
                break;
            }
            case CollectionBits.ELEMENT_BOOLEAN: {
                boolean[] a = (boolean[]) array;
                if (list) {
                    a = PythonUtils.arrayCopyOf(a, a.length);
                }
                storage = new BoolSequenceStorage(a);
                break;
            }
            case CollectionBits.ELEMENT_DOUBLE: {
                double[] a = (double[]) array;
                if (list) {
                    a = PythonUtils.arrayCopyOf(a, a.length);
                }
                storage = new DoubleSequenceStorage(a);
                break;
            }
            case CollectionBits.ELEMENT_OBJECT: {
                Object[] a = (Object[]) array;
                if (list) {
                    a = PythonUtils.arrayCopyOf(a, a.length);
                }
                storage = new ObjectSequenceStorage(a);
                break;
            }
            default:
                throw CompilerDirectives.shouldNotReachHere();
        }
        if (list) {
            result = PFactory.createList(language, storage);
        } else {
            result = PFactory.createTuple(language, storage);
        }
        virtualFrame.setObject(stackTop, result);
    }

    @BytecodeInterpreterSwitch
    private int bytecodeCallFunctionKw(VirtualFrame virtualFrame, int initialStackTop, int bci, Node[] localNodes, boolean useCachedNodes, MutableLoopData mutableData,
                    byte tracingOrProfilingEnabled) {
        int stackTop = initialStackTop;
        CallNode callNode = insertChildNode(localNodes, bci, UNCACHED_CALL, CallNodeGen.class, NODE_CALL, useCachedNodes);
        Object callable = virtualFrame.getObject(stackTop - 2);
        Object[] args = (Object[]) virtualFrame.getObject(stackTop - 1);

        Object result;
        profileCEvent(virtualFrame, callable, PythonContext.ProfileEvent.C_CALL, mutableData, tracingOrProfilingEnabled);
        try {
            result = callNode.execute(virtualFrame, callable, args, (PKeyword[]) virtualFrame.getObject(stackTop));
            profileCEvent(virtualFrame, callable, PythonContext.ProfileEvent.C_RETURN, mutableData, tracingOrProfilingEnabled);
        } catch (AbstractTruffleException e) {
            profileCEvent(virtualFrame, callable, PythonContext.ProfileEvent.C_EXCEPTION, mutableData, tracingOrProfilingEnabled);
            throw e;
        }

        virtualFrame.setObject(stackTop - 2, result);
        virtualFrame.setObject(stackTop--, null);
        virtualFrame.setObject(stackTop--, null);
        return stackTop;
    }

    @BytecodeInterpreterSwitch
    private int bytecodeCallFunctionVarargs(VirtualFrame virtualFrame, int initialStackTop, int bci, Node[] localNodes, boolean useCachedNodes, MutableLoopData mutableData,
                    byte tracingOrProfilingEnabled) {
        int stackTop = initialStackTop;
        CallNode callNode = insertChildNode(localNodes, bci, UNCACHED_CALL, CallNodeGen.class, NODE_CALL, useCachedNodes);
        Object callable = virtualFrame.getObject(stackTop - 1);
        Object[] args = (Object[]) virtualFrame.getObject(stackTop);

        Object result;
        profileCEvent(virtualFrame, callable, PythonContext.ProfileEvent.C_CALL, mutableData, tracingOrProfilingEnabled);
        try {
            result = callNode.execute(virtualFrame, callable, args, PKeyword.EMPTY_KEYWORDS);
            profileCEvent(virtualFrame, callable, PythonContext.ProfileEvent.C_RETURN, mutableData, tracingOrProfilingEnabled);
        } catch (AbstractTruffleException e) {
            profileCEvent(virtualFrame, callable, PythonContext.ProfileEvent.C_EXCEPTION, mutableData, tracingOrProfilingEnabled);
            throw e;
        }

        virtualFrame.setObject(stackTop - 1, result);
        virtualFrame.setObject(stackTop--, null);
        return stackTop;
    }

    @BytecodeInterpreterSwitch
    private int bytecodeCallMethodVarargs(VirtualFrame virtualFrame, int initialStackTop, int bci, Node[] localNodes, boolean useCachedNodes, MutableLoopData mutableData,
                    byte tracingOrProfilingEnabled) {
        int stackTop = initialStackTop;
        Object func = virtualFrame.getObject(stackTop - 1);
        Object[] args = (Object[]) virtualFrame.getObject(stackTop);
        CallNode callNode = insertChildNode(localNodes, bci, UNCACHED_CALL, CallNodeGen.class, NODE_CALL, useCachedNodes);

        Object result;
        profileCEvent(virtualFrame, func, PythonContext.ProfileEvent.C_CALL, mutableData, tracingOrProfilingEnabled);
        try {
            result = callNode.execute(virtualFrame, func, args, PKeyword.EMPTY_KEYWORDS);
            profileCEvent(virtualFrame, func, PythonContext.ProfileEvent.C_RETURN, mutableData, tracingOrProfilingEnabled);
        } catch (AbstractTruffleException e) {
            profileCEvent(virtualFrame, func, PythonContext.ProfileEvent.C_EXCEPTION, mutableData, tracingOrProfilingEnabled);
            throw e;
        }

        virtualFrame.setObject(stackTop - 1, result);
        virtualFrame.setObject(stackTop--, null);
        return stackTop;
    }

    @BytecodeInterpreterSwitch
    private int bytecodeLoadName(VirtualFrame virtualFrame, int initialStackTop, int bci, int oparg, Node[] localNodes, TruffleString[] localNames, boolean useCachedNodes) {
        int stackTop = initialStackTop;
        ReadNameNode readNameNode = insertChildNode(localNodes, bci, UNCACHED_READ_NAME, ReadNameNodeGen.class, NODE_READ_NAME, useCachedNodes);
        virtualFrame.setObject(++stackTop, readNameNode.execute(virtualFrame, localNames[oparg]));
        return stackTop;
    }

    @BytecodeInterpreterSwitch
    private int bytecodeCallFunction(VirtualFrame virtualFrame, int stackTop, int bci, int oparg, Node[] localNodes, boolean useCachedNodes, MutableLoopData mutableData,
                    byte tracingOrProfilingEnabled) {
        Object func = virtualFrame.getObject(stackTop - oparg);
        Object result;
        switch (oparg) {
            case 0: {
                CallNode callNode = insertChildNode(localNodes, bci, UNCACHED_CALL, CallNodeGen.class, NODE_CALL, useCachedNodes);

                profileCEvent(virtualFrame, func, PythonContext.ProfileEvent.C_CALL, mutableData, tracingOrProfilingEnabled);
                try {
                    result = callNode.execute(virtualFrame, func, PythonUtils.EMPTY_OBJECT_ARRAY, PKeyword.EMPTY_KEYWORDS);
                    profileCEvent(virtualFrame, func, PythonContext.ProfileEvent.C_RETURN, mutableData, tracingOrProfilingEnabled);
                } catch (AbstractTruffleException e) {
                    profileCEvent(virtualFrame, func, PythonContext.ProfileEvent.C_EXCEPTION, mutableData, tracingOrProfilingEnabled);
                    throw e;
                }

                virtualFrame.setObject(stackTop, result);
                break;
            }
            case 1: {
                CallUnaryMethodNode callNode = insertChildNode(localNodes, bci, UNCACHED_CALL_UNARY_METHOD, CallUnaryMethodNodeGen.class, NODE_CALL_UNARY_METHOD, useCachedNodes);

                profileCEvent(virtualFrame, func, PythonContext.ProfileEvent.C_CALL, mutableData, tracingOrProfilingEnabled);
                try {
                    result = callNode.executeObject(virtualFrame, func, virtualFrame.getObject(stackTop));
                    profileCEvent(virtualFrame, func, PythonContext.ProfileEvent.C_RETURN, mutableData, tracingOrProfilingEnabled);
                } catch (AbstractTruffleException e) {
                    profileCEvent(virtualFrame, func, PythonContext.ProfileEvent.C_EXCEPTION, mutableData, tracingOrProfilingEnabled);
                    throw e;
                }

                virtualFrame.setObject(stackTop--, null);
                virtualFrame.setObject(stackTop, result);
                break;
            }
            case 2: {
                CallBinaryMethodNode callNode = insertChildNode(localNodes, bci, UNCACHED_CALL_BINARY_METHOD, CallBinaryMethodNodeGen.class, NODE_CALL_BINARY_METHOD, useCachedNodes);
                Object arg1 = virtualFrame.getObject(stackTop);
                virtualFrame.setObject(stackTop--, null);
                Object arg0 = virtualFrame.getObject(stackTop);
                virtualFrame.setObject(stackTop--, null);

                profileCEvent(virtualFrame, func, PythonContext.ProfileEvent.C_CALL, mutableData, tracingOrProfilingEnabled);
                try {
                    result = callNode.executeObject(virtualFrame, func, arg0, arg1);
                    profileCEvent(virtualFrame, func, PythonContext.ProfileEvent.C_RETURN, mutableData, tracingOrProfilingEnabled);
                } catch (AbstractTruffleException e) {
                    profileCEvent(virtualFrame, func, PythonContext.ProfileEvent.C_EXCEPTION, mutableData, tracingOrProfilingEnabled);
                    throw e;
                }

                virtualFrame.setObject(stackTop, result);
                break;
            }
            case 3: {
                CallTernaryMethodNode callNode = insertChildNode(localNodes, bci, UNCACHED_CALL_TERNARY_METHOD, CallTernaryMethodNodeGen.class, NODE_CALL_TERNARY_METHOD, useCachedNodes);
                Object arg2 = virtualFrame.getObject(stackTop);
                virtualFrame.setObject(stackTop--, null);
                Object arg1 = virtualFrame.getObject(stackTop);
                virtualFrame.setObject(stackTop--, null);
                Object arg0 = virtualFrame.getObject(stackTop);
                virtualFrame.setObject(stackTop--, null);

                profileCEvent(virtualFrame, func, PythonContext.ProfileEvent.C_CALL, mutableData, tracingOrProfilingEnabled);
                try {
                    result = callNode.execute(virtualFrame, func, arg0, arg1, arg2);
                    profileCEvent(virtualFrame, func, PythonContext.ProfileEvent.C_RETURN, mutableData, tracingOrProfilingEnabled);
                } catch (AbstractTruffleException e) {
                    profileCEvent(virtualFrame, func, PythonContext.ProfileEvent.C_EXCEPTION, mutableData, tracingOrProfilingEnabled);
                    throw e;
                }

                virtualFrame.setObject(stackTop, result);
                break;
            }
            case 4: {
                CallQuaternaryMethodNode callNode = insertChildNode(localNodes, bci, UNCACHED_CALL_QUATERNARY_METHOD, CallQuaternaryMethodNodeGen.class, NODE_CALL_QUATERNARY_METHOD, useCachedNodes);
                Object arg3 = virtualFrame.getObject(stackTop);
                virtualFrame.setObject(stackTop--, null);
                Object arg2 = virtualFrame.getObject(stackTop);
                virtualFrame.setObject(stackTop--, null);
                Object arg1 = virtualFrame.getObject(stackTop);
                virtualFrame.setObject(stackTop--, null);
                Object arg0 = virtualFrame.getObject(stackTop);
                virtualFrame.setObject(stackTop--, null);

                profileCEvent(virtualFrame, func, PythonContext.ProfileEvent.C_CALL, mutableData, tracingOrProfilingEnabled);
                try {
                    result = callNode.execute(virtualFrame, func, arg0, arg1, arg2, arg3);
                    profileCEvent(virtualFrame, func, PythonContext.ProfileEvent.C_RETURN, mutableData, tracingOrProfilingEnabled);
                } catch (AbstractTruffleException e) {
                    profileCEvent(virtualFrame, func, PythonContext.ProfileEvent.C_EXCEPTION, mutableData, tracingOrProfilingEnabled);
                    throw e;
                }

                virtualFrame.setObject(stackTop, result);
                break;
            }
        }
        return stackTop;
    }

    @BytecodeInterpreterSwitch
    private int bytecodeCallComprehension(VirtualFrame virtualFrame, int stackTop, int bci, Node[] localNodes, MutableLoopData mutableData, byte tracingOrProfilingEnabled) {
        PFunction func = (PFunction) virtualFrame.getObject(stackTop - 1);
        CallTargetInvokeNode callNode = insertChildNode(localNodes, bci, CallTargetInvokeNodeGen.class, () -> CallTargetInvokeNode.create(func));

        Object result;
        profileCEvent(virtualFrame, func, PythonContext.ProfileEvent.C_CALL, mutableData, tracingOrProfilingEnabled);
        try {
            Object[] arguments = PArguments.create(1);
            PArguments.setArgument(arguments, 0, virtualFrame.getObject(stackTop));
            result = callNode.execute(virtualFrame, func, func.getGlobals(), func.getClosure(), arguments);
            profileCEvent(virtualFrame, func, PythonContext.ProfileEvent.C_RETURN, mutableData, tracingOrProfilingEnabled);
        } catch (AbstractTruffleException e) {
            profileCEvent(virtualFrame, func, PythonContext.ProfileEvent.C_EXCEPTION, mutableData, tracingOrProfilingEnabled);
            throw e;
        }

        virtualFrame.setObject(stackTop--, null);
        virtualFrame.setObject(stackTop, result);
        return stackTop;
    }

    @BytecodeInterpreterSwitch
    private int bytecodeLoadMethod(VirtualFrame virtualFrame, int stackTop, int bci, int oparg, TruffleString[] localNames, Node[] localNodes, boolean useCachedNodes) {
        Object rcvr = virtualFrame.getObject(stackTop);
        TruffleString methodName = localNames[oparg];
        PyObjectGetMethod getMethodNode = insertChildNode(localNodes, bci, UNCACHED_OBJECT_GET_METHOD, PyObjectGetMethodNodeGen.class, NODE_OBJECT_GET_METHOD, useCachedNodes);
        Object func = getMethodNode.executeCached(virtualFrame, rcvr, methodName);
        virtualFrame.setObject(++stackTop, func);
        return stackTop;
    }

    @BytecodeInterpreterSwitch
    private int bytecodeCallMethod(VirtualFrame virtualFrame, int stackTop, int bci, int argcount, Node[] localNodes, boolean useCachedNodes, MutableLoopData mutableData,
                    byte tracingOrProfilingEnabled) {
        Object func = virtualFrame.getObject(stackTop - argcount);
        Object rcvr = virtualFrame.getObject(stackTop - argcount - 1);

        Object result;

        switch (argcount) {
            case 0: {
                CallUnaryMethodNode callNode = insertChildNode(localNodes, bci + 1, UNCACHED_CALL_UNARY_METHOD, CallUnaryMethodNodeGen.class, NODE_CALL_UNARY_METHOD, useCachedNodes);

                profileCEvent(virtualFrame, func, PythonContext.ProfileEvent.C_CALL, mutableData, tracingOrProfilingEnabled);
                try {
                    result = callNode.executeObject(virtualFrame, func, rcvr);
                    profileCEvent(virtualFrame, func, PythonContext.ProfileEvent.C_RETURN, mutableData, tracingOrProfilingEnabled);
                } catch (AbstractTruffleException e) {
                    profileCEvent(virtualFrame, func, PythonContext.ProfileEvent.C_EXCEPTION, mutableData, tracingOrProfilingEnabled);
                    throw e;
                }

                virtualFrame.setObject(stackTop--, null);
                virtualFrame.setObject(stackTop, result);
                break;
            }
            case 1: {
                CallBinaryMethodNode callNode = insertChildNode(localNodes, bci + 1, UNCACHED_CALL_BINARY_METHOD, CallBinaryMethodNodeGen.class, NODE_CALL_BINARY_METHOD, useCachedNodes);

                profileCEvent(virtualFrame, func, PythonContext.ProfileEvent.C_CALL, mutableData, tracingOrProfilingEnabled);
                try {
                    result = callNode.executeObject(virtualFrame, func, rcvr, virtualFrame.getObject(stackTop));
                    profileCEvent(virtualFrame, func, PythonContext.ProfileEvent.C_RETURN, mutableData, tracingOrProfilingEnabled);
                } catch (AbstractTruffleException e) {
                    profileCEvent(virtualFrame, func, PythonContext.ProfileEvent.C_EXCEPTION, mutableData, tracingOrProfilingEnabled);
                    throw e;
                }

                virtualFrame.setObject(stackTop--, null);
                virtualFrame.setObject(stackTop--, null);
                virtualFrame.setObject(stackTop, result);
                break;
            }
            case 2: {
                CallTernaryMethodNode callNode = insertChildNode(localNodes, bci + 1, UNCACHED_CALL_TERNARY_METHOD, CallTernaryMethodNodeGen.class, NODE_CALL_TERNARY_METHOD, useCachedNodes);
                Object arg1 = virtualFrame.getObject(stackTop);
                virtualFrame.setObject(stackTop--, null);
                Object arg0 = virtualFrame.getObject(stackTop);
                virtualFrame.setObject(stackTop--, null);
                virtualFrame.setObject(stackTop--, null);

                profileCEvent(virtualFrame, func, PythonContext.ProfileEvent.C_CALL, mutableData, tracingOrProfilingEnabled);
                try {
                    result = callNode.execute(virtualFrame, func, rcvr, arg0, arg1);
                    profileCEvent(virtualFrame, func, PythonContext.ProfileEvent.C_RETURN, mutableData, tracingOrProfilingEnabled);
                } catch (AbstractTruffleException e) {
                    profileCEvent(virtualFrame, func, PythonContext.ProfileEvent.C_EXCEPTION, mutableData, tracingOrProfilingEnabled);
                    throw e;
                }

                virtualFrame.setObject(stackTop, result);

                break;
            }
            case 3: {
                CallQuaternaryMethodNode callNode = insertChildNode(localNodes, bci + 1, UNCACHED_CALL_QUATERNARY_METHOD, CallQuaternaryMethodNodeGen.class, NODE_CALL_QUATERNARY_METHOD,
                                useCachedNodes);
                Object arg2 = virtualFrame.getObject(stackTop);
                virtualFrame.setObject(stackTop--, null);
                Object arg1 = virtualFrame.getObject(stackTop);
                virtualFrame.setObject(stackTop--, null);
                Object arg0 = virtualFrame.getObject(stackTop);
                virtualFrame.setObject(stackTop--, null);
                virtualFrame.setObject(stackTop--, null);

                profileCEvent(virtualFrame, func, PythonContext.ProfileEvent.C_CALL, mutableData, tracingOrProfilingEnabled);
                try {
                    result = callNode.execute(virtualFrame, func, rcvr, arg0, arg1, arg2);
                    profileCEvent(virtualFrame, func, PythonContext.ProfileEvent.C_RETURN, mutableData, tracingOrProfilingEnabled);
                } catch (AbstractTruffleException e) {
                    profileCEvent(virtualFrame, func, PythonContext.ProfileEvent.C_EXCEPTION, mutableData, tracingOrProfilingEnabled);
                    throw e;
                }
                virtualFrame.setObject(stackTop, result);
                break;
            }
        }
        return stackTop;
    }

    @BytecodeInterpreterSwitch
    private int bytecodeStoreName(VirtualFrame virtualFrame, int initialStackTop, int bci, int oparg, TruffleString[] localNames, Node[] localNodes, boolean useCachedNodes) {
        int stackTop = initialStackTop;
        Object value = virtualFrame.getObject(stackTop);
        virtualFrame.setObject(stackTop--, null);
        WriteNameNode writeNameNode = insertChildNode(localNodes, bci, UNCACHED_WRITE_NAME, WriteNameNodeGen.class, NODE_WRITE_NAME, useCachedNodes);
        writeNameNode.execute(virtualFrame, localNames[oparg], value);
        return stackTop;
    }

    @InliningCutoff
    private AbstractTruffleException bytecodeRaiseVarargs(VirtualFrame virtualFrame, int stackTop, int bci, int count, Node[] localNodes) {
        RaiseNode raiseNode = insertChildNode(localNodes, bci, RaiseNodeGen.class, NODE_RAISENODE);
        Object cause;
        Object exception;
        if (count > 1) {
            cause = virtualFrame.getObject(stackTop);
            virtualFrame.setObject(stackTop--, null);
        } else {
            cause = PNone.NO_VALUE;
        }
        if (count > 0) {
            exception = virtualFrame.getObject(stackTop);
            virtualFrame.setObject(stackTop--, null);
        } else {
            exception = PNone.NO_VALUE;
        }
        raiseNode.execute(virtualFrame, exception, cause, frameIsVisibleToPython());
        throw CompilerDirectives.shouldNotReachHere();
    }

    @InliningCutoff
    private void raiseUnboundCell(Node[] localNodes, int bci, int oparg, boolean useCachedNodes) {
        PRaiseCachedNode raiseNode = insertChildNode(localNodes, bci, UNCACHED_RAISE, PRaiseCachedNodeGen.class, NODE_RAISE, useCachedNodes);
        if (oparg < cellvars.length) {
            throw raiseNode.raise(PythonBuiltinClassType.UnboundLocalError, ErrorMessages.LOCAL_VAR_REFERENCED_BEFORE_ASSIGMENT, cellvars[oparg]);
        } else {
            int varIdx = oparg - cellvars.length;
            throw raiseNode.raise(PythonBuiltinClassType.NameError, ErrorMessages.UNBOUNDFREEVAR, freevars[varIdx]);
        }
    }

    @InliningCutoff
    private int bytecodeImportName(VirtualFrame virtualFrame, Object globals, int initialStackTop, int bci, int oparg, TruffleString[] localNames, Node[] localNodes, boolean useCachedNodes) {
        CastToJavaIntExactNode castNode = insertChildNode(localNodes, bci, UNCACHED_CAST_TO_JAVA_INT_EXACT, CastToJavaIntExactNodeGen.class, NODE_CAST_TO_JAVA_INT_EXACT, useCachedNodes);
        TruffleString modname = localNames[oparg];
        int stackTop = initialStackTop;
        TruffleString[] fromlist = (TruffleString[]) virtualFrame.getObject(stackTop);
        virtualFrame.setObject(stackTop--, null);
        int level = castNode.executeCached(virtualFrame.getObject(stackTop));
        ImportNode importNode = insertChildNode(localNodes, bci + 1, UNCACHED_IMPORT, ImportNodeGen.class, NODE_IMPORT, useCachedNodes);
        Object result = importNode.execute(virtualFrame, modname, globals, fromlist, level);
        virtualFrame.setObject(stackTop, result);
        return stackTop;
    }

    @InliningCutoff
    private int bytecodeImportFrom(VirtualFrame virtualFrame, int initialStackTop, int bci, int oparg, TruffleString[] localNames, Node[] localNodes, boolean useCachedNodes) {
        int stackTop = initialStackTop;
        TruffleString importName = localNames[oparg];
        Object from = virtualFrame.getObject(stackTop);
        ImportFromNode importFromNode = insertChildNode(localNodes, bci, UNCACHED_IMPORT_FROM, ImportFromNodeGen.class, NODE_IMPORT_FROM, useCachedNodes);
        Object imported = importFromNode.execute(virtualFrame, from, importName);
        virtualFrame.setObject(++stackTop, imported);
        return stackTop;
    }

    @InliningCutoff
    private int bytecodeImportStar(VirtualFrame virtualFrame, int initialStackTop, int bci, int oparg, TruffleString[] localNames, Node[] localNodes, boolean useCachedNodes) {
        int stackTop = initialStackTop;
        TruffleString importName = localNames[oparg];
        int level = (int) virtualFrame.getObject(stackTop);
        virtualFrame.setObject(stackTop--, null);
        ImportStarNode importStarNode = insertChildNode(localNodes, bci, UNCACHED_IMPORT_STAR, ImportStarNodeGen.class, NODE_IMPORT_STAR, useCachedNodes);
        importStarNode.execute(virtualFrame, importName, level);
        return stackTop;
    }

    @ExplodeLoop
    private void initCellVars(Frame localFrame) {
        for (int i = 0; i < cellvars.length; i++) {
            initCell(localFrame, i);
        }
    }

    private void initCell(Frame localFrame, int i) {
        PCell cell = new PCell(cellEffectivelyFinalAssumptions[i]);
        localFrame.setObject(celloffset + i, cell);
        if (cell2arg != null && cell2arg[i] != -1) {
            int idx = cell2arg[i];
            if (CompilerDirectives.inCompiledCode()) {
                cell.setRef(localFrame.getValue(idx));
            } else {
                cell.setRef(localFrame.getObject(idx));
            }
            localFrame.setObject(idx, null);
        }
    }

    @ExplodeLoop
    private void initFreeVars(Frame localFrame, Object[] originalArgs) {
        if (freevars.length > 0) {
            PCell[] closure = PArguments.getClosure(originalArgs);
            for (int i = 0; i < freevars.length; i++) {
                localFrame.setObject(freeoffset + i, closure[i]);
            }
        }
    }

    @ExplodeLoop
    @SuppressWarnings("unchecked")
    private static <T> void moveFromStack(VirtualFrame virtualFrame, int start, int stop, T[] target) {
        CompilerAsserts.partialEvaluationConstant(start);
        CompilerAsserts.partialEvaluationConstant(stop);
        for (int j = 0, i = start; i < stop; i++, j++) {
            target[j] = (T) virtualFrame.getObject(i);
            virtualFrame.setObject(i, null);
        }
    }

    @ExplodeLoop
    private static void moveFromStack(VirtualFrame virtualFrame, int start, int stop, PSet target, HashingCollectionNodes.SetItemNode setItem) {
        CompilerAsserts.partialEvaluationConstant(start);
        CompilerAsserts.partialEvaluationConstant(stop);
        for (int i = start; i < stop; i++) {
            setItem.executeCached(virtualFrame, target, virtualFrame.getObject(i), PNone.NONE);
            virtualFrame.setObject(i, null);
        }
    }

    @ExplodeLoop
    private static void moveFromStack(VirtualFrame virtualFrame, int start, int stop, PDict target, HashingCollectionNodes.SetItemNode setItem) {
        CompilerAsserts.partialEvaluationConstant(start);
        CompilerAsserts.partialEvaluationConstant(stop);
        for (int i = start; i + 1 < stop; i += 2) {
            setItem.executeCached(virtualFrame, target, virtualFrame.getObject(i), virtualFrame.getObject(i + 1));
            virtualFrame.setObject(i, null);
            virtualFrame.setObject(i + 1, null);
        }
    }

    @BytecodeInterpreterSwitch
    private int bytecodeCollectionFromStack(VirtualFrame virtualFrame, int type, int count, int oldStackTop, Node[] localNodes, int nodeIndex, boolean useCachedNodes) {
        int stackTop = oldStackTop;
        Object res = null;
        switch (type) {
            case CollectionBits.KIND_LIST: {
                ListFromStackNode storageFromStackNode = insertChildNodeInt(localNodes, nodeIndex, ListFromStackNodeGen.class, LIST_FROM_STACK_NODE, count);
                SequenceStorage store = storageFromStackNode.execute(virtualFrame, stackTop - count + 1, stackTop + 1);
                res = PFactory.createList(getLanguage(), store, storageFromStackNode);
                break;
            }
            case CollectionBits.KIND_TUPLE: {
                TupleFromStackNode storageFromStackNode = insertChildNodeInt(localNodes, nodeIndex, TupleFromStackNodeGen.class, TUPLE_FROM_STACK_NODE, count);
                SequenceStorage store = storageFromStackNode.execute(virtualFrame, stackTop - count + 1, stackTop + 1);
                res = PFactory.createTuple(getLanguage(), store);
                break;
            }
            case CollectionBits.KIND_SET: {
                PSet set = PFactory.createSet(getLanguage());
                HashingCollectionNodes.SetItemNode newNode = insertChildNode(localNodes, nodeIndex, UNCACHED_SET_ITEM, HashingCollectionNodesFactory.SetItemNodeGen.class, NODE_SET_ITEM,
                                useCachedNodes);
                moveFromStack(virtualFrame, stackTop - count + 1, stackTop + 1, set, newNode);
                res = set;
                break;
            }
            case CollectionBits.KIND_DICT: {
                PDict dict = PFactory.createDict(getLanguage());
                HashingCollectionNodes.SetItemNode setItem = insertChildNode(localNodes, nodeIndex, UNCACHED_SET_ITEM, HashingCollectionNodesFactory.SetItemNodeGen.class, NODE_SET_ITEM,
                                useCachedNodes);
                assert count % 2 == 0;
                moveFromStack(virtualFrame, stackTop - count + 1, stackTop + 1, dict, setItem);
                res = dict;
                break;
            }
            case CollectionBits.KIND_KWORDS: {
                PKeyword[] kwds = new PKeyword[count];
                moveFromStack(virtualFrame, stackTop - count + 1, stackTop + 1, kwds);
                res = kwds;
                break;
            }
            case CollectionBits.KIND_OBJECT: {
                Object[] objs = new Object[count];
                moveFromStack(virtualFrame, stackTop - count + 1, stackTop + 1, objs);
                res = objs;
                break;
            }
        }
        stackTop -= count;
        virtualFrame.setObject(++stackTop, res);
        return stackTop;
    }

    @BytecodeInterpreterSwitch
    private void bytecodeCollectionFromCollection(VirtualFrame virtualFrame, int type, int stackTop, Node[] localNodes, int nodeIndex, boolean useCachedNodes) {
        Object sourceCollection = virtualFrame.getObject(stackTop);
        Object result;
        switch (type) {
            case CollectionBits.KIND_LIST: {
                ListNodes.ConstructListNode constructNode = insertChildNode(localNodes, nodeIndex, UNCACHED_CONSTRUCT_LIST, ListNodesFactory.ConstructListNodeGen.class, NODE_CONSTRUCT_LIST,
                                useCachedNodes);
                result = constructNode.execute(virtualFrame, sourceCollection);
                break;
            }
            case CollectionBits.KIND_TUPLE: {
                TupleNodes.ConstructTupleNode constructNode = insertChildNode(localNodes, nodeIndex, UNCACHED_CONSTRUCT_TUPLE, TupleNodesFactory.ConstructTupleNodeGen.class, NODE_CONSTRUCT_TUPLE,
                                useCachedNodes);
                result = constructNode.execute(virtualFrame, sourceCollection);
                break;
            }
            case CollectionBits.KIND_SET: {
                SetNodes.ConstructSetNode constructNode = insertChildNode(localNodes, nodeIndex, UNCACHED_CONSTRUCT_SET, SetNodesFactory.ConstructSetNodeGen.class, NODE_CONSTRUCT_SET, useCachedNodes);
                result = constructNode.execute(virtualFrame, sourceCollection);
                break;
            }
            case CollectionBits.KIND_DICT: {
                // TODO create uncached node
                HashingStorage.InitNode initNode = insertChildNode(localNodes, nodeIndex, HashingStorageFactory.InitNodeGen.class, NODE_HASHING_STORAGE_INIT);
                HashingStorage storage = initNode.execute(virtualFrame, sourceCollection, PKeyword.EMPTY_KEYWORDS);
                result = PFactory.createDict(getLanguage(), storage);
                break;
            }
            case CollectionBits.KIND_OBJECT: {
                ExecutePositionalStarargsNode executeStarargsNode = insertChildNode(localNodes, nodeIndex, UNCACHED_EXECUTE_STARARGS, ExecutePositionalStarargsNodeGen.class, NODE_EXECUTE_STARARGS,
                                useCachedNodes);
                result = executeStarargsNode.executeWith(virtualFrame, sourceCollection);
                break;
            }
            case CollectionBits.KIND_KWORDS: {
                KeywordsNode keywordsNode = insertChildNode(localNodes, nodeIndex, UNCACHED_KEYWORDS, KeywordsNodeGen.class, NODE_KEYWORDS, useCachedNodes);
                result = keywordsNode.execute(virtualFrame, sourceCollection, stackTop);
                break;
            }
            default:
                throw CompilerDirectives.shouldNotReachHere("Unexpected collection type");
        }
        virtualFrame.setObject(stackTop, result);
    }

    @BytecodeInterpreterSwitch
    private int bytecodeCollectionAddCollection(VirtualFrame virtualFrame, int type, int initialStackTop, Node[] localNodes, int nodeIndex, boolean useCachedNodes) {
        int stackTop = initialStackTop;
        Object collection1 = virtualFrame.getObject(stackTop - 1);
        Object collection2 = virtualFrame.getObject(stackTop);
        Object result;
        switch (type) {
            case CollectionBits.KIND_LIST: {
                // TODO uncached node
                ListBuiltins.ListExtendNode extendNode = insertChildNode(localNodes, nodeIndex, ListBuiltinsFactory.ListExtendNodeFactory.ListExtendNodeGen.class, NODE_LIST_EXTEND);
                extendNode.execute(virtualFrame, (PList) collection1, collection2);
                result = collection1;
                break;
            }
            case CollectionBits.KIND_SET: {
                SetBuiltins.UpdateSingleNode updateNode = insertChildNode(localNodes, nodeIndex, UNCACHED_SET_UPDATE, SetBuiltinsFactory.UpdateSingleNodeGen.class, NODE_SET_UPDATE, useCachedNodes);
                PSet set = (PSet) collection1;
                updateNode.execute(virtualFrame, set, collection2);
                result = set;
                break;
            }
            case CollectionBits.KIND_DICT: {
                // TODO uncached node
                DictNodes.UpdateNode updateNode = insertChildNode(localNodes, nodeIndex, DictNodesFactory.UpdateNodeGen.class, NODE_DICT_UPDATE);
                updateNode.execute(virtualFrame, (PDict) collection1, collection2);
                result = collection1;
                break;
            }
            // Note: we don't allow this operation for tuple
            case CollectionBits.KIND_OBJECT: {
                Object[] array1 = (Object[]) collection1;
                ExecutePositionalStarargsNode executeStarargsNode = insertChildNode(localNodes, nodeIndex, UNCACHED_EXECUTE_STARARGS, ExecutePositionalStarargsNodeGen.class, NODE_EXECUTE_STARARGS,
                                useCachedNodes);
                Object[] array2 = executeStarargsNode.executeWith(virtualFrame, collection2);
                Object[] combined = new Object[array1.length + array2.length];
                System.arraycopy(array1, 0, combined, 0, array1.length);
                System.arraycopy(array2, 0, combined, array1.length, array2.length);
                result = combined;
                break;
            }
            case CollectionBits.KIND_KWORDS: {
                PKeyword[] array1 = (PKeyword[]) collection1;
                PKeyword[] array2 = (PKeyword[]) collection2;
                PKeyword[] combined = new PKeyword[array1.length + array2.length];
                System.arraycopy(array1, 0, combined, 0, array1.length);
                System.arraycopy(array2, 0, combined, array1.length, array2.length);
                result = combined;
                break;
            }
            default:
                CompilerDirectives.transferToInterpreterAndInvalidate();
                throw PRaiseNode.raiseStatic(this, SystemError, ErrorMessages.INVALID_TYPE_FOR_S, "COLLECTION_ADD_COLLECTION");
        }
        virtualFrame.setObject(stackTop--, null);
        virtualFrame.setObject(stackTop, result);
        return stackTop;
    }

    @BytecodeInterpreterSwitch
    private int bytecodeAddToCollection(VirtualFrame virtualFrame, int initialStackTop, int nodeIndex, Node[] localNodes, int depth, int type, boolean useCachedNodes) {
        int stackTop = initialStackTop;
        Object collection = virtualFrame.getObject(stackTop - depth);
        Object item = virtualFrame.getObject(stackTop);
        switch (type) {
            case CollectionBits.KIND_LIST: {
                ListNodes.AppendNode appendNode = insertChildNode(localNodes, nodeIndex, UNCACHED_LIST_APPEND, ListNodesFactory.AppendNodeGen.class, NODE_LIST_APPEND, useCachedNodes);
                appendNode.execute((PList) collection, item);
                break;
            }
            case CollectionBits.KIND_SET: {
                SetNodes.AddNode addNode = insertChildNode(localNodes, nodeIndex, UNCACHED_SET_ADD, SetNodesFactory.AddNodeGen.class, NODE_SET_ADD, useCachedNodes);
                addNode.execute(virtualFrame, (PSet) collection, item);
                break;
            }
            case CollectionBits.KIND_DICT: {
                Object key = virtualFrame.getObject(stackTop - 1);
                HashingCollectionNodes.SetItemNode setItem = insertChildNode(localNodes, nodeIndex, UNCACHED_SET_ITEM, HashingCollectionNodesFactory.SetItemNodeGen.class, NODE_SET_ITEM,
                                useCachedNodes);
                setItem.executeCached(virtualFrame, (PDict) collection, key, item);
                virtualFrame.setObject(stackTop--, null);
                break;
            }
            default:
                CompilerDirectives.transferToInterpreterAndInvalidate();
                throw PRaiseNode.raiseStatic(this, SystemError, ErrorMessages.INVALID_TYPE_FOR_S, "ADD_TO_COLLECTION");
        }
        virtualFrame.setObject(stackTop--, null);
        return stackTop;
    }

    @BytecodeInterpreterSwitch
    private void bytecodeTupleFromList(VirtualFrame virtualFrame, int stackTop) {
        PList list = (PList) virtualFrame.getObject(stackTop);
        Object result = PFactory.createTuple(getLanguage(), list.getSequenceStorage());
        virtualFrame.setObject(stackTop, result);
    }

    @BytecodeInterpreterSwitch
    private void bytecodeFrozensetFromList(VirtualFrame virtualFrame, int stackTop, int nodeIndex, Node[] localNodes) {
        PList list = (PList) virtualFrame.getObject(stackTop);
        HashingStorageFromListSequenceStorageNode node = insertChildNode(localNodes, nodeIndex, HashingStorageFromListSequenceStorageNodeGen.class, NODE_HASHING_STORAGE_FROM_SEQUENCE);
        Object result = PFactory.createFrozenSet(getLanguage(), node.execute(virtualFrame, list.getSequenceStorage()));
        virtualFrame.setObject(stackTop, result);
    }

    @BytecodeInterpreterSwitch
    private int bytecodeUnpackSequence(VirtualFrame virtualFrame, int stackTop, int bci, Node[] localNodes, int count, boolean useCachedNodes) {
        UnpackSequenceNode unpackNode = insertChildNode(localNodes, bci, UNCACHED_UNPACK_SEQUENCE, UnpackSequenceNodeGen.class, NODE_UNPACK_SEQUENCE, useCachedNodes);
        Object collection = virtualFrame.getObject(stackTop);
        return unpackNode.execute(virtualFrame, stackTop - 1, collection, count);
    }

    @BytecodeInterpreterSwitch
    private int bytecodeUnpackEx(VirtualFrame virtualFrame, int stackTop, int bci, Node[] localNodes, int countBefore, int countAfter, boolean useCachedNodes) {
        UnpackExNode unpackNode = insertChildNode(localNodes, bci, UNCACHED_UNPACK_EX, UnpackExNodeGen.class, NODE_UNPACK_EX, useCachedNodes);
        Object collection = virtualFrame.getObject(stackTop);
        return unpackNode.execute(virtualFrame, stackTop - 1, collection, countBefore, countAfter);
    }

    @InliningCutoff
    @ExplodeLoop
    private int findHandler(int bci) {
        CompilerAsserts.partialEvaluationConstant(bci);

        for (int i = 0; i < exceptionHandlerRanges.length; i += 4) {
            // The ranges are ordered by their start and non-overlapping
            if (bci < exceptionHandlerRanges[i]) {
                break;
            } else if (bci < exceptionHandlerRanges[i + 1]) {
                // bci is inside this try-block range. get the target stack size
                return i + 2;
            }
        }
        return -1;
    }

    @InliningCutoff
    @ExplodeLoop
    private static int unwindBlock(VirtualFrame virtualFrame, int stackTop, int stackTopBeforeBlock) {
        CompilerAsserts.partialEvaluationConstant(stackTop);
        CompilerAsserts.partialEvaluationConstant(stackTopBeforeBlock);
        for (int i = stackTop; i > stackTopBeforeBlock; i--) {
            virtualFrame.setObject(i, null);
        }
        return stackTopBeforeBlock;
    }

    public PCell readClassCell(Frame frame) {
        if (classcellIndex < 0) {
            return null;
        }
        return (PCell) frame.getObject(classcellIndex);
    }

    public Object readSelf(Frame frame) {
        if (selfIndex < 0) {
            return null;
        } else if (selfIndex == 0) {
            return frame.getObject(0);
        } else {
            PCell selfCell = (PCell) frame.getObject(selfIndex);
            return selfCell.getRef();
        }
    }

    public int bciToLine(int bci) {
        return co.bciToLine(bci);
    }

    public int lineToBci(int line) {
        return co.lineToBci(line);
    }

    public int getFirstLineno() {
        return co.startLine;
    }

    public boolean frameIsVisibleToPython() {
        return !internal;
    }

    @Override
    public SourceSection getSourceSection() {
        if (sourceSection != null) {
            return sourceSection;
        } else if (!source.hasCharacters()) {
            /*
             * TODO We could still expose the disassembled bytecode for a debugger to have something
             * to step through.
             */
            sourceSection = source.createUnavailableSection();
            return sourceSection;
        } else {
            sourceSection = co.getSourceSection(source);
            return sourceSection;
        }
    }

    public int bciToLasti(int bci) {
        if (bci <= 0) {
            return bci;
        }
        byte[] bytecode = co.code;
        int number = 0;
        for (int i = 0; i < bytecode.length;) {
            if (i >= bci) {
                return number;
            }
            i += OpCodes.fromOpCode(bytecode[i]).length();
            number += 2;
        }
        return -1;
    }

    public int lastiToBci(int lasti) {
        int bci = 0;
        for (int i = 0; i < lasti && bci < co.code.length; i += 2) {
            bci += OpCodes.fromOpCode(co.code[bci]).length();
        }
        return bci;
    }

    @Override
    public boolean isInternal() {
        return internal;
    }

    @Override
    public boolean setsUpCalleeContext() {
        return true;
    }

    @Override
    protected byte[] extractCode() {
        /*
         * CPython exposes individual items of code objects, like constants, as different members of
         * the code object and the co_code attribute contains just the bytecode. It would be better
         * if we did the same, however we currently serialize everything into just co_code and
         * ignore the rest. The reasons are:
         *
         * 1) TruffleLanguage.parsePublic does source level caching but it only accepts bytes or
         * Strings. We could cache ourselves instead, but we have to come up with a cache key. It
         * would be impractical to compute a cache key from all the deserialized constants, but we
         * could just generate a large random number at compile time to serve as a key.
         *
         * 2) The arguments of code object constructor would be different. Some libraries like
         * cloudpickle (used by pyspark) still rely on particular signature, even though CPython has
         * changed theirs several times. We would have to match CPython's signature. It's doable,
         * but it would certainly be more practical to update to 3.11 first to have an attribute for
         * exception ranges.
         *
         * 3) While the AST interpreter is still in use, we have to share the code in CodeBuiltins,
         * so it's much simpler to do it in a way that is close to what the AST interpreter is
         * doing.
         *
         * TODO We should revisit this when the AST interpreter is removed.
         */
        return MarshalModuleBuiltins.serializeCodeUnit(this, PythonContext.get(this), co);
    }

    @Override
    protected boolean isCloneUninitializedSupported() {
        return true;
    }

    @Override
    protected RootNode cloneUninitialized() {
<<<<<<< HEAD
        return new PBytecodeRootNode(PythonLanguage.get(this), getFrameDescriptor(), getSignature(), co, source, parserCallbacks);
=======
        return new PBytecodeRootNode(getLanguage(), getFrameDescriptor(), getSignature(), co, source, parserErrorCallback);
>>>>>>> c4afe26b
    }

    public void triggerDeferredDeprecationWarnings() {
        if (parserCallbacks != null) {
            parserCallbacks.triggerDeprecationWarnings();
        }
    }

    private void bytecodePopAndJumpIfFalse(VirtualFrame virtualFrame, int bci, int stackTop) {
        CompilerDirectives.transferToInterpreterAndInvalidate();
        if (virtualFrame.isBoolean(stackTop)) {
            bytecode[bci] = OpCodesConstants.POP_AND_JUMP_IF_FALSE_B;
        } else {
            bytecode[bci] = OpCodesConstants.POP_AND_JUMP_IF_FALSE_O;
        }
    }

    private void bytecodePopAndJumpIfTrue(VirtualFrame virtualFrame, int bci, int stackTop) {
        CompilerDirectives.transferToInterpreterAndInvalidate();
        if (virtualFrame.isBoolean(stackTop)) {
            bytecode[bci] = OpCodesConstants.POP_AND_JUMP_IF_TRUE_B;
        } else {
            bytecode[bci] = OpCodesConstants.POP_AND_JUMP_IF_TRUE_O;
        }
    }
}<|MERGE_RESOLUTION|>--- conflicted
+++ resolved
@@ -1572,7 +1572,7 @@
                     case OpCodesConstants.LOAD_LOCALS: {
                         if (locals == null) {
                             CompilerDirectives.transferToInterpreterAndInvalidate();
-                            throw PRaiseNode.getUncached().raise(SystemError, ErrorMessages.NO_LOCALS_FOUND);
+                            throw PRaiseNode.raiseStatic(this, SystemError, ErrorMessages.NO_LOCALS_FOUND);
                         }
                         virtualFrame.setObject(++stackTop, locals);
                         break;
@@ -5963,11 +5963,7 @@
 
     @Override
     protected RootNode cloneUninitialized() {
-<<<<<<< HEAD
-        return new PBytecodeRootNode(PythonLanguage.get(this), getFrameDescriptor(), getSignature(), co, source, parserCallbacks);
-=======
-        return new PBytecodeRootNode(getLanguage(), getFrameDescriptor(), getSignature(), co, source, parserErrorCallback);
->>>>>>> c4afe26b
+        return new PBytecodeRootNode(getLanguage(), getFrameDescriptor(), getSignature(), co, source, parserCallbacks);
     }
 
     public void triggerDeferredDeprecationWarnings() {
