/*
 * Copyright (c) 2017, 2019, Oracle and/or its affiliates.
 * Copyright (c) 2013, Regents of the University of California
 *
 * All rights reserved.
 *
 * Redistribution and use in source and binary forms, with or without modification, are
 * permitted provided that the following conditions are met:
 *
 * 1. Redistributions of source code must retain the above copyright notice, this list of
 * conditions and the following disclaimer.
 * 2. Redistributions in binary form must reproduce the above copyright notice, this list of
 * conditions and the following disclaimer in the documentation and/or other materials provided
 * with the distribution.
 *
 * THIS SOFTWARE IS PROVIDED BY THE COPYRIGHT HOLDERS AND CONTRIBUTORS "AS IS" AND ANY EXPRESS
 * OR IMPLIED WARRANTIES, INCLUDING, BUT NOT LIMITED TO, THE IMPLIED WARRANTIES OF
 * MERCHANTABILITY AND FITNESS FOR A PARTICULAR PURPOSE ARE DISCLAIMED. IN NO EVENT SHALL THE
 * COPYRIGHT HOLDER OR CONTRIBUTORS BE LIABLE FOR ANY DIRECT, INDIRECT, INCIDENTAL, SPECIAL,
 * EXEMPLARY, OR CONSEQUENTIAL DAMAGES (INCLUDING, BUT NOT LIMITED TO, PROCUREMENT OF SUBSTITUTE
 * GOODS OR SERVICES; LOSS OF USE, DATA, OR PROFITS; OR BUSINESS INTERRUPTION) HOWEVER CAUSED
 * AND ON ANY THEORY OF LIABILITY, WHETHER IN CONTRACT, STRICT LIABILITY, OR TORT (INCLUDING
 * NEGLIGENCE OR OTHERWISE) ARISING IN ANY WAY OUT OF THE USE OF THIS SOFTWARE, EVEN IF ADVISED
 * OF THE POSSIBILITY OF SUCH DAMAGE.
 */
package com.oracle.graal.python.nodes.function;

import com.oracle.graal.python.PythonLanguage;
import com.oracle.graal.python.builtins.objects.cell.PCell;
import com.oracle.graal.python.builtins.objects.function.Arity;
import com.oracle.graal.python.builtins.objects.function.PArguments;
import com.oracle.graal.python.nodes.PClosureFunctionRootNode;
import com.oracle.graal.python.nodes.cell.CellSupplier;
import com.oracle.graal.python.nodes.expression.ExpressionNode;
import com.oracle.graal.python.parser.ExecutionCellSlots;
import com.oracle.graal.python.runtime.PythonContext;
import com.oracle.truffle.api.CompilerAsserts;
import com.oracle.truffle.api.CompilerDirectives;
import com.oracle.truffle.api.TruffleLanguage.ContextReference;
import com.oracle.truffle.api.frame.Frame;
import com.oracle.truffle.api.frame.FrameDescriptor;
import com.oracle.truffle.api.frame.FrameSlot;
import com.oracle.truffle.api.frame.FrameUtil;
import com.oracle.truffle.api.frame.VirtualFrame;
import com.oracle.truffle.api.nodes.ExplodeLoop;
import com.oracle.truffle.api.nodes.NodeUtil;
import com.oracle.truffle.api.profiles.ValueProfile;
import com.oracle.truffle.api.source.SourceSection;

/**
 * RootNode of a Python Function body. It is invoked by a CallTarget.
 */
public class FunctionRootNode extends PClosureFunctionRootNode implements CellSupplier {
    private final ContextReference<PythonContext> contextRef;
    private final PCell[] cells;
    private final ExecutionCellSlots executionCellSlots;
    private final String functionName;
    private final SourceSection sourceSection;
    private final boolean isGenerator;
    private final ValueProfile generatorFrameProfile;
    private boolean isRewritten = false;

    @Child private ExpressionNode body;
    private ExpressionNode uninitializedBody;

    public FunctionRootNode(PythonLanguage language, SourceSection sourceSection, String functionName, boolean isGenerator, FrameDescriptor frameDescriptor, ExpressionNode body,
                    ExecutionCellSlots executionCellSlots, Arity arity) {
        super(language, frameDescriptor, executionCellSlots, arity);
        this.contextRef = language.getContextReference();
        this.executionCellSlots = executionCellSlots;
        this.cells = new PCell[this.cellVarSlots.length];

        this.sourceSection = sourceSection;
        assert sourceSection != null;
        this.functionName = functionName;
        this.isGenerator = isGenerator;
        this.body = new InnerRootNode(this, NodeUtil.cloneNode(body));
        this.uninitializedBody = NodeUtil.cloneNode(body);
        this.generatorFrameProfile = isGenerator ? ValueProfile.createClassProfile() : null;
    }

<<<<<<< HEAD
    public FunctionRootNode copyWithNewArity(Arity newArity) {
        FunctionRootNode copy = new FunctionRootNode(getLanguage(PythonLanguage.class), getSourceSection(), functionName, isGenerator, getFrameDescriptor(), body, executionCellSlots, newArity);
        copy.setRewritten();
        return copy;
    }

    public String getFunctionName() {
        return functionName;
    }

    public ExpressionNode getBody() {
        return body;
    }

    public ExpressionNode getUninitializedBody() {
        return uninitializedBody;
    }

=======
>>>>>>> fca72962
    @Override
    public String getName() {
        return functionName;
    }

    @Override
    public PCell[] getCells() {
        return cells;
    }

    @Override
    public FrameSlot[] getCellVarSlots() {
        return cellVarSlots;
    }

    @Override
    public FunctionRootNode copy() {
        return new FunctionRootNode(getLanguage(PythonLanguage.class), getSourceSection(), functionName, isGenerator, getFrameDescriptor(), uninitializedBody, executionCellSlots, getArity());
    }

    @ExplodeLoop
    private void initializeCellVars(Frame frame) {
        for (int i = 0; i < cellVarSlots.length; i++) {
            FrameSlot frameSlot = cellVarSlots[i];

            // get the cell
            PCell cell = null;
            if (isGenerator) {
                cell = (PCell) FrameUtil.getObjectSafe(frame, frameSlot);
            }
            if (cell == null) {
                cell = new PCell();
            }

            // store the cell as a local var
            frame.setObject(frameSlot, cell);
            this.cells[i] = cell;
        }
    }

    private void initClosureAndCellVars(VirtualFrame frame) {
        Frame accessingFrame = frame;
        if (isGenerator) {
            accessingFrame = generatorFrameProfile.profile(PArguments.getGeneratorFrame(frame));
        }

        addClosureCellsToLocals(accessingFrame);
        initializeCellVars(accessingFrame);
    }

    @Override
    public Object execute(VirtualFrame frame) {
        if (CompilerDirectives.inInterpreter() || CompilerDirectives.inCompilationRoot()) {
            contextRef.get().triggerAsyncActions();
        }
        return body.execute(frame);
    }

    @Override
    public String toString() {
        CompilerAsserts.neverPartOfCompilation();
        return "<function root " + functionName + " at " + Integer.toHexString(hashCode()) + ">";
    }

    @Override
    public SourceSection getSourceSection() {
        return sourceSection;
    }

    public boolean isRewritten() {
        return isRewritten;
    }

    public void setRewritten() {
        this.isRewritten = true;
    }

    @Override
    public void initializeFrame(VirtualFrame frame) {
        initClosureAndCellVars(frame);
    }
}<|MERGE_RESOLUTION|>--- conflicted
+++ resolved
@@ -79,27 +79,12 @@
         this.generatorFrameProfile = isGenerator ? ValueProfile.createClassProfile() : null;
     }
 
-<<<<<<< HEAD
     public FunctionRootNode copyWithNewArity(Arity newArity) {
         FunctionRootNode copy = new FunctionRootNode(getLanguage(PythonLanguage.class), getSourceSection(), functionName, isGenerator, getFrameDescriptor(), body, executionCellSlots, newArity);
         copy.setRewritten();
         return copy;
     }
 
-    public String getFunctionName() {
-        return functionName;
-    }
-
-    public ExpressionNode getBody() {
-        return body;
-    }
-
-    public ExpressionNode getUninitializedBody() {
-        return uninitializedBody;
-    }
-
-=======
->>>>>>> fca72962
     @Override
     public String getName() {
         return functionName;
