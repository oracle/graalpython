/*
 * Copyright (c) 2017, 2019, Oracle and/or its affiliates.
 * Copyright (c) 2013, Regents of the University of California
 *
 * All rights reserved.
 *
 * Redistribution and use in source and binary forms, with or without modification, are
 * permitted provided that the following conditions are met:
 *
 * 1. Redistributions of source code must retain the above copyright notice, this list of
 * conditions and the following disclaimer.
 * 2. Redistributions in binary form must reproduce the above copyright notice, this list of
 * conditions and the following disclaimer in the documentation and/or other materials provided
 * with the distribution.
 *
 * THIS SOFTWARE IS PROVIDED BY THE COPYRIGHT HOLDERS AND CONTRIBUTORS "AS IS" AND ANY EXPRESS
 * OR IMPLIED WARRANTIES, INCLUDING, BUT NOT LIMITED TO, THE IMPLIED WARRANTIES OF
 * MERCHANTABILITY AND FITNESS FOR A PARTICULAR PURPOSE ARE DISCLAIMED. IN NO EVENT SHALL THE
 * COPYRIGHT HOLDER OR CONTRIBUTORS BE LIABLE FOR ANY DIRECT, INDIRECT, INCIDENTAL, SPECIAL,
 * EXEMPLARY, OR CONSEQUENTIAL DAMAGES (INCLUDING, BUT NOT LIMITED TO, PROCUREMENT OF SUBSTITUTE
 * GOODS OR SERVICES; LOSS OF USE, DATA, OR PROFITS; OR BUSINESS INTERRUPTION) HOWEVER CAUSED
 * AND ON ANY THEORY OF LIABILITY, WHETHER IN CONTRACT, STRICT LIABILITY, OR TORT (INCLUDING
 * NEGLIGENCE OR OTHERWISE) ARISING IN ANY WAY OUT OF THE USE OF THIS SOFTWARE, EVEN IF ADVISED
 * OF THE POSSIBILITY OF SUCH DAMAGE.
 */
package com.oracle.graal.python.nodes.function;

import com.oracle.graal.python.PythonLanguage;
import com.oracle.graal.python.builtins.objects.cell.PCell;
import com.oracle.graal.python.builtins.objects.function.PArguments;
import com.oracle.graal.python.builtins.objects.function.Signature;
import com.oracle.graal.python.nodes.PClosureFunctionRootNode;
import com.oracle.graal.python.nodes.expression.ExpressionNode;
import com.oracle.graal.python.parser.ExecutionCellSlots;
import com.oracle.graal.python.runtime.ExecutionContext.CalleeContext;
import com.oracle.graal.python.runtime.PythonContext;
import com.oracle.truffle.api.CompilerAsserts;
import com.oracle.truffle.api.CompilerDirectives;
import com.oracle.truffle.api.TruffleLanguage.ContextReference;
import com.oracle.truffle.api.frame.Frame;
import com.oracle.truffle.api.frame.FrameDescriptor;
import com.oracle.truffle.api.frame.FrameSlot;
import com.oracle.truffle.api.frame.FrameUtil;
import com.oracle.truffle.api.frame.VirtualFrame;
import com.oracle.truffle.api.nodes.ExplodeLoop;
import com.oracle.truffle.api.nodes.NodeUtil;
import com.oracle.truffle.api.profiles.ConditionProfile;
import com.oracle.truffle.api.profiles.ValueProfile;
import com.oracle.truffle.api.source.SourceSection;

/**
 * RootNode of a Python Function body. It is invoked by a CallTarget.
 */
public class FunctionRootNode extends PClosureFunctionRootNode {
    private final ContextReference<PythonContext> contextRef;
    private final PCell[] cells;
    private final ExecutionCellSlots executionCellSlots;
    private final String functionName;
    private final SourceSection sourceSection;
    private final boolean isGenerator;
    private final ValueProfile generatorFrameProfile;
    private final ConditionProfile customLocalsProfile = ConditionProfile.createCountingProfile();

    @Child private ExpressionNode body;
    @Child private CalleeContext calleeContext = CalleeContext.create();

    private ExpressionNode uninitializedBody;
    private boolean isRewritten = false;

    public FunctionRootNode(PythonLanguage language, SourceSection sourceSection, String functionName, boolean isGenerator, boolean isRewritten, FrameDescriptor frameDescriptor, ExpressionNode body,
                    ExecutionCellSlots executionCellSlots, Signature signature) {
        super(language, frameDescriptor, executionCellSlots, signature);
        this.contextRef = language.getContextReference();
        this.executionCellSlots = executionCellSlots;
        this.cells = new PCell[this.cellVarSlots.length];

        this.sourceSection = sourceSection;
        assert sourceSection != null;
        this.functionName = functionName;
        this.isGenerator = isGenerator;
        this.body = new InnerRootNode(this, NodeUtil.cloneNode(body));
        this.uninitializedBody = NodeUtil.cloneNode(body);
        this.generatorFrameProfile = isGenerator ? ValueProfile.createClassProfile() : null;
        this.isRewritten = isRewritten;
    }

    public FunctionRootNode copyWithNewSignature(Signature newSignature) {
        return new FunctionRootNode(PythonLanguage.getCurrent(), getSourceSection(), functionName, isGenerator, isRewritten, getFrameDescriptor(), uninitializedBody, executionCellSlots, newSignature);
    }

    @Override
    public String getName() {
        return functionName;
    }

    public PCell[] getCells() {
        return cells;
    }

    public FrameSlot[] getCellVarSlots() {
        return cellVarSlots;
    }

    @Override
    public FunctionRootNode copy() {
        return new FunctionRootNode(PythonLanguage.getCurrent(), getSourceSection(), functionName, isGenerator, isRewritten, getFrameDescriptor(), uninitializedBody,
                        executionCellSlots, getSignature());
    }

    @ExplodeLoop
    private void initializeCellVars(Frame frame) {
        for (int i = 0; i < cellVarSlots.length; i++) {
            FrameSlot frameSlot = cellVarSlots[i];

            // get the cell
            PCell cell = null;
            if (isGenerator) {
                cell = (PCell) FrameUtil.getObjectSafe(frame, frameSlot);
            }
            if (cell == null) {
                cell = new PCell(cellEffectivelyFinalAssumptions[i]);
            }

            // store the cell as a local var
            frame.setObject(frameSlot, cell);
            this.cells[i] = cell;
        }
    }

    private void initClosureAndCellVars(VirtualFrame frame) {
        Frame accessingFrame = frame;
        if (isGenerator) {
            accessingFrame = generatorFrameProfile.profile(PArguments.getGeneratorFrame(frame));
        }

        addClosureCellsToLocals(accessingFrame);
        initializeCellVars(accessingFrame);
    }

    @Override
    public Object execute(VirtualFrame frame) {
        CalleeContext.enter(frame, customLocalsProfile);
        if (CompilerDirectives.inInterpreter() || CompilerDirectives.inCompilationRoot()) {
            contextRef.get().triggerAsyncActions(frame, this);
        }
        try {
            return body.execute(frame);
        } finally {
            calleeContext.exit(frame, this);
        }
    }

    @Override
    public String toString() {
        CompilerAsserts.neverPartOfCompilation();
        return "<function root " + functionName + " at " + Integer.toHexString(hashCode()) + ">";
    }

    @Override
    public SourceSection getSourceSection() {
        return sourceSection;
    }

    @Override
    public boolean isInternal() {
        return sourceSection != null && sourceSection.getSource().isInternal();
    }

    public boolean isRewritten() {
        return isRewritten;
    }

    public void setRewritten() {
        this.isRewritten = true;

        // we need to update the uninitialized body as well
        this.uninitializedBody = NodeUtil.cloneNode(body);
    }

    @Override
    public void initializeFrame(VirtualFrame frame) {
        initClosureAndCellVars(frame);
    }

<<<<<<< HEAD
    public ExecutionCellSlots getExecutionCellSlots() {
        return executionCellSlots;
    }
    
=======
    @Override
    public boolean isPythonInternal() {
        return isRewritten;
    }
>>>>>>> f645159b
}<|MERGE_RESOLUTION|>--- conflicted
+++ resolved
@@ -182,15 +182,13 @@
         initClosureAndCellVars(frame);
     }
 
-<<<<<<< HEAD
+    @Override
+    public boolean isPythonInternal() {
+        return isRewritten;
+    }
+    
     public ExecutionCellSlots getExecutionCellSlots() {
         return executionCellSlots;
     }
     
-=======
-    @Override
-    public boolean isPythonInternal() {
-        return isRewritten;
-    }
->>>>>>> f645159b
 }