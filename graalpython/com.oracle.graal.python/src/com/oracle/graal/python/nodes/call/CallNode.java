--- conflicted
+++ resolved
@@ -99,13 +99,8 @@
             if (call == PNone.NO_VALUE) {
                 throw raise.raise(PythonBuiltinClassType.TypeError, "'%p' object is not callable", callableObject);
             }
-            return callCallNode.execute(frame, call, PositionalArgumentsNode.prependArgument(callableObject, arguments, arguments.length), keywords);
-        }
-<<<<<<< HEAD
-=======
-        return callCallNode.execute(frame, call, PositionalArgumentsNode.prependArgument(callableObject, arguments), keywords);
-    }
->>>>>>> 1c71d93c
+            return callCallNode.execute(frame, call, PositionalArgumentsNode.prependArgument(callableObject, arguments), keywords);
+        }
 
         private CreateArgumentsNode ensureCreateArguments() {
             if (createArguments == null) {
@@ -229,7 +224,7 @@
                     CompilerDirectives.transferToInterpreter();
                     throw PRaiseNode.getUncached().raise(PythonBuiltinClassType.TypeError, "'%p' object is not callable", callableObject);
                 }
-                return CallVarargsMethodNode.getUncached().execute(frame, attrCall, PositionalArgumentsNode.prependArgument(callableObject, args, args.length), keywords);
+                return CallVarargsMethodNode.getUncached().execute(frame, attrCall, PositionalArgumentsNode.prependArgument(callableObject, args), keywords);
             } else {
                 PArguments.setCallerFrame(arguments, frame == null ? null : frame.materialize());
                 if (ct.getRootNode() instanceof ClassBodyRootNode) {
