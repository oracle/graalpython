/*
 * Copyright (c) 2017, 2022, Oracle and/or its affiliates. All rights reserved.
 * DO NOT ALTER OR REMOVE COPYRIGHT NOTICES OR THIS FILE HEADER.
 *
 * The Universal Permissive License (UPL), Version 1.0
 *
 * Subject to the condition set forth below, permission is hereby granted to any
 * person obtaining a copy of this software, associated documentation and/or
 * data (collectively the "Software"), free of charge and under any and all
 * copyright rights in the Software, and any and all patent rights owned or
 * freely licensable by each licensor hereunder covering either (i) the
 * unmodified Software as contributed to or provided by such licensor, or (ii)
 * the Larger Works (as defined below), to deal in both
 *
 * (a) the Software, and
 *
 * (b) any piece of software and/or hardware listed in the lrgrwrks.txt file if
 * one is included with the Software each a "Larger Work" to which the Software
 * is contributed by such licensors),
 *
 * without restriction, including without limitation the rights to copy, create
 * derivative works of, display, perform, and distribute the Software and make,
 * use, sell, offer for sale, import, export, have made, and have sold the
 * Software and the Larger Work(s), and to sublicense the foregoing rights on
 * either these or other terms.
 *
 * This license is subject to the following condition:
 *
 * The above copyright notice and either this complete permission notice or at a
 * minimum a reference to the UPL must be included in all copies or substantial
 * portions of the Software.
 *
 * THE SOFTWARE IS PROVIDED "AS IS", WITHOUT WARRANTY OF ANY KIND, EXPRESS OR
 * IMPLIED, INCLUDING BUT NOT LIMITED TO THE WARRANTIES OF MERCHANTABILITY,
 * FITNESS FOR A PARTICULAR PURPOSE AND NONINFRINGEMENT. IN NO EVENT SHALL THE
 * AUTHORS OR COPYRIGHT HOLDERS BE LIABLE FOR ANY CLAIM, DAMAGES OR OTHER
 * LIABILITY, WHETHER IN AN ACTION OF CONTRACT, TORT OR OTHERWISE, ARISING FROM,
 * OUT OF OR IN CONNECTION WITH THE SOFTWARE OR THE USE OR OTHER DEALINGS IN THE
 * SOFTWARE.
 */
package com.oracle.graal.python.nodes.literal;

import java.util.Arrays;

import com.oracle.graal.python.builtins.objects.PNone;
import com.oracle.graal.python.builtins.objects.common.HashingStorage;
import com.oracle.graal.python.builtins.objects.common.HashingStorageNodes.HashingStorageSetItem;
import com.oracle.graal.python.builtins.objects.common.SequenceStorageNodes;
import com.oracle.graal.python.builtins.objects.common.SequenceStorageNodes.GeneralizationNode;
import com.oracle.graal.python.builtins.objects.common.SequenceStorageNodes.ListGeneralizationNode;
import com.oracle.graal.python.lib.PyObjectGetIter;
import com.oracle.graal.python.nodes.PGuards;
import com.oracle.graal.python.nodes.control.GetNextNode;
import com.oracle.graal.python.nodes.expression.ExpressionNode;
import com.oracle.graal.python.nodes.literal.StarredExpressionNodeFactory.AppendToSetNodeGen;
import com.oracle.graal.python.nodes.literal.StarredExpressionNodeFactory.AppendToStorageNodeGen;
import com.oracle.graal.python.nodes.object.GetClassNode;
import com.oracle.graal.python.nodes.object.IsBuiltinClassProfile;
import com.oracle.graal.python.runtime.exception.PException;
import com.oracle.graal.python.runtime.sequence.PSequence;
import com.oracle.graal.python.runtime.sequence.storage.SequenceStorage;
import com.oracle.graal.python.util.Supplier;
import com.oracle.truffle.api.CompilerDirectives;
import com.oracle.truffle.api.dsl.Cached;
import com.oracle.truffle.api.dsl.ImportStatic;
import com.oracle.truffle.api.dsl.Specialization;
import com.oracle.truffle.api.frame.VirtualFrame;
import com.oracle.truffle.api.nodes.Node;
import com.oracle.truffle.api.strings.TruffleString;

public final class StarredExpressionNode extends LiteralNode {
    @Child private ExpressionNode childNode;
    @Child private AppendToStorageNode appendToStorageNode;
    @Child private AppendToSetNode appendToSetNode;

    private StarredExpressionNode(ExpressionNode childNode) {
        this.childNode = childNode;
    }

    public static StarredExpressionNode create(ExpressionNode child) {
        return new StarredExpressionNode(child);
    }

    public ExpressionNode getValue() {
        return childNode;
    }

    public static boolean isStarredExpression(ExpressionNode node) {
        return node.unwrap() instanceof StarredExpressionNode;
    }

    @Override
    public Object execute(VirtualFrame frame) {
        return childNode.execute(frame);
    }

    public HashingStorage appendToSet(VirtualFrame frame, HashingStorage storage, Object values) {
        return ensureAppendToSetNode().execute(frame, storage, values);
    }

    public SequenceStorage appendToStorage(VirtualFrame frame, SequenceStorage storage, Object values) {
        return ensureAppendToStorageNode().execute(frame, storage, values);
    }

    private AppendToStorageNode ensureAppendToStorageNode() {
        if (appendToStorageNode == null) {
            CompilerDirectives.transferToInterpreterAndInvalidate();
            appendToStorageNode = insert(AppendToStorageNodeGen.create());
        }
        return appendToStorageNode;
    }

    private AppendToSetNode ensureAppendToSetNode() {
        if (appendToSetNode == null) {
            CompilerDirectives.transferToInterpreterAndInvalidate();
            appendToSetNode = insert(AppendToSetNodeGen.create());
        }
        return appendToSetNode;
    }

    @ImportStatic(PGuards.class)
    public abstract static class AppendToSetNode extends Node {
        public abstract HashingStorage execute(VirtualFrame frame, HashingStorage storage, Object values);

        @Specialization(guards = "cannotBeOverridden(values, getClassNode)", limit = "1")
        static HashingStorage doSetPSequence(VirtualFrame frame, HashingStorage storageIn, PSequence values,
                        @SuppressWarnings("unused") @Cached GetClassNode getClassNode,
<<<<<<< HEAD
                        @Cached SequenceStorageNodes.LenNode lenNode,
                        @Cached SequenceStorageNodes.GetItemNode getItemNode,
                        @Cached HashingStorageSetItem setHashingStorageItem) {
=======
                        @Cached SequenceStorageNodes.GetItemNode getItemNode) {
>>>>>>> d8080f04
            HashingStorage storage = storageIn;
            SequenceStorage valuesStorage = values.getSequenceStorage();
            int n = valuesStorage.length();
            for (int i = 0; i < n; i++) {
                Object element = getItemNode.execute(valuesStorage, i);
                storage = setHashingStorageItem.execute(frame, storage, element, PNone.NONE);
            }
            return storage;
        }

        @Specialization(guards = "!isPSequence(values) || !cannotBeOverridden(values, getClassNode)", limit = "1")
        static HashingStorage doSetIterable(VirtualFrame frame, HashingStorage storageIn, Object values,
                        @SuppressWarnings("unused") @Cached GetClassNode getClassNode,
                        @Cached GetNextNode next,
                        @Cached IsBuiltinClassProfile errorProfile,
                        @Cached PyObjectGetIter getIter,
                        @Cached HashingStorageSetItem setHashingStorageItem) {
            TruffleString[] a = new TruffleString[0];
            final Object[] objects = Arrays.copyOf(a, a.length, Object[].class);
            Object iterator = getIter.execute(frame, values);
            HashingStorage storage = storageIn;
            while (true) {
                try {
                    Object nextValue = next.execute(frame, iterator);
                    storage = setHashingStorageItem.execute(frame, storage, nextValue, PNone.NONE);
                } catch (PException e) {
                    e.expectStopIteration(errorProfile);
                    break;
                }
            }
            return storage;
        }
    }

    @ImportStatic(PGuards.class)
    public abstract static class AppendToStorageNode extends Node {
        public abstract SequenceStorage execute(VirtualFrame frame, SequenceStorage storage, Object values);

        @Specialization(guards = "cannotBeOverridden(values, getClassNode)", limit = "1")
        SequenceStorage doPSequence(SequenceStorage storage, PSequence values,
                        @SuppressWarnings("unused") @Cached GetClassNode getClassNode,
                        @Cached("createConcatStorageNode()") SequenceStorageNodes.ConcatNode concatNode) {
            return concatNode.execute(storage, values.getSequenceStorage());
        }

        @Specialization(guards = "!isPSequence(values) || !cannotBeOverridden(values, getClassNode)", limit = "1")
        SequenceStorage doIterable(VirtualFrame frame, SequenceStorage storageIn, Object values,
                        @SuppressWarnings("unused") @Cached GetClassNode getClassNode,
                        @Cached GetNextNode next,
                        @Cached IsBuiltinClassProfile errorProfile,
                        @Cached SequenceStorageNodes.AppendNode appendNode,
                        @Cached PyObjectGetIter getIter) {
            Object iterator = getIter.execute(frame, values);
            SequenceStorage storage = storageIn;
            while (true) {
                try {
                    Object nextValue = next.execute(frame, iterator);
                    storage = appendNode.execute(storage, nextValue, ListGeneralizationNode.SUPPLIER);
                } catch (PException e) {
                    e.expectStopIteration(errorProfile);
                    break;
                }
            }
            return storage;
        }

        static SequenceStorageNodes.ConcatNode createConcatStorageNode() {
            return SequenceStorageNodes.ConcatNode.create(new Supplier<GeneralizationNode>() {
                @Override
                public GeneralizationNode get() {
                    return ListGeneralizationNode.create();
                }
            });
        }
    }
}<|MERGE_RESOLUTION|>--- conflicted
+++ resolved
@@ -125,13 +125,8 @@
         @Specialization(guards = "cannotBeOverridden(values, getClassNode)", limit = "1")
         static HashingStorage doSetPSequence(VirtualFrame frame, HashingStorage storageIn, PSequence values,
                         @SuppressWarnings("unused") @Cached GetClassNode getClassNode,
-<<<<<<< HEAD
-                        @Cached SequenceStorageNodes.LenNode lenNode,
                         @Cached SequenceStorageNodes.GetItemNode getItemNode,
                         @Cached HashingStorageSetItem setHashingStorageItem) {
-=======
-                        @Cached SequenceStorageNodes.GetItemNode getItemNode) {
->>>>>>> d8080f04
             HashingStorage storage = storageIn;
             SequenceStorage valuesStorage = values.getSequenceStorage();
             int n = valuesStorage.length();
