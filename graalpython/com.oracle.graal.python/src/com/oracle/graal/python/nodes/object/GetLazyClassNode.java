/*
 * Copyright (c) 2017, 2019, Oracle and/or its affiliates. All rights reserved.
 * DO NOT ALTER OR REMOVE COPYRIGHT NOTICES OR THIS FILE HEADER.
 *
 * The Universal Permissive License (UPL), Version 1.0
 *
 * Subject to the condition set forth below, permission is hereby granted to any
 * person obtaining a copy of this software, associated documentation and/or
 * data (collectively the "Software"), free of charge and under any and all
 * copyright rights in the Software, and any and all patent rights owned or
 * freely licensable by each licensor hereunder covering either (i) the
 * unmodified Software as contributed to or provided by such licensor, or (ii)
 * the Larger Works (as defined below), to deal in both
 *
 * (a) the Software, and
 *
 * (b) any piece of software and/or hardware listed in the lrgrwrks.txt file if
 * one is included with the Software each a "Larger Work" to which the Software
 * is contributed by such licensors),
 *
 * without restriction, including without limitation the rights to copy, create
 * derivative works of, display, perform, and distribute the Software and make,
 * use, sell, offer for sale, import, export, have made, and have sold the
 * Software and the Larger Work(s), and to sublicense the foregoing rights on
 * either these or other terms.
 *
 * This license is subject to the following condition:
 *
 * The above copyright notice and either this complete permission notice or at a
 * minimum a reference to the UPL must be included in all copies or substantial
 * portions of the Software.
 *
 * THE SOFTWARE IS PROVIDED "AS IS", WITHOUT WARRANTY OF ANY KIND, EXPRESS OR
 * IMPLIED, INCLUDING BUT NOT LIMITED TO THE WARRANTIES OF MERCHANTABILITY,
 * FITNESS FOR A PARTICULAR PURPOSE AND NONINFRINGEMENT. IN NO EVENT SHALL THE
 * AUTHORS OR COPYRIGHT HOLDERS BE LIABLE FOR ANY CLAIM, DAMAGES OR OTHER
 * LIABILITY, WHETHER IN AN ACTION OF CONTRACT, TORT OR OTHERWISE, ARISING FROM,
 * OUT OF OR IN CONNECTION WITH THE SOFTWARE OR THE USE OR OTHER DEALINGS IN THE
 * SOFTWARE.
 */
package com.oracle.graal.python.nodes.object;

import com.oracle.graal.python.builtins.PythonBuiltinClassType;
import com.oracle.graal.python.builtins.objects.PEllipsis;
import com.oracle.graal.python.builtins.objects.PNone;
import com.oracle.graal.python.builtins.objects.PNotImplemented;
import com.oracle.graal.python.builtins.objects.cext.CExtNodes.GetNativeClassNode;
import com.oracle.graal.python.builtins.objects.cext.PythonAbstractNativeObject;
import com.oracle.graal.python.builtins.objects.cext.PythonNativeVoidPtr;
import com.oracle.graal.python.builtins.objects.getsetdescriptor.GetSetDescriptor;
import com.oracle.graal.python.builtins.objects.object.PythonObject;
import com.oracle.graal.python.builtins.objects.type.LazyPythonClass;
import com.oracle.graal.python.nodes.PGuards;
import com.oracle.graal.python.nodes.PNodeWithContext;
import com.oracle.graal.python.nodes.object.GetLazyClassNodeFactory.GetLazyClassCachedNodeGen;
import com.oracle.graal.python.nodes.truffle.PythonTypes;
import com.oracle.truffle.api.Assumption;
import com.oracle.truffle.api.CompilerDirectives;
import com.oracle.truffle.api.CompilerDirectives.TruffleBoundary;
import com.oracle.truffle.api.dsl.Cached;
import com.oracle.truffle.api.dsl.ImportStatic;
import com.oracle.truffle.api.dsl.Specialization;
import com.oracle.truffle.api.dsl.TypeSystemReference;
import com.oracle.truffle.api.interop.TruffleObject;
import com.oracle.truffle.api.profiles.ValueProfile;

@TypeSystemReference(PythonTypes.class)
@ImportStatic({PGuards.class})
public abstract class GetLazyClassNode extends PNodeWithContext {
    private final ValueProfile classProfile = ValueProfile.createClassProfile();

    public abstract LazyPythonClass execute(boolean object);

    public abstract LazyPythonClass execute(int object);

    public abstract LazyPythonClass execute(long object);

    public abstract LazyPythonClass execute(double object);

    public final LazyPythonClass execute(Object object) {
        return executeGetClass(classProfile.profile(object));
    }

    protected abstract LazyPythonClass executeGetClass(Object object);

    public static GetLazyClassNode create() {
        return GetLazyClassCachedNodeGen.create();
    }

    public static GetLazyClassNode getUncached() {
        return new GetLazyClassUncachedNode();
    }

    static class GetLazyClassUncachedNode extends GetLazyClassNode {
        @Override
        public LazyPythonClass execute(boolean object) {
            return execute((Boolean) object);
        }

        @Override
        public LazyPythonClass execute(int object) {
            return execute((Integer) object);
        }

        @Override
        public LazyPythonClass execute(long object) {
            return execute((Long) object);
        }

        @Override
        public LazyPythonClass execute(double object) {
            return execute((Double) object);
        }

        @Override
        protected LazyPythonClass executeGetClass(Object object) {
            return GetLazyClassCachedNode.getItSlowPath(object);
        }
    }

    abstract static class GetLazyClassCachedNode extends GetLazyClassNode {
        /*
         * =============== Changes in this class must be mirrored in GetClassNode ===============
         */

        @Specialization
        protected static LazyPythonClass getIt(@SuppressWarnings("unused") GetSetDescriptor object) {
            return PythonBuiltinClassType.GetSetDescriptor;
        }

<<<<<<< HEAD
        @Specialization
        protected static LazyPythonClass getIt(@SuppressWarnings("unused") PNone object) {
            return PythonBuiltinClassType.PNone;
        }
=======
    @Specialization
    protected static LazyPythonClass getIt(@SuppressWarnings("unused") PythonBuiltinClassType object) {
        return PythonBuiltinClassType.PythonClass;
    }

    @Specialization
    protected static LazyPythonClass getIt(PythonAbstractNativeObject object,
                    @Cached("create()") GetNativeClassNode getNativeClassNode) {
        return getNativeClassNode.execute(object);
    }
>>>>>>> ce9df960

        @Specialization
        protected static LazyPythonClass getIt(@SuppressWarnings("unused") PNotImplemented object) {
            return PythonBuiltinClassType.PNotImplemented;
        }

        @Specialization
        protected static LazyPythonClass getIt(@SuppressWarnings("unused") PEllipsis object) {
            return PythonBuiltinClassType.PEllipsis;
        }

        @Specialization
        protected static LazyPythonClass getIt(@SuppressWarnings("unused") boolean object) {
            return PythonBuiltinClassType.Boolean;
        }

        @Specialization
        protected static LazyPythonClass getIt(@SuppressWarnings("unused") int object) {
            return PythonBuiltinClassType.PInt;
        }

        @Specialization
        protected static LazyPythonClass getIt(@SuppressWarnings("unused") long object) {
            return PythonBuiltinClassType.PInt;
        }

        @Specialization
        protected static LazyPythonClass getIt(@SuppressWarnings("unused") double object) {
            return PythonBuiltinClassType.PFloat;
<<<<<<< HEAD
        }

        @Specialization
        protected static LazyPythonClass getIt(@SuppressWarnings("unused") String object) {
            return PythonBuiltinClassType.PString;
        }

        @Specialization
        protected static PythonClass getIt(PythonNativeObject object,
                        @Cached("create()") GetNativeClassNode getNativeClassNode) {
            return getNativeClassNode.execute(object);
        }

        @Specialization
        protected static LazyPythonClass getIt(@SuppressWarnings("unused") PythonNativeVoidPtr object) {
            return PythonBuiltinClassType.PInt;
        }

        @Specialization(guards = "object == cachedObject", assumptions = {"classStable", "singleContextAssumption"}, limit = "1")
        protected static LazyPythonClass getPythonClassCached(@SuppressWarnings("unused") PythonObject object,
                        @SuppressWarnings("unused") @Cached("object") PythonObject cachedObject,
                        @SuppressWarnings("unused") @Cached("singleContextAssumption()") Assumption singleContextAssumption,
                        @SuppressWarnings("unused") @Cached("cachedObject.getClassStableAssumption()") Assumption classStable,
                        @Cached("object.getLazyPythonClass()") LazyPythonClass klass) {
            return klass;
        }

        @Specialization(replaces = "getPythonClassCached")
        protected static LazyPythonClass getPythonClassGeneric(PythonObject object) {
            return object.getLazyPythonClass();
        }

        @Specialization(guards = "isForeignObject(object)")
        protected static LazyPythonClass getIt(@SuppressWarnings("unused") TruffleObject object) {
            return PythonBuiltinClassType.TruffleObject;
        }

        @TruffleBoundary
        public static LazyPythonClass getItSlowPath(Object o) {
            if (PGuards.isForeignObject(o)) {
                return PythonBuiltinClassType.TruffleObject;
            } else if (o instanceof String) {
                return PythonBuiltinClassType.PString;
            } else if (o instanceof Boolean) {
                return PythonBuiltinClassType.Boolean;
            } else if (o instanceof Double || o instanceof Float) {
                return PythonBuiltinClassType.PFloat;
            } else if (o instanceof Integer || o instanceof Long || o instanceof Short || o instanceof Byte) {
                return PythonBuiltinClassType.PInt;
            } else if (o instanceof PythonObject) {
                return ((PythonObject) o).getLazyPythonClass();
            } else if (o instanceof PEllipsis) {
                return PythonBuiltinClassType.PEllipsis;
            } else if (o instanceof PNotImplemented) {
                return PythonBuiltinClassType.PNotImplemented;
            } else if (o instanceof PNone) {
                return PythonBuiltinClassType.PNone;
            } else {
                return null;
            }
        }
    }

    @TruffleBoundary
    public static String getNameSlowPath(Object o) {
        if (PGuards.isForeignObject(o)) {
            return BuiltinNames.FOREIGN;
        }
        LazyPythonClass lazyClass = GetLazyClassCachedNode.getItSlowPath(o);
        if (lazyClass != null) {
            return lazyClass.getName();
=======
        } else if (o instanceof Integer || o instanceof Long || o instanceof Short || o instanceof Byte || o instanceof PythonNativeVoidPtr) {
            return PythonBuiltinClassType.PInt;
        } else if (o instanceof PythonBuiltinClassType) {
            return PythonBuiltinClassType.PythonClass;
        } else if (o instanceof PythonObject) {
            return ((PythonObject) o).getLazyPythonClass();
        } else if (o instanceof PythonAbstractNativeObject) {
            return GetNativeClassNode.doSlowPath((PythonAbstractNativeObject) o);
        } else if (o instanceof PEllipsis) {
            return PythonBuiltinClassType.PEllipsis;
        } else if (o instanceof PNotImplemented) {
            return PythonBuiltinClassType.PNotImplemented;
        } else if (o instanceof PNone) {
            return PythonBuiltinClassType.PNone;
        } else if (o instanceof GetSetDescriptor) {
            return PythonBuiltinClassType.GetSetDescriptor;
>>>>>>> ce9df960
        } else {
            CompilerDirectives.transferToInterpreter();
            throw new IllegalStateException("unknown type " + o.getClass().getName());
        }
    }
}<|MERGE_RESOLUTION|>--- conflicted
+++ resolved
@@ -50,6 +50,7 @@
 import com.oracle.graal.python.builtins.objects.getsetdescriptor.GetSetDescriptor;
 import com.oracle.graal.python.builtins.objects.object.PythonObject;
 import com.oracle.graal.python.builtins.objects.type.LazyPythonClass;
+import com.oracle.graal.python.nodes.BuiltinNames;
 import com.oracle.graal.python.nodes.PGuards;
 import com.oracle.graal.python.nodes.PNodeWithContext;
 import com.oracle.graal.python.nodes.object.GetLazyClassNodeFactory.GetLazyClassCachedNodeGen;
@@ -128,23 +129,10 @@
             return PythonBuiltinClassType.GetSetDescriptor;
         }
 
-<<<<<<< HEAD
         @Specialization
         protected static LazyPythonClass getIt(@SuppressWarnings("unused") PNone object) {
             return PythonBuiltinClassType.PNone;
         }
-=======
-    @Specialization
-    protected static LazyPythonClass getIt(@SuppressWarnings("unused") PythonBuiltinClassType object) {
-        return PythonBuiltinClassType.PythonClass;
-    }
-
-    @Specialization
-    protected static LazyPythonClass getIt(PythonAbstractNativeObject object,
-                    @Cached("create()") GetNativeClassNode getNativeClassNode) {
-        return getNativeClassNode.execute(object);
-    }
->>>>>>> ce9df960
 
         @Specialization
         protected static LazyPythonClass getIt(@SuppressWarnings("unused") PNotImplemented object) {
@@ -174,7 +162,6 @@
         @Specialization
         protected static LazyPythonClass getIt(@SuppressWarnings("unused") double object) {
             return PythonBuiltinClassType.PFloat;
-<<<<<<< HEAD
         }
 
         @Specialization
@@ -183,7 +170,12 @@
         }
 
         @Specialization
-        protected static PythonClass getIt(PythonNativeObject object,
+        protected static LazyPythonClass getIt(@SuppressWarnings("unused") PythonBuiltinClassType object) {
+            return PythonBuiltinClassType.PythonClass;
+        }
+
+        @Specialization
+        protected static LazyPythonClass getIt(PythonAbstractNativeObject object,
                         @Cached("create()") GetNativeClassNode getNativeClassNode) {
             return getNativeClassNode.execute(object);
         }
@@ -245,25 +237,7 @@
         }
         LazyPythonClass lazyClass = GetLazyClassCachedNode.getItSlowPath(o);
         if (lazyClass != null) {
-            return lazyClass.getName();
-=======
-        } else if (o instanceof Integer || o instanceof Long || o instanceof Short || o instanceof Byte || o instanceof PythonNativeVoidPtr) {
-            return PythonBuiltinClassType.PInt;
-        } else if (o instanceof PythonBuiltinClassType) {
-            return PythonBuiltinClassType.PythonClass;
-        } else if (o instanceof PythonObject) {
-            return ((PythonObject) o).getLazyPythonClass();
-        } else if (o instanceof PythonAbstractNativeObject) {
-            return GetNativeClassNode.doSlowPath((PythonAbstractNativeObject) o);
-        } else if (o instanceof PEllipsis) {
-            return PythonBuiltinClassType.PEllipsis;
-        } else if (o instanceof PNotImplemented) {
-            return PythonBuiltinClassType.PNotImplemented;
-        } else if (o instanceof PNone) {
-            return PythonBuiltinClassType.PNone;
-        } else if (o instanceof GetSetDescriptor) {
-            return PythonBuiltinClassType.GetSetDescriptor;
->>>>>>> ce9df960
+            return lazyClass.toString(); // TODO: (tfel) fix getNameSlowPath
         } else {
             CompilerDirectives.transferToInterpreter();
             throw new IllegalStateException("unknown type " + o.getClass().getName());
