/*
 * Copyright (c) 2020, 2021, Oracle and/or its affiliates. All rights reserved.
 * DO NOT ALTER OR REMOVE COPYRIGHT NOTICES OR THIS FILE HEADER.
 *
 * The Universal Permissive License (UPL), Version 1.0
 *
 * Subject to the condition set forth below, permission is hereby granted to any
 * person obtaining a copy of this software, associated documentation and/or
 * data (collectively the "Software"), free of charge and under any and all
 * copyright rights in the Software, and any and all patent rights owned or
 * freely licensable by each licensor hereunder covering either (i) the
 * unmodified Software as contributed to or provided by such licensor, or (ii)
 * the Larger Works (as defined below), to deal in both
 *
 * (a) the Software, and
 *
 * (b) any piece of software and/or hardware listed in the lrgrwrks.txt file if
 * one is included with the Software each a "Larger Work" to which the Software
 * is contributed by such licensors),
 *
 * without restriction, including without limitation the rights to copy, create
 * derivative works of, display, perform, and distribute the Software and make,
 * use, sell, offer for sale, import, export, have made, and have sold the
 * Software and the Larger Work(s), and to sublicense the foregoing rights on
 * either these or other terms.
 *
 * This license is subject to the following condition:
 *
 * The above copyright notice and either this complete permission notice or at a
 * minimum a reference to the UPL must be included in all copies or substantial
 * portions of the Software.
 *
 * THE SOFTWARE IS PROVIDED "AS IS", WITHOUT WARRANTY OF ANY KIND, EXPRESS OR
 * IMPLIED, INCLUDING BUT NOT LIMITED TO THE WARRANTIES OF MERCHANTABILITY,
 * FITNESS FOR A PARTICULAR PURPOSE AND NONINFRINGEMENT. IN NO EVENT SHALL THE
 * AUTHORS OR COPYRIGHT HOLDERS BE LIABLE FOR ANY CLAIM, DAMAGES OR OTHER
 * LIABILITY, WHETHER IN AN ACTION OF CONTRACT, TORT OR OTHERWISE, ARISING FROM,
 * OUT OF OR IN CONNECTION WITH THE SOFTWARE OR THE USE OR OTHER DEALINGS IN THE
 * SOFTWARE.
 */
package com.oracle.graal.python.runtime;

import static com.oracle.graal.python.runtime.PosixConstants.AT_FDCWD;
import static com.oracle.graal.python.runtime.PosixConstants.DT_DIR;
import static com.oracle.graal.python.runtime.PosixConstants.DT_LNK;
import static com.oracle.graal.python.runtime.PosixConstants.DT_REG;
import static com.oracle.graal.python.runtime.PosixConstants.DT_UNKNOWN;
import static com.oracle.graal.python.runtime.PosixConstants.F_OK;
import static com.oracle.graal.python.runtime.PosixConstants.LOCK_EX;
import static com.oracle.graal.python.runtime.PosixConstants.LOCK_NB;
import static com.oracle.graal.python.runtime.PosixConstants.LOCK_SH;
import static com.oracle.graal.python.runtime.PosixConstants.LOCK_UN;
import static com.oracle.graal.python.runtime.PosixConstants.O_ACCMODE;
import static com.oracle.graal.python.runtime.PosixConstants.O_APPEND;
import static com.oracle.graal.python.runtime.PosixConstants.O_CREAT;
import static com.oracle.graal.python.runtime.PosixConstants.O_DIRECT;
import static com.oracle.graal.python.runtime.PosixConstants.O_EXCL;
import static com.oracle.graal.python.runtime.PosixConstants.O_NDELAY;
import static com.oracle.graal.python.runtime.PosixConstants.O_RDONLY;
import static com.oracle.graal.python.runtime.PosixConstants.O_RDWR;
import static com.oracle.graal.python.runtime.PosixConstants.O_SYNC;
import static com.oracle.graal.python.runtime.PosixConstants.O_TMPFILE;
import static com.oracle.graal.python.runtime.PosixConstants.O_TRUNC;
import static com.oracle.graal.python.runtime.PosixConstants.O_WRONLY;
import static com.oracle.graal.python.runtime.PosixConstants.MAP_ANONYMOUS;
import static com.oracle.graal.python.runtime.PosixConstants.PROT_EXEC;
import static com.oracle.graal.python.runtime.PosixConstants.PROT_NONE;
import static com.oracle.graal.python.runtime.PosixConstants.PROT_READ;
import static com.oracle.graal.python.runtime.PosixConstants.PROT_WRITE;
import static com.oracle.graal.python.runtime.PosixConstants.R_OK;
import static com.oracle.graal.python.runtime.PosixConstants.SEEK_CUR;
import static com.oracle.graal.python.runtime.PosixConstants.SEEK_DATA;
import static com.oracle.graal.python.runtime.PosixConstants.SEEK_END;
import static com.oracle.graal.python.runtime.PosixConstants.SEEK_HOLE;
import static com.oracle.graal.python.runtime.PosixConstants.SEEK_SET;
import static com.oracle.graal.python.runtime.PosixConstants.S_IFBLK;
import static com.oracle.graal.python.runtime.PosixConstants.S_IFCHR;
import static com.oracle.graal.python.runtime.PosixConstants.S_IFDIR;
import static com.oracle.graal.python.runtime.PosixConstants.S_IFIFO;
import static com.oracle.graal.python.runtime.PosixConstants.S_IFLNK;
import static com.oracle.graal.python.runtime.PosixConstants.S_IFREG;
import static com.oracle.graal.python.runtime.PosixConstants.S_IFSOCK;
import static com.oracle.graal.python.runtime.PosixConstants.WNOHANG;
import static com.oracle.graal.python.runtime.PosixConstants.W_OK;
import static com.oracle.graal.python.runtime.PosixConstants.X_OK;
import static com.oracle.truffle.api.TruffleFile.CREATION_TIME;
import static com.oracle.truffle.api.TruffleFile.IS_DIRECTORY;
import static com.oracle.truffle.api.TruffleFile.IS_REGULAR_FILE;
import static com.oracle.truffle.api.TruffleFile.IS_SYMBOLIC_LINK;
import static com.oracle.truffle.api.TruffleFile.LAST_ACCESS_TIME;
import static com.oracle.truffle.api.TruffleFile.LAST_MODIFIED_TIME;
import static com.oracle.truffle.api.TruffleFile.SIZE;
import static com.oracle.truffle.api.TruffleFile.UNIX_CTIME;
import static com.oracle.truffle.api.TruffleFile.UNIX_DEV;
import static com.oracle.truffle.api.TruffleFile.UNIX_GID;
import static com.oracle.truffle.api.TruffleFile.UNIX_GROUP;
import static com.oracle.truffle.api.TruffleFile.UNIX_INODE;
import static com.oracle.truffle.api.TruffleFile.UNIX_MODE;
import static com.oracle.truffle.api.TruffleFile.UNIX_NLINK;
import static com.oracle.truffle.api.TruffleFile.UNIX_OWNER;
import static com.oracle.truffle.api.TruffleFile.UNIX_PERMISSIONS;
import static com.oracle.truffle.api.TruffleFile.UNIX_UID;
import static java.lang.Math.addExact;
import static java.lang.Math.multiplyExact;

import java.io.BufferedReader;
import java.io.IOException;
import java.io.InputStream;
import java.io.InputStreamReader;
import java.io.OutputStream;
import java.net.InetAddress;
import java.net.UnknownHostException;
import java.nio.ByteBuffer;
import java.nio.channels.Channel;
import java.nio.channels.FileChannel;
import java.nio.channels.FileLock;
import java.nio.channels.ReadableByteChannel;
import java.nio.channels.SeekableByteChannel;
import java.nio.channels.SelectableChannel;
import java.nio.channels.SelectionKey;
import java.nio.channels.Selector;
import java.nio.channels.WritableByteChannel;
import java.nio.file.DirectoryStream;
import java.nio.file.LinkOption;
import java.nio.file.StandardCopyOption;
import java.nio.file.StandardOpenOption;
import java.nio.file.attribute.FileAttribute;
import java.nio.file.attribute.FileTime;
import java.nio.file.attribute.PosixFilePermission;
import java.nio.file.attribute.PosixFilePermissions;
import java.nio.file.attribute.UserPrincipal;
import java.util.Arrays;
import java.util.Collections;
import java.util.HashMap;
import java.util.HashSet;
import java.util.Iterator;
import java.util.Locale;
import java.util.Map;
import java.util.Set;
import java.util.concurrent.ConcurrentHashMap;
import java.util.concurrent.TimeUnit;
import java.util.logging.Level;

import org.graalvm.nativeimage.ImageInfo;
import org.graalvm.nativeimage.ProcessProperties;
import org.graalvm.polyglot.io.ProcessHandler.Redirect;

import com.oracle.graal.python.PythonLanguage;
import com.oracle.graal.python.builtins.objects.bytes.BytesUtils;
import com.oracle.graal.python.builtins.objects.exception.OSErrorEnum;
import com.oracle.graal.python.builtins.objects.exception.OSErrorEnum.ErrorAndMessagePair;
import com.oracle.graal.python.builtins.objects.module.PythonModule;
import com.oracle.graal.python.builtins.objects.socket.PSocket;
import com.oracle.graal.python.builtins.objects.socket.SocketBuiltins;
import com.oracle.graal.python.builtins.objects.socket.SocketUtils;
import com.oracle.graal.python.nodes.ErrorMessages;
import com.oracle.graal.python.nodes.attributes.ReadAttributeFromObjectNode;
import com.oracle.graal.python.nodes.expression.IsExpressionNode.IsNode;
import com.oracle.graal.python.nodes.util.ChannelNodes.ReadFromChannelNode;
import com.oracle.graal.python.runtime.PosixSupportLibrary.Buffer;
import com.oracle.graal.python.runtime.PosixSupportLibrary.ChannelNotSelectableException;
import com.oracle.graal.python.runtime.PosixSupportLibrary.PosixException;
import com.oracle.graal.python.runtime.PosixSupportLibrary.SelectResult;
import com.oracle.graal.python.runtime.PosixSupportLibrary.Timeval;
import com.oracle.graal.python.runtime.PosixSupportLibrary.UnsupportedPosixFeatureException;
import com.oracle.graal.python.runtime.exception.PythonExitException;
import com.oracle.graal.python.runtime.sequence.storage.ByteSequenceStorage;
import com.oracle.graal.python.util.FileDeleteShutdownHook;
import com.oracle.graal.python.util.OverflowException;
import com.oracle.graal.python.util.PythonUtils;
import com.oracle.truffle.api.CompilerAsserts;
import com.oracle.truffle.api.CompilerDirectives;
import com.oracle.truffle.api.CompilerDirectives.TruffleBoundary;
import com.oracle.truffle.api.TruffleFile;
import com.oracle.truffle.api.TruffleFile.Attributes;
import com.oracle.truffle.api.TruffleLanguage.Env;
import com.oracle.truffle.api.TruffleLogger;
import com.oracle.truffle.api.dsl.Cached;
import com.oracle.truffle.api.dsl.Cached.Exclusive;
import com.oracle.truffle.api.dsl.Cached.Shared;
import com.oracle.truffle.api.dsl.GenerateUncached;
import com.oracle.truffle.api.dsl.ImportStatic;
import com.oracle.truffle.api.dsl.Specialization;
import com.oracle.truffle.api.io.TruffleProcessBuilder;
import com.oracle.truffle.api.library.ExportLibrary;
import com.oracle.truffle.api.library.ExportMessage;
import com.oracle.truffle.api.library.ExportMessage.Ignore;
import com.oracle.truffle.api.nodes.Node;
import com.oracle.truffle.api.profiles.BranchProfile;
import com.oracle.truffle.api.profiles.ConditionProfile;
import com.oracle.truffle.api.profiles.ValueProfile;
import com.sun.security.auth.UnixNumericGroupPrincipal;

/**
 * Implementation that emulates as much as possible using the Truffle API.
 *
 * Limitations of the POSIX emulation:
 * <ul>
 * <li>Any global state that is changed in Python extensions' native code is not reflected in this
 * emulation layer. Namely: umask, current working directory.</li>
 * <li>umask is set to hard-coded default of 0022 and not inherited from the OS. We may add an
 * option that would allow to change this.</li>
 * <li>It ignores {@code PyUnicode_FSConverter} and takes any String paths as-is and bytes objects
 * that are passed as paths are always converted to Strings using UTF-8.</li>>
 * <li>Fork does not actually fork the process, any arguments related to resources inheritance for
 * the child process, are silently ignored.</li>
 * <li>All file descriptors are not inheritable (newly spawned processes will not see them).</li>
 * <li>When using {@code scandir}, some attributes of the directory entries that are fetched eagerly
 * when accessing the next entry by the native POSIX implementation are queried lazily by the
 * emulated implementation. This may result in observable difference in behavior if the attributes
 * change in between the access of the next entry and the query for the value of such attribute.
 * </li>
 * <li>Resolution of file access/modification times depends on the JDK and the best we can guarantee
 * is seconds resolution. Some operations may even override nano seconds component of, e.g., access
 * time, when updating the modification time.</li>
 * <li>{@code faccessAt} does not support: effective IDs, and no follow symlinks unless the mode is
 * only F_OK.</li>
 * <li>{@code select} supports only network sockets, but not regular files.</li>
 * </ul>
 */
@ExportLibrary(PosixSupportLibrary.class)
@SuppressWarnings("unused")
public final class EmulatedPosixSupport extends PosixResources {

    private static final PosixFilePermission[][] otherBitsToPermission = new PosixFilePermission[][]{
                    new PosixFilePermission[]{},
                    new PosixFilePermission[]{PosixFilePermission.OTHERS_EXECUTE},
                    new PosixFilePermission[]{PosixFilePermission.OTHERS_WRITE},
                    new PosixFilePermission[]{PosixFilePermission.OTHERS_WRITE, PosixFilePermission.OTHERS_EXECUTE},
                    new PosixFilePermission[]{PosixFilePermission.OTHERS_READ},
                    new PosixFilePermission[]{PosixFilePermission.OTHERS_READ, PosixFilePermission.OTHERS_EXECUTE},
                    new PosixFilePermission[]{PosixFilePermission.OTHERS_READ, PosixFilePermission.OTHERS_WRITE},
                    new PosixFilePermission[]{PosixFilePermission.OTHERS_READ, PosixFilePermission.OTHERS_WRITE, PosixFilePermission.OTHERS_EXECUTE},
    };
    private static final PosixFilePermission[][] groupBitsToPermission = new PosixFilePermission[][]{
                    new PosixFilePermission[]{},
                    new PosixFilePermission[]{PosixFilePermission.GROUP_EXECUTE},
                    new PosixFilePermission[]{PosixFilePermission.GROUP_WRITE},
                    new PosixFilePermission[]{PosixFilePermission.GROUP_WRITE, PosixFilePermission.GROUP_EXECUTE},
                    new PosixFilePermission[]{PosixFilePermission.GROUP_READ},
                    new PosixFilePermission[]{PosixFilePermission.GROUP_READ, PosixFilePermission.GROUP_EXECUTE},
                    new PosixFilePermission[]{PosixFilePermission.GROUP_READ, PosixFilePermission.GROUP_WRITE},
                    new PosixFilePermission[]{PosixFilePermission.GROUP_READ, PosixFilePermission.GROUP_WRITE, PosixFilePermission.GROUP_EXECUTE},
    };
    private static final PosixFilePermission[][] ownerBitsToPermission = new PosixFilePermission[][]{
                    new PosixFilePermission[]{},
                    new PosixFilePermission[]{PosixFilePermission.OWNER_EXECUTE},
                    new PosixFilePermission[]{PosixFilePermission.OWNER_WRITE},
                    new PosixFilePermission[]{PosixFilePermission.OWNER_WRITE, PosixFilePermission.OWNER_EXECUTE},
                    new PosixFilePermission[]{PosixFilePermission.OWNER_READ},
                    new PosixFilePermission[]{PosixFilePermission.OWNER_READ, PosixFilePermission.OWNER_EXECUTE},
                    new PosixFilePermission[]{PosixFilePermission.OWNER_READ, PosixFilePermission.OWNER_WRITE},
                    new PosixFilePermission[]{PosixFilePermission.OWNER_READ, PosixFilePermission.OWNER_WRITE, PosixFilePermission.OWNER_EXECUTE},
    };

    private final ConcurrentHashMap<String, String> environ = new ConcurrentHashMap<>();
    private int currentUmask = 0022;
    private boolean hasDefaultUmask = true;

    public EmulatedPosixSupport(PythonContext context, boolean useNfiForSocketFd) {
        super(context, useNfiForSocketFd);
        setEnv(context.getEnv());
    }

    @Override
    public void setEnv(Env env) {
        super.setEnv(env);
        if (!ImageInfo.inImageBuildtimeCode()) {
            environ.putAll(System.getenv());
        }
    }

    @ExportMessage
    @SuppressWarnings("static-method")
    public String getBackend() {
        return "java";
    }

    @ExportMessage
    @ImportStatic(ImageInfo.class)
    public static class Getpid {
        @Specialization(rewriteOn = Exception.class)
        @TruffleBoundary
        static long getPid(EmulatedPosixSupport receiver, @Exclusive @Cached GilNode gil) throws Exception {
            boolean mustRelease = gil.acquire();
            try {
                if (ImageInfo.inImageRuntimeCode()) {
                    return ProcessProperties.getProcessID();
                }
                TruffleFile statFile = receiver.context.getPublicTruffleFileRelaxed("/proc/self/stat");
                return Long.parseLong(new String(statFile.readAllBytes()).trim().split(" ")[0]);
            } finally {
                gil.release(mustRelease);
            }
        }

        @Specialization(replaces = "getPid")
        @TruffleBoundary
        static long getPidFallback(@SuppressWarnings("unused") EmulatedPosixSupport receiver) {
            String info = java.lang.management.ManagementFactory.getRuntimeMXBean().getName();
            return Long.parseLong(info.split("@")[0]);
        }
    }

    @ExportMessage
    @SuppressWarnings("static-method")
    public int umask(int umask, @Exclusive @Cached GilNode gil) {
        boolean mustRelease = gil.acquire();
        try {
            int prev = currentUmask;
            currentUmask = umask & 00777;
            if (hasDefaultUmask) {
                compatibilityInfo("Returning default umask '%o' (ignoring the real umask value set in the OS)", prev);
            }
            hasDefaultUmask = false;
            return umask;
        } finally {
            gil.release(mustRelease);
        }
    }

    @ExportMessage
    @SuppressWarnings({"unused", "static-method"})
    public String strerror(int errorCode,
                    @Shared("errorBranch") @Cached BranchProfile errorBranch, @Exclusive @Cached GilNode gil) {
        boolean mustRelease = gil.acquire();
        try {
            OSErrorEnum err = OSErrorEnum.fromNumber(errorCode);
            if (err == null) {
                errorBranch.enter();
                return "Invalid argument";
            }
            return err.getMessage();
        } finally {
            gil.release(mustRelease);
        }
    }

    @ExportMessage(name = "close")
    public int closeMessage(int fd, @Exclusive @Cached GilNode gil) throws PosixException {
        boolean mustRelease = gil.acquire();
        try {
            // TODO: to be replaced with super.close once the super class is merged with this class
            try {
                if (!removeFD(fd)) {
                    throw posixException(OSErrorEnum.EBADF);
                }
                return 0;
            } catch (IOException ignored) {
                return -1;
            }
        } finally {
            gil.release(mustRelease);
        }
    }

    @ExportMessage
    @SuppressWarnings({"unused", "static-method"})
    public int openat(int dirFd, Object path, int flags, int mode,
                    @Shared("errorBranch") @Cached BranchProfile errorBranch,
                    @Shared("defaultDirProfile") @Cached ConditionProfile defaultDirFdPofile, @Exclusive @Cached GilNode gil) throws PosixException {
        boolean mustRelease = gil.acquire();
        try {
            String pathname = pathToJavaStr(path);
            TruffleFile file = resolvePath(dirFd, pathname, defaultDirFdPofile);
            Set<StandardOpenOption> options = flagsToOptions(flags);
            FileAttribute<Set<PosixFilePermission>> attributes = modeToAttributes(mode & ~currentUmask);
            try {
                return openTruffleFile(file, options, attributes);
            } catch (Exception e) {
                errorBranch.enter();
                ErrorAndMessagePair errAndMsg = OSErrorEnum.fromException(e);
                throw posixException(errAndMsg);
            }
        } finally {
            gil.release(mustRelease);
        }
    }

    @TruffleBoundary
    private int openTruffleFile(TruffleFile truffleFile, Set<StandardOpenOption> options, FileAttribute<Set<PosixFilePermission>> attributes) throws IOException {
        SeekableByteChannel fc;
        TruffleFile file;
        if (options.contains(StandardOpenOption.DELETE_ON_CLOSE)) {
            file = context.getEnv().createTempFile(truffleFile, null, null);
            options.remove(StandardOpenOption.CREATE_NEW);
            options.remove(StandardOpenOption.DELETE_ON_CLOSE);
            options.add(StandardOpenOption.CREATE);
            context.registerAtexitHook(new FileDeleteShutdownHook(file));
        } else {
            file = truffleFile;
        }
        fc = file.newByteChannel(options, attributes);
        return open(file, fc);
    }

    @ExportMessage
    public long write(int fd, Buffer data,
                    @Shared("channelClass") @Cached("createClassProfile()") ValueProfile channelClassProfile,
                    @Shared("errorBranch") @Cached BranchProfile errorBranch, @Exclusive @Cached GilNode gil) throws PosixException {
        boolean mustRelease = gil.acquire();
        try {
            Channel channel = getFileChannel(fd, channelClassProfile);
            if (!(channel instanceof WritableByteChannel)) {
                errorBranch.enter();
                throw posixException(OSErrorEnum.EBADF);
            }
            try {
                return doWriteOp(data.getByteBuffer(), (WritableByteChannel) channel);
            } catch (Exception e) {
                errorBranch.enter();
                throw posixException(OSErrorEnum.fromException(e));
            }
        } finally {
            gil.release(mustRelease);
        }
    }

    @TruffleBoundary(allowInlining = true)
    private static int doWriteOp(ByteBuffer data, WritableByteChannel channel) throws IOException {
        return channel.write(data);
    }

    @ExportMessage
    @SuppressWarnings({"unused", "static-method"})
    public Buffer read(int fd, long length,
                    @Shared("channelClass") @Cached("createClassProfile()") ValueProfile channelClassProfile,
<<<<<<< HEAD
                    @Cached ReadFromChannelNode readNode, @Exclusive @Cached GilNode gil) {
        boolean mustRelease = gil.acquire();
        try {
            Channel channel = getFileChannel(fd, channelClassProfile);
            ByteSequenceStorage array = readNode.execute(channel, (int) length);
            return new Buffer(array.getInternalByteArray(), array.length());
        } finally {
            gil.release(mustRelease);
        }
=======
                    @Cached ReadFromChannelNode readNode,
                    @Shared("errorBranch") @Cached BranchProfile errorBranch) throws PosixException {
        Channel channel = getFileChannel(fd, channelClassProfile);
        if (channel == null) {
            errorBranch.enter();
            throw posixException(OSErrorEnum.EBADF);
        }
        ByteSequenceStorage array = readNode.execute(channel, (int) length);
        return new Buffer(array.getInternalByteArray(), array.length());
>>>>>>> 2a89f1be
    }

    @Override
    @ExportMessage
    public int dup(int fd) {
        // TODO: will disappear once the super class is merged with this class
        return super.dup(fd);
    }

    @ExportMessage
    public int dup2(int fd, int fd2, @SuppressWarnings("unused") boolean inheritable) throws PosixException {
        // TODO: will merge with super.dup2 once the super class is merged with this class
        try {
            return super.dup2(fd, fd2);
        } catch (IOException ex) {
            throw posixException(OSErrorEnum.fromException(ex));
        }
    }

    @ExportMessage
    @SuppressWarnings("static-method")
    public boolean getInheritable(int fd) {
        compatibilityIgnored("getting inheritable for file descriptor %d in POSIX emulation layer (not supported, always returns false)", fd);
        return false;
    }

    @ExportMessage
    @SuppressWarnings("static-method")
    public void setInheritable(int fd, boolean inheritable) {
        compatibilityIgnored("setting inheritable '%b' for file descriptor %d in POSIX emulation layer (not supported)", inheritable, fd);
    }

    @ExportMessage(name = "pipe")
    public int[] pipeMessage() throws PosixException {
        // TODO: will merge with super.pipe once the super class is merged with this class
        try {
            return super.pipe();
        } catch (IOException ex) {
            throw posixException(OSErrorEnum.fromException(ex));
        }
    }

    @ExportMessage
    @TruffleBoundary
<<<<<<< HEAD
    public SelectResult select(int[] readfds, int[] writefds, int[] errorfds, Timeval timeout, @Exclusive @Cached GilNode gil) throws PosixException {
        boolean mustRelease = gil.acquire();
        try {
            SelectableChannel[] readChannels = getSelectableChannels(readfds);
            SelectableChannel[] writeChannels = getSelectableChannels(writefds);
            SelectableChannel[] errChannels = getSelectableChannels(errorfds);

            boolean[] wasBlocking = new boolean[readChannels.length + writeChannels.length + errChannels.length];
            int i = 0;

            for (SelectableChannel channel : readChannels) {
                wasBlocking[i++] = channel.isBlocking();
=======
    public SelectResult select(int[] readfds, int[] writefds, int[] errorfds, Timeval timeout) throws PosixException {
        SelectableChannel[] readChannels = getSelectableChannels(readfds);
        SelectableChannel[] writeChannels = getSelectableChannels(writefds);
        // Java doesn't support any exceptional conditions we could apply on errfds, report a
        // warning if errfds is not a subset of readfds & writefds
        errfdsCheck: for (int fd : errorfds) {
            for (int fd2 : readfds) {
                if (fd == fd2) {
                    continue errfdsCheck;
                }
            }
            for (int fd2 : writefds) {
                if (fd == fd2) {
                    continue errfdsCheck;
                }
            }
            compatibilityIgnored("POSIX emulation layer doesn't support waiting on exceptional conditions in select()");
            break;
        }

        boolean[] wasBlocking = new boolean[readChannels.length + writeChannels.length];
        int i = 0;

        for (SelectableChannel channel : readChannels) {
            wasBlocking[i++] = channel.isBlocking();
        }
        for (SelectableChannel channel : writeChannels) {
            wasBlocking[i++] = channel.isBlocking();
        }

        final int readOps = SelectionKey.OP_READ | SelectionKey.OP_ACCEPT;
        final int writeOps = SelectionKey.OP_WRITE;

        try (Selector selector = Selector.open()) {
            for (SelectableChannel channel : readChannels) {
                channel.configureBlocking(false);
                channel.register(selector, readOps & channel.validOps());
>>>>>>> 2a89f1be
            }
            for (SelectableChannel channel : writeChannels) {
<<<<<<< HEAD
                wasBlocking[i++] = channel.isBlocking();
            }
            for (SelectableChannel channel : errChannels) {
                wasBlocking[i++] = channel.isBlocking();
            }
=======
                channel.configureBlocking(false);
                channel.register(selector, writeOps);
            }

            // IMPORTANT: The meaning of the timeout value is slightly different: 'timeout == 0.0'
            // means we should not block and return immediately, for which we use selectNow().
            // 'timeout == None' means we should wait indefinitely, i.e., we need to pass 0 to the
            // Java API.
            long timeoutMs;
            boolean useSelectNow = false;
            if (timeout == null) {
                timeoutMs = 0;
            } else {
                try {
                    timeoutMs = addExact(multiplyExact(timeout.getSeconds(), 1000L), timeout.getMicroseconds() / 1000L);
                } catch (ArithmeticException ex) {
                    throw posixException(OSErrorEnum.EINVAL);
                }
                if (timeoutMs == 0) {
                    useSelectNow = true;
                }
            }
            int selected = useSelectNow ? selector.selectNow() : selector.select(timeoutMs);

            // remove non-selected channels from given lists
            boolean[] resReadfds = createSelectedMap(readfds, readChannels, selector, readOps);
            boolean[] resWritefds = createSelectedMap(writefds, writeChannels, selector, writeOps);
            boolean[] resErrfds = new boolean[errorfds.length];
>>>>>>> 2a89f1be

            try (Selector selector = Selector.open()) {
                for (SelectableChannel channel : readChannels) {
                    channel.configureBlocking(false);
                    channel.register(selector, (SelectionKey.OP_READ | SelectionKey.OP_ACCEPT) & channel.validOps());
                }

                for (SelectableChannel channel : writeChannels) {
                    channel.configureBlocking(false);
                    channel.register(selector, SelectionKey.OP_WRITE);
                }
<<<<<<< HEAD

                for (SelectableChannel channel : errChannels) {
                    // TODO(fa): not sure if these ops are representing "exceptional condition
                    // pending"
                    channel.configureBlocking(false);
                    channel.register(selector, SelectionKey.OP_CONNECT);
                }

                // IMPORTANT: The meaning of the timeout value is slightly different: 'timeout ==
                // 0.0'
                // means we should not block and return immediately, for which we use selectNow().
                // 'timeout == None' means we should wait indefinitely, i.e., we need to pass 0 to
                // the
                // Java API.
                long timeoutMs;
                boolean useSelectNow = false;
                if (timeout == null) {
                    timeoutMs = 0;
                } else {
                    try {
                        timeoutMs = addExact(multiplyExact(timeout.getSeconds(), 1000L), timeout.getMicroseconds() / 1000L);
                    } catch (ArithmeticException ex) {
                        throw posixException(OSErrorEnum.EINVAL);
                    }
                    if (timeoutMs == 0) {
                        useSelectNow = true;
                    }
                }
                int selected = useSelectNow ? selector.selectNow() : selector.select(timeoutMs);

                // remove non-selected channels from given lists
                boolean[] resReadfds = createSelectedMap(readfds, readChannels, selector, SelectionKey::isReadable);
                boolean[] resWritefds = createSelectedMap(writefds, writeChannels, selector, SelectionKey::isWritable);
                boolean[] resErrfds = createSelectedMap(errorfds, errChannels, selector, key -> key.isAcceptable() || key.isConnectable());

                assert selected == countSelected(resReadfds) + countSelected(resWritefds) + countSelected(resErrfds);
                return new SelectResult(resReadfds, resWritefds, resErrfds);
=======
>>>>>>> 2a89f1be
            } catch (IOException e) {
                throw posixException(OSErrorEnum.fromException(e));
            } finally {
                i = 0;
                try {
                    for (SelectableChannel channel : readChannels) {
                        if (wasBlocking[i++]) {
                            channel.configureBlocking(true);
                        }
                    }
                    for (SelectableChannel channel : writeChannels) {
                        if (wasBlocking[i++]) {
                            channel.configureBlocking(true);
                        }
                    }
                    for (SelectableChannel channel : errChannels) {
                        if (wasBlocking[i++]) {
                            channel.configureBlocking(true);
                        }
                    }
                } catch (IOException e) {
                    // We didn't manage to restore the blocking status, ignore
                }
            }
        } finally {
            gil.release(mustRelease);
        }
    }

    private static boolean[] createSelectedMap(int[] fds, SelectableChannel[] channels, Selector selector, int op) {
        boolean[] result = new boolean[fds.length];
        for (int i = 0; i < channels.length; i++) {
            SelectableChannel channel = channels[i];
            SelectionKey selectionKey = channel.keyFor(selector);
            result[i] = (selectionKey.readyOps() & op) != 0;
        }
        return result;
    }

    private static int countSelected(boolean[] selected) {
        int res = 0;
        for (boolean b : selected) {
            if (b) {
                res += 1;
            }
        }
        return res;
    }

    private SelectableChannel[] getSelectableChannels(int[] fds) throws PosixException {
        SelectableChannel[] channels = new SelectableChannel[fds.length];
        for (int i = 0; i < fds.length; i++) {
            Channel ch = getFileChannel(fds[i]);
            if (ch == null) {
                throw posixException(OSErrorEnum.EBADF);
            }
            if (ch instanceof SelectableChannel) {
                channels[i] = (SelectableChannel) ch;
            } else if (ch instanceof PSocket) {
                PSocket socket = (PSocket) ch;
                if (socket.getSocket() != null) {
                    channels[i] = socket.getSocket();
                } else if (socket.getServerSocket() != null) {
                    channels[i] = socket.getServerSocket();
                } else {
                    throw posixException(OSErrorEnum.EBADF);
                }
            } else {
                throw ChannelNotSelectableException.INSTANCE;
            }
        }
        return channels;
    }

    @ExportMessage
    public long lseek(int fd, long offset, int how,
                    @Shared("channelClass") @Cached("createClassProfile()") ValueProfile channelClassProfile,
                    @Shared("errorBranch") @Cached BranchProfile errorBranch,
<<<<<<< HEAD
                    @Exclusive @Cached ConditionProfile noFile, @Exclusive @Cached GilNode gil) throws PosixException {
        boolean mustRelease = gil.acquire();
        try {
            Channel channel = getFileChannel(fd, channelClassProfile);
            if (noFile.profile(!(channel instanceof SeekableByteChannel))) {
                throw posixException(OSErrorEnum.ESPIPE);
            }
            SeekableByteChannel fc = (SeekableByteChannel) channel;
            try {
                return setPosition(offset, how, fc);
            } catch (Exception e) {
                errorBranch.enter();
                throw posixException(OSErrorEnum.fromException(e));
            }
        } finally {
            gil.release(mustRelease);
=======
                    @Exclusive @Cached ConditionProfile notSupported,
                    @Exclusive @Cached ConditionProfile noFile,
                    @Exclusive @Cached ConditionProfile notSeekable) throws PosixException {
        Channel channel = getFileChannel(fd, channelClassProfile);
        if (noFile.profile(channel == null)) {
            throw posixException(OSErrorEnum.EBADF);
        }
        if (notSeekable.profile(!(channel instanceof SeekableByteChannel))) {
            throw posixException(OSErrorEnum.ESPIPE);
        }
        SeekableByteChannel fc = (SeekableByteChannel) channel;
        long newPos;
        try {
            newPos = setPosition(offset, how, fc);
        } catch (Exception e) {
            errorBranch.enter();
            throw posixException(OSErrorEnum.fromException(e));
>>>>>>> 2a89f1be
        }
        if (notSupported.profile(newPos < 0)) {
            if (newPos == -2) {
                throw new UnsupportedPosixFeatureException("SEEK_HOLE and SEEK_DATA are not supported");
            } else {
                throw new UnsupportedPosixFeatureException("emulated lseek cannot seek beyond the file size. " +
                                "Please enable native posix support using " +
                                "the following option '--python.PosixModuleBackend=native'");
            }
        }
        return newPos;
    }

    /*-
     * There are two main differences between emulated lseek and native lseek:
     *      1- native lseek allows setting position beyond file size.
     *      2- native lseek current position doesn't change after file truncate, i.e. position stays beyond file size.
     * XXX: we do not currently track the later case, which might produce inconsistent results compare to native lseek.
     */
    @TruffleBoundary(allowInlining = true)
    private static long setPosition(long pos, int how, SeekableByteChannel fc) throws IOException {
        long newPos;
        if (how == SEEK_CUR.value) {
            newPos = pos + fc.position();
        } else if (how == SEEK_END.value) {
            newPos = pos + fc.size();
        } else if (how == SEEK_SET.value) {
            newPos = pos;
        } else if ((SEEK_DATA.defined && how == SEEK_DATA.getValueIfDefined()) ||
                        (SEEK_HOLE.defined && how == SEEK_HOLE.getValueIfDefined())) {
            return -2;
        } else {
            throw new IllegalArgumentException();
        }
        fc.position(newPos);
        long p = fc.position();
        return p != newPos ? -1 : p;
    }

    @ExportMessage(name = "ftruncate")
<<<<<<< HEAD
    public void ftruncateMessage(int fd, long length, @Exclusive @Cached GilNode gil) throws PosixException {
        boolean mustRelease = gil.acquire();
        try {
            // TODO: will merge with super.ftruncate once the super class is merged with this class
            try {
                ftruncate(fd, length);
            } catch (Exception e) {
                throw posixException(OSErrorEnum.fromException(e));
            }
        } finally {
            gil.release(mustRelease);
=======
    public void ftruncateMessage(int fd, long length,
                    @Shared("errorBranch") @Cached BranchProfile errorBranch) throws PosixException {
        // TODO: will merge with super.ftruncate once the super class is merged with this class
        Object ret;
        try {
            ret = ftruncate(fd, length);
        } catch (Exception e) {
            throw posixException(OSErrorEnum.fromException(e));
>>>>>>> 2a89f1be
        }
        if (ret == null) {
            errorBranch.enter();
            throw posixException(OSErrorEnum.EBADF);
        }
    }

    @ExportMessage(name = "fsync")
    public void fsyncMessage(int fd, @Exclusive @Cached GilNode gil) throws PosixException {
        boolean mustRelease = gil.acquire();
        try {
            if (!fsync(fd)) {
                throw posixException(OSErrorEnum.ENOENT);
            }
        } finally {
            gil.release(mustRelease);
        }
    }

    @ExportMessage
    final void flock(int fd, int operation,
                    @Shared("errorBranch") @Cached BranchProfile errorBranch,
                    @Shared("channelClass") @Cached("createClassProfile()") ValueProfile channelClassProfile, @Exclusive @Cached GilNode gil) throws PosixException {
        boolean mustRelease = gil.acquire();
        try {
            Channel channel = getFileChannel(fd, channelClassProfile);
            if (channel == null) {
                errorBranch.enter();
                throw posixException(OSErrorEnum.EBADFD);
            }
            // TODO: support other types, throw unsupported feature exception otherwise (GR-28740)
            if (channel instanceof FileChannel) {
                FileChannel fc = (FileChannel) channel;
                FileLock lock = getFileLock(fd);
                try {
                    lock = doLockOperation(operation, fc, lock);
                } catch (IOException e) {
                    throw posixException(OSErrorEnum.fromException(e));
                }
                setFileLock(fd, lock);
            }
        } finally {
            gil.release(mustRelease);
        }
    }

    @TruffleBoundary
    private static FileLock doLockOperation(int operation, FileChannel fc, FileLock oldLock) throws IOException {
        FileLock lock = oldLock;
        if (lock == null) {
            if ((operation & LOCK_SH.value) != 0) {
                if ((operation & LOCK_NB.value) != 0) {
                    lock = fc.tryLock(0, Long.MAX_VALUE, true);
                } else {
                    lock = fc.lock(0, Long.MAX_VALUE, true);
                }
            } else if ((operation & LOCK_EX.value) != 0) {
                if ((operation & LOCK_NB.value) != 0) {
                    lock = fc.tryLock();
                } else {
                    lock = fc.lock();
                }
            } else {
                // not locked, that's ok
            }
        } else {
            if ((operation & LOCK_UN.value) != 0) {
                lock.release();
                lock = null;
            } else if ((operation & LOCK_EX.value) != 0) {
                if (lock.isShared()) {
                    if ((operation & LOCK_NB.value) != 0) {
                        FileLock newLock = fc.tryLock();
                        if (newLock != null) {
                            lock = newLock;
                        }
                    } else {
                        lock = fc.lock();
                    }
                }
            } else {
                // we already have a suitable lock
            }
        }
        return lock;
    }

    @ExportMessage
    public boolean getBlocking(int fd,
                    @Shared("channelClass") @Cached("createClassProfile()") ValueProfile channelClassProfile, @Exclusive @Cached GilNode gil) throws PosixException {
        boolean mustRelease = gil.acquire();
        try {
            PSocket socket = getSocket(fd);
            if (socket != null) {
                return SocketBuiltins.GetBlockingNode.get(socket);
            }
            Channel fileChannel = getFileChannel(fd, channelClassProfile);
            if (fileChannel instanceof SelectableChannel) {
                return getBlocking((SelectableChannel) fileChannel);
            }
            if (fileChannel == null) {
                throw posixException(OSErrorEnum.EBADFD);
            }
            // If the file channel is not selectable, we assume it to be blocking
            // Note: Truffle does not seem to provide API to get selectable channel for files
            return true;
        } finally {
            gil.release(mustRelease);
        }
    }

    @TruffleBoundary
    @Ignore
    private static boolean getBlocking(SelectableChannel channel) {
        return channel.isBlocking();
    }

    @ExportMessage
    @SuppressWarnings({"static-method", "unused"})
    public void setBlocking(int fd, boolean blocking,
                    @Shared("channelClass") @Cached("createClassProfile()") ValueProfile channelClassProfile, @Exclusive @Cached GilNode gil) throws PosixException {
        boolean mustRelease = gil.acquire();
        try {
            try {
                PSocket socket = getSocket(fd);
                if (socket != null) {
                    SocketUtils.setBlocking(socket, blocking);
                    return;
                }
                Channel fileChannel = getFileChannel(fd, channelClassProfile);
                if (fileChannel instanceof SelectableChannel) {
                    setBlocking((SelectableChannel) fileChannel, blocking);
                }
                if (fileChannel != null) {
                    if (blocking) {
                        // Already blocking
                        return;
                    }
                    throw new PosixException(OSErrorEnum.EPERM.getNumber(), "Emulated posix support does not support non-blocking mode for regular files.");
                }

            } catch (PosixException e) {
                throw e;
            } catch (Exception e) {
                throw posixException(OSErrorEnum.fromException(e));
            }
            // if we reach this point, it's an invalid FD
            throw posixException(OSErrorEnum.EBADFD);
        } finally {
            gil.release(mustRelease);
        }
    }

    @TruffleBoundary
    @Ignore
    private static void setBlocking(SelectableChannel channel, boolean block) throws IOException {
        channel.configureBlocking(block);
    }

    @ExportMessage
    public int[] getTerminalSize(int fd, @Exclusive @Cached GilNode gil) throws PosixException {
        boolean mustRelease = gil.acquire();
        try {
            if (getFileChannel(fd) == null) {
                throw posixException(OSErrorEnum.EBADF);
            }
            return new int[]{context.getOption(PythonOptions.TerminalWidth), context.getOption(PythonOptions.TerminalHeight)};
        } finally {
            gil.release(mustRelease);
        }
    }

    @ExportMessage
    public long[] fstatat(int dirFd, Object path, boolean followSymlinks,
                    @Shared("errorBranch") @Cached BranchProfile errorBranch,
                    @Shared("defaultDirProfile") @Cached ConditionProfile defaultDirFdPofile, @Exclusive @Cached GilNode gil) throws PosixException {
        boolean mustRelease = gil.acquire();
        try {
            String pathname = pathToJavaStr(path);
            TruffleFile f = resolvePath(dirFd, pathname, defaultDirFdPofile);
            LinkOption[] linkOptions = getLinkOptions(followSymlinks);
            try {
                return fstat(f, linkOptions);
            } catch (Exception e) {
                errorBranch.enter();
                ErrorAndMessagePair errAndMsg = OSErrorEnum.fromException(e);
                throw posixException(errAndMsg);
            }
        } finally {
            gil.release(mustRelease);
        }
    }

    @ExportMessage
    public long[] fstat(int fd,
                    @Exclusive @Cached BranchProfile nullPathProfile,
                    @Shared("channelClass") @Cached("createClassProfile()") ValueProfile channelClassProfile,
                    @Shared("errorBranch") @Cached BranchProfile errorBranch,
                    @Shared("defaultDirProfile") @Cached ConditionProfile defaultDirFdPofile, @Exclusive @Cached GilNode gil) throws PosixException {
        boolean mustRelease = gil.acquire();
        try {
            String path = getFilePath(fd);
            if (path == null) {
                nullPathProfile.enter();
                Channel fileChannel = getFileChannel(fd, channelClassProfile);
                if (fileChannel == null) {
                    errorBranch.enter();
                    throw posixException(OSErrorEnum.EBADF);
                }
                return fstatWithoutPath(fileChannel);
            }
            TruffleFile f = getTruffleFile(path);
            try {
                return fstat(f, new LinkOption[0]);
            } catch (Exception e) {
                errorBranch.enter();
                ErrorAndMessagePair errAndMsg = OSErrorEnum.fromException(e);
                throw posixException(errAndMsg);
            }
        } finally {
            gil.release(mustRelease);
        }
    }

    private static long[] fstatWithoutPath(Channel fileChannel) {
        int mode = 0;
        if (fileChannel instanceof ReadableByteChannel) {
            mode |= 0444;
        }
        if (fileChannel instanceof WritableByteChannel) {
            mode |= 0222;
        }
        long[] res = new long[13];
        res[0] = mode;
        return res;
    }

    @Ignore
    @TruffleBoundary
    private long[] fstat(TruffleFile f, LinkOption[] linkOptions) throws IOException {
        try {
            return unixStat(f, linkOptions);
        } catch (UnsupportedOperationException unsupported) {
            try {
                return posixStat(f, linkOptions);
            } catch (UnsupportedOperationException unsupported2) {
                return basicStat(f, linkOptions);
            }
        }
    }

    private static long[] unixStat(TruffleFile file, LinkOption... linkOptions) throws IOException {
        TruffleFile.Attributes attributes = file.getAttributes(Arrays.asList(
                        UNIX_MODE,
                        UNIX_INODE,
                        UNIX_DEV,
                        UNIX_NLINK,
                        UNIX_UID,
                        UNIX_GID,
                        SIZE,
                        LAST_ACCESS_TIME,
                        LAST_MODIFIED_TIME,
                        UNIX_CTIME), linkOptions);
        return setTimestamps(attributes, new long[]{
                        attributes.get(UNIX_MODE),
                        attributes.get(UNIX_INODE),
                        attributes.get(UNIX_DEV),
                        attributes.get(UNIX_NLINK),
                        attributes.get(UNIX_UID),
                        attributes.get(UNIX_GID),
                        attributes.get(SIZE),
                        // dummy values will be filled in by setTimestamps
                        0, 0, 0, 0, 0, 0
        });
    }

    private long[] posixStat(TruffleFile file, LinkOption... linkOptions) throws IOException {
        TruffleFile.Attributes attributes = file.getAttributes(Arrays.asList(
                        IS_DIRECTORY,
                        IS_SYMBOLIC_LINK,
                        IS_REGULAR_FILE,
                        LAST_MODIFIED_TIME,
                        LAST_ACCESS_TIME,
                        CREATION_TIME,
                        SIZE,
                        UNIX_OWNER,
                        UNIX_GROUP,
                        UNIX_PERMISSIONS), linkOptions);
        final Set<PosixFilePermission> posixFilePermissions = attributes.get(UNIX_PERMISSIONS);
        return setTimestamps(attributes, new long[]{
                        posixPermissionsToMode(fileTypeBitsFromAttributes(attributes), posixFilePermissions),
                        getEmulatedInode(file), // ino
                        0, // dev
                        0, // nlink
                        getPrincipalId(attributes.get(UNIX_OWNER)),
                        getPrincipalId(attributes.get(UNIX_GROUP)),
                        attributes.get(SIZE),
                        // dummy values will be filled in by setTimestamps
                        0, 0, 0, 0, 0, 0
        });
    }

    private long[] basicStat(TruffleFile file, LinkOption... linkOptions) throws IOException {
        TruffleFile.Attributes attributes = file.getAttributes(Arrays.asList(
                        IS_DIRECTORY,
                        IS_SYMBOLIC_LINK,
                        IS_REGULAR_FILE,
                        LAST_MODIFIED_TIME,
                        LAST_ACCESS_TIME,
                        CREATION_TIME,
                        SIZE), linkOptions);
        int mode = fileTypeBitsFromAttributes(attributes);
        if (file.isReadable()) {
            mode |= 0004;
            mode |= 0040;
            mode |= 0400;
        }
        if (file.isWritable()) {
            mode |= 0002;
            mode |= 0020;
            mode |= 0200;
        }
        if (file.isExecutable()) {
            mode |= 0001;
            mode |= 0010;
            mode |= 0100;
        }
        int inode = getEmulatedInode(file);
        return setTimestamps(attributes, new long[]{
                        mode,
                        inode, // ino
                        0, // dev
                        0, // nlink
                        0,
                        0,
                        attributes.get(SIZE),
                        // dummy values will be filled in by setTimestamps
                        0, 0, 0, 0, 0, 0
        });
    }

    private static long[] setTimestamps(Attributes attributes, long[] statResult) {
        FileTime atime = attributes.get(LAST_ACCESS_TIME);
        FileTime mtime = attributes.get(LAST_MODIFIED_TIME);
        FileTime ctime = attributes.get(UNIX_CTIME);
        statResult[7] = fileTimeToSeconds(atime);
        statResult[8] = fileTimeToSeconds(mtime);
        statResult[9] = fileTimeToSeconds(ctime);
        statResult[10] = fileTimeNanoSecondsPart(atime);
        statResult[11] = fileTimeNanoSecondsPart(mtime);
        statResult[12] = fileTimeNanoSecondsPart(ctime);
        return statResult;
    }

    private static int fileTypeBitsFromAttributes(TruffleFile.Attributes attributes) {
        int mode = 0;
        if (attributes.get(IS_REGULAR_FILE)) {
            mode |= S_IFREG.value;
        } else if (attributes.get(IS_DIRECTORY)) {
            mode |= S_IFDIR.value;
        } else if (attributes.get(IS_SYMBOLIC_LINK)) {
            mode |= S_IFLNK.value;
        } else {
            // TODO: differentiate these
            mode |= S_IFSOCK.value | S_IFBLK.value | S_IFCHR.value | S_IFIFO.value;
        }
        return mode;
    }

    private int getEmulatedInode(TruffleFile file) {
        compatibilityInfo("Using artificial emulated inode number for file '%s'", file);
        TruffleFile canonical;
        try {
            canonical = file.getCanonicalFile();
        } catch (IOException | SecurityException e) {
            // best effort
            canonical = file.getAbsoluteFile();
        }
        return getInodeId(canonical.getPath());
    }

    @TruffleBoundary(allowInlining = true)
    private static long getPrincipalId(UserPrincipal principal) {
        if (principal instanceof UnixNumericGroupPrincipal) {
            try {
                return Long.decode(principal.getName());
            } catch (NumberFormatException ignored) {
            }
        }
        return 0;
    }

    @TruffleBoundary(allowInlining = true)
    private static int posixPermissionsToMode(int inputMode, final Set<PosixFilePermission> posixFilePermissions) {
        int mode = inputMode;
        if (posixFilePermissions.contains(PosixFilePermission.OTHERS_READ)) {
            mode |= 0004;
        }
        if (posixFilePermissions.contains(PosixFilePermission.OTHERS_WRITE)) {
            mode |= 0002;
        }
        if (posixFilePermissions.contains(PosixFilePermission.OTHERS_EXECUTE)) {
            mode |= 0001;
        }
        if (posixFilePermissions.contains(PosixFilePermission.GROUP_READ)) {
            mode |= 0040;
        }
        if (posixFilePermissions.contains(PosixFilePermission.GROUP_WRITE)) {
            mode |= 0020;
        }
        if (posixFilePermissions.contains(PosixFilePermission.GROUP_EXECUTE)) {
            mode |= 0010;
        }
        if (posixFilePermissions.contains(PosixFilePermission.OWNER_READ)) {
            mode |= 0400;
        }
        if (posixFilePermissions.contains(PosixFilePermission.OWNER_WRITE)) {
            mode |= 0200;
        }
        if (posixFilePermissions.contains(PosixFilePermission.OWNER_EXECUTE)) {
            mode |= 0100;
        }
        return mode;
    }

    @ExportMessage
    @SuppressWarnings("static-method")
    public Object[] uname() {
        return new Object[]{PythonUtils.getPythonOSName(), getHostName(),
                        getOsVersion(), "", PythonUtils.getPythonArch()};
    }

    @TruffleBoundary
    private static String getOsVersion() {
        return System.getProperty("os.version", "");
    }

    @TruffleBoundary
    private static String getHostName() {
        try {
            InetAddress addr;
            addr = InetAddress.getLocalHost();
            return addr.getHostName();
        } catch (UnknownHostException | SecurityException ignore) {
            return "";
        }
    }

    @ExportMessage
    public void unlinkat(int dirFd, Object path, @SuppressWarnings("unused") boolean rmdir,
                    @Shared("errorBranch") @Cached BranchProfile errorBranch,
                    @Shared("defaultDirProfile") @Cached ConditionProfile defaultDirFdPofile, @Exclusive @Cached GilNode gil) throws PosixException {
        boolean mustRelease = gil.acquire();
        try {
            String pathname = pathToJavaStr(path);
            TruffleFile f = resolvePath(dirFd, pathname, defaultDirFdPofile);
            if (f.exists(LinkOption.NOFOLLOW_LINKS)) {
                // we cannot check this if the file does not exist
                boolean isDirectory = f.isDirectory(LinkOption.NOFOLLOW_LINKS);
                if (isDirectory != rmdir) {
                    errorBranch.enter();
                    throw posixException(isDirectory ? OSErrorEnum.EISDIR : OSErrorEnum.ENOTDIR);
                }
            }
            try {
                f.delete();
            } catch (Exception e) {
                errorBranch.enter();
                throw posixException(OSErrorEnum.fromException(e));
            }
        } finally {
            gil.release(mustRelease);
        }
    }

    @ExportMessage
    public void symlinkat(Object target, int linkDirFd, Object link,
                    @Shared("errorBranch") @Cached BranchProfile errorBranch,
                    @Shared("defaultDirProfile") @Cached ConditionProfile defaultDirFdPofile, @Exclusive @Cached GilNode gil) throws PosixException {
        boolean mustRelease = gil.acquire();
        try {
            String linkPath = pathToJavaStr(link);
            TruffleFile linkFile = resolvePath(linkDirFd, linkPath, defaultDirFdPofile);
            String targetPath = pathToJavaStr(target);
            TruffleFile targetFile = getTruffleFile(targetPath);
            try {
                linkFile.createSymbolicLink(targetFile);
            } catch (Exception e) {
                errorBranch.enter();
                throw posixException(OSErrorEnum.fromException(e));
            }
        } finally {
            gil.release(mustRelease);
        }
    }

    @ExportMessage
    public void mkdirat(int dirFd, Object path, int mode,
                    @Shared("errorBranch") @Cached BranchProfile errorBranch,
                    @Shared("defaultDirProfile") @Cached ConditionProfile defaultDirFdPofile, @Exclusive @Cached GilNode gil) throws PosixException {
        boolean mustRelease = gil.acquire();
        try {
            String pathStr = pathToJavaStr(path);
            TruffleFile linkFile = resolvePath(dirFd, pathStr, defaultDirFdPofile);
            try {
                linkFile.createDirectory();
            } catch (Exception e) {
                errorBranch.enter();
                throw posixException(OSErrorEnum.fromException(e));
            }
        } finally {
            gil.release(mustRelease);
        }
    }

    @ExportMessage
    public Object getcwd(@Exclusive @Cached GilNode gil) {
        boolean mustRelease = gil.acquire();
        try {
            return context.getEnv().getCurrentWorkingDirectory().toString();
        } finally {
            gil.release(mustRelease);
        }
    }

    @ExportMessage
    public void chdir(Object path,
                    @Shared("errorBranch") @Cached BranchProfile errorBranch, @Exclusive @Cached GilNode gil) throws PosixException {
        boolean mustRelease = gil.acquire();
        try {
            chdirStr(pathToJavaStr(path), errorBranch);
        } finally {
            gil.release(mustRelease);
        }
    }

    @ExportMessage
    public void fchdir(int fd,
                    @Shared("errorBranch") @Cached BranchProfile errorBranch,
                    @Exclusive @Cached BranchProfile asyncProfile, @Exclusive @Cached GilNode gil) throws PosixException {
        boolean mustRelease = gil.acquire();
        try {
            String path = getFilePath(fd);
            if (path == null) {
                errorBranch.enter();
                throw posixException(OSErrorEnum.EBADF);
            }
            chdirStr(path, errorBranch);
        } finally {
            gil.release(mustRelease);
        }
    }

    private void chdirStr(String pathStr, BranchProfile errorBranch) throws PosixException {
        TruffleFile truffleFile = getTruffleFile(pathStr).getAbsoluteFile();
        if (!truffleFile.exists()) {
            errorBranch.enter();
            throw posixException(OSErrorEnum.ENOENT);
        }
        if (!truffleFile.isDirectory()) {
            errorBranch.enter();
            throw posixException(OSErrorEnum.ENOTDIR);
        }
        try {
            context.getEnv().setCurrentWorkingDirectory(truffleFile);
        } catch (IllegalArgumentException ignored) {
            errorBranch.enter();
            throw posixException(OSErrorEnum.ENOENT);
        } catch (SecurityException ignored) {
            errorBranch.enter();
            throw posixException(OSErrorEnum.EACCES);
        } catch (UnsupportedOperationException ignored) {
            errorBranch.enter();
            String msg = "The filesystem does not support changing of the current working directory";
            throw posixException(new ErrorAndMessagePair(OSErrorEnum.EIO, msg));
        }
    }

    @ExportMessage
    @TruffleBoundary
    public boolean isatty(int fd, @Exclusive @Cached GilNode gil) {
        boolean mustRelease = gil.acquire();
        try {
            if (isStandardStream(fd)) {
                return context.getOption(PythonOptions.TerminalIsInteractive);
            } else {
                // These two files are explicitly specified by POSIX
                String path = getFilePath(fd);
                return path != null && (path.equals("/dev/tty") || path.equals("/dev/console"));
            }
        } finally {
            gil.release(mustRelease);
        }
    }

    private static final class EmulatedDirStream {
        final DirectoryStream<TruffleFile> dirStream;
        final Iterator<TruffleFile> iterator;

        private EmulatedDirStream(DirectoryStream<TruffleFile> dirStream) {
            this.dirStream = dirStream;
            iterator = getIterator(dirStream);
        }

        @TruffleBoundary
        static Iterator<TruffleFile> getIterator(DirectoryStream<TruffleFile> dirStream) {
            return dirStream.iterator();
        }
    }

    @ExportMessage
    public Object opendir(Object path,
                    @Shared("errorBranch") @Cached BranchProfile errorBranch,
                    @Shared("defaultDirProfile") @Cached ConditionProfile defaultDirFdPofile, @Exclusive @Cached GilNode gil) throws PosixException {
        boolean mustRelease = gil.acquire();
        try {
            return opendirImpl(pathToJavaStr(path), errorBranch);
        } finally {
            gil.release(mustRelease);
        }
    }

    @ExportMessage
    public Object fdopendir(int fd,
                    @Shared("errorBranch") @Cached BranchProfile errorBranch, @Exclusive @Cached GilNode gil) throws PosixException {
        boolean mustRelease = gil.acquire();
        try {
            String path = getFilePath(fd);
            if (path == null) {
                errorBranch.enter();
                throw posixException(OSErrorEnum.ENOENT);
            }
            return opendirImpl(path, errorBranch);
        } finally {
            gil.release(mustRelease);
        }
    }

    private EmulatedDirStream opendirImpl(String path, BranchProfile errorBranch) throws PosixException {
        TruffleFile file = getTruffleFile(path);
        try {
            return new EmulatedDirStream(file.newDirectoryStream());
        } catch (IOException e) {
            errorBranch.enter();
            throw posixException(OSErrorEnum.fromException(e));
        }
    }

    @ExportMessage
    @TruffleBoundary
    @SuppressWarnings("static-method")
    public void closedir(Object dirStreamObj,
                    @Shared("errorBranch") @Cached BranchProfile errorBranch, @Exclusive @Cached GilNode gil) {
        boolean mustRelease = gil.acquire();
        try {
            EmulatedDirStream dirStream = (EmulatedDirStream) dirStreamObj;
            try {
                dirStream.dirStream.close();
            } catch (IOException e) {
                errorBranch.enter();
                LOGGER.log(Level.WARNING, "Closing a directory threw an exception", e);
            }
        } finally {
            gil.release(mustRelease);
        }
    }

    @ExportMessage
    @TruffleBoundary
    @SuppressWarnings("static-method")
    public Object readdir(Object dirStreamObj, @Exclusive @Cached GilNode gil) {
        boolean mustRelease = gil.acquire();
        try {
            EmulatedDirStream dirStream = (EmulatedDirStream) dirStreamObj;
            if (dirStream.iterator.hasNext()) {
                return dirStream.iterator.next();
            } else {
                return null;
            }
        } finally {
            gil.release(mustRelease);
        }
    }

    @ExportMessage
    @SuppressWarnings("static-method")
    public Object dirEntryGetName(Object dirEntry, @Exclusive @Cached GilNode gil) {
        boolean mustRelease = gil.acquire();
        try {
            TruffleFile file = (TruffleFile) dirEntry;
            return file.getName();
        } finally {
            gil.release(mustRelease);
        }
    }

    @ExportMessage
    @SuppressWarnings("static-method")
    public Object dirEntryGetPath(Object dirEntry, Object scandirPath, @Exclusive @Cached GilNode gil) {
        boolean mustRelease = gil.acquire();
        try {
            TruffleFile file = (TruffleFile) dirEntry;
            // Given that scandirPath must have been successfully channeled via opendir, we can
            // assume
            // that it is a valid path
            TruffleFile dir = context.getPublicTruffleFileRelaxed(pathToJavaStr(scandirPath));
            // We let the filesystem handle the proper concatenation of the two paths
            return dir.resolve(file.getName()).getPath();
        } finally {
            gil.release(mustRelease);
        }
    }

    @ExportMessage
    @TruffleBoundary
    @SuppressWarnings("static-method")
    public long dirEntryGetInode(Object dirEntry, @Exclusive @Cached GilNode gil) throws PosixException {
        boolean mustRelease = gil.acquire();
        try {
            TruffleFile file = (TruffleFile) dirEntry;
            try {
                Attributes attributes = file.getAttributes(Collections.singletonList(UNIX_INODE), LinkOption.NOFOLLOW_LINKS);
                return attributes.get(UNIX_INODE);
            } catch (UnsupportedOperationException e) {
                return getEmulatedInode(file);
            } catch (IOException e) {
                throw posixException(OSErrorEnum.fromException(e));
            }
        } finally {
            gil.release(mustRelease);
        }
    }

    @ExportMessage
    @TruffleBoundary
    @SuppressWarnings("static-method")
    public int dirEntryGetType(Object dirEntry, @Exclusive @Cached GilNode gil) {
        boolean mustRelease = gil.acquire();
        try {
<<<<<<< HEAD
            TruffleFile file = (TruffleFile) dirEntry;
            try {
                Attributes attrs = file.getAttributes(Arrays.asList(IS_DIRECTORY, IS_SYMBOLIC_LINK, IS_REGULAR_FILE), LinkOption.NOFOLLOW_LINKS);
                if (attrs.get(IS_DIRECTORY)) {
                    return PosixSupportLibrary.DT_DIR;
                } else if (attrs.get(IS_SYMBOLIC_LINK)) {
                    return PosixSupportLibrary.DT_LNK;
                } else if (attrs.get(IS_REGULAR_FILE)) {
                    return PosixSupportLibrary.DT_REG;
                }
            } catch (IOException e) {
                LOGGER.log(Level.FINE, "Silenced exception in dirEntryGetType", e);
                // The caller will re-try using stat, which can throw PosixException and it should
                // get
                // the same error again
=======
            Attributes attrs = file.getAttributes(Arrays.asList(IS_DIRECTORY, IS_SYMBOLIC_LINK, IS_REGULAR_FILE), LinkOption.NOFOLLOW_LINKS);
            if (attrs.get(IS_DIRECTORY)) {
                return DT_DIR.value;
            } else if (attrs.get(IS_SYMBOLIC_LINK)) {
                return DT_LNK.value;
            } else if (attrs.get(IS_REGULAR_FILE)) {
                return DT_REG.value;
>>>>>>> 2a89f1be
            }
            return PosixSupportLibrary.DT_UNKNOWN;
        } finally {
            gil.release(mustRelease);
        }
<<<<<<< HEAD
=======
        return DT_UNKNOWN.value;
>>>>>>> 2a89f1be
    }

    @ExportMessage
    public void utimensat(int dirFd, Object path, long[] timespec, boolean followSymlinks,
                    @Shared("setUTime") @Cached SetUTimeNode setUTimeNode,
                    @Shared("defaultDirProfile") @Cached ConditionProfile defaultDirFdPofile, @Exclusive @Cached GilNode gil) throws PosixException {
        boolean mustRelease = gil.acquire();
        try {
            String pathStr = pathToJavaStr(path);
            TruffleFile file = resolvePath(dirFd, pathStr, defaultDirFdPofile);
            setUTimeNode.execute(file, timespec, followSymlinks);
        } finally {
            gil.release(mustRelease);
        }
    }

    @ExportMessage
    public void futimens(int fd, long[] timespec,
                    @Shared("setUTime") @Cached SetUTimeNode setUTimeNode, @Exclusive @Cached GilNode gil) throws PosixException {
        boolean mustRelease = gil.acquire();
        try {
            String path = getFilePath(fd);
            TruffleFile file = getTruffleFile(path);
            setUTimeNode.execute(file, timespec, true);
        } finally {
            gil.release(mustRelease);
        }
    }

    @GenerateUncached
    public abstract static class SetUTimeNode extends Node {
        abstract void execute(TruffleFile file, long[] timespec, boolean followSymlinks) throws PosixException;

        @Specialization(guards = "timespec == null")
        static void doCurrentTime(TruffleFile file, long[] timespec, boolean followSymlinks,
                        @Shared("errorBranch") @Cached BranchProfile errBranch) throws PosixException {
            FileTime time = FileTime.fromMillis(System.currentTimeMillis());
            setFileTimes(followSymlinks, file, time, time, errBranch);
        }

        // the second guard is just so that Truffle does not generate dead code that throws
        // UnsupportedSpecializationException..
        @Specialization(guards = {"timespec != null", "file != null"})
        static void doGivenTime(TruffleFile file, long[] timespec, boolean followSymlinks,
                        @Shared("errorBranch") @Cached BranchProfile errBranch) throws PosixException {
            FileTime atime = toFileTime(timespec[0], timespec[1]);
            FileTime mtime = toFileTime(timespec[2], timespec[3]);
            setFileTimes(followSymlinks, file, mtime, atime, errBranch);
        }

        private static void setFileTimes(boolean followSymlinks, TruffleFile file, FileTime mtime, FileTime atime, BranchProfile errBranch) throws PosixException {
            try {
                file.setLastAccessTime(atime, getLinkOptions(followSymlinks));
                file.setLastModifiedTime(mtime, getLinkOptions(followSymlinks));
            } catch (Exception e) {
                errBranch.enter();
                final ErrorAndMessagePair errAndMsg = OSErrorEnum.fromException(e);
                // setLastAccessTime/setLastModifiedTime and NOFOLLOW_LINKS does not work (at least)
                // on OpenJDK8 on Linux and gives ELOOP error. See some explanation in this thread:
                // https://stackoverflow.com/questions/17308363/symlink-lastmodifiedtime-in-java-1-7
                if (errAndMsg.oserror == OSErrorEnum.ELOOP && !followSymlinks) {
                    throw new UnsupportedPosixFeatureException("utime with 'follow symlinks' flag is not supported");
                }
                throw posixException(errAndMsg);
            }
        }

        private static FileTime toFileTime(long seconds, long nanos) {
            // JDK allows to set only one "time" per one operation, so
            // UnixFileAttributeViews#setTimes is setting only one of the mtime/atime but internally
            // it needs to call POSIX utime providing both, so it takes the other from fstat, but
            // since JDK's fstat wrapper does not support better granularity than seconds, it
            // will override nanoseconds component that may have been set by our code already.
            // To make this less confusing, we intentionally ignore the nanoseconds component, even
            // thought we could set microseconds for one of the mtime/atime (the one that is set
            // last)
            return FileTime.from(seconds, TimeUnit.SECONDS);
        }
    }

    @ExportMessage
    public void renameat(int oldDirFd, Object oldPath, int newDirFd, Object newPath,
                    @Shared("defaultDirProfile") @Cached ConditionProfile defaultDirFdPofile, @Exclusive @Cached GilNode gil) throws PosixException {
        boolean mustRelease = gil.acquire();
        try {
            try {
                TruffleFile newFile = resolvePath(newDirFd, pathToJavaStr(newPath), defaultDirFdPofile);
                if (newFile.isDirectory()) {
                    throw posixException(OSErrorEnum.EISDIR);
                }
                TruffleFile oldFile = resolvePath(oldDirFd, pathToJavaStr(oldPath), defaultDirFdPofile);
                oldFile.move(newFile, StandardCopyOption.REPLACE_EXISTING, StandardCopyOption.ATOMIC_MOVE);
            } catch (Exception e) {
                throw posixException(OSErrorEnum.fromException(e));
            }
        } finally {
            gil.release(mustRelease);
        }
    }

    @ExportMessage
    public boolean faccessat(int dirFd, Object path, int mode, boolean effectiveIds, boolean followSymlinks,
                    @Shared("errorBranch") @Cached BranchProfile errBranch,
                    @Shared("defaultDirProfile") @Cached ConditionProfile defaultDirFdPofile, @Exclusive @Cached GilNode gil) {
        boolean mustRelease = gil.acquire();
        try {
<<<<<<< HEAD
            if (effectiveIds) {
                errBranch.enter();
                throw new UnsupportedPosixFeatureException("faccess with effective user IDs");
            }
            TruffleFile file = null;
            try {
                file = resolvePath(dirFd, pathToJavaStr(path), defaultDirFdPofile);
            } catch (PosixException e) {
                // When the dirFd is invalid descriptor, we just return false, like the real
                // faccessat
                return false;
            }
            if (!file.exists(getLinkOptions(followSymlinks))) {
                return false;
            }
            if (mode == F_OK) {
                // we are supposed to just check the existence
                return true;
            }
            if (!followSymlinks) {
                // TruffleFile#isExecutable/isReadable/isWriteable does not support LinkOptions, but
                // that's probably because Java NIO does not support NOFOLLOW_LINKS in permissions
                // check
                errBranch.enter();
                throw new UnsupportedPosixFeatureException("faccess with effective user IDs");
            }
            boolean result = true;
            if ((mode & X_OK) != 0) {
                result = result && file.isExecutable();
            }
            if ((mode & R_OK) != 0) {
                result = result && file.isReadable();
            }
            if ((mode & W_OK) != 0) {
                result = result && file.isWritable();
            }
            return result;
        } finally {
            gil.release(mustRelease);
=======
            file = resolvePath(dirFd, pathToJavaStr(path), defaultDirFdPofile);
        } catch (PosixException e) {
            // When the dirFd is invalid descriptor, we just return false, like the real faccessat
            return false;
        }
        if (!file.exists(getLinkOptions(followSymlinks))) {
            return false;
        }
        if (mode == F_OK.value) {
            // we are supposed to just check the existence
            return true;
        }
        if (!followSymlinks) {
            // TruffleFile#isExecutable/isReadable/isWriteable does not support LinkOptions, but
            // that's probably because Java NIO does not support NOFOLLOW_LINKS in permissions check
            errBranch.enter();
            throw new UnsupportedPosixFeatureException("faccess with effective user IDs");
        }
        boolean result = true;
        if ((mode & X_OK.value) != 0) {
            result = result && file.isExecutable();
        }
        if ((mode & R_OK.value) != 0) {
            result = result && file.isReadable();
        }
        if ((mode & W_OK.value) != 0) {
            result = result && file.isWritable();
>>>>>>> 2a89f1be
        }
    }

    @ExportMessage
    public void fchmodat(int dirFd, Object path, int mode, boolean followSymlinks,
                    @Shared("defaultDirProfile") @Cached ConditionProfile defaultDirFdPofile, @Exclusive @Cached GilNode gil) throws PosixException {
        boolean mustRelease = gil.acquire();
        try {
            TruffleFile file = resolvePath(dirFd, pathToJavaStr(path), defaultDirFdPofile);
            Set<PosixFilePermission> permissions = modeToPosixFilePermissions(mode);
            try {
                file.setPosixPermissions(permissions, getLinkOptions(followSymlinks));
            } catch (Exception e) {
                throw posixException(OSErrorEnum.fromException(e));
            }
        } finally {
            gil.release(mustRelease);
        }
    }

    @ExportMessage
    public void fchmod(int fd, int mode, @Exclusive @Cached GilNode gil) throws PosixException {
        boolean mustRelease = gil.acquire();
        try {
            String path = getFilePath(fd);
            if (path == null) {
                throw posixException(OSErrorEnum.EBADF);
            }
            TruffleFile file = getTruffleFile(path);
            Set<PosixFilePermission> permissions = modeToPosixFilePermissions(mode);
            try {
                file.setPosixPermissions(permissions);
            } catch (Exception e) {
                throw posixException(OSErrorEnum.fromException(e));
            }
        } finally {
            gil.release(mustRelease);
        }
    }

    @ExportMessage
    public Object readlinkat(int dirFd, Object path,
                    @Shared("defaultDirProfile") @Cached ConditionProfile defaultDirFdPofile, @Exclusive @Cached GilNode gil) throws PosixException {
        boolean mustRelease = gil.acquire();
        try {
            TruffleFile file = resolvePath(dirFd, pathToJavaStr(path), defaultDirFdPofile);
            try {
                TruffleFile canonicalFile = file.getCanonicalFile();
                if (file.equals(canonicalFile)) {
                    throw posixException(OSErrorEnum.EINVAL);
                }
                return canonicalFile.getPath();
            } catch (PosixException e) {
                throw e;
            } catch (Exception e) {
                throw posixException(OSErrorEnum.fromException(e));
            }
        } finally {
            gil.release(mustRelease);
        }
    }

    private static final String[] KILL_SIGNALS = new String[]{"SIGKILL", "SIGQUIT", "SIGTRAP", "SIGABRT"};
    private static final String[] TERMINATION_SIGNALS = new String[]{"SIGTERM", "SIGINT"};

    @ExportMessage
    public void kill(long pid, int signal,
                    @Cached ReadAttributeFromObjectNode readSignalNode,
                    @Cached IsNode isNode, @Exclusive @Cached GilNode gil) throws PosixException {
        boolean mustRelease = gil.acquire();
        try {
            // TODO looking up the signal values by name is probably not compatible with CPython
            // (the user might change the value of _signal.SIGKILL, but kill(pid, 9) should still
            // work
            PythonModule signalModule = context.getCore().lookupBuiltinModule("_signal");
            for (String name : TERMINATION_SIGNALS) {
                Object value = readSignalNode.execute(signalModule, name);
                if (isNode.execute(signal, value)) {
                    try {
                        sigterm((int) pid);
                    } catch (IndexOutOfBoundsException e) {
                        throw posixException(OSErrorEnum.ESRCH);
                    }
                    return;
                }
            }
            for (String name : KILL_SIGNALS) {
                Object value = readSignalNode.execute(signalModule, name);
                if (isNode.execute(signal, value)) {
                    try {
                        sigkill((int) pid);
                    } catch (IndexOutOfBoundsException e) {
                        throw posixException(OSErrorEnum.ESRCH);
                    }
                    return;
                }
            }
            Object dfl = readSignalNode.execute(signalModule, "SIG_DFL");
            if (isNode.execute(signal, dfl)) {
                try {
                    sigdfl((int) pid);
                } catch (IndexOutOfBoundsException e) {
                    throw posixException(OSErrorEnum.ESRCH);
                }
                return;
            }
            throw new UnsupportedPosixFeatureException("Sending arbitrary signals to child processes. Can only send some kill and term signals.");
        } finally {
            gil.release(mustRelease);
        }
    }

    @ExportMessage
    public long[] waitpid(long pid, int options, @Exclusive @Cached GilNode gil) throws PosixException {
        boolean mustRelease = gil.acquire();
        try {
<<<<<<< HEAD
            try {
                if (options == 0) {
                    int exitStatus = waitpid((int) pid);
                    return new long[]{pid, exitStatus};
                } else if (options == WNOHANG) {
                    // TODO: simplify once the super class is merged with this class
                    int[] res = exitStatus((int) pid);
                    return new long[]{res[0], res[1]};
                } else {
                    throw new UnsupportedPosixFeatureException("Only 0 or WNOHANG are supported for waitpid");
                }
            } catch (IndexOutOfBoundsException e) {
                if (pid < -1) {
                    throw new UnsupportedPosixFeatureException("Process groups are not supported.");
                } else if (pid <= 0) {
                    throw posixException(OSErrorEnum.ECHILD);
                } else {
                    throw posixException(OSErrorEnum.ESRCH);
                }
            } catch (InterruptedException e) {
                throw posixException(OSErrorEnum.EINTR);
=======
            if (options == 0) {
                int exitStatus = waitpid((int) pid);
                return new long[]{pid, exitStatus};
            } else if (options == WNOHANG.value) {
                // TODO: simplify once the super class is merged with this class
                int[] res = exitStatus((int) pid);
                return new long[]{res[0], res[1]};
            } else {
                throw new UnsupportedPosixFeatureException("Only 0 or WNOHANG are supported for waitpid");
            }
        } catch (IndexOutOfBoundsException e) {
            if (pid < -1) {
                throw new UnsupportedPosixFeatureException("Process groups are not supported.");
            } else if (pid <= 0) {
                throw posixException(OSErrorEnum.ECHILD);
            } else {
                throw posixException(OSErrorEnum.ESRCH);
>>>>>>> 2a89f1be
            }
        } finally {
            gil.release(mustRelease);
        }
    }

    // TODO the implementation of the following builtins is taken from posix.py,
    // do they really make sense for the emulated backend? Is the handling of exist status correct?

    @ExportMessage
    @SuppressWarnings("static-method")
    public boolean wcoredump(int status) {
        return false;
    }

    @ExportMessage
    @SuppressWarnings("static-method")
    public boolean wifcontinued(int status) {
        return false;
    }

    @ExportMessage
    @SuppressWarnings("static-method")
    public boolean wifstopped(int status) {
        return false;
    }

    @ExportMessage
    @SuppressWarnings("static-method")
    public boolean wifsignaled(int status) {
        return status > 128;
    }

    @ExportMessage
    @SuppressWarnings("static-method")
    public boolean wifexited(int status) {
        return !wifsignaled(status);
    }

    @ExportMessage
    @SuppressWarnings("static-method")
    public int wexitstatus(int status) {
        return status & 127;
    }

    @ExportMessage
    @SuppressWarnings("static-method")
    public int wtermsig(int status) {
        return status - 128;
    }

    @ExportMessage
    @SuppressWarnings("static-method")
    public int wstopsig(int status) {
        return 0;
    }

    @ExportMessage
    @SuppressWarnings("static-method")
    @TruffleBoundary
    public long getuid() {
        String osName = System.getProperty("os.name");
        if (osName.contains("Linux")) {
            return new com.sun.security.auth.module.UnixSystem().getUid();
        }
        return 1000;
    }

    @ExportMessage
    @SuppressWarnings("static-method")
    public long getppid() {
        throw new UnsupportedPosixFeatureException("Emulated getppid not supported");
    }

    @ExportMessage
    @SuppressWarnings("static-method")
    public long getsid(long pid) {
        throw new UnsupportedPosixFeatureException("Emulated getsid not supported");
    }

    @ExportMessage
    @SuppressWarnings("static-method")
    public String ctermid() {
        return "/dev/tty";
    }

    @ExportMessage
    @TruffleBoundary
    public void setenv(Object name, Object value, boolean overwrite) {
        String nameStr = pathToJavaStr(name);
        String valueStr = pathToJavaStr(value);
        if (overwrite) {
            environ.put(nameStr, valueStr);
        } else {
            environ.putIfAbsent(nameStr, valueStr);
        }
    }

    @ExportMessage
    @TruffleBoundary
    public int forkExec(Object[] executables, Object[] args, Object cwd, Object[] env, int stdinReadFd, int stdinWriteFd, int stdoutReadFd, int stdoutWriteFd, int stderrReadFd, int stderrWriteFd,
                    int errPipeReadFd, int errPipeWriteFd, boolean closeFds, boolean restoreSignals, boolean callSetsid, int[] fdsToKeep, @Exclusive @Cached GilNode gil) throws PosixException {
        boolean mustRelease = gil.acquire();
        try {
            // TODO there are a few arguments we ignore, we should throw an exception or report a
            // compatibility warning

<<<<<<< HEAD
            if (!context.isExecutableAccessAllowed()) {
                // TODO is this check relevant to NFI backend as well?
                // TODO raise an exception instead of returning an invalid pid
                return -1;
            }

            // TODO do we need to do this check (and the isExecutable() check later)?
            TruffleFile cwdFile = cwd == null ? context.getEnv().getCurrentWorkingDirectory() : getTruffleFile(pathToJavaStr(cwd));
            if (!cwdFile.exists()) {
                throw posixException(OSErrorEnum.ENOENT);
            }
=======
        // TODO do we need to do this check (and the isExecutable() check later)?
        TruffleFile cwdFile = cwd == null ? context.getEnv().getCurrentWorkingDirectory() : getTruffleFile(pathToJavaStr(cwd));
        if (!cwdFile.exists()) {
            throw posixException(OSErrorEnum.ENOENT);
        }
>>>>>>> 2a89f1be

            HashMap<String, String> envMap = null;
            if (env != null) {
                envMap = new HashMap<>(env.length);
                for (Object o : env) {
                    String str = pathToJavaStr(o);
                    String[] strings = str.split("=", 2);
                    if (strings.length == 2) {
                        envMap.put(strings[0], strings[1]);
                    } else {
                        throw new UnsupportedPosixFeatureException("Only key=value environment variables are supported");
                    }
                }
            }

            String[] argStrings;
            if (args.length == 0) {
                // Posix execv() function distinguishes between the name of the file to be executed
                // and
                // the arguments. It is only a convention that the first argument is the filename of
                // the
                // executable and is not even mandatory, i.e. it is possible to exec a program with
                // no
                // arguments at all, but some programs fail by printing "A NULL argv[0] was passed
                // through an exec system call".
                // https://stackoverflow.com/questions/36673765/why-can-the-execve-system-call-run-bin-sh-without-any-argv-arguments-but-not
                // Java's Process API uses the first argument as the executable name so we always
                // need
                // to provide it.
                argStrings = new String[1];
            } else {
                argStrings = new String[args.length];
                for (int i = 0; i < args.length; ++i) {
                    argStrings[i] = pathToJavaStr(args[i]);
                }
            }

            IOException firstError = null;
            for (Object o : executables) {
                String path = pathToJavaStr(o);
                TruffleFile executableFile = cwdFile.resolve(path);
                if (executableFile.isExecutable()) {
                    argStrings[0] = path;
                    try {
                        return exec(argStrings, cwdFile, envMap, stdinWriteFd, stdinReadFd, stdoutWriteFd, stdoutReadFd, stderrWriteFd, errPipeWriteFd, stderrReadFd);
                    } catch (IOException ex) {
                        if (firstError == null) {
                            firstError = ex;
                        }
                    }
                } else {
                    LOGGER.finest(() -> "_posixsubprocess.fork_exec not executable: " + executableFile);
                }
            }

            // TODO we probably do not need to use the pipe at all, CPython uses it to pass errno
            // from
            // the child to the parent which then raises an OSError. Since we are still in the
            // parent,
            // we could just throw an exception.
            // However, there is no errno if the executables array is empty - CPython raises
            // SubprocessError in that case
            if (errPipeWriteFd != -1) {
                handleIOError(errPipeWriteFd, firstError);
            }
            // TODO returning -1 is not correct - we should either throw an exception directly or
            // use
            // the pipe to pretend that there is a child - in which case we should return a valid
            // pid_t
            // (and pretend that the child exited in the upcoming waitpid call)
            return -1;
        } finally {
            gil.release(mustRelease);
        }
    }

    private int exec(String[] argStrings, TruffleFile cwd, Map<String, String> env,
                    int p2cwrite, int p2cread, int c2pwrite, int c2pread,
                    int errwrite, int errpipe_write, int errread) throws IOException {
        LOGGER.finest(() -> "_posixsubprocess.fork_exec trying to exec: " + String.join(" ", argStrings));
        TruffleProcessBuilder pb = context.getEnv().newProcessBuilder(argStrings);
        if (p2cread != -1 && p2cwrite != -1) {
            pb.redirectInput(Redirect.PIPE);
        } else {
            pb.redirectInput(Redirect.INHERIT);
        }

        if (c2pread != -1 && c2pwrite != -1) {
            pb.redirectOutput(Redirect.PIPE);
        } else {
            pb.redirectOutput(Redirect.INHERIT);
        }

        if (errread != -1 && errwrite != -1) {
            pb.redirectError(Redirect.PIPE);
        } else {
            pb.redirectError(Redirect.INHERIT);
        }

        if (errwrite == c2pwrite) {
            pb.redirectErrorStream(true);
        }

        pb.directory(cwd);
        if (env != null) {
            pb.clearEnvironment(true);
            pb.environment(env);
        }

        ProcessWrapper process = new ProcessWrapper(pb.start(), p2cwrite != -1, c2pread != 1, errread != -1);
        try {
            if (p2cwrite != -1) {
                // user code is expected to close the unused ends of the pipes
                getFileChannel(p2cwrite).close();
                fdopen(p2cwrite, process.getOutputChannel());
            }
            if (c2pread != -1) {
                getFileChannel(c2pread).close();
                fdopen(c2pread, process.getInputChannel());
            }
            if (errread != -1) {
                getFileChannel(errread).close();
                fdopen(errread, process.getErrorChannel());
            }
        } catch (IOException ex) {
            // We only want to rethrow the IOException that may come out of pb.start()
            if (errpipe_write != -1) {
                handleIOError(errpipe_write, ex);
            }
            return -1;
        }

        return registerChild(process);
    }

    @TruffleBoundary(allowInlining = true)
    private void handleIOError(int errpipe_write, IOException e) {
        // write exec error information here. Data format: "exception name:hex
        // errno:description". The exception can be null if we did not find any file in the
        // execList that could be executed
        Channel err = getFileChannel(errpipe_write);
        if (!(err instanceof WritableByteChannel)) {
            // TODO if we are pretending to be the child, then we should probably ignore errors like
            // we do below
            throw new UnsupportedPosixFeatureException(ErrorMessages.ERROR_WRITING_FORKEXEC);
        } else {
            ErrorAndMessagePair pair;
            if (e == null) {
                pair = new ErrorAndMessagePair(OSErrorEnum.ENOENT, OSErrorEnum.ENOENT.getMessage());
            } else {
                pair = OSErrorEnum.fromException(e);
            }
            try {
                ((WritableByteChannel) err).write(ByteBuffer.wrap(("OSError:" + Long.toHexString(pair.oserror.getNumber()) + ":" + pair.message).getBytes()));
            } catch (IOException e1) {
            }
        }
    }

    @ExportMessage
    public void execv(Object pathname, Object[] args) throws PosixException {
        assert args.length > 0;
        String[] cmd = new String[args.length];
        // ProcessBuilder does not accept separate executable name, we must overwrite the 0-th
        // argument
        cmd[0] = pathToJavaStr(pathname);
        for (int i = 1; i < cmd.length; ++i) {
            cmd[i] = pathToJavaStr(args[i]);
        }
        try {
            execvInternal(cmd);
        } catch (Exception e) {
            throw posixException(OSErrorEnum.fromException(e));
        }
        throw CompilerDirectives.shouldNotReachHere("Execv must not return normally");
    }

    @TruffleBoundary
    private void execvInternal(String[] cmd) throws IOException {
        TruffleProcessBuilder builder = context.getEnv().newProcessBuilder(cmd);
        builder.clearEnvironment(true);
        builder.environment(environ);
        Process pr = builder.start();
        // TODO how do env.out()/err() relate to FDs 1, 2? What about stdin?
        // Also, native execv 'kills' all threads
        BufferedReader bfr = new BufferedReader(new InputStreamReader(pr.getInputStream()));
        OutputStream stream = context.getEnv().out();
        String line;
        while ((line = bfr.readLine()) != null) {
            stream.write(line.getBytes());
            stream.write("\n".getBytes());
        }
        BufferedReader stderr = new BufferedReader(new InputStreamReader(pr.getErrorStream()));
        OutputStream errStream = context.getEnv().err();
        while ((line = stderr.readLine()) != null) {
            errStream.write(line.getBytes());
            errStream.write("\n".getBytes());
        }
        try {
            pr.waitFor();
        } catch (InterruptedException e) {
            throw new IOException(e);
        }
        // TODO python-specific, missing location
        throw new PythonExitException(null, pr.exitValue());
    }

    @ExportMessage
    @TruffleBoundary
    public int system(Object commandObj) {
        String cmd = pathToJavaStr(commandObj);
        LOGGER.fine(() -> "os.system: " + cmd);

        String[] command;
        String osProperty = System.getProperty("os.name");
        if (osProperty != null && osProperty.toLowerCase(Locale.ENGLISH).startsWith("windows")) {
            command = new String[]{"cmd.exe", "/c", cmd};
        } else {
            command = new String[]{(environ.getOrDefault("SHELL", "sh")), "-c", cmd};
        }
        Env env = context.getEnv();
        try {
            TruffleProcessBuilder pb = context.getEnv().newProcessBuilder(command);
            pb.directory(env.getCurrentWorkingDirectory());
            PipePump stdout = null, stderr = null;
            boolean stdsArePipes = !context.getOption(PythonOptions.TerminalIsInteractive);
            if (stdsArePipes) {
                pb.redirectInput(Redirect.PIPE);
                pb.redirectOutput(Redirect.PIPE);
                pb.redirectError(Redirect.PIPE);
            } else {
                pb.inheritIO(true);
            }
            Process proc = pb.start();
            if (stdsArePipes) {
                proc.getOutputStream().close(); // stdin will be closed
                stdout = new PipePump(cmd + " [stdout]", proc.getInputStream(), env.out());
                stderr = new PipePump(cmd + " [stderr]", proc.getErrorStream(), env.err());
                stdout.start();
                stderr.start();
            }
            int exitStatus = proc.waitFor();
            if (stdsArePipes) {
                stdout.finish();
                stderr.finish();
            }
            return exitStatus;
        } catch (IOException | InterruptedException e) {
            return -1;
        }
    }

    // TODO merge with ProcessWrapper
    static class PipePump extends Thread {
        private static final int MAX_READ = 8192;
        private final InputStream in;
        private final OutputStream out;
        private final byte[] buffer;
        private volatile boolean finish;

        public PipePump(String name, InputStream in, OutputStream out) {
            this.setName(name);
            this.in = in;
            this.out = out;
            this.buffer = new byte[MAX_READ];
            this.finish = false;
        }

        @Override
        public void run() {
            try {
                while (!finish || in.available() > 0) {
                    if (Thread.interrupted()) {
                        finish = true;
                    }
                    int read = in.read(buffer, 0, Math.min(MAX_READ, in.available()));
                    if (read == -1) {
                        return;
                    }
                    out.write(buffer, 0, read);
                }
            } catch (IOException e) {
            }
        }

        public void finish() {
            finish = true;
            // Make ourselves max priority to flush data out as quickly as possible
            setPriority(Thread.MAX_PRIORITY);
            Thread.yield();
        }
    }

    public static final class MMapHandle {
        private static final MMapHandle NONE = new MMapHandle(null, 0);
        private SeekableByteChannel channel;
        private final long offset;

        public MMapHandle(SeekableByteChannel channel, long offset) {
            this.channel = channel;
            this.offset = offset;
        }

        @Override
        public String toString() {
            CompilerAsserts.neverPartOfCompilation();
            return String.format("Emulated mmap [channel=%s, offset=%d]", channel, offset);
        }
    }

    private static final class AnonymousMap implements SeekableByteChannel {
        private final byte[] data;

        private boolean open = true;
        private int cur;

        public AnonymousMap(int cap) {
            this.data = new byte[cap];
        }

        @Override
        public boolean isOpen() {
            return open;
        }

        @Override
        public void close() throws IOException {
            open = false;
        }

        @Override
        public int read(ByteBuffer dst) throws IOException {
            int nread = Math.min(dst.remaining(), data.length - cur);
            dst.put(data, cur, nread);
            return nread;
        }

        @Override
        public int write(ByteBuffer src) throws IOException {
            int nwrite = Math.min(src.remaining(), data.length - cur);
            src.get(data, cur, nwrite);
            return nwrite;
        }

        @Override
        public long position() throws IOException {
            return cur;
        }

        @Override
        public SeekableByteChannel position(long newPosition) throws IOException {
            if (newPosition < 0 || newPosition >= data.length) {
                throw new IllegalArgumentException();
            }
            cur = (int) newPosition;
            return this;
        }

        @Override
        public long size() throws IOException {
            return data.length;
        }

        @Override
        public SeekableByteChannel truncate(long size) throws IOException {
            for (int i = 0; i < size; i++) {
                data[i] = 0;
            }
            return this;
        }
    }

    @ExportMessage
    @SuppressWarnings("static-method")
    final MMapHandle mmap(long length, int prot, int flags, int fd, long offset,
                    @Shared("defaultDirProfile") @Cached ConditionProfile isAnonymousProfile) throws PosixException {
        if (prot == PROT_NONE.value) {
            return MMapHandle.NONE;
        }

        // Note: the profile is not really defaultDirProfile, but it's good to share...
        if (isAnonymousProfile.profile((flags & MAP_ANONYMOUS.value) != 0)) {
            try {
                return new MMapHandle(new AnonymousMap(PythonUtils.toIntExact(length)), 0);
            } catch (OverflowException e) {
                CompilerDirectives.transferToInterpreter();
                throw new UnsupportedPosixFeatureException(String.format("Anonymous mapping in mmap for memory larger than %d", Integer.MAX_VALUE));
            }
        }

        String path = getFilePath(fd);
        TruffleFile file = getTruffleFile(path);
        Set<StandardOpenOption> options = mmapProtToOptions(prot);

        // we create a new channel, the file may be closed but the mmap object should still work
        SeekableByteChannel fileChannel;
        try {
            fileChannel = newByteChannel(file, options);
            position(fileChannel, offset);
            return new MMapHandle(fileChannel, offset);
        } catch (IOException e) {
            throw posixException(OSErrorEnum.fromException(e));
        }
    }

    @TruffleBoundary
    private static Set<StandardOpenOption> mmapProtToOptions(int prot) {
        HashSet<StandardOpenOption> options = new HashSet<>();
        if ((prot & PROT_READ.value) != 0) {
            options.add(StandardOpenOption.READ);
        }
        if ((prot & PROT_WRITE.value) != 0) {
            options.add(StandardOpenOption.WRITE);
        }
        if ((prot & PROT_EXEC.value) != 0) {
            throw new UnsupportedPosixFeatureException("mmap: flag PROT_EXEC is not supported");
        }
        return options;
    }

    @TruffleBoundary
    private static SeekableByteChannel newByteChannel(TruffleFile file, Set<StandardOpenOption> options) throws IOException {
        return file.newByteChannel(options);
    }

    @ExportMessage
    @SuppressWarnings("static-method")
    public byte mmapReadByte(Object mmap, long index,
                    @Shared("errorBranch") @Cached BranchProfile errBranch) throws PosixException {
        if (mmap == MMapHandle.NONE) {
            errBranch.enter();
            throw posixException(OSErrorEnum.EACCES);
        }
        MMapHandle handle = (MMapHandle) mmap;
        ByteBuffer readingBuffer = allocateByteBuffer(1);
        int readSize = readBytes(handle, index, readingBuffer, errBranch);
        if (readSize == 0) {
            throw posixException(OSErrorEnum.ENODATA);
        }
        return getByte(readingBuffer);
    }

    @ExportMessage
    @SuppressWarnings("static-method")
    public int mmapReadBytes(Object mmap, long index, byte[] bytes, int length,
                    @Shared("errorBranch") @Cached BranchProfile errBranch) throws PosixException {
        if (mmap == MMapHandle.NONE) {
            errBranch.enter();
            throw posixException(OSErrorEnum.EACCES);
        }
        MMapHandle handle = (MMapHandle) mmap;
        int sz;
        try {
            sz = PythonUtils.toIntExact(length);
        } catch (OverflowException e) {
            errBranch.enter();
            throw posixException(OSErrorEnum.EOVERFLOW);
        }
        ByteBuffer readingBuffer = allocateByteBuffer(sz);
        int readSize = readBytes(handle, index, readingBuffer, errBranch);
        if (readSize > 0) {
            getByteBufferArray(readingBuffer, bytes, readSize);
        }
        return readSize;
    }

    private static int readBytes(MMapHandle handle, long index, ByteBuffer readingBuffer, BranchProfile errBranch) throws PosixException {
        try {
            position(handle.channel, index + handle.offset);
            return readChannel(handle.channel, readingBuffer);
        } catch (IOException e) {
            errBranch.enter();
            throw posixException(OSErrorEnum.fromException(e));
        }
    }

    @ExportMessage
    @SuppressWarnings("static-method")
    public void mmapWriteBytes(Object mmap, long index, byte[] bytes, int length,
                    @Shared("errorBranch") @Cached BranchProfile errBranch) throws PosixException {
        if (mmap == MMapHandle.NONE) {
            errBranch.enter();
            throw posixException(OSErrorEnum.EACCES);
        }
        MMapHandle handle = (MMapHandle) mmap;
        try {
            SeekableByteChannel channel = handle.channel;
            position(channel, handle.offset + index);
            int written = writeChannel(channel, bytes, length);
            if (written != length) {
                throw posixException(OSErrorEnum.EIO);
            }
        } catch (Exception e) {
            // Catching generic Exception to also cover NonWritableChannelException
            errBranch.enter();
            throw posixException(OSErrorEnum.fromException(e));
        }
    }

    @TruffleBoundary
    private static int writeChannel(SeekableByteChannel channel, byte[] bytes, int length) throws IOException {
        return channel.write(ByteBuffer.wrap(bytes, 0, length));
    }

    @ExportMessage
    @SuppressWarnings({"static-method", "unused"})
    public void mmapFlush(Object mmap, long offset, long length) {
        // Intentionally noop
        // If we had access to the underlying NIO FileChannel, we could explicitly set force(true)
        // when creating the channel. Another possibility would be exposing JDK's memory mapped
        // files support via Truffle API, which would allow for more compatible (and completely
        // different implementation of mmap in emulated posix)
    }

    @ExportMessage
    @SuppressWarnings("static-method")
    public void mmapUnmap(Object mmap, @SuppressWarnings("unused") long length) throws PosixException {
        if (mmap == MMapHandle.NONE) {
            return;
        }
        MMapHandle handle = (MMapHandle) mmap;
        if (handle.channel != null) {
            try {
                closeChannel(handle.channel);
            } catch (IOException e) {
                throw posixException(OSErrorEnum.fromException(e));
            }
            handle.channel = null;
        }
    }

    @TruffleBoundary
    private static void closeChannel(Channel ch) throws IOException {
        ch.close();
    }

    @TruffleBoundary
    private static void position(SeekableByteChannel ch, long offset) throws IOException {
        ch.position(offset);
    }

    @TruffleBoundary(allowInlining = true)
    private static ByteBuffer allocateByteBuffer(int n) {
        return ByteBuffer.allocate(n);
    }

    @TruffleBoundary(allowInlining = true)
    protected static void getByteBufferArray(ByteBuffer src, byte[] dst, int readSize) {
        src.flip();
        src.get(dst, 0, readSize);
    }

    @TruffleBoundary(allowInlining = true)
    protected static byte getByte(ByteBuffer src) {
        src.flip();
        return src.get();
    }

    @TruffleBoundary
    private static int readChannel(Object readableChannel, ByteBuffer dst) throws IOException {
        return ((ReadableByteChannel) readableChannel).read(dst);
    }

    // ------------------
    // Path conversions

    @ExportMessage
    @SuppressWarnings("static-method")
    public Object createPathFromString(String path) {
        return checkEmbeddedNulls(path);
    }

    @ExportMessage
    @SuppressWarnings("static-method")
    public Object createPathFromBytes(byte[] path) {
        return checkEmbeddedNulls(BytesUtils.createUTF8String(path));
    }

    @ExportMessage
    @SuppressWarnings("static-method")
    public String getPathAsString(Object path) {
        return (String) path;
    }

    @ExportMessage
    @SuppressWarnings("static-method")
    public Buffer getPathAsBytes(Object path) {
        return Buffer.wrap(BytesUtils.utf8StringToBytes((String) path));
    }

    private static String checkEmbeddedNulls(String s) {
        for (int i = 0; i < s.length(); ++i) {
            if (s.charAt(i) == 0) {
                return null;
            }
        }
        return s;
    }

    // ------------------
    // Helpers

    static PosixException posixException(OSErrorEnum osError) throws PosixException {
        throw new PosixException(osError.getNumber(), osError.getMessage());
    }

    private static PosixException posixException(ErrorAndMessagePair pair) throws PosixException {
        throw new PosixException(pair.oserror.getNumber(), pair.message);
    }

    @TruffleBoundary
    static long fileTimeToSeconds(FileTime t) {
        return t.to(TimeUnit.SECONDS);
    }

    @TruffleBoundary
    static long fileTimeNanoSecondsPart(FileTime t) {
        return t.toInstant().getNano();
    }

    private TruffleFile getTruffleFile(String path) throws PosixException {
        try {
            return context.getPublicTruffleFileRelaxed(path, PythonLanguage.DEFAULT_PYTHON_EXTENSIONS);
        } catch (Exception ex) {
            // So far it seem that this can only be InvalidPath exception from Java NIO, but we stay
            // on the safe side and catch generic exception
            throw posixException(OSErrorEnum.fromException(ex));
        }
    }

    /**
     * Resolves the path relative to the directory given as file descriptor. Honors the
     * {@link PosixConstants#AT_FDCWD}.
     */
    private TruffleFile resolvePath(int dirFd, String pathname, ConditionProfile defaultDirFdPofile) throws PosixException {
        if (defaultDirFdPofile.profile(dirFd == AT_FDCWD.value)) {
            return getTruffleFile(pathname);
        } else {
            TruffleFile file = getTruffleFile(pathname);
            if (file.isAbsolute()) {
                // Even if the dirFd is non-existing or otherwise wrong, we should not trigger
                // any error if the file path is already absolute
                return file;
            }
            String dirPath = getFilePathOrDefault(dirFd, null);
            if (dirPath == null) {
                throw posixException(OSErrorEnum.EBADF);
            }
            TruffleFile dir = getTruffleFile(dirPath);
            return dir.resolve(pathname);
        }
    }

    private static String pathToJavaStr(Object path) {
        return (String) path;
    }

    @TruffleBoundary(allowInlining = true)
    private String getFilePathOrDefault(int fd, String defaultValue) {
        return filePaths.getOrDefault(fd, defaultValue);
    }

    @TruffleBoundary(allowInlining = true)
    private static FileAttribute<Set<PosixFilePermission>> modeToAttributes(int fileMode) {
        Set<PosixFilePermission> perms = modeToPosixFilePermissions(fileMode);
        return PosixFilePermissions.asFileAttribute(perms);
    }

    @TruffleBoundary(allowInlining = true)
    private static Set<PosixFilePermission> modeToPosixFilePermissions(int fileMode) {
        HashSet<PosixFilePermission> perms = new HashSet<>(Arrays.asList(ownerBitsToPermission[fileMode >> 6 & 7]));
        perms.addAll(Arrays.asList(groupBitsToPermission[fileMode >> 3 & 7]));
        perms.addAll(Arrays.asList(otherBitsToPermission[fileMode & 7]));
        return perms;
    }

    @TruffleBoundary(allowInlining = true)
    private static Set<StandardOpenOption> flagsToOptions(int flags) {
        Set<StandardOpenOption> options = new HashSet<>();
        int maskedFlags = flags & O_ACCMODE.value;
        if ((flags & O_APPEND.value) != 0) {
            options.add(StandardOpenOption.WRITE);
            options.add(StandardOpenOption.APPEND);
        } else if (maskedFlags == O_WRONLY.value) {
            options.add(StandardOpenOption.WRITE);
        } else if (maskedFlags == O_RDWR.value) {
            options.add(StandardOpenOption.READ);
            options.add(StandardOpenOption.WRITE);
        } else if (maskedFlags == O_RDONLY.value) {
            options.add(StandardOpenOption.READ);
        } else {
            // TODO: neither read nor write should be allowed
            // Currently, read succeeds even though we do not specify the READ option.
            // We should probably store the file status flags in our fd table and query
            // it explicitly before each operation.
        }
        // TODO: review these - I don't think that WRITE should be implied,
        // open(name, O_CREATE | O_RDONLY) creates the file, but it cannot be written to (but can be
        // read from). Also, O_EXCL should not imply O_CREAT. Moreover, we ignore a few flags.
        // If O_EXCL and O_CREAT are specfied, symbolic links are not followed.
        if ((flags & O_CREAT.value) != 0) {
            options.add(StandardOpenOption.WRITE);
            options.add(StandardOpenOption.CREATE);
        }
        if ((flags & O_EXCL.value) != 0) {
            options.add(StandardOpenOption.WRITE);
            options.add(StandardOpenOption.CREATE_NEW);
        }
        if ((flags & O_NDELAY.value) != 0 || (O_DIRECT.defined && (flags & O_DIRECT.getValueIfDefined()) != 0)) {
            options.add(StandardOpenOption.DSYNC);
        }
        if ((flags & O_SYNC.value) != 0) {
            options.add(StandardOpenOption.SYNC);
        }
        if ((flags & O_TRUNC.value) != 0) {
            options.add(StandardOpenOption.WRITE);
            options.add(StandardOpenOption.TRUNCATE_EXISTING);
        }
        // TODO we should always support O_TMPFILE, but we don't have it defined on darwin ->
        // emulated backend should provide its own constants
        if (O_TMPFILE.defined && (flags & O_TMPFILE.getValueIfDefined()) != 0) {
            options.add(StandardOpenOption.DELETE_ON_CLOSE);
        }
        return options;
    }

    public static LinkOption[] getLinkOptions(boolean followSymlinks) {
        return followSymlinks ? new LinkOption[0] : new LinkOption[]{LinkOption.NOFOLLOW_LINKS};
    }

    private static final TruffleLogger LOGGER = PythonLanguage.getLogger(EmulatedPosixSupport.class);
    private static final TruffleLogger COMPATIBILITY_LOGGER = PythonLanguage.getCompatibilityLogger(EmulatedPosixSupport.class);

    @TruffleBoundary
    public static void compatibilityInfo(String fmt, Object arg) {
        if (COMPATIBILITY_LOGGER.isLoggable(Level.FINER)) {
            COMPATIBILITY_LOGGER.log(Level.FINER, String.format(fmt, arg));
        }
    }

    @TruffleBoundary
    public static void compatibilityIgnored(String fmt, Object... args) {
        if (COMPATIBILITY_LOGGER.isLoggable(Level.FINE)) {
            COMPATIBILITY_LOGGER.log(Level.FINE, "Ignored: " + String.format(fmt, args));
        }
    }
}<|MERGE_RESOLUTION|>--- conflicted
+++ resolved
@@ -281,17 +281,12 @@
     public static class Getpid {
         @Specialization(rewriteOn = Exception.class)
         @TruffleBoundary
-        static long getPid(EmulatedPosixSupport receiver, @Exclusive @Cached GilNode gil) throws Exception {
-            boolean mustRelease = gil.acquire();
-            try {
-                if (ImageInfo.inImageRuntimeCode()) {
-                    return ProcessProperties.getProcessID();
-                }
-                TruffleFile statFile = receiver.context.getPublicTruffleFileRelaxed("/proc/self/stat");
-                return Long.parseLong(new String(statFile.readAllBytes()).trim().split(" ")[0]);
-            } finally {
-                gil.release(mustRelease);
-            }
+        static long getPid(EmulatedPosixSupport receiver) throws Exception {
+            if (ImageInfo.inImageRuntimeCode()) {
+                return ProcessProperties.getProcessID();
+            }
+            TruffleFile statFile = receiver.context.getPublicTruffleFileRelaxed("/proc/self/stat");
+            return Long.parseLong(new String(statFile.readAllBytes()).trim().split(" ")[0]);
         }
 
         @Specialization(replaces = "getPid")
@@ -304,53 +299,38 @@
 
     @ExportMessage
     @SuppressWarnings("static-method")
-    public int umask(int umask, @Exclusive @Cached GilNode gil) {
-        boolean mustRelease = gil.acquire();
-        try {
-            int prev = currentUmask;
-            currentUmask = umask & 00777;
-            if (hasDefaultUmask) {
-                compatibilityInfo("Returning default umask '%o' (ignoring the real umask value set in the OS)", prev);
-            }
-            hasDefaultUmask = false;
-            return umask;
-        } finally {
-            gil.release(mustRelease);
-        }
+    public int umask(int umask) {
+        int prev = currentUmask;
+        currentUmask = umask & 00777;
+        if (hasDefaultUmask) {
+            compatibilityInfo("Returning default umask '%o' (ignoring the real umask value set in the OS)", prev);
+        }
+        hasDefaultUmask = false;
+        return umask;
     }
 
     @ExportMessage
     @SuppressWarnings({"unused", "static-method"})
     public String strerror(int errorCode,
-                    @Shared("errorBranch") @Cached BranchProfile errorBranch, @Exclusive @Cached GilNode gil) {
-        boolean mustRelease = gil.acquire();
-        try {
-            OSErrorEnum err = OSErrorEnum.fromNumber(errorCode);
-            if (err == null) {
-                errorBranch.enter();
-                return "Invalid argument";
-            }
-            return err.getMessage();
-        } finally {
-            gil.release(mustRelease);
-        }
+                    @Shared("errorBranch") @Cached BranchProfile errorBranch) {
+        OSErrorEnum err = OSErrorEnum.fromNumber(errorCode);
+        if (err == null) {
+            errorBranch.enter();
+            return "Invalid argument";
+        }
+        return err.getMessage();
     }
 
     @ExportMessage(name = "close")
-    public int closeMessage(int fd, @Exclusive @Cached GilNode gil) throws PosixException {
-        boolean mustRelease = gil.acquire();
-        try {
-            // TODO: to be replaced with super.close once the super class is merged with this class
-            try {
-                if (!removeFD(fd)) {
-                    throw posixException(OSErrorEnum.EBADF);
-                }
-                return 0;
-            } catch (IOException ignored) {
-                return -1;
-            }
-        } finally {
-            gil.release(mustRelease);
+    public int closeMessage(int fd) throws PosixException {
+        // TODO: to be replaced with super.close once the super class is merged with this class
+        try {
+            if (!removeFD(fd)) {
+                throw posixException(OSErrorEnum.EBADF);
+            }
+            return 0;
+        } catch (IOException ignored) {
+            return -1;
         }
     }
 
@@ -358,22 +338,17 @@
     @SuppressWarnings({"unused", "static-method"})
     public int openat(int dirFd, Object path, int flags, int mode,
                     @Shared("errorBranch") @Cached BranchProfile errorBranch,
-                    @Shared("defaultDirProfile") @Cached ConditionProfile defaultDirFdPofile, @Exclusive @Cached GilNode gil) throws PosixException {
-        boolean mustRelease = gil.acquire();
-        try {
-            String pathname = pathToJavaStr(path);
-            TruffleFile file = resolvePath(dirFd, pathname, defaultDirFdPofile);
-            Set<StandardOpenOption> options = flagsToOptions(flags);
-            FileAttribute<Set<PosixFilePermission>> attributes = modeToAttributes(mode & ~currentUmask);
-            try {
-                return openTruffleFile(file, options, attributes);
-            } catch (Exception e) {
-                errorBranch.enter();
-                ErrorAndMessagePair errAndMsg = OSErrorEnum.fromException(e);
-                throw posixException(errAndMsg);
-            }
-        } finally {
-            gil.release(mustRelease);
+                    @Shared("defaultDirProfile") @Cached ConditionProfile defaultDirFdPofile) throws PosixException {
+        String pathname = pathToJavaStr(path);
+        TruffleFile file = resolvePath(dirFd, pathname, defaultDirFdPofile);
+        Set<StandardOpenOption> options = flagsToOptions(flags);
+        FileAttribute<Set<PosixFilePermission>> attributes = modeToAttributes(mode & ~currentUmask);
+        try {
+            return openTruffleFile(file, options, attributes);
+        } catch (Exception e) {
+            errorBranch.enter();
+            ErrorAndMessagePair errAndMsg = OSErrorEnum.fromException(e);
+            throw posixException(errAndMsg);
         }
     }
 
@@ -397,22 +372,17 @@
     @ExportMessage
     public long write(int fd, Buffer data,
                     @Shared("channelClass") @Cached("createClassProfile()") ValueProfile channelClassProfile,
-                    @Shared("errorBranch") @Cached BranchProfile errorBranch, @Exclusive @Cached GilNode gil) throws PosixException {
-        boolean mustRelease = gil.acquire();
-        try {
-            Channel channel = getFileChannel(fd, channelClassProfile);
-            if (!(channel instanceof WritableByteChannel)) {
-                errorBranch.enter();
-                throw posixException(OSErrorEnum.EBADF);
-            }
-            try {
-                return doWriteOp(data.getByteBuffer(), (WritableByteChannel) channel);
-            } catch (Exception e) {
-                errorBranch.enter();
-                throw posixException(OSErrorEnum.fromException(e));
-            }
-        } finally {
-            gil.release(mustRelease);
+                    @Shared("errorBranch") @Cached BranchProfile errorBranch) throws PosixException {
+        Channel channel = getFileChannel(fd, channelClassProfile);
+        if (!(channel instanceof WritableByteChannel)) {
+            errorBranch.enter();
+            throw posixException(OSErrorEnum.EBADF);
+        }
+        try {
+            return doWriteOp(data.getByteBuffer(), (WritableByteChannel) channel);
+        } catch (Exception e) {
+            errorBranch.enter();
+            throw posixException(OSErrorEnum.fromException(e));
         }
     }
 
@@ -425,17 +395,6 @@
     @SuppressWarnings({"unused", "static-method"})
     public Buffer read(int fd, long length,
                     @Shared("channelClass") @Cached("createClassProfile()") ValueProfile channelClassProfile,
-<<<<<<< HEAD
-                    @Cached ReadFromChannelNode readNode, @Exclusive @Cached GilNode gil) {
-        boolean mustRelease = gil.acquire();
-        try {
-            Channel channel = getFileChannel(fd, channelClassProfile);
-            ByteSequenceStorage array = readNode.execute(channel, (int) length);
-            return new Buffer(array.getInternalByteArray(), array.length());
-        } finally {
-            gil.release(mustRelease);
-        }
-=======
                     @Cached ReadFromChannelNode readNode,
                     @Shared("errorBranch") @Cached BranchProfile errorBranch) throws PosixException {
         Channel channel = getFileChannel(fd, channelClassProfile);
@@ -445,7 +404,6 @@
         }
         ByteSequenceStorage array = readNode.execute(channel, (int) length);
         return new Buffer(array.getInternalByteArray(), array.length());
->>>>>>> 2a89f1be
     }
 
     @Override
@@ -490,20 +448,6 @@
 
     @ExportMessage
     @TruffleBoundary
-<<<<<<< HEAD
-    public SelectResult select(int[] readfds, int[] writefds, int[] errorfds, Timeval timeout, @Exclusive @Cached GilNode gil) throws PosixException {
-        boolean mustRelease = gil.acquire();
-        try {
-            SelectableChannel[] readChannels = getSelectableChannels(readfds);
-            SelectableChannel[] writeChannels = getSelectableChannels(writefds);
-            SelectableChannel[] errChannels = getSelectableChannels(errorfds);
-
-            boolean[] wasBlocking = new boolean[readChannels.length + writeChannels.length + errChannels.length];
-            int i = 0;
-
-            for (SelectableChannel channel : readChannels) {
-                wasBlocking[i++] = channel.isBlocking();
-=======
     public SelectResult select(int[] readfds, int[] writefds, int[] errorfds, Timeval timeout) throws PosixException {
         SelectableChannel[] readChannels = getSelectableChannels(readfds);
         SelectableChannel[] writeChannels = getSelectableChannels(writefds);
@@ -541,16 +485,9 @@
             for (SelectableChannel channel : readChannels) {
                 channel.configureBlocking(false);
                 channel.register(selector, readOps & channel.validOps());
->>>>>>> 2a89f1be
-            }
+            }
+
             for (SelectableChannel channel : writeChannels) {
-<<<<<<< HEAD
-                wasBlocking[i++] = channel.isBlocking();
-            }
-            for (SelectableChannel channel : errChannels) {
-                wasBlocking[i++] = channel.isBlocking();
-            }
-=======
                 channel.configureBlocking(false);
                 channel.register(selector, writeOps);
             }
@@ -579,84 +516,27 @@
             boolean[] resReadfds = createSelectedMap(readfds, readChannels, selector, readOps);
             boolean[] resWritefds = createSelectedMap(writefds, writeChannels, selector, writeOps);
             boolean[] resErrfds = new boolean[errorfds.length];
->>>>>>> 2a89f1be
-
-            try (Selector selector = Selector.open()) {
+
+            assert selected == countSelected(resReadfds) + countSelected(resWritefds) + countSelected(resErrfds);
+            return new SelectResult(resReadfds, resWritefds, resErrfds);
+        } catch (IOException e) {
+            throw posixException(OSErrorEnum.fromException(e));
+        } finally {
+            i = 0;
+            try {
                 for (SelectableChannel channel : readChannels) {
-                    channel.configureBlocking(false);
-                    channel.register(selector, (SelectionKey.OP_READ | SelectionKey.OP_ACCEPT) & channel.validOps());
-                }
-
-                for (SelectableChannel channel : writeChannels) {
-                    channel.configureBlocking(false);
-                    channel.register(selector, SelectionKey.OP_WRITE);
-                }
-<<<<<<< HEAD
-
-                for (SelectableChannel channel : errChannels) {
-                    // TODO(fa): not sure if these ops are representing "exceptional condition
-                    // pending"
-                    channel.configureBlocking(false);
-                    channel.register(selector, SelectionKey.OP_CONNECT);
-                }
-
-                // IMPORTANT: The meaning of the timeout value is slightly different: 'timeout ==
-                // 0.0'
-                // means we should not block and return immediately, for which we use selectNow().
-                // 'timeout == None' means we should wait indefinitely, i.e., we need to pass 0 to
-                // the
-                // Java API.
-                long timeoutMs;
-                boolean useSelectNow = false;
-                if (timeout == null) {
-                    timeoutMs = 0;
-                } else {
-                    try {
-                        timeoutMs = addExact(multiplyExact(timeout.getSeconds(), 1000L), timeout.getMicroseconds() / 1000L);
-                    } catch (ArithmeticException ex) {
-                        throw posixException(OSErrorEnum.EINVAL);
-                    }
-                    if (timeoutMs == 0) {
-                        useSelectNow = true;
+                    if (wasBlocking[i++]) {
+                        channel.configureBlocking(true);
                     }
                 }
-                int selected = useSelectNow ? selector.selectNow() : selector.select(timeoutMs);
-
-                // remove non-selected channels from given lists
-                boolean[] resReadfds = createSelectedMap(readfds, readChannels, selector, SelectionKey::isReadable);
-                boolean[] resWritefds = createSelectedMap(writefds, writeChannels, selector, SelectionKey::isWritable);
-                boolean[] resErrfds = createSelectedMap(errorfds, errChannels, selector, key -> key.isAcceptable() || key.isConnectable());
-
-                assert selected == countSelected(resReadfds) + countSelected(resWritefds) + countSelected(resErrfds);
-                return new SelectResult(resReadfds, resWritefds, resErrfds);
-=======
->>>>>>> 2a89f1be
+                for (SelectableChannel channel : writeChannels) {
+                    if (wasBlocking[i++]) {
+                        channel.configureBlocking(true);
+                    }
+                }
             } catch (IOException e) {
-                throw posixException(OSErrorEnum.fromException(e));
-            } finally {
-                i = 0;
-                try {
-                    for (SelectableChannel channel : readChannels) {
-                        if (wasBlocking[i++]) {
-                            channel.configureBlocking(true);
-                        }
-                    }
-                    for (SelectableChannel channel : writeChannels) {
-                        if (wasBlocking[i++]) {
-                            channel.configureBlocking(true);
-                        }
-                    }
-                    for (SelectableChannel channel : errChannels) {
-                        if (wasBlocking[i++]) {
-                            channel.configureBlocking(true);
-                        }
-                    }
-                } catch (IOException e) {
-                    // We didn't manage to restore the blocking status, ignore
-                }
-            }
-        } finally {
-            gil.release(mustRelease);
+                // We didn't manage to restore the blocking status, ignore
+            }
         }
     }
 
@@ -709,24 +589,6 @@
     public long lseek(int fd, long offset, int how,
                     @Shared("channelClass") @Cached("createClassProfile()") ValueProfile channelClassProfile,
                     @Shared("errorBranch") @Cached BranchProfile errorBranch,
-<<<<<<< HEAD
-                    @Exclusive @Cached ConditionProfile noFile, @Exclusive @Cached GilNode gil) throws PosixException {
-        boolean mustRelease = gil.acquire();
-        try {
-            Channel channel = getFileChannel(fd, channelClassProfile);
-            if (noFile.profile(!(channel instanceof SeekableByteChannel))) {
-                throw posixException(OSErrorEnum.ESPIPE);
-            }
-            SeekableByteChannel fc = (SeekableByteChannel) channel;
-            try {
-                return setPosition(offset, how, fc);
-            } catch (Exception e) {
-                errorBranch.enter();
-                throw posixException(OSErrorEnum.fromException(e));
-            }
-        } finally {
-            gil.release(mustRelease);
-=======
                     @Exclusive @Cached ConditionProfile notSupported,
                     @Exclusive @Cached ConditionProfile noFile,
                     @Exclusive @Cached ConditionProfile notSeekable) throws PosixException {
@@ -744,7 +606,6 @@
         } catch (Exception e) {
             errorBranch.enter();
             throw posixException(OSErrorEnum.fromException(e));
->>>>>>> 2a89f1be
         }
         if (notSupported.profile(newPos < 0)) {
             if (newPos == -2) {
@@ -785,19 +646,6 @@
     }
 
     @ExportMessage(name = "ftruncate")
-<<<<<<< HEAD
-    public void ftruncateMessage(int fd, long length, @Exclusive @Cached GilNode gil) throws PosixException {
-        boolean mustRelease = gil.acquire();
-        try {
-            // TODO: will merge with super.ftruncate once the super class is merged with this class
-            try {
-                ftruncate(fd, length);
-            } catch (Exception e) {
-                throw posixException(OSErrorEnum.fromException(e));
-            }
-        } finally {
-            gil.release(mustRelease);
-=======
     public void ftruncateMessage(int fd, long length,
                     @Shared("errorBranch") @Cached BranchProfile errorBranch) throws PosixException {
         // TODO: will merge with super.ftruncate once the super class is merged with this class
@@ -806,7 +654,6 @@
             ret = ftruncate(fd, length);
         } catch (Exception e) {
             throw posixException(OSErrorEnum.fromException(e));
->>>>>>> 2a89f1be
         }
         if (ret == null) {
             errorBranch.enter();
@@ -815,41 +662,31 @@
     }
 
     @ExportMessage(name = "fsync")
-    public void fsyncMessage(int fd, @Exclusive @Cached GilNode gil) throws PosixException {
-        boolean mustRelease = gil.acquire();
-        try {
-            if (!fsync(fd)) {
-                throw posixException(OSErrorEnum.ENOENT);
-            }
-        } finally {
-            gil.release(mustRelease);
+    public void fsyncMessage(int fd) throws PosixException {
+        if (!fsync(fd)) {
+            throw posixException(OSErrorEnum.ENOENT);
         }
     }
 
     @ExportMessage
     final void flock(int fd, int operation,
                     @Shared("errorBranch") @Cached BranchProfile errorBranch,
-                    @Shared("channelClass") @Cached("createClassProfile()") ValueProfile channelClassProfile, @Exclusive @Cached GilNode gil) throws PosixException {
-        boolean mustRelease = gil.acquire();
-        try {
-            Channel channel = getFileChannel(fd, channelClassProfile);
-            if (channel == null) {
-                errorBranch.enter();
-                throw posixException(OSErrorEnum.EBADFD);
-            }
-            // TODO: support other types, throw unsupported feature exception otherwise (GR-28740)
-            if (channel instanceof FileChannel) {
-                FileChannel fc = (FileChannel) channel;
-                FileLock lock = getFileLock(fd);
-                try {
-                    lock = doLockOperation(operation, fc, lock);
-                } catch (IOException e) {
-                    throw posixException(OSErrorEnum.fromException(e));
-                }
-                setFileLock(fd, lock);
-            }
-        } finally {
-            gil.release(mustRelease);
+                    @Shared("channelClass") @Cached("createClassProfile()") ValueProfile channelClassProfile) throws PosixException {
+        Channel channel = getFileChannel(fd, channelClassProfile);
+        if (channel == null) {
+            errorBranch.enter();
+            throw posixException(OSErrorEnum.EBADFD);
+        }
+        // TODO: support other types, throw unsupported feature exception otherwise (GR-28740)
+        if (channel instanceof FileChannel) {
+            FileChannel fc = (FileChannel) channel;
+            FileLock lock = getFileLock(fd);
+            try {
+                lock = doLockOperation(operation, fc, lock);
+            } catch (IOException e) {
+                throw posixException(OSErrorEnum.fromException(e));
+            }
+            setFileLock(fd, lock);
         }
     }
 
@@ -896,26 +733,21 @@
 
     @ExportMessage
     public boolean getBlocking(int fd,
-                    @Shared("channelClass") @Cached("createClassProfile()") ValueProfile channelClassProfile, @Exclusive @Cached GilNode gil) throws PosixException {
-        boolean mustRelease = gil.acquire();
-        try {
-            PSocket socket = getSocket(fd);
-            if (socket != null) {
-                return SocketBuiltins.GetBlockingNode.get(socket);
-            }
-            Channel fileChannel = getFileChannel(fd, channelClassProfile);
-            if (fileChannel instanceof SelectableChannel) {
-                return getBlocking((SelectableChannel) fileChannel);
-            }
-            if (fileChannel == null) {
-                throw posixException(OSErrorEnum.EBADFD);
-            }
-            // If the file channel is not selectable, we assume it to be blocking
-            // Note: Truffle does not seem to provide API to get selectable channel for files
-            return true;
-        } finally {
-            gil.release(mustRelease);
-        }
+                    @Shared("channelClass") @Cached("createClassProfile()") ValueProfile channelClassProfile) throws PosixException {
+        PSocket socket = getSocket(fd);
+        if (socket != null) {
+            return SocketBuiltins.GetBlockingNode.get(socket);
+        }
+        Channel fileChannel = getFileChannel(fd, channelClassProfile);
+        if (fileChannel instanceof SelectableChannel) {
+            return getBlocking((SelectableChannel) fileChannel);
+        }
+        if (fileChannel == null) {
+            throw posixException(OSErrorEnum.EBADFD);
+        }
+        // If the file channel is not selectable, we assume it to be blocking
+        // Note: Truffle does not seem to provide API to get selectable channel for files
+        return true;
     }
 
     @TruffleBoundary
@@ -927,37 +759,32 @@
     @ExportMessage
     @SuppressWarnings({"static-method", "unused"})
     public void setBlocking(int fd, boolean blocking,
-                    @Shared("channelClass") @Cached("createClassProfile()") ValueProfile channelClassProfile, @Exclusive @Cached GilNode gil) throws PosixException {
-        boolean mustRelease = gil.acquire();
-        try {
-            try {
-                PSocket socket = getSocket(fd);
-                if (socket != null) {
-                    SocketUtils.setBlocking(socket, blocking);
+                    @Shared("channelClass") @Cached("createClassProfile()") ValueProfile channelClassProfile) throws PosixException {
+        try {
+            PSocket socket = getSocket(fd);
+            if (socket != null) {
+                SocketUtils.setBlocking(socket, blocking);
+                return;
+            }
+            Channel fileChannel = getFileChannel(fd, channelClassProfile);
+            if (fileChannel instanceof SelectableChannel) {
+                setBlocking((SelectableChannel) fileChannel, blocking);
+            }
+            if (fileChannel != null) {
+                if (blocking) {
+                    // Already blocking
                     return;
                 }
-                Channel fileChannel = getFileChannel(fd, channelClassProfile);
-                if (fileChannel instanceof SelectableChannel) {
-                    setBlocking((SelectableChannel) fileChannel, blocking);
-                }
-                if (fileChannel != null) {
-                    if (blocking) {
-                        // Already blocking
-                        return;
-                    }
-                    throw new PosixException(OSErrorEnum.EPERM.getNumber(), "Emulated posix support does not support non-blocking mode for regular files.");
-                }
-
-            } catch (PosixException e) {
-                throw e;
-            } catch (Exception e) {
-                throw posixException(OSErrorEnum.fromException(e));
-            }
-            // if we reach this point, it's an invalid FD
-            throw posixException(OSErrorEnum.EBADFD);
-        } finally {
-            gil.release(mustRelease);
-        }
+                throw new PosixException(OSErrorEnum.EPERM.getNumber(), "Emulated posix support does not support non-blocking mode for regular files.");
+            }
+
+        } catch (PosixException e) {
+            throw e;
+        } catch (Exception e) {
+            throw posixException(OSErrorEnum.fromException(e));
+        }
+        // if we reach this point, it's an invalid FD
+        throw posixException(OSErrorEnum.EBADFD);
     }
 
     @TruffleBoundary
@@ -967,36 +794,26 @@
     }
 
     @ExportMessage
-    public int[] getTerminalSize(int fd, @Exclusive @Cached GilNode gil) throws PosixException {
-        boolean mustRelease = gil.acquire();
-        try {
-            if (getFileChannel(fd) == null) {
-                throw posixException(OSErrorEnum.EBADF);
-            }
-            return new int[]{context.getOption(PythonOptions.TerminalWidth), context.getOption(PythonOptions.TerminalHeight)};
-        } finally {
-            gil.release(mustRelease);
-        }
+    public int[] getTerminalSize(int fd) throws PosixException {
+        if (getFileChannel(fd) == null) {
+            throw posixException(OSErrorEnum.EBADF);
+        }
+        return new int[]{context.getOption(PythonOptions.TerminalWidth), context.getOption(PythonOptions.TerminalHeight)};
     }
 
     @ExportMessage
     public long[] fstatat(int dirFd, Object path, boolean followSymlinks,
                     @Shared("errorBranch") @Cached BranchProfile errorBranch,
-                    @Shared("defaultDirProfile") @Cached ConditionProfile defaultDirFdPofile, @Exclusive @Cached GilNode gil) throws PosixException {
-        boolean mustRelease = gil.acquire();
-        try {
-            String pathname = pathToJavaStr(path);
-            TruffleFile f = resolvePath(dirFd, pathname, defaultDirFdPofile);
-            LinkOption[] linkOptions = getLinkOptions(followSymlinks);
-            try {
-                return fstat(f, linkOptions);
-            } catch (Exception e) {
-                errorBranch.enter();
-                ErrorAndMessagePair errAndMsg = OSErrorEnum.fromException(e);
-                throw posixException(errAndMsg);
-            }
-        } finally {
-            gil.release(mustRelease);
+                    @Shared("defaultDirProfile") @Cached ConditionProfile defaultDirFdPofile) throws PosixException {
+        String pathname = pathToJavaStr(path);
+        TruffleFile f = resolvePath(dirFd, pathname, defaultDirFdPofile);
+        LinkOption[] linkOptions = getLinkOptions(followSymlinks);
+        try {
+            return fstat(f, linkOptions);
+        } catch (Exception e) {
+            errorBranch.enter();
+            ErrorAndMessagePair errAndMsg = OSErrorEnum.fromException(e);
+            throw posixException(errAndMsg);
         }
     }
 
@@ -1005,29 +822,24 @@
                     @Exclusive @Cached BranchProfile nullPathProfile,
                     @Shared("channelClass") @Cached("createClassProfile()") ValueProfile channelClassProfile,
                     @Shared("errorBranch") @Cached BranchProfile errorBranch,
-                    @Shared("defaultDirProfile") @Cached ConditionProfile defaultDirFdPofile, @Exclusive @Cached GilNode gil) throws PosixException {
-        boolean mustRelease = gil.acquire();
-        try {
-            String path = getFilePath(fd);
-            if (path == null) {
-                nullPathProfile.enter();
-                Channel fileChannel = getFileChannel(fd, channelClassProfile);
-                if (fileChannel == null) {
-                    errorBranch.enter();
-                    throw posixException(OSErrorEnum.EBADF);
-                }
-                return fstatWithoutPath(fileChannel);
-            }
-            TruffleFile f = getTruffleFile(path);
-            try {
-                return fstat(f, new LinkOption[0]);
-            } catch (Exception e) {
+                    @Shared("defaultDirProfile") @Cached ConditionProfile defaultDirFdPofile) throws PosixException {
+        String path = getFilePath(fd);
+        if (path == null) {
+            nullPathProfile.enter();
+            Channel fileChannel = getFileChannel(fd, channelClassProfile);
+            if (fileChannel == null) {
                 errorBranch.enter();
-                ErrorAndMessagePair errAndMsg = OSErrorEnum.fromException(e);
-                throw posixException(errAndMsg);
-            }
-        } finally {
-            gil.release(mustRelease);
+                throw posixException(OSErrorEnum.EBADF);
+            }
+            return fstatWithoutPath(fileChannel);
+        }
+        TruffleFile f = getTruffleFile(path);
+        try {
+            return fstat(f, new LinkOption[0]);
+        } catch (Exception e) {
+            errorBranch.enter();
+            ErrorAndMessagePair errAndMsg = OSErrorEnum.fromException(e);
+            throw posixException(errAndMsg);
         }
     }
 
@@ -1258,106 +1070,76 @@
     @ExportMessage
     public void unlinkat(int dirFd, Object path, @SuppressWarnings("unused") boolean rmdir,
                     @Shared("errorBranch") @Cached BranchProfile errorBranch,
-                    @Shared("defaultDirProfile") @Cached ConditionProfile defaultDirFdPofile, @Exclusive @Cached GilNode gil) throws PosixException {
-        boolean mustRelease = gil.acquire();
-        try {
-            String pathname = pathToJavaStr(path);
-            TruffleFile f = resolvePath(dirFd, pathname, defaultDirFdPofile);
-            if (f.exists(LinkOption.NOFOLLOW_LINKS)) {
-                // we cannot check this if the file does not exist
-                boolean isDirectory = f.isDirectory(LinkOption.NOFOLLOW_LINKS);
-                if (isDirectory != rmdir) {
-                    errorBranch.enter();
-                    throw posixException(isDirectory ? OSErrorEnum.EISDIR : OSErrorEnum.ENOTDIR);
-                }
-            }
-            try {
-                f.delete();
-            } catch (Exception e) {
+                    @Shared("defaultDirProfile") @Cached ConditionProfile defaultDirFdPofile) throws PosixException {
+        String pathname = pathToJavaStr(path);
+        TruffleFile f = resolvePath(dirFd, pathname, defaultDirFdPofile);
+        if (f.exists(LinkOption.NOFOLLOW_LINKS)) {
+            // we cannot check this if the file does not exist
+            boolean isDirectory = f.isDirectory(LinkOption.NOFOLLOW_LINKS);
+            if (isDirectory != rmdir) {
                 errorBranch.enter();
-                throw posixException(OSErrorEnum.fromException(e));
-            }
-        } finally {
-            gil.release(mustRelease);
+                throw posixException(isDirectory ? OSErrorEnum.EISDIR : OSErrorEnum.ENOTDIR);
+            }
+        }
+        try {
+            f.delete();
+        } catch (Exception e) {
+            errorBranch.enter();
+            throw posixException(OSErrorEnum.fromException(e));
         }
     }
 
     @ExportMessage
     public void symlinkat(Object target, int linkDirFd, Object link,
                     @Shared("errorBranch") @Cached BranchProfile errorBranch,
-                    @Shared("defaultDirProfile") @Cached ConditionProfile defaultDirFdPofile, @Exclusive @Cached GilNode gil) throws PosixException {
-        boolean mustRelease = gil.acquire();
-        try {
-            String linkPath = pathToJavaStr(link);
-            TruffleFile linkFile = resolvePath(linkDirFd, linkPath, defaultDirFdPofile);
-            String targetPath = pathToJavaStr(target);
-            TruffleFile targetFile = getTruffleFile(targetPath);
-            try {
-                linkFile.createSymbolicLink(targetFile);
-            } catch (Exception e) {
-                errorBranch.enter();
-                throw posixException(OSErrorEnum.fromException(e));
-            }
-        } finally {
-            gil.release(mustRelease);
+                    @Shared("defaultDirProfile") @Cached ConditionProfile defaultDirFdPofile) throws PosixException {
+        String linkPath = pathToJavaStr(link);
+        TruffleFile linkFile = resolvePath(linkDirFd, linkPath, defaultDirFdPofile);
+        String targetPath = pathToJavaStr(target);
+        TruffleFile targetFile = getTruffleFile(targetPath);
+        try {
+            linkFile.createSymbolicLink(targetFile);
+        } catch (Exception e) {
+            errorBranch.enter();
+            throw posixException(OSErrorEnum.fromException(e));
         }
     }
 
     @ExportMessage
     public void mkdirat(int dirFd, Object path, int mode,
                     @Shared("errorBranch") @Cached BranchProfile errorBranch,
-                    @Shared("defaultDirProfile") @Cached ConditionProfile defaultDirFdPofile, @Exclusive @Cached GilNode gil) throws PosixException {
-        boolean mustRelease = gil.acquire();
-        try {
-            String pathStr = pathToJavaStr(path);
-            TruffleFile linkFile = resolvePath(dirFd, pathStr, defaultDirFdPofile);
-            try {
-                linkFile.createDirectory();
-            } catch (Exception e) {
-                errorBranch.enter();
-                throw posixException(OSErrorEnum.fromException(e));
-            }
-        } finally {
-            gil.release(mustRelease);
-        }
-    }
-
-    @ExportMessage
-    public Object getcwd(@Exclusive @Cached GilNode gil) {
-        boolean mustRelease = gil.acquire();
-        try {
-            return context.getEnv().getCurrentWorkingDirectory().toString();
-        } finally {
-            gil.release(mustRelease);
-        }
+                    @Shared("defaultDirProfile") @Cached ConditionProfile defaultDirFdPofile) throws PosixException {
+        String pathStr = pathToJavaStr(path);
+        TruffleFile linkFile = resolvePath(dirFd, pathStr, defaultDirFdPofile);
+        try {
+            linkFile.createDirectory();
+        } catch (Exception e) {
+            errorBranch.enter();
+            throw posixException(OSErrorEnum.fromException(e));
+        }
+    }
+
+    @ExportMessage
+    public Object getcwd() {
+        return context.getEnv().getCurrentWorkingDirectory().toString();
     }
 
     @ExportMessage
     public void chdir(Object path,
-                    @Shared("errorBranch") @Cached BranchProfile errorBranch, @Exclusive @Cached GilNode gil) throws PosixException {
-        boolean mustRelease = gil.acquire();
-        try {
-            chdirStr(pathToJavaStr(path), errorBranch);
-        } finally {
-            gil.release(mustRelease);
-        }
+                    @Shared("errorBranch") @Cached BranchProfile errorBranch) throws PosixException {
+        chdirStr(pathToJavaStr(path), errorBranch);
     }
 
     @ExportMessage
     public void fchdir(int fd,
                     @Shared("errorBranch") @Cached BranchProfile errorBranch,
-                    @Exclusive @Cached BranchProfile asyncProfile, @Exclusive @Cached GilNode gil) throws PosixException {
-        boolean mustRelease = gil.acquire();
-        try {
-            String path = getFilePath(fd);
-            if (path == null) {
-                errorBranch.enter();
-                throw posixException(OSErrorEnum.EBADF);
-            }
-            chdirStr(path, errorBranch);
-        } finally {
-            gil.release(mustRelease);
-        }
+                    @Exclusive @Cached BranchProfile asyncProfile) throws PosixException {
+        String path = getFilePath(fd);
+        if (path == null) {
+            errorBranch.enter();
+            throw posixException(OSErrorEnum.EBADF);
+        }
+        chdirStr(path, errorBranch);
     }
 
     private void chdirStr(String pathStr, BranchProfile errorBranch) throws PosixException {
@@ -1387,18 +1169,13 @@
 
     @ExportMessage
     @TruffleBoundary
-    public boolean isatty(int fd, @Exclusive @Cached GilNode gil) {
-        boolean mustRelease = gil.acquire();
-        try {
-            if (isStandardStream(fd)) {
-                return context.getOption(PythonOptions.TerminalIsInteractive);
-            } else {
-                // These two files are explicitly specified by POSIX
-                String path = getFilePath(fd);
-                return path != null && (path.equals("/dev/tty") || path.equals("/dev/console"));
-            }
-        } finally {
-            gil.release(mustRelease);
+    public boolean isatty(int fd) {
+        if (isStandardStream(fd)) {
+            return context.getOption(PythonOptions.TerminalIsInteractive);
+        } else {
+            // These two files are explicitly specified by POSIX
+            String path = getFilePath(fd);
+            return path != null && (path.equals("/dev/tty") || path.equals("/dev/console"));
         }
     }
 
@@ -1420,29 +1197,19 @@
     @ExportMessage
     public Object opendir(Object path,
                     @Shared("errorBranch") @Cached BranchProfile errorBranch,
-                    @Shared("defaultDirProfile") @Cached ConditionProfile defaultDirFdPofile, @Exclusive @Cached GilNode gil) throws PosixException {
-        boolean mustRelease = gil.acquire();
-        try {
-            return opendirImpl(pathToJavaStr(path), errorBranch);
-        } finally {
-            gil.release(mustRelease);
-        }
+                    @Shared("defaultDirProfile") @Cached ConditionProfile defaultDirFdPofile) throws PosixException {
+        return opendirImpl(pathToJavaStr(path), errorBranch);
     }
 
     @ExportMessage
     public Object fdopendir(int fd,
-                    @Shared("errorBranch") @Cached BranchProfile errorBranch, @Exclusive @Cached GilNode gil) throws PosixException {
-        boolean mustRelease = gil.acquire();
-        try {
-            String path = getFilePath(fd);
-            if (path == null) {
-                errorBranch.enter();
-                throw posixException(OSErrorEnum.ENOENT);
-            }
-            return opendirImpl(path, errorBranch);
-        } finally {
-            gil.release(mustRelease);
-        }
+                    @Shared("errorBranch") @Cached BranchProfile errorBranch) throws PosixException {
+        String path = getFilePath(fd);
+        if (path == null) {
+            errorBranch.enter();
+            throw posixException(OSErrorEnum.ENOENT);
+        }
+        return opendirImpl(path, errorBranch);
     }
 
     private EmulatedDirStream opendirImpl(String path, BranchProfile errorBranch) throws PosixException {
@@ -1459,110 +1226,67 @@
     @TruffleBoundary
     @SuppressWarnings("static-method")
     public void closedir(Object dirStreamObj,
-                    @Shared("errorBranch") @Cached BranchProfile errorBranch, @Exclusive @Cached GilNode gil) {
-        boolean mustRelease = gil.acquire();
-        try {
-            EmulatedDirStream dirStream = (EmulatedDirStream) dirStreamObj;
-            try {
-                dirStream.dirStream.close();
-            } catch (IOException e) {
-                errorBranch.enter();
-                LOGGER.log(Level.WARNING, "Closing a directory threw an exception", e);
-            }
-        } finally {
-            gil.release(mustRelease);
-        }
-    }
-
-    @ExportMessage
-    @TruffleBoundary
-    @SuppressWarnings("static-method")
-    public Object readdir(Object dirStreamObj, @Exclusive @Cached GilNode gil) {
-        boolean mustRelease = gil.acquire();
-        try {
-            EmulatedDirStream dirStream = (EmulatedDirStream) dirStreamObj;
-            if (dirStream.iterator.hasNext()) {
-                return dirStream.iterator.next();
-            } else {
-                return null;
-            }
-        } finally {
-            gil.release(mustRelease);
-        }
-    }
-
-    @ExportMessage
-    @SuppressWarnings("static-method")
-    public Object dirEntryGetName(Object dirEntry, @Exclusive @Cached GilNode gil) {
-        boolean mustRelease = gil.acquire();
-        try {
-            TruffleFile file = (TruffleFile) dirEntry;
-            return file.getName();
-        } finally {
-            gil.release(mustRelease);
-        }
-    }
-
-    @ExportMessage
-    @SuppressWarnings("static-method")
-    public Object dirEntryGetPath(Object dirEntry, Object scandirPath, @Exclusive @Cached GilNode gil) {
-        boolean mustRelease = gil.acquire();
-        try {
-            TruffleFile file = (TruffleFile) dirEntry;
-            // Given that scandirPath must have been successfully channeled via opendir, we can
-            // assume
-            // that it is a valid path
-            TruffleFile dir = context.getPublicTruffleFileRelaxed(pathToJavaStr(scandirPath));
-            // We let the filesystem handle the proper concatenation of the two paths
-            return dir.resolve(file.getName()).getPath();
-        } finally {
-            gil.release(mustRelease);
-        }
-    }
-
-    @ExportMessage
-    @TruffleBoundary
-    @SuppressWarnings("static-method")
-    public long dirEntryGetInode(Object dirEntry, @Exclusive @Cached GilNode gil) throws PosixException {
-        boolean mustRelease = gil.acquire();
-        try {
-            TruffleFile file = (TruffleFile) dirEntry;
-            try {
-                Attributes attributes = file.getAttributes(Collections.singletonList(UNIX_INODE), LinkOption.NOFOLLOW_LINKS);
-                return attributes.get(UNIX_INODE);
-            } catch (UnsupportedOperationException e) {
-                return getEmulatedInode(file);
-            } catch (IOException e) {
-                throw posixException(OSErrorEnum.fromException(e));
-            }
-        } finally {
-            gil.release(mustRelease);
-        }
-    }
-
-    @ExportMessage
-    @TruffleBoundary
-    @SuppressWarnings("static-method")
-    public int dirEntryGetType(Object dirEntry, @Exclusive @Cached GilNode gil) {
-        boolean mustRelease = gil.acquire();
-        try {
-<<<<<<< HEAD
-            TruffleFile file = (TruffleFile) dirEntry;
-            try {
-                Attributes attrs = file.getAttributes(Arrays.asList(IS_DIRECTORY, IS_SYMBOLIC_LINK, IS_REGULAR_FILE), LinkOption.NOFOLLOW_LINKS);
-                if (attrs.get(IS_DIRECTORY)) {
-                    return PosixSupportLibrary.DT_DIR;
-                } else if (attrs.get(IS_SYMBOLIC_LINK)) {
-                    return PosixSupportLibrary.DT_LNK;
-                } else if (attrs.get(IS_REGULAR_FILE)) {
-                    return PosixSupportLibrary.DT_REG;
-                }
-            } catch (IOException e) {
-                LOGGER.log(Level.FINE, "Silenced exception in dirEntryGetType", e);
-                // The caller will re-try using stat, which can throw PosixException and it should
-                // get
-                // the same error again
-=======
+                    @Shared("errorBranch") @Cached BranchProfile errorBranch) {
+        EmulatedDirStream dirStream = (EmulatedDirStream) dirStreamObj;
+        try {
+            dirStream.dirStream.close();
+        } catch (IOException e) {
+            errorBranch.enter();
+            LOGGER.log(Level.WARNING, "Closing a directory threw an exception", e);
+        }
+    }
+
+    @ExportMessage
+    @TruffleBoundary
+    @SuppressWarnings("static-method")
+    public Object readdir(Object dirStreamObj) {
+        EmulatedDirStream dirStream = (EmulatedDirStream) dirStreamObj;
+        if (dirStream.iterator.hasNext()) {
+            return dirStream.iterator.next();
+        } else {
+            return null;
+        }
+    }
+
+    @ExportMessage
+    @SuppressWarnings("static-method")
+    public Object dirEntryGetName(Object dirEntry) {
+        TruffleFile file = (TruffleFile) dirEntry;
+        return file.getName();
+    }
+
+    @ExportMessage
+    @SuppressWarnings("static-method")
+    public Object dirEntryGetPath(Object dirEntry, Object scandirPath) {
+        TruffleFile file = (TruffleFile) dirEntry;
+        // Given that scandirPath must have been successfully channeled via opendir, we can assume
+        // that it is a valid path
+        TruffleFile dir = context.getPublicTruffleFileRelaxed(pathToJavaStr(scandirPath));
+        // We let the filesystem handle the proper concatenation of the two paths
+        return dir.resolve(file.getName()).getPath();
+    }
+
+    @ExportMessage
+    @TruffleBoundary
+    @SuppressWarnings("static-method")
+    public long dirEntryGetInode(Object dirEntry) throws PosixException {
+        TruffleFile file = (TruffleFile) dirEntry;
+        try {
+            Attributes attributes = file.getAttributes(Collections.singletonList(UNIX_INODE), LinkOption.NOFOLLOW_LINKS);
+            return attributes.get(UNIX_INODE);
+        } catch (UnsupportedOperationException e) {
+            return getEmulatedInode(file);
+        } catch (IOException e) {
+            throw posixException(OSErrorEnum.fromException(e));
+        }
+    }
+
+    @ExportMessage
+    @TruffleBoundary
+    @SuppressWarnings("static-method")
+    public int dirEntryGetType(Object dirEntry) {
+        TruffleFile file = (TruffleFile) dirEntry;
+        try {
             Attributes attrs = file.getAttributes(Arrays.asList(IS_DIRECTORY, IS_SYMBOLIC_LINK, IS_REGULAR_FILE), LinkOption.NOFOLLOW_LINKS);
             if (attrs.get(IS_DIRECTORY)) {
                 return DT_DIR.value;
@@ -1570,43 +1294,30 @@
                 return DT_LNK.value;
             } else if (attrs.get(IS_REGULAR_FILE)) {
                 return DT_REG.value;
->>>>>>> 2a89f1be
-            }
-            return PosixSupportLibrary.DT_UNKNOWN;
-        } finally {
-            gil.release(mustRelease);
-        }
-<<<<<<< HEAD
-=======
+            }
+        } catch (IOException e) {
+            LOGGER.log(Level.FINE, "Silenced exception in dirEntryGetType", e);
+            // The caller will re-try using stat, which can throw PosixException and it should get
+            // the same error again
+        }
         return DT_UNKNOWN.value;
->>>>>>> 2a89f1be
     }
 
     @ExportMessage
     public void utimensat(int dirFd, Object path, long[] timespec, boolean followSymlinks,
                     @Shared("setUTime") @Cached SetUTimeNode setUTimeNode,
-                    @Shared("defaultDirProfile") @Cached ConditionProfile defaultDirFdPofile, @Exclusive @Cached GilNode gil) throws PosixException {
-        boolean mustRelease = gil.acquire();
-        try {
-            String pathStr = pathToJavaStr(path);
-            TruffleFile file = resolvePath(dirFd, pathStr, defaultDirFdPofile);
-            setUTimeNode.execute(file, timespec, followSymlinks);
-        } finally {
-            gil.release(mustRelease);
-        }
+                    @Shared("defaultDirProfile") @Cached ConditionProfile defaultDirFdPofile) throws PosixException {
+        String pathStr = pathToJavaStr(path);
+        TruffleFile file = resolvePath(dirFd, pathStr, defaultDirFdPofile);
+        setUTimeNode.execute(file, timespec, followSymlinks);
     }
 
     @ExportMessage
     public void futimens(int fd, long[] timespec,
-                    @Shared("setUTime") @Cached SetUTimeNode setUTimeNode, @Exclusive @Cached GilNode gil) throws PosixException {
-        boolean mustRelease = gil.acquire();
-        try {
-            String path = getFilePath(fd);
-            TruffleFile file = getTruffleFile(path);
-            setUTimeNode.execute(file, timespec, true);
-        } finally {
-            gil.release(mustRelease);
-        }
+                    @Shared("setUTime") @Cached SetUTimeNode setUTimeNode) throws PosixException {
+        String path = getFilePath(fd);
+        TruffleFile file = getTruffleFile(path);
+        setUTimeNode.execute(file, timespec, true);
     }
 
     @GenerateUncached
@@ -1662,71 +1373,29 @@
 
     @ExportMessage
     public void renameat(int oldDirFd, Object oldPath, int newDirFd, Object newPath,
-                    @Shared("defaultDirProfile") @Cached ConditionProfile defaultDirFdPofile, @Exclusive @Cached GilNode gil) throws PosixException {
-        boolean mustRelease = gil.acquire();
-        try {
-            try {
-                TruffleFile newFile = resolvePath(newDirFd, pathToJavaStr(newPath), defaultDirFdPofile);
-                if (newFile.isDirectory()) {
-                    throw posixException(OSErrorEnum.EISDIR);
-                }
-                TruffleFile oldFile = resolvePath(oldDirFd, pathToJavaStr(oldPath), defaultDirFdPofile);
-                oldFile.move(newFile, StandardCopyOption.REPLACE_EXISTING, StandardCopyOption.ATOMIC_MOVE);
-            } catch (Exception e) {
-                throw posixException(OSErrorEnum.fromException(e));
-            }
-        } finally {
-            gil.release(mustRelease);
+                    @Shared("defaultDirProfile") @Cached ConditionProfile defaultDirFdPofile) throws PosixException {
+        try {
+            TruffleFile newFile = resolvePath(newDirFd, pathToJavaStr(newPath), defaultDirFdPofile);
+            if (newFile.isDirectory()) {
+                throw posixException(OSErrorEnum.EISDIR);
+            }
+            TruffleFile oldFile = resolvePath(oldDirFd, pathToJavaStr(oldPath), defaultDirFdPofile);
+            oldFile.move(newFile, StandardCopyOption.REPLACE_EXISTING, StandardCopyOption.ATOMIC_MOVE);
+        } catch (Exception e) {
+            throw posixException(OSErrorEnum.fromException(e));
         }
     }
 
     @ExportMessage
     public boolean faccessat(int dirFd, Object path, int mode, boolean effectiveIds, boolean followSymlinks,
                     @Shared("errorBranch") @Cached BranchProfile errBranch,
-                    @Shared("defaultDirProfile") @Cached ConditionProfile defaultDirFdPofile, @Exclusive @Cached GilNode gil) {
-        boolean mustRelease = gil.acquire();
-        try {
-<<<<<<< HEAD
-            if (effectiveIds) {
-                errBranch.enter();
-                throw new UnsupportedPosixFeatureException("faccess with effective user IDs");
-            }
-            TruffleFile file = null;
-            try {
-                file = resolvePath(dirFd, pathToJavaStr(path), defaultDirFdPofile);
-            } catch (PosixException e) {
-                // When the dirFd is invalid descriptor, we just return false, like the real
-                // faccessat
-                return false;
-            }
-            if (!file.exists(getLinkOptions(followSymlinks))) {
-                return false;
-            }
-            if (mode == F_OK) {
-                // we are supposed to just check the existence
-                return true;
-            }
-            if (!followSymlinks) {
-                // TruffleFile#isExecutable/isReadable/isWriteable does not support LinkOptions, but
-                // that's probably because Java NIO does not support NOFOLLOW_LINKS in permissions
-                // check
-                errBranch.enter();
-                throw new UnsupportedPosixFeatureException("faccess with effective user IDs");
-            }
-            boolean result = true;
-            if ((mode & X_OK) != 0) {
-                result = result && file.isExecutable();
-            }
-            if ((mode & R_OK) != 0) {
-                result = result && file.isReadable();
-            }
-            if ((mode & W_OK) != 0) {
-                result = result && file.isWritable();
-            }
-            return result;
-        } finally {
-            gil.release(mustRelease);
-=======
+                    @Shared("defaultDirProfile") @Cached ConditionProfile defaultDirFdPofile) {
+        if (effectiveIds) {
+            errBranch.enter();
+            throw new UnsupportedPosixFeatureException("faccess with effective user IDs");
+        }
+        TruffleFile file = null;
+        try {
             file = resolvePath(dirFd, pathToJavaStr(path), defaultDirFdPofile);
         } catch (PosixException e) {
             // When the dirFd is invalid descriptor, we just return false, like the real faccessat
@@ -1754,66 +1423,51 @@
         }
         if ((mode & W_OK.value) != 0) {
             result = result && file.isWritable();
->>>>>>> 2a89f1be
-        }
+        }
+        return result;
     }
 
     @ExportMessage
     public void fchmodat(int dirFd, Object path, int mode, boolean followSymlinks,
-                    @Shared("defaultDirProfile") @Cached ConditionProfile defaultDirFdPofile, @Exclusive @Cached GilNode gil) throws PosixException {
-        boolean mustRelease = gil.acquire();
-        try {
-            TruffleFile file = resolvePath(dirFd, pathToJavaStr(path), defaultDirFdPofile);
-            Set<PosixFilePermission> permissions = modeToPosixFilePermissions(mode);
-            try {
-                file.setPosixPermissions(permissions, getLinkOptions(followSymlinks));
-            } catch (Exception e) {
-                throw posixException(OSErrorEnum.fromException(e));
-            }
-        } finally {
-            gil.release(mustRelease);
-        }
-    }
-
-    @ExportMessage
-    public void fchmod(int fd, int mode, @Exclusive @Cached GilNode gil) throws PosixException {
-        boolean mustRelease = gil.acquire();
-        try {
-            String path = getFilePath(fd);
-            if (path == null) {
-                throw posixException(OSErrorEnum.EBADF);
-            }
-            TruffleFile file = getTruffleFile(path);
-            Set<PosixFilePermission> permissions = modeToPosixFilePermissions(mode);
-            try {
-                file.setPosixPermissions(permissions);
-            } catch (Exception e) {
-                throw posixException(OSErrorEnum.fromException(e));
-            }
-        } finally {
-            gil.release(mustRelease);
+                    @Shared("defaultDirProfile") @Cached ConditionProfile defaultDirFdPofile) throws PosixException {
+        TruffleFile file = resolvePath(dirFd, pathToJavaStr(path), defaultDirFdPofile);
+        Set<PosixFilePermission> permissions = modeToPosixFilePermissions(mode);
+        try {
+            file.setPosixPermissions(permissions, getLinkOptions(followSymlinks));
+        } catch (Exception e) {
+            throw posixException(OSErrorEnum.fromException(e));
+        }
+    }
+
+    @ExportMessage
+    public void fchmod(int fd, int mode) throws PosixException {
+        String path = getFilePath(fd);
+        if (path == null) {
+            throw posixException(OSErrorEnum.EBADF);
+        }
+        TruffleFile file = getTruffleFile(path);
+        Set<PosixFilePermission> permissions = modeToPosixFilePermissions(mode);
+        try {
+            file.setPosixPermissions(permissions);
+        } catch (Exception e) {
+            throw posixException(OSErrorEnum.fromException(e));
         }
     }
 
     @ExportMessage
     public Object readlinkat(int dirFd, Object path,
-                    @Shared("defaultDirProfile") @Cached ConditionProfile defaultDirFdPofile, @Exclusive @Cached GilNode gil) throws PosixException {
-        boolean mustRelease = gil.acquire();
-        try {
-            TruffleFile file = resolvePath(dirFd, pathToJavaStr(path), defaultDirFdPofile);
-            try {
-                TruffleFile canonicalFile = file.getCanonicalFile();
-                if (file.equals(canonicalFile)) {
-                    throw posixException(OSErrorEnum.EINVAL);
-                }
-                return canonicalFile.getPath();
-            } catch (PosixException e) {
-                throw e;
-            } catch (Exception e) {
-                throw posixException(OSErrorEnum.fromException(e));
-            }
-        } finally {
-            gil.release(mustRelease);
+                    @Shared("defaultDirProfile") @Cached ConditionProfile defaultDirFdPofile) throws PosixException {
+        TruffleFile file = resolvePath(dirFd, pathToJavaStr(path), defaultDirFdPofile);
+        try {
+            TruffleFile canonicalFile = file.getCanonicalFile();
+            if (file.equals(canonicalFile)) {
+                throw posixException(OSErrorEnum.EINVAL);
+            }
+            return canonicalFile.getPath();
+        } catch (PosixException e) {
+            throw e;
+        } catch (Exception e) {
+            throw posixException(OSErrorEnum.fromException(e));
         }
     }
 
@@ -1823,77 +1477,47 @@
     @ExportMessage
     public void kill(long pid, int signal,
                     @Cached ReadAttributeFromObjectNode readSignalNode,
-                    @Cached IsNode isNode, @Exclusive @Cached GilNode gil) throws PosixException {
-        boolean mustRelease = gil.acquire();
-        try {
-            // TODO looking up the signal values by name is probably not compatible with CPython
-            // (the user might change the value of _signal.SIGKILL, but kill(pid, 9) should still
-            // work
-            PythonModule signalModule = context.getCore().lookupBuiltinModule("_signal");
-            for (String name : TERMINATION_SIGNALS) {
-                Object value = readSignalNode.execute(signalModule, name);
-                if (isNode.execute(signal, value)) {
-                    try {
-                        sigterm((int) pid);
-                    } catch (IndexOutOfBoundsException e) {
-                        throw posixException(OSErrorEnum.ESRCH);
-                    }
-                    return;
-                }
-            }
-            for (String name : KILL_SIGNALS) {
-                Object value = readSignalNode.execute(signalModule, name);
-                if (isNode.execute(signal, value)) {
-                    try {
-                        sigkill((int) pid);
-                    } catch (IndexOutOfBoundsException e) {
-                        throw posixException(OSErrorEnum.ESRCH);
-                    }
-                    return;
-                }
-            }
-            Object dfl = readSignalNode.execute(signalModule, "SIG_DFL");
-            if (isNode.execute(signal, dfl)) {
+                    @Cached IsNode isNode) throws PosixException {
+        // TODO looking up the signal values by name is probably not compatible with CPython
+        // (the user might change the value of _signal.SIGKILL, but kill(pid, 9) should still work
+        PythonModule signalModule = context.getCore().lookupBuiltinModule("_signal");
+        for (String name : TERMINATION_SIGNALS) {
+            Object value = readSignalNode.execute(signalModule, name);
+            if (isNode.execute(signal, value)) {
                 try {
-                    sigdfl((int) pid);
+                    sigterm((int) pid);
                 } catch (IndexOutOfBoundsException e) {
                     throw posixException(OSErrorEnum.ESRCH);
                 }
                 return;
             }
-            throw new UnsupportedPosixFeatureException("Sending arbitrary signals to child processes. Can only send some kill and term signals.");
-        } finally {
-            gil.release(mustRelease);
-        }
-    }
-
-    @ExportMessage
-    public long[] waitpid(long pid, int options, @Exclusive @Cached GilNode gil) throws PosixException {
-        boolean mustRelease = gil.acquire();
-        try {
-<<<<<<< HEAD
-            try {
-                if (options == 0) {
-                    int exitStatus = waitpid((int) pid);
-                    return new long[]{pid, exitStatus};
-                } else if (options == WNOHANG) {
-                    // TODO: simplify once the super class is merged with this class
-                    int[] res = exitStatus((int) pid);
-                    return new long[]{res[0], res[1]};
-                } else {
-                    throw new UnsupportedPosixFeatureException("Only 0 or WNOHANG are supported for waitpid");
-                }
-            } catch (IndexOutOfBoundsException e) {
-                if (pid < -1) {
-                    throw new UnsupportedPosixFeatureException("Process groups are not supported.");
-                } else if (pid <= 0) {
-                    throw posixException(OSErrorEnum.ECHILD);
-                } else {
+        }
+        for (String name : KILL_SIGNALS) {
+            Object value = readSignalNode.execute(signalModule, name);
+            if (isNode.execute(signal, value)) {
+                try {
+                    sigkill((int) pid);
+                } catch (IndexOutOfBoundsException e) {
                     throw posixException(OSErrorEnum.ESRCH);
                 }
-            } catch (InterruptedException e) {
-                throw posixException(OSErrorEnum.EINTR);
-=======
+                return;
+            }
+        }
+        Object dfl = readSignalNode.execute(signalModule, "SIG_DFL");
+        if (isNode.execute(signal, dfl)) {
+            try {
+                sigdfl((int) pid);
+            } catch (IndexOutOfBoundsException e) {
+                throw posixException(OSErrorEnum.ESRCH);
+            }
+            return;
+        }
+        throw new UnsupportedPosixFeatureException("Sending arbitrary signals to child processes. Can only send some kill and term signals.");
+    }
+
+    @ExportMessage
+    public long[] waitpid(long pid, int options) throws PosixException {
+        try {
             if (options == 0) {
                 int exitStatus = waitpid((int) pid);
                 return new long[]{pid, exitStatus};
@@ -1911,10 +1535,9 @@
                 throw posixException(OSErrorEnum.ECHILD);
             } else {
                 throw posixException(OSErrorEnum.ESRCH);
->>>>>>> 2a89f1be
-            }
-        } finally {
-            gil.release(mustRelease);
+            }
+        } catch (InterruptedException e) {
+            throw posixException(OSErrorEnum.EINTR);
         }
     }
 
@@ -2013,105 +1636,79 @@
     @ExportMessage
     @TruffleBoundary
     public int forkExec(Object[] executables, Object[] args, Object cwd, Object[] env, int stdinReadFd, int stdinWriteFd, int stdoutReadFd, int stdoutWriteFd, int stderrReadFd, int stderrWriteFd,
-                    int errPipeReadFd, int errPipeWriteFd, boolean closeFds, boolean restoreSignals, boolean callSetsid, int[] fdsToKeep, @Exclusive @Cached GilNode gil) throws PosixException {
-        boolean mustRelease = gil.acquire();
-        try {
-            // TODO there are a few arguments we ignore, we should throw an exception or report a
-            // compatibility warning
-
-<<<<<<< HEAD
-            if (!context.isExecutableAccessAllowed()) {
-                // TODO is this check relevant to NFI backend as well?
-                // TODO raise an exception instead of returning an invalid pid
-                return -1;
-            }
-
-            // TODO do we need to do this check (and the isExecutable() check later)?
-            TruffleFile cwdFile = cwd == null ? context.getEnv().getCurrentWorkingDirectory() : getTruffleFile(pathToJavaStr(cwd));
-            if (!cwdFile.exists()) {
-                throw posixException(OSErrorEnum.ENOENT);
-            }
-=======
+                    int errPipeReadFd, int errPipeWriteFd, boolean closeFds, boolean restoreSignals, boolean callSetsid, int[] fdsToKeep) throws PosixException {
+
+        // TODO there are a few arguments we ignore, we should throw an exception or report a
+        // compatibility warning
+
         // TODO do we need to do this check (and the isExecutable() check later)?
         TruffleFile cwdFile = cwd == null ? context.getEnv().getCurrentWorkingDirectory() : getTruffleFile(pathToJavaStr(cwd));
         if (!cwdFile.exists()) {
             throw posixException(OSErrorEnum.ENOENT);
         }
->>>>>>> 2a89f1be
-
-            HashMap<String, String> envMap = null;
-            if (env != null) {
-                envMap = new HashMap<>(env.length);
-                for (Object o : env) {
-                    String str = pathToJavaStr(o);
-                    String[] strings = str.split("=", 2);
-                    if (strings.length == 2) {
-                        envMap.put(strings[0], strings[1]);
-                    } else {
-                        throw new UnsupportedPosixFeatureException("Only key=value environment variables are supported");
+
+        HashMap<String, String> envMap = null;
+        if (env != null) {
+            envMap = new HashMap<>(env.length);
+            for (Object o : env) {
+                String str = pathToJavaStr(o);
+                String[] strings = str.split("=", 2);
+                if (strings.length == 2) {
+                    envMap.put(strings[0], strings[1]);
+                } else {
+                    throw new UnsupportedPosixFeatureException("Only key=value environment variables are supported");
+                }
+            }
+        }
+
+        String[] argStrings;
+        if (args.length == 0) {
+            // Posix execv() function distinguishes between the name of the file to be executed and
+            // the arguments. It is only a convention that the first argument is the filename of the
+            // executable and is not even mandatory, i.e. it is possible to exec a program with no
+            // arguments at all, but some programs fail by printing "A NULL argv[0] was passed
+            // through an exec system call".
+            // https://stackoverflow.com/questions/36673765/why-can-the-execve-system-call-run-bin-sh-without-any-argv-arguments-but-not
+            // Java's Process API uses the first argument as the executable name so we always need
+            // to provide it.
+            argStrings = new String[1];
+        } else {
+            argStrings = new String[args.length];
+            for (int i = 0; i < args.length; ++i) {
+                argStrings[i] = pathToJavaStr(args[i]);
+            }
+        }
+
+        IOException firstError = null;
+        for (Object o : executables) {
+            String path = pathToJavaStr(o);
+            TruffleFile executableFile = cwdFile.resolve(path);
+            if (executableFile.isExecutable()) {
+                argStrings[0] = path;
+                try {
+                    return exec(argStrings, cwdFile, envMap, stdinWriteFd, stdinReadFd, stdoutWriteFd, stdoutReadFd, stderrWriteFd, errPipeWriteFd, stderrReadFd);
+                } catch (IOException ex) {
+                    if (firstError == null) {
+                        firstError = ex;
                     }
                 }
-            }
-
-            String[] argStrings;
-            if (args.length == 0) {
-                // Posix execv() function distinguishes between the name of the file to be executed
-                // and
-                // the arguments. It is only a convention that the first argument is the filename of
-                // the
-                // executable and is not even mandatory, i.e. it is possible to exec a program with
-                // no
-                // arguments at all, but some programs fail by printing "A NULL argv[0] was passed
-                // through an exec system call".
-                // https://stackoverflow.com/questions/36673765/why-can-the-execve-system-call-run-bin-sh-without-any-argv-arguments-but-not
-                // Java's Process API uses the first argument as the executable name so we always
-                // need
-                // to provide it.
-                argStrings = new String[1];
             } else {
-                argStrings = new String[args.length];
-                for (int i = 0; i < args.length; ++i) {
-                    argStrings[i] = pathToJavaStr(args[i]);
-                }
-            }
-
-            IOException firstError = null;
-            for (Object o : executables) {
-                String path = pathToJavaStr(o);
-                TruffleFile executableFile = cwdFile.resolve(path);
-                if (executableFile.isExecutable()) {
-                    argStrings[0] = path;
-                    try {
-                        return exec(argStrings, cwdFile, envMap, stdinWriteFd, stdinReadFd, stdoutWriteFd, stdoutReadFd, stderrWriteFd, errPipeWriteFd, stderrReadFd);
-                    } catch (IOException ex) {
-                        if (firstError == null) {
-                            firstError = ex;
-                        }
-                    }
-                } else {
-                    LOGGER.finest(() -> "_posixsubprocess.fork_exec not executable: " + executableFile);
-                }
-            }
-
-            // TODO we probably do not need to use the pipe at all, CPython uses it to pass errno
-            // from
-            // the child to the parent which then raises an OSError. Since we are still in the
-            // parent,
-            // we could just throw an exception.
-            // However, there is no errno if the executables array is empty - CPython raises
-            // SubprocessError in that case
-            if (errPipeWriteFd != -1) {
-                handleIOError(errPipeWriteFd, firstError);
-            }
-            // TODO returning -1 is not correct - we should either throw an exception directly or
-            // use
-            // the pipe to pretend that there is a child - in which case we should return a valid
-            // pid_t
-            // (and pretend that the child exited in the upcoming waitpid call)
-            return -1;
-        } finally {
-            gil.release(mustRelease);
-        }
+                LOGGER.finest(() -> "_posixsubprocess.fork_exec not executable: " + executableFile);
+            }
+        }
+
+        // TODO we probably do not need to use the pipe at all, CPython uses it to pass errno from
+        // the child to the parent which then raises an OSError. Since we are still in the parent,
+        // we could just throw an exception.
+        // However, there is no errno if the executables array is empty - CPython raises
+        // SubprocessError in that case
+        if (errPipeWriteFd != -1) {
+            handleIOError(errPipeWriteFd, firstError);
+        }
+        // TODO returning -1 is not correct - we should either throw an exception directly or use
+        // the pipe to pretend that there is a child - in which case we should return a valid pid_t
+        // (and pretend that the child exited in the upcoming waitpid call)
+        return -1;
     }
 
     private int exec(String[] argStrings, TruffleFile cwd, Map<String, String> env,
