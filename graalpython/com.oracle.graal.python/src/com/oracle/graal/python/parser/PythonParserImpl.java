/*
 * Copyright (c) 2017, 2020, Oracle and/or its affiliates.
 * Copyright (c) 2013, Regents of the University of California
 *
 * All rights reserved.
 *
 * Redistribution and use in source and binary forms, with or without modification, are
 * permitted provided that the following conditions are met:
 *
 * 1. Redistributions of source code must retain the above copyright notice, this list of
 * conditions and the following disclaimer.
 * 2. Redistributions in binary form must reproduce the above copyright notice, this list of
 * conditions and the following disclaimer in the documentation and/or other materials provided
 * with the distribution.
 *
 * THIS SOFTWARE IS PROVIDED BY THE COPYRIGHT HOLDERS AND CONTRIBUTORS "AS IS" AND ANY EXPRESS
 * OR IMPLIED WARRANTIES, INCLUDING, BUT NOT LIMITED TO, THE IMPLIED WARRANTIES OF
 * MERCHANTABILITY AND FITNESS FOR A PARTICULAR PURPOSE ARE DISCLAIMED. IN NO EVENT SHALL THE
 * COPYRIGHT HOLDER OR CONTRIBUTORS BE LIABLE FOR ANY DIRECT, INDIRECT, INCIDENTAL, SPECIAL,
 * EXEMPLARY, OR CONSEQUENTIAL DAMAGES (INCLUDING, BUT NOT LIMITED TO, PROCUREMENT OF SUBSTITUTE
 * GOODS OR SERVICES; LOSS OF USE, DATA, OR PROFITS; OR BUSINESS INTERRUPTION) HOWEVER CAUSED
 * AND ON ANY THEORY OF LIABILITY, WHETHER IN CONTRACT, STRICT LIABILITY, OR TORT (INCLUDING
 * NEGLIGENCE OR OTHERWISE) ARISING IN ANY WAY OUT OF THE USE OF THIS SOFTWARE, EVEN IF ADVISED
 * OF THE POSSIBILITY OF SUCH DAMAGE.
 */
package com.oracle.graal.python.parser;

<<<<<<< HEAD
import com.oracle.graal.python.PythonLanguage;
import com.oracle.graal.python.builtins.PythonBuiltinClassType;
import com.oracle.graal.python.builtins.objects.PNone;
import com.oracle.graal.python.builtins.objects.exception.PBaseException;
import com.oracle.graal.python.nodes.ModuleRootNode;
import com.oracle.graal.python.nodes.function.FunctionDefinitionNode;
import com.oracle.graal.python.nodes.function.GeneratorFunctionDefinitionNode;
import com.oracle.graal.python.nodes.util.BadOPCodeNode;
=======
>>>>>>> 249c4aa5
import org.antlr.v4.runtime.CharStreams;
import org.antlr.v4.runtime.CommonTokenStream;
import org.antlr.v4.runtime.Token;

import com.oracle.graal.python.parser.antlr.DescriptiveBailErrorListener;
import com.oracle.graal.python.parser.antlr.Python3Lexer;
import com.oracle.graal.python.parser.antlr.Python3Parser;
import com.oracle.graal.python.parser.sst.BlockSSTNode;
import com.oracle.graal.python.parser.sst.SSTDeserializer;
import com.oracle.graal.python.parser.sst.SSTNode;
import com.oracle.graal.python.parser.sst.SSTNodeWithScope;
import com.oracle.graal.python.parser.sst.SSTNodeWithScopeFinder;
import com.oracle.graal.python.parser.sst.SSTSerializerVisitor;
import com.oracle.graal.python.parser.sst.SerializationUtils;
import com.oracle.graal.python.parser.sst.StringUtils;
import com.oracle.graal.python.runtime.PythonCodeSerializer;
import com.oracle.graal.python.runtime.PythonCore;
import com.oracle.graal.python.runtime.PythonOptions;
import com.oracle.graal.python.runtime.PythonParser;
import com.oracle.graal.python.runtime.exception.PException;
import com.oracle.truffle.api.CompilerDirectives.TruffleBoundary;
import com.oracle.truffle.api.TruffleLanguage.Env;
import com.oracle.truffle.api.frame.Frame;
import com.oracle.truffle.api.frame.FrameDescriptor;
import com.oracle.truffle.api.nodes.Node;
import com.oracle.truffle.api.nodes.RootNode;
import com.oracle.truffle.api.source.Source;
import com.oracle.truffle.api.source.SourceSection;
<<<<<<< HEAD
import java.io.ByteArrayInputStream;
import java.io.ByteArrayOutputStream;
import java.io.DataInputStream;
import java.io.DataOutputStream;
import java.io.IOException;
import org.antlr.v4.runtime.Token;
import org.graalvm.nativeimage.ImageInfo;
=======
>>>>>>> 249c4aa5

public final class PythonParserImpl implements PythonParser, PythonCodeSerializer {

    private final boolean logFiles;
    private final int timeStatistics;
    private long timeInParser = 0;
    private long numberOfFiles = 0;
    private static final boolean IN_IMAGE_BUILD_TIME = ImageInfo.inImageBuildtimeCode();

    public static final DescriptiveBailErrorListener ERROR_LISTENER = new DescriptiveBailErrorListener();

    public PythonParserImpl(Env env) {
        this.logFiles = env.getOptions().get(PythonOptions.ParserLogFiles);
        this.timeStatistics = env.getOptions().get(PythonOptions.ParserStatistics);
    }

    private static Python3Parser getPython3Parser(Source source, ParserErrorCallback errors) {
        Python3Lexer lexer;
        try {
            lexer = source.getPath() == null
                            ? new Python3Lexer(CharStreams.fromString(source.getCharacters().toString()))
                            : new Python3Lexer(CharStreams.fromFileName(source.getPath()));
        } catch (IOException ex) {
            lexer = new Python3Lexer(CharStreams.fromString(source.getCharacters().toString()));
        }
        lexer.removeErrorListeners();
        lexer.addErrorListener(ERROR_LISTENER);
        Python3Parser parser = new Python3Parser(new CommonTokenStream(lexer));
        parser.setBuildParseTree(false);
        parser.setFactory(new PythonSSTNodeFactory(errors, source));
        parser.removeErrorListeners();
        parser.addErrorListener(ERROR_LISTENER);
        parser.setErrorHandler(new PythonErrorStrategy());
        return parser;
    }

    @Override
    @TruffleBoundary
    public byte[] serialize(RootNode rootNode) {
        Source source = rootNode.getSourceSection().getSource();
        assert source != null;
        ByteArrayOutputStream baos = new ByteArrayOutputStream(source.getLength() * 2);
        DataOutputStream dos = new DataOutputStream(baos);
        CacheItem lastParserResult = cachedLastAntlrResult;
        if (!source.equals(lastParserResult.source)) {
            // we need to parse the source again
            PythonSSTNodeFactory sstFactory = new PythonSSTNodeFactory(PythonLanguage.getCore(), source);
            lastParserResult = parseWithANTLR(ParserMode.File, PythonLanguage.getCore(), sstFactory, source, null);
        }
        try {
            dos.writeByte(SerializationUtils.VERSION);
            if (rootNode instanceof ModuleRootNode) {
                // serialize whole module
                ScopeInfo.write(dos, lastParserResult.globalScope);
                dos.writeInt(0);
                lastParserResult.antlrResult.accept(new SSTSerializerVisitor(dos));
            } else {
                // serialize just the part
                SSTNodeWithScopeFinder finder = new SSTNodeWithScopeFinder(rootNode.getSourceSection().getCharIndex(), rootNode.getSourceSection().getCharEndIndex());
                SSTNodeWithScope rootSST = lastParserResult.antlrResult.accept(finder);
                // store with parent scope
                ScopeInfo.write(dos, rootSST.getScope().getParent());
                dos.writeInt(rootSST.getStartOffset());
                rootSST.accept(new SSTSerializerVisitor(dos));
            }
            dos.close();
        } catch (IOException e) {
            throw PythonLanguage.getCore().raise(PythonBuiltinClassType.ValueError, "Is not possible save data during serialization.");
        }

        return baos.toByteArray();
    }

    @Override
    public RootNode deserialize(Source source, byte[] data) {
        return deserialize(source, data, null, null);
    }

    @Override
    @TruffleBoundary
    public RootNode deserialize(Source source, byte[] data, String[] cellvars, String[] freevars) {
        ByteArrayInputStream bais = new ByteArrayInputStream(data);
        DataInputStream dis = new DataInputStream(bais);
        ScopeInfo globalScope = null;
        SSTNode sstNode = null;
        if (data.length != 0) {
            try {
                // Just to be sure that the serialization version is ok.
                byte version = dis.readByte();
                if (version != SerializationUtils.VERSION) {
                    throw PythonLanguage.getCore().raise(PythonBuiltinClassType.ValueError, "Bad data of serialization");
                }
                globalScope = ScopeInfo.read(dis, null);
                int offset = dis.readInt();
                sstNode = new SSTDeserializer(dis, globalScope, offset).readNode();
                if (cellvars != null || freevars != null) {
                    ScopeInfo rootScope = ((SSTNodeWithScope) sstNode).getScope();
                    if (cellvars != null) {
                        rootScope.setCellVars(cellvars);
                    }
                    if (freevars != null) {
                        rootScope.setFreeVars(freevars);
                    }
                }
            } catch (IOException e) {
                throw PythonLanguage.getCore().raise(PythonBuiltinClassType.ValueError, "Is not possible get correct data from " + source.getPath());
            }
        } else {
            return new BadOPCodeNode(PythonLanguage.getCore().getLanguage());
        }
        PythonCore core = PythonLanguage.getCore();
        PythonSSTNodeFactory sstFactory = new PythonSSTNodeFactory(core, source);
        sstFactory.getScopeEnvironment().setGlobalScope(globalScope);
        ParserMode mode = sstNode instanceof BlockSSTNode ? ParserMode.File : ParserMode.Deserialization;
        try {
            Node result = sstFactory.createParserResult(sstNode, mode, null);
            if (mode == ParserMode.Deserialization) {
                // find function RootNode
                final Node[] fromVisitor = new Node[1];
                result.accept((Node node) -> {
                    if (node instanceof GeneratorFunctionDefinitionNode) {
                        fromVisitor[0] = ((GeneratorFunctionDefinitionNode) node).getGeneratorFunctionRootNode(PythonLanguage.getContext());
                        return false;
                    } else if (node instanceof FunctionDefinitionNode) {
                        fromVisitor[0] = ((FunctionDefinitionNode) node).getFunctionRoot();
                        return false;
                    }
                    return true;
                });
                result = fromVisitor[0];
            }
            return (RootNode) result;
        } catch (Exception e) {
            throw handleParserError(core, source, e, true);
        }
    }

    private static class CacheItem {
        Source source;
        SSTNode antlrResult;
        ScopeInfo globalScope;

        public CacheItem(Source source, SSTNode antlrResult, ScopeInfo globalScope) {
            this.source = source;
            this.antlrResult = antlrResult;
            this.globalScope = globalScope;
        }
    }

    private final CacheItem cachedLastAntlrResult = new CacheItem(null, null, null);

    public ScopeInfo getLastGlobaScope() {
        return cachedLastAntlrResult.globalScope;
    }

    // for test purposes.
    public SSTNode getLastSST() {
        return cachedLastAntlrResult.antlrResult;
    }

    @Override
    public Node parse(ParserMode mode, ParserErrorCallback errors, Source source, Frame currentFrame) {
        if (logFiles) {
            if (source.getPath() == null) {
                System.out.println("Parsing source without path " + source.getCharacters().length());
                CharSequence chars = source.getCharacters();
                System.out.println(chars.length() < 200
                                ? chars.toString()
                                : chars.subSequence(0, 197).toString() + "...");
            } else {
                System.out.println("Parsing: " + source.getPath());
            }
        }

        Node result;
        if (timeStatistics <= 0) {
            result = parseN(mode, errors, source, currentFrame);
        } else {
            long start = System.currentTimeMillis();
            result = parseN(mode, errors, source, currentFrame);
            long end = System.currentTimeMillis();
            if (timeStatistics > 0) {
                timeInParser = timeInParser + (end - start);
                if (logFiles) {
                    System.out.println(" took " + timeInParser + "ms.");
                }
                numberOfFiles++;
                if (numberOfFiles % timeStatistics == 0) {
                    System.out.println("Parsed " + numberOfFiles + " in " + timeInParser + "ms.");
                }
            }
        }
        return result;
    }

    private CacheItem parseWithANTLR(ParserMode mode, ParserErrorCallback errors, PythonSSTNodeFactory sstFactory, Source source, Frame currentFrame) {
        FrameDescriptor inlineLocals = mode == ParserMode.InlineEvaluation ? currentFrame.getFrameDescriptor() : null;
        // ANTLR parsing
        Python3Parser parser = getPython3Parser(source, errors);
        parser.setFactory(sstFactory);
        SSTNode parserSSTResult = null;

        try {
            switch (mode) {
                case Eval:
                    parserSSTResult = parser.eval_input().result;
                    break;
                case File:
                    parserSSTResult = parser.file_input().result;
                    break;
                case InteractiveStatement:
                case InlineEvaluation:
                case Statement:
                    parserSSTResult = parser.single_input(source.isInteractive(), inlineLocals).result;
                    break;
                default:
                    throw new RuntimeException("unexpected mode: " + mode);
            }

        } catch (Exception e) {
            if ((mode == ParserMode.InteractiveStatement || mode == ParserMode.Statement) && e instanceof PIncompleteSourceException) {
                ((PIncompleteSourceException) e).setSource(source);
                throw e;
            } else if (mode == ParserMode.InlineEvaluation) {
                try {
                    parser.reset();
                    parserSSTResult = parser.eval_input().result;
                } catch (Exception e2) {
                    throw handleParserError(errors, source, e);
                }
            } else {
                throw handleParserError(errors, source, e);
            }
        }

        if (!IN_IMAGE_BUILD_TIME) {
            cachedLastAntlrResult.globalScope = sstFactory.getScopeEnvironment().getGlobalScope();
            cachedLastAntlrResult.antlrResult = parserSSTResult;
            cachedLastAntlrResult.source = source;
            return cachedLastAntlrResult;
        } else {
            return new CacheItem(source, parserSSTResult, sstFactory.getScopeEnvironment().getGlobalScope());
        }
    }

    @TruffleBoundary
    public Node parseN(ParserMode mode, ParserErrorCallback errors, Source source, Frame currentFrame) {
        PythonSSTNodeFactory sstFactory = new PythonSSTNodeFactory(errors, source);
        CacheItem parserSSTResult = parseWithANTLR(mode, errors, sstFactory, source, currentFrame);
        try {
            return sstFactory.createParserResult(parserSSTResult.antlrResult, mode, currentFrame);
        } catch (Exception e) {
            throw handleParserError(errors, source, e);
        }
    }

    @Override
    @TruffleBoundary
    public boolean isIdentifier(PythonCore core, String snippet) {
        if (snippet.length() != snippet.trim().length()) {
            // identifier cannot start or end with any whitspace
            return false;
        }
        Python3Lexer lexer = new Python3Lexer(CharStreams.fromString(snippet));
        Token t = lexer.nextToken();
        if (t.getType() == Python3Lexer.NAME) {
            // the first token is identifier
            t = lexer.nextToken();
            if (t.getType() == Python3Lexer.NEWLINE) {
                // lexer alwayes add new line at the end
                t = lexer.nextToken();
                if (t.getType() == Python3Lexer.EOF) {
                    // now we are sure that this is identifer
                    return true;
                }
            }
        }
        return false;
    }

    @Override
    @TruffleBoundary
    public String unescapeJavaString(String str) {
        return StringUtils.unescapeJavaString(str);
    }

    private static PException handleParserError(ParserErrorCallback errors, Source source, Exception e) {
        if (e instanceof PException && ((PException) e).isSyntaxError()) {
            throw (PException) e;
        }
        SourceSection section = PythonErrorStrategy.getPosition(source, e);
        // from parser we are getting RuntimeExceptions
        String message = e instanceof RuntimeException && e.getMessage() != null ? e.getMessage() : "invalid syntax";
        throw errors.raiseInvalidSyntax(source, section, message);
    }
}<|MERGE_RESOLUTION|>--- conflicted
+++ resolved
@@ -25,7 +25,6 @@
  */
 package com.oracle.graal.python.parser;
 
-<<<<<<< HEAD
 import com.oracle.graal.python.PythonLanguage;
 import com.oracle.graal.python.builtins.PythonBuiltinClassType;
 import com.oracle.graal.python.builtins.objects.PNone;
@@ -34,11 +33,8 @@
 import com.oracle.graal.python.nodes.function.FunctionDefinitionNode;
 import com.oracle.graal.python.nodes.function.GeneratorFunctionDefinitionNode;
 import com.oracle.graal.python.nodes.util.BadOPCodeNode;
-=======
->>>>>>> 249c4aa5
 import org.antlr.v4.runtime.CharStreams;
 import org.antlr.v4.runtime.CommonTokenStream;
-import org.antlr.v4.runtime.Token;
 
 import com.oracle.graal.python.parser.antlr.DescriptiveBailErrorListener;
 import com.oracle.graal.python.parser.antlr.Python3Lexer;
@@ -64,7 +60,6 @@
 import com.oracle.truffle.api.nodes.RootNode;
 import com.oracle.truffle.api.source.Source;
 import com.oracle.truffle.api.source.SourceSection;
-<<<<<<< HEAD
 import java.io.ByteArrayInputStream;
 import java.io.ByteArrayOutputStream;
 import java.io.DataInputStream;
@@ -72,8 +67,6 @@
 import java.io.IOException;
 import org.antlr.v4.runtime.Token;
 import org.graalvm.nativeimage.ImageInfo;
-=======
->>>>>>> 249c4aa5
 
 public final class PythonParserImpl implements PythonParser, PythonCodeSerializer {
 
@@ -207,7 +200,7 @@
             }
             return (RootNode) result;
         } catch (Exception e) {
-            throw handleParserError(core, source, e, true);
+            throw handleParserError(core, source, e);
         }
     }
 
