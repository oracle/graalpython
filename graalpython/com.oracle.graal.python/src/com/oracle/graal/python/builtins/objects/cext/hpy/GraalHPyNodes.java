--- conflicted
+++ resolved
@@ -2091,19 +2091,10 @@
                 writeAttributeToObjectNode.execute(newType, GraalHPyDef.TYPE_HPY_ITEMSIZE, itemSize);
                 writeAttributeToObjectNode.execute(newType, GraalHPyDef.TYPE_HPY_FLAGS, flags);
                 writeAttributeToObjectNode.execute(newType, GraalHPyDef.TYPE_HPY_IS_PURE, legacy == 0);
-<<<<<<< HEAD
-                if (newType instanceof PythonClass) {
-                    PythonClass clazz = (PythonClass) newType;
-                    clazz.basicSize = basicSize;
-                    clazz.flags = flags;
-                    clazz.itemSize = itemSize;
-                    clazz.makeStaticBase(dylib);
-                }
-=======
                 newType.basicSize = basicSize;
                 newType.flags = flags;
                 newType.itemSize = itemSize;
->>>>>>> d5d9a059
+                newType.makeStaticBase(dylib);
 
                 boolean seenNew = false;
                 boolean needsTpTraverse = ((flags & GraalHPyDef.HPy_TPFLAGS_HAVE_GC) != 0);
