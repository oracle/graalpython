--- conflicted
+++ resolved
@@ -163,7 +163,6 @@
             self.setIndex(self.getIndex() + 1);
             return value;
         }
-<<<<<<< HEAD
 
         @Specialization(guards = "self.getIndex() >= LINKCELLS")
         static Object nextNext(VirtualFrame frame, PTee self,
@@ -177,8 +176,6 @@
             self.setIndex(1);
             return ret;
         }
-=======
->>>>>>> 70da40fc
     }
 
     @Builtin(name = J___REDUCE__, minNumOfPositionalArgs = 1)
