/*
 * Copyright (c) 2019, 2021, Oracle and/or its affiliates. All rights reserved.
 * DO NOT ALTER OR REMOVE COPYRIGHT NOTICES OR THIS FILE HEADER.
 *
 * The Universal Permissive License (UPL), Version 1.0
 *
 * Subject to the condition set forth below, permission is hereby granted to any
 * person obtaining a copy of this software, associated documentation and/or
 * data (collectively the "Software"), free of charge and under any and all
 * copyright rights in the Software, and any and all patent rights owned or
 * freely licensable by each licensor hereunder covering either (i) the
 * unmodified Software as contributed to or provided by such licensor, or (ii)
 * the Larger Works (as defined below), to deal in both
 *
 * (a) the Software, and
 *
 * (b) any piece of software and/or hardware listed in the lrgrwrks.txt file if
 * one is included with the Software each a "Larger Work" to which the Software
 * is contributed by such licensors),
 *
 * without restriction, including without limitation the rights to copy, create
 * derivative works of, display, perform, and distribute the Software and make,
 * use, sell, offer for sale, import, export, have made, and have sold the
 * Software and the Larger Work(s), and to sublicense the foregoing rights on
 * either these or other terms.
 *
 * This license is subject to the following condition:
 *
 * The above copyright notice and either this complete permission notice or at a
 * minimum a reference to the UPL must be included in all copies or substantial
 * portions of the Software.
 *
 * THE SOFTWARE IS PROVIDED "AS IS", WITHOUT WARRANTY OF ANY KIND, EXPRESS OR
 * IMPLIED, INCLUDING BUT NOT LIMITED TO THE WARRANTIES OF MERCHANTABILITY,
 * FITNESS FOR A PARTICULAR PURPOSE AND NONINFRINGEMENT. IN NO EVENT SHALL THE
 * AUTHORS OR COPYRIGHT HOLDERS BE LIABLE FOR ANY CLAIM, DAMAGES OR OTHER
 * LIABILITY, WHETHER IN AN ACTION OF CONTRACT, TORT OR OTHERWISE, ARISING FROM,
 * OUT OF OR IN CONNECTION WITH THE SOFTWARE OR THE USE OR OTHER DEALINGS IN THE
 * SOFTWARE.
 */
// skip GIL
package com.oracle.graal.python.builtins.objects.cext.hpy;

import static com.oracle.graal.python.builtins.objects.cext.hpy.GraalHPyContext.HPyContextSignatureType.DataPtr;
import static com.oracle.graal.python.builtins.objects.cext.hpy.GraalHPyContext.HPyContextSignatureType.DataPtrPtr;
import static com.oracle.graal.python.builtins.objects.cext.hpy.GraalHPyContext.HPyContextSignatureType.Double;
import static com.oracle.graal.python.builtins.objects.cext.hpy.GraalHPyContext.HPyContextSignatureType.HPy;
import static com.oracle.graal.python.builtins.objects.cext.hpy.GraalHPyContext.HPyContextSignatureType.HPyTracker;
import static com.oracle.graal.python.builtins.objects.cext.hpy.GraalHPyContext.HPyContextSignatureType.HPy_ssize_t;
import static com.oracle.graal.python.builtins.objects.cext.hpy.GraalHPyContext.HPyContextSignatureType.Int;
import static com.oracle.graal.python.builtins.objects.cext.hpy.GraalHPyContext.HPyContextSignatureType.Long;
import static com.oracle.graal.python.builtins.objects.cext.hpy.GraalHPyContext.HPyContextSignatureType.Void;
import static com.oracle.graal.python.builtins.objects.cext.hpy.GraalHPyContextFunctions.FunctionMode.CHAR_PTR;
import static com.oracle.graal.python.builtins.objects.cext.hpy.GraalHPyContextFunctions.FunctionMode.INT32;
import static com.oracle.graal.python.builtins.objects.cext.hpy.GraalHPyContextFunctions.FunctionMode.OBJECT;
import static com.oracle.graal.python.builtins.objects.cext.hpy.GraalHPyNativeSymbol.GRAAL_HPY_CONTEXT_TO_NATIVE;

import java.io.IOException;
import java.lang.ref.Reference;
import java.lang.ref.ReferenceQueue;
import java.lang.ref.WeakReference;
import java.nio.file.Paths;
import java.util.ArrayList;
import java.util.Arrays;
import java.util.HashMap;
import java.util.concurrent.atomic.AtomicReference;
import java.util.logging.Level;

import org.graalvm.nativeimage.ImageInfo;

import com.oracle.graal.python.PythonLanguage;
import com.oracle.graal.python.builtins.Python3Core;
import com.oracle.graal.python.builtins.PythonBuiltinClassType;
import com.oracle.graal.python.builtins.objects.PNone;
import com.oracle.graal.python.builtins.objects.PNotImplemented;
import com.oracle.graal.python.builtins.objects.PythonAbstractObject;
import com.oracle.graal.python.builtins.objects.PythonAbstractObject.PInteropSubscriptNode;
import com.oracle.graal.python.builtins.objects.cext.capi.CApiContext;
import com.oracle.graal.python.builtins.objects.cext.common.CArrayWrappers;
import com.oracle.graal.python.builtins.objects.cext.common.CArrayWrappers.CStringWrapper;
import com.oracle.graal.python.builtins.objects.cext.common.CExtCommonNodesFactory.AsNativePrimitiveNodeGen;
import com.oracle.graal.python.builtins.objects.cext.common.CExtContext;
import com.oracle.graal.python.builtins.objects.cext.common.LoadCExtException.ApiInitException;
import com.oracle.graal.python.builtins.objects.cext.common.LoadCExtException.ImportException;
import com.oracle.graal.python.builtins.objects.cext.hpy.GraalHPyContextFunctions.GraalHPyAsIndex;
import com.oracle.graal.python.builtins.objects.cext.hpy.GraalHPyContextFunctions.GraalHPyAsPyObject;
import com.oracle.graal.python.builtins.objects.cext.hpy.GraalHPyContextFunctions.GraalHPyBinaryArithmetic;
import com.oracle.graal.python.builtins.objects.cext.hpy.GraalHPyContextFunctions.GraalHPyBoolFromLong;
import com.oracle.graal.python.builtins.objects.cext.hpy.GraalHPyContextFunctions.GraalHPyBuilderBuild;
import com.oracle.graal.python.builtins.objects.cext.hpy.GraalHPyContextFunctions.GraalHPyBuilderCancel;
import com.oracle.graal.python.builtins.objects.cext.hpy.GraalHPyContextFunctions.GraalHPyBuilderNew;
import com.oracle.graal.python.builtins.objects.cext.hpy.GraalHPyContextFunctions.GraalHPyBuilderSet;
import com.oracle.graal.python.builtins.objects.cext.hpy.GraalHPyContextFunctions.GraalHPyBytesAsString;
import com.oracle.graal.python.builtins.objects.cext.hpy.GraalHPyContextFunctions.GraalHPyBytesFromStringAndSize;
import com.oracle.graal.python.builtins.objects.cext.hpy.GraalHPyContextFunctions.GraalHPyBytesGetSize;
import com.oracle.graal.python.builtins.objects.cext.hpy.GraalHPyContextFunctions.GraalHPyCallBuiltinFunction;
import com.oracle.graal.python.builtins.objects.cext.hpy.GraalHPyContextFunctions.GraalHPyCallTupleDict;
import com.oracle.graal.python.builtins.objects.cext.hpy.GraalHPyContextFunctions.GraalHPyCast;
import com.oracle.graal.python.builtins.objects.cext.hpy.GraalHPyContextFunctions.GraalHPyCheckBuiltinType;
import com.oracle.graal.python.builtins.objects.cext.hpy.GraalHPyContextFunctions.GraalHPyClose;
import com.oracle.graal.python.builtins.objects.cext.hpy.GraalHPyContextFunctions.GraalHPyDictGetItem;
import com.oracle.graal.python.builtins.objects.cext.hpy.GraalHPyContextFunctions.GraalHPyDictNew;
import com.oracle.graal.python.builtins.objects.cext.hpy.GraalHPyContextFunctions.GraalHPyDictSetItem;
import com.oracle.graal.python.builtins.objects.cext.hpy.GraalHPyContextFunctions.GraalHPyDump;
import com.oracle.graal.python.builtins.objects.cext.hpy.GraalHPyContextFunctions.GraalHPyDup;
import com.oracle.graal.python.builtins.objects.cext.hpy.GraalHPyContextFunctions.GraalHPyErrClear;
import com.oracle.graal.python.builtins.objects.cext.hpy.GraalHPyContextFunctions.GraalHPyErrOccurred;
import com.oracle.graal.python.builtins.objects.cext.hpy.GraalHPyContextFunctions.GraalHPyErrRaisePredefined;
import com.oracle.graal.python.builtins.objects.cext.hpy.GraalHPyContextFunctions.GraalHPyErrSetString;
import com.oracle.graal.python.builtins.objects.cext.hpy.GraalHPyContextFunctions.GraalHPyFatalError;
import com.oracle.graal.python.builtins.objects.cext.hpy.GraalHPyContextFunctions.GraalHPyFloatAsDouble;
import com.oracle.graal.python.builtins.objects.cext.hpy.GraalHPyContextFunctions.GraalHPyFloatFromDouble;
import com.oracle.graal.python.builtins.objects.cext.hpy.GraalHPyContextFunctions.GraalHPyFromPyObject;
import com.oracle.graal.python.builtins.objects.cext.hpy.GraalHPyContextFunctions.GraalHPyGetAttr;
import com.oracle.graal.python.builtins.objects.cext.hpy.GraalHPyContextFunctions.GraalHPyGetItem;
import com.oracle.graal.python.builtins.objects.cext.hpy.GraalHPyContextFunctions.GraalHPyHasAttr;
import com.oracle.graal.python.builtins.objects.cext.hpy.GraalHPyContextFunctions.GraalHPyImportModule;
import com.oracle.graal.python.builtins.objects.cext.hpy.GraalHPyContextFunctions.GraalHPyInplaceArithmetic;
<<<<<<< HEAD
import com.oracle.graal.python.builtins.objects.cext.hpy.GraalHPyContextFunctions.GraalHPyIs;
import com.oracle.graal.python.builtins.objects.cext.hpy.GraalHPyContextFunctions.GraalHPyIsCallTupleDict;
=======
>>>>>>> a70a4e7f
import com.oracle.graal.python.builtins.objects.cext.hpy.GraalHPyContextFunctions.GraalHPyIsCallable;
import com.oracle.graal.python.builtins.objects.cext.hpy.GraalHPyContextFunctions.GraalHPyIsNumber;
import com.oracle.graal.python.builtins.objects.cext.hpy.GraalHPyContextFunctions.GraalHPyIsTrue;
import com.oracle.graal.python.builtins.objects.cext.hpy.GraalHPyContextFunctions.GraalHPyListAppend;
import com.oracle.graal.python.builtins.objects.cext.hpy.GraalHPyContextFunctions.GraalHPyListNew;
import com.oracle.graal.python.builtins.objects.cext.hpy.GraalHPyContextFunctions.GraalHPyLongAsPrimitive;
import com.oracle.graal.python.builtins.objects.cext.hpy.GraalHPyContextFunctions.GraalHPyLongFromLong;
import com.oracle.graal.python.builtins.objects.cext.hpy.GraalHPyContextFunctions.GraalHPyModuleCreate;
import com.oracle.graal.python.builtins.objects.cext.hpy.GraalHPyContextFunctions.GraalHPyNew;
import com.oracle.graal.python.builtins.objects.cext.hpy.GraalHPyContextFunctions.GraalHPyNewException;
import com.oracle.graal.python.builtins.objects.cext.hpy.GraalHPyContextFunctions.GraalHPyRichcompare;
import com.oracle.graal.python.builtins.objects.cext.hpy.GraalHPyContextFunctions.GraalHPySetAttr;
import com.oracle.graal.python.builtins.objects.cext.hpy.GraalHPyContextFunctions.GraalHPySetItem;
import com.oracle.graal.python.builtins.objects.cext.hpy.GraalHPyContextFunctions.GraalHPyTernaryArithmetic;
import com.oracle.graal.python.builtins.objects.cext.hpy.GraalHPyContextFunctions.GraalHPyTrackerAdd;
import com.oracle.graal.python.builtins.objects.cext.hpy.GraalHPyContextFunctions.GraalHPyTrackerCleanup;
import com.oracle.graal.python.builtins.objects.cext.hpy.GraalHPyContextFunctions.GraalHPyTrackerForgetAll;
import com.oracle.graal.python.builtins.objects.cext.hpy.GraalHPyContextFunctions.GraalHPyTrackerNew;
import com.oracle.graal.python.builtins.objects.cext.hpy.GraalHPyContextFunctions.GraalHPyTupleFromArray;
import com.oracle.graal.python.builtins.objects.cext.hpy.GraalHPyContextFunctions.GraalHPyType;
import com.oracle.graal.python.builtins.objects.cext.hpy.GraalHPyContextFunctions.GraalHPyTypeCheck;
import com.oracle.graal.python.builtins.objects.cext.hpy.GraalHPyContextFunctions.GraalHPyTypeFromSpec;
import com.oracle.graal.python.builtins.objects.cext.hpy.GraalHPyContextFunctions.GraalHPyTypeGenericNew;
import com.oracle.graal.python.builtins.objects.cext.hpy.GraalHPyContextFunctions.GraalHPyUnaryArithmetic;
import com.oracle.graal.python.builtins.objects.cext.hpy.GraalHPyContextFunctions.GraalHPyUnicodeAsUTF8AndSize;
import com.oracle.graal.python.builtins.objects.cext.hpy.GraalHPyContextFunctions.GraalHPyUnicodeAsUTF8String;
import com.oracle.graal.python.builtins.objects.cext.hpy.GraalHPyContextFunctions.GraalHPyUnicodeDecodeFSDefault;
import com.oracle.graal.python.builtins.objects.cext.hpy.GraalHPyContextFunctions.GraalHPyUnicodeFromString;
import com.oracle.graal.python.builtins.objects.cext.hpy.GraalHPyContextFunctions.GraalHPyUnicodeFromWchar;
import com.oracle.graal.python.builtins.objects.cext.hpy.GraalHPyContextFunctions.ReturnType;
import com.oracle.graal.python.builtins.objects.cext.hpy.GraalHPyNodes.HPyAttachFunctionTypeNode;
import com.oracle.graal.python.builtins.objects.cext.hpy.GraalHPyNodes.PCallHPyFunction;
import com.oracle.graal.python.builtins.objects.cext.hpy.GraalHPyNodesFactory.HPyAsPythonObjectNodeGen;
import com.oracle.graal.python.builtins.objects.cext.hpy.GraalHPyNodesFactory.HPyGetNativeSpacePointerNodeGen;
import com.oracle.graal.python.builtins.objects.cext.hpy.GraalHPyNodesFactory.HPyRaiseNodeGen;
import com.oracle.graal.python.builtins.objects.cext.hpy.GraalHPyNodesFactory.HPyTransformExceptionToNativeNodeGen;
import com.oracle.graal.python.builtins.objects.cext.hpy.GraalHPyNodesFactory.PCallHPyFunctionNodeGen;
import com.oracle.graal.python.builtins.objects.cext.hpy.HPyExternalFunctionNodes.HPyCheckFunctionResultNode;
import com.oracle.graal.python.builtins.objects.common.EmptyStorage;
import com.oracle.graal.python.builtins.objects.common.HashMapStorage;
import com.oracle.graal.python.builtins.objects.common.HashingStorage;
import com.oracle.graal.python.builtins.objects.common.HashingStorageLibrary;
import com.oracle.graal.python.builtins.objects.dict.PDict;
import com.oracle.graal.python.builtins.objects.ellipsis.PEllipsis;
import com.oracle.graal.python.builtins.objects.frame.PFrame;
import com.oracle.graal.python.builtins.objects.function.PArguments;
import com.oracle.graal.python.builtins.objects.function.Signature;
import com.oracle.graal.python.builtins.objects.ints.PInt;
import com.oracle.graal.python.builtins.objects.list.PList;
import com.oracle.graal.python.builtins.objects.object.PythonObject;
import com.oracle.graal.python.builtins.objects.type.PythonClass;
import com.oracle.graal.python.builtins.objects.type.SpecialMethodSlot;
import com.oracle.graal.python.builtins.objects.type.TypeNodes.IsTypeNode;
import com.oracle.graal.python.lib.CanBeDoubleNodeGen;
import com.oracle.graal.python.lib.PyFloatAsDoubleNodeGen;
import com.oracle.graal.python.lib.PyIndexCheckNodeGen;
import com.oracle.graal.python.lib.PyObjectSizeNodeGen;
import com.oracle.graal.python.nodes.BuiltinNames;
import com.oracle.graal.python.nodes.ErrorMessages;
import com.oracle.graal.python.nodes.PGuards;
import com.oracle.graal.python.nodes.PRaiseNode;
import com.oracle.graal.python.nodes.PRootNode;
import com.oracle.graal.python.nodes.attributes.LookupCallableSlotInMRONode;
import com.oracle.graal.python.nodes.call.CallTargetInvokeNode;
import com.oracle.graal.python.nodes.call.GenericInvokeNode;
import com.oracle.graal.python.nodes.call.special.CallTernaryMethodNode;
import com.oracle.graal.python.nodes.classes.IsSubtypeNodeGen;
import com.oracle.graal.python.nodes.expression.BinaryArithmetic;
import com.oracle.graal.python.nodes.expression.InplaceArithmetic;
import com.oracle.graal.python.nodes.expression.TernaryArithmetic;
import com.oracle.graal.python.nodes.expression.UnaryArithmetic;
import com.oracle.graal.python.nodes.object.GetClassNode;
import com.oracle.graal.python.nodes.util.CastToJavaIntExactNode;
import com.oracle.graal.python.runtime.AsyncHandler;
import com.oracle.graal.python.runtime.PythonContext;
import com.oracle.graal.python.runtime.PythonOptions;
import com.oracle.graal.python.runtime.PythonOptions.HPyBackendMode;
import com.oracle.graal.python.runtime.exception.PException;
import com.oracle.graal.python.runtime.exception.PythonThreadKillException;
import com.oracle.graal.python.runtime.object.PythonObjectFactory;
import com.oracle.graal.python.runtime.object.PythonObjectSlowPathFactory;
import com.oracle.graal.python.runtime.sequence.PSequence;
import com.oracle.graal.python.runtime.sequence.storage.DoubleSequenceStorage;
import com.oracle.graal.python.runtime.sequence.storage.IntSequenceStorage;
import com.oracle.graal.python.runtime.sequence.storage.LongSequenceStorage;
import com.oracle.graal.python.runtime.sequence.storage.ObjectSequenceStorage;
import com.oracle.graal.python.runtime.sequence.storage.SequenceStorage;
import com.oracle.graal.python.util.PythonUtils;
import com.oracle.truffle.api.CallTarget;
import com.oracle.truffle.api.CompilerAsserts;
import com.oracle.truffle.api.CompilerDirectives;
import com.oracle.truffle.api.CompilerDirectives.CompilationFinal;
import com.oracle.truffle.api.CompilerDirectives.TruffleBoundary;
import com.oracle.truffle.api.RootCallTarget;
import com.oracle.truffle.api.TruffleFile;
import com.oracle.truffle.api.TruffleLanguage.Env;
import com.oracle.truffle.api.TruffleLogger;
import com.oracle.truffle.api.dsl.Cached;
import com.oracle.truffle.api.dsl.Cached.Shared;
import com.oracle.truffle.api.dsl.GenerateUncached;
import com.oracle.truffle.api.dsl.ImportStatic;
import com.oracle.truffle.api.dsl.Specialization;
import com.oracle.truffle.api.frame.VirtualFrame;
import com.oracle.truffle.api.interop.ArityException;
import com.oracle.truffle.api.interop.InteropException;
import com.oracle.truffle.api.interop.InteropLibrary;
import com.oracle.truffle.api.interop.TruffleObject;
import com.oracle.truffle.api.interop.UnknownIdentifierException;
import com.oracle.truffle.api.interop.UnsupportedMessageException;
import com.oracle.truffle.api.interop.UnsupportedTypeException;
import com.oracle.truffle.api.library.CachedLibrary;
import com.oracle.truffle.api.library.ExportLibrary;
import com.oracle.truffle.api.library.ExportMessage;
import com.oracle.truffle.api.nodes.ControlFlowException;
import com.oracle.truffle.api.nodes.Node;
import com.oracle.truffle.api.object.DynamicObjectLibrary;
import com.oracle.truffle.api.object.Shape;
import com.oracle.truffle.api.profiles.ConditionProfile;
import com.oracle.truffle.api.source.Source;
import com.oracle.truffle.api.source.Source.SourceBuilder;
import com.oracle.truffle.llvm.spi.NativeTypeLibrary;

import sun.misc.Unsafe;

@ExportLibrary(InteropLibrary.class)
@ExportLibrary(value = NativeTypeLibrary.class, useForAOT = false)
public class GraalHPyContext extends CExtContext implements TruffleObject {

    private static final boolean TRACE = Boolean.getBoolean("HPyTraceUpcalls");

    private static final TruffleLogger LOGGER = PythonLanguage.getLogger(GraalHPyContext.class);

    private static final long SIZEOF_LONG = java.lang.Long.BYTES;

    @TruffleBoundary
    public static GraalHPyContext ensureHPyWasLoaded(Node node, PythonContext context, String name, String path) throws IOException, ApiInitException, ImportException {
        if (!context.hasHPyContext()) {
            /*
             * TODO(fa): Currently, you can't have the HPy context without the C API context. This
             * should eventually be possible but requires some refactoring.
             */
            CApiContext.ensureCapiWasLoaded(node, context, name, path);
            Env env = context.getEnv();
            CompilerDirectives.transferToInterpreterAndInvalidate();

            String libPythonName = "libhpy" + context.getSoAbi();
            TruffleFile homePath = env.getInternalTruffleFile(context.getCAPIHome());
            TruffleFile capiFile = homePath.resolve(libPythonName);
            try {
                SourceBuilder capiSrcBuilder = Source.newBuilder(PythonLanguage.LLVM_LANGUAGE, capiFile);
                if (!context.getLanguage().getEngineOption(PythonOptions.ExposeInternalSources)) {
                    capiSrcBuilder.internal(true);
                }
                Object hpyLibrary = context.getEnv().parseInternal(capiSrcBuilder.build()).call();
                GraalHPyContext hPyContext = context.createHPyContext(hpyLibrary);

                InteropLibrary interopLibrary = InteropLibrary.getFactory().getUncached(hpyLibrary);
                interopLibrary.invokeMember(hpyLibrary, "graal_hpy_init", hPyContext, new GraalHPyInitObject(hPyContext));
            } catch (PException e) {
                /*
                 * Python exceptions that occur during the HPy API initialization are just passed
                 * through.
                 */
                throw e.getExceptionForReraise();
            } catch (RuntimeException | InteropException e) {
                throw new ApiInitException(CExtContext.wrapJavaException(e, node), name, ErrorMessages.HPY_LOAD_ERROR, capiFile.getAbsoluteFile().getPath());
            }
        }
        return context.getHPyContext();
    }

    /**
     * This method loads an HPy extension module and will initialize the corresponding native
     * contexts if necessary.
     *
     * @param location The node that's requesting this operation. This is required for reporting
     *            correct source code location in case exceptions occur.
     * @param context The Python context object.
     * @param name The name of the module to load (also just required for creating appropriate error
     *            messages).
     * @param path The path of the C extension module to load (usually something ending with
     *            {@code .so} or {@code .dylib} or similar).
     * @param checkResultNode An adopted node instance. This is necessary because the result check
     *            could raise an exception and only an adopted node will report useful source
     *            locations.
     * @return A Python module.
     * @throws IOException If the specified file cannot be loaded.
     * @throws ApiInitException If the corresponding native context could not be initialized.
     * @throws ImportException If an exception occurred during C extension initialization.
     */
    @TruffleBoundary
    public static Object loadHPyModule(Node location, PythonContext context, String name, String path, boolean debug,
                    HPyCheckFunctionResultNode checkResultNode) throws IOException, ApiInitException, ImportException {

        /*
         * Unfortunately, we need eagerly initialize the HPy context because the ctors of the
         * extension may already require some of the symbols defined in the HPy API or C API.
         */
        GraalHPyContext hpyContext = GraalHPyContext.ensureHPyWasLoaded(location, context, name, path);
        Object llvmLibrary = loadLLVMLibrary(location, context, name, path);
        InteropLibrary llvmInteropLib = InteropLibrary.getUncached(llvmLibrary);
        String basename = name.substring(name.lastIndexOf('.') + 1);
        String hpyInitFuncName = "HPyInit_" + basename;
        try {
            if (llvmInteropLib.isMemberExisting(llvmLibrary, hpyInitFuncName)) {
                return hpyContext.initHPyModule(context, llvmLibrary, hpyInitFuncName, name, path, debug, llvmInteropLib, checkResultNode);
            }
            throw new ImportException(null, name, path, ErrorMessages.CANNOT_INITIALIZE_WITH, path, basename, "");
        } catch (UnsupportedTypeException | ArityException | UnsupportedMessageException e) {
            throw new ImportException(CExtContext.wrapJavaException(e, location), name, path, ErrorMessages.CANNOT_INITIALIZE_WITH, path, basename, "");
        }
    }

    @TruffleBoundary
    public final Object initHPyModule(PythonContext context, Object llvmLibrary, String initFuncName, String name, String path, boolean debug,
                    InteropLibrary llvmInteropLib,
                    HPyCheckFunctionResultNode checkResultNode) throws UnsupportedMessageException, ArityException, UnsupportedTypeException, ImportException {
        Object initFunction;
        try {
            initFunction = llvmInteropLib.readMember(llvmLibrary, initFuncName);
        } catch (UnknownIdentifierException | UnsupportedMessageException e1) {
            throw new ImportException(null, name, path, ErrorMessages.NO_FUNCTION_FOUND, "", initFuncName, path);
        }
        // select appropriate HPy context
        GraalHPyContext hpyContext = debug ? context.getHPyDebugContext() : this;

        InteropLibrary initFunctionLib = InteropLibrary.getUncached(initFunction);
        if (!initFunctionLib.isExecutable(initFunction)) {
            initFunction = HPyAttachFunctionTypeNode.getUncached().execute(hpyContext, initFunction, LLVMType.HPyModule_init);
            // attaching the type could change the type of 'initFunction'; so get a new interop lib
            initFunctionLib = InteropLibrary.getUncached(initFunction);
        }
        Object nativeResult = initFunctionLib.execute(initFunction, hpyContext);
        PythonLanguage language = context.getLanguage();
        return checkResultNode.execute(context.getThreadState(language), hpyContext, name, nativeResult);
    }

    /**
     * Describes the type of an argument or return type in the HPyContext functions.
     */
    enum HPyContextSignatureType {
        Void("void", "VOID", void.class),
        Int("int", "SINT32", int.class),
        Long("long", "SINT64", long.class),
        Double("double", "DOUBLE", double.class),
        UnsignedLongLong("unsigned long long", "UINT64", long.class),
        LongLong("long long", "SINT64", long.class),
        UnsignedLong("unsigned long", "UINT64", long.class),
        HPy("HPy", "POINTER", long.class),
        WideChars("wchar_t*", "STRING", long.class),
        ConstWideChars("const wchart_t*", "STRING", long.class),
        Chars("char*", "STRING", long.class),
        ConsChars("const char*", "STRING", long.class),
        DataPtr("void*", "POINTER", long.class),
        DataPtrPtr("void**", "POINTER", long.class),
        HPyTracker("HPyTracker", "POINTER", long.class),
        HPy_ssize_t("HPy_ssize_t", "UINT64", long.class),
        HPyTupleBuilder("HPyTupleBuilder", "POINTER", long.class),
        HPyListBuilder("HPyListBuilder", "POINTER", long.class),
        cpy_PyObject("cpy_PyObject*", "POINTER", long.class),
        _HPyPtr("_HPyPtr", "POINTER", long.class),
        HPyType_Spec("HPyType_Spec*", "POINTER", long.class),
        HPyType_SpecParam("HPyType_SpecParam*", "POINTER", long.class),
        HPyModuleDef("HPyModuleDef*", "POINTER", long.class);

        /** The type definition used in C source code. */
        final String cType;
        /** The type definition that is used in NFI signatures. */
        final String nfiType;
        /** The type used on the Java side in JNI/CLinker functions. */
        final Class<?> jniType;

        private HPyContextSignatureType(String cType, String nfiType, Class<?> jniType) {
            this.cType = cType;
            this.nfiType = nfiType;
            this.jniType = jniType;
        }
    }

    /**
     * Describes the signature of an HPyContext function.
     */
    static final class HPyContextSignature {
        final HPyContextSignatureType returnType;
        final HPyContextSignatureType[] parameterTypes;

        HPyContextSignature(HPyContextSignatureType returnType, HPyContextSignatureType[] parameterTypes) {
            this.returnType = returnType;
            this.parameterTypes = parameterTypes;
        }
    }

    private static HPyContextSignature signature(HPyContextSignatureType returnType, HPyContextSignatureType... parameterTypes) {
        return new HPyContextSignature(returnType, parameterTypes);
    }

    /**
     * An enum of the functions currently available in the HPy Context (see {@code public_api.h}).
     */
    enum HPyContextMember {
        NAME("name"),
        PRIVATE("_private"),
        CTX_VERSION("ctx_version"),

        // constants
        H_NONE("h_None"),
        H_TRUE("h_True"),
        H_FALSE("h_False"),
        H_NOTIMPLEMENTED("h_NotImplemented"),
        H_ELLIPSIS("h_Ellipsis"),

        // exception types
        H_BASEEXCEPTION("h_BaseException"),
        H_EXCEPTION("h_Exception"),
        H_STOPASYNCITERATION("h_StopAsyncIteration"),
        H_STOPITERATION("h_StopIteration"),
        H_GENERATOREXIT("h_GeneratorExit"),
        H_ARITHMETICERROR("h_ArithmeticError"),
        H_LOOKUPERROR("h_LookupError"),
        H_ASSERTIONERROR("h_AssertionError"),
        H_ATTRIBUTEERROR("h_AttributeError"),
        H_BUFFERERROR("h_BufferError"),
        H_EOFERROR("h_EOFError"),
        H_FLOATINGPOINTERROR("h_FloatingPointError"),
        H_OSERROR("h_OSError"),
        H_IMPORTERROR("h_ImportError"),
        H_MODULENOTFOUNDERROR("h_ModuleNotFoundError"),
        H_INDEXERROR("h_IndexError"),
        H_KEYERROR("h_KeyError"),
        H_KEYBOARDINTERRUPT("h_KeyboardInterrupt"),
        H_MEMORYERROR("h_MemoryError"),
        H_NAMEERROR("h_NameError"),
        H_OVERFLOWERROR("h_OverflowError"),
        H_RUNTIMEERROR("h_RuntimeError"),
        H_RECURSIONERROR("h_RecursionError"),
        H_NOTIMPLEMENTEDERROR("h_NotImplementedError"),
        H_SYNTAXERROR("h_SyntaxError"),
        H_INDENTATIONERROR("h_IndentationError"),
        H_TABERROR("h_TabError"),
        H_REFERENCEERROR("h_ReferenceError"),
        H_SYSTEMERROR("h_SystemError"),
        H_SYSTEMEXIT("h_SystemExit"),
        H_TYPEERROR("h_TypeError"),
        H_UNBOUNDLOCALERROR("h_UnboundLocalError"),
        H_UNICODEERROR("h_UnicodeError"),
        H_UNICODEENCODEERROR("h_UnicodeEncodeError"),
        H_UNICODEDECODEERROR("h_UnicodeDecodeError"),
        H_UNICODETRANSLATEERROR("h_UnicodeTranslateError"),
        H_VALUEERROR("h_ValueError"),
        H_ZERODIVISIONERROR("h_ZeroDivisionError"),
        H_BLOCKINGIOERROR("h_BlockingIOError"),
        H_BROKENPIPEERROR("h_BrokenPipeError"),
        H_CHILDPROCESSERROR("h_ChildProcessError"),
        H_CONNECTIONERROR("h_ConnectionError"),
        H_CONNECTIONABORTEDERROR("h_ConnectionAbortedError"),
        H_CONNECTIONREFUSEDERROR("h_ConnectionRefusedError"),
        H_CONNECTIONRESETERROR("h_ConnectionResetError"),
        H_FILEEXISTSERROR("h_FileExistsError"),
        H_FILENOTFOUNDERROR("h_FileNotFoundError"),
        H_INTERRUPTEDERROR("h_InterruptedError"),
        H_ISADIRECTORYERROR("h_IsADirectoryError"),
        H_NOTADIRECTORYERROR("h_NotADirectoryError"),
        H_PERMISSIONERROR("h_PermissionError"),
        H_PROCESSLOOKUPERROR("h_ProcessLookupError"),
        H_TIMEOUTERROR("h_TimeoutError"),
        H_WARNING("h_Warning"),
        H_USERWARNING("h_UserWarning"),
        H_DEPRECATIONWARNING("h_DeprecationWarning"),
        H_PENDINGDEPRECATIONWARNING("h_PendingDeprecationWarning"),
        H_SYNTAXWARNING("h_SyntaxWarning"),
        H_RUNTIMEWARNING("h_RuntimeWarning"),
        H_FUTUREWARNING("h_FutureWarning"),
        H_IMPORTWARNING("h_ImportWarning"),
        H_UNICODEWARNING("h_UnicodeWarning"),
        H_BYTESWARNING("h_BytesWarning"),
        H_RESOURCEWARNING("h_ResourceWarning"),

        // built-in types
        H_BASEOBJECTTYPE("h_BaseObjectType"),
        H_TYPETYPE("h_TypeType"),
        H_LONGTYPE("h_LongType"),
        H_UNICODETYPE("h_UnicodeType"),
        H_TUPLETYPE("h_TupleType"),
        H_LISTTYPE("h_ListType"),

        CTX_MODULE_CREATE("ctx_Module_Create"),
<<<<<<< HEAD
        CTX_DUP("ctx_Dup"),
        CTX_AS_STRUCT("ctx_AsStruct"),
        CTX_AS_STRUCT_LEGACY("ctx_AsStructLegacy"),
        CTX_CLOSE("ctx_Close"),
=======
        CTX_DUP("ctx_Dup", signature(HPy, HPy)),
        CTX_CAST("ctx_Cast", signature(DataPtr, HPy)),
        CTX_CLOSE("ctx_Close", signature(Void, HPy)),
>>>>>>> a70a4e7f
        CTX_BOOL_FROMLONG("ctx_Bool_FromLong"),
        CTX_LONG_FROMLONG("ctx_Long_FromLong"),
        CTX_LONG_FROMUNSIGNEDLONG("ctx_Long_FromUnsignedLong"),
        CTX_LONG_FROMLONGLONG("ctx_Long_FromLongLong"),
        CTX_LONG_FROM_UNSIGNEDLONGLONG("ctx_Long_FromUnsignedLongLong"),
        CTX_LONG_FROMSSIZE_T("ctx_Long_FromSsize_t"),
        CTX_LONG_FROMSIZE_T("ctx_Long_FromSize_t"),
        CTX_LONG_ASLONG("ctx_Long_AsLong", signature(Long, HPy)),
        CTX_LONG_ASLONGLONG("ctx_Long_AsLongLong"),
        CTX_LONG_ASUNSIGNEDLONG("ctx_Long_AsUnsignedLong"),
        CTX_LONG_ASUNSIGNEDLONGMASK("ctx_Long_AsUnsignedLongMask"),
        CTX_LONG_ASUNSIGNEDLONGLONG("ctx_Long_AsUnsignedLongLong"),
        CTX_LONG_ASUNSIGNEDLONGLONGMASK("ctx_Long_AsUnsignedLongLongMask"),
        CTX_LONG_ASSIZE_T("ctx_Long_AsSize_t"),
        CTX_LONG_ASSSIZE_T("ctx_Long_AsSsize_t"),
        CTX_NEW("ctx_New", signature(HPy, HPy, DataPtrPtr)),
        CTX_TYPE("ctx_Type"),
        CTX_TYPECHECK("ctx_TypeCheck"),
<<<<<<< HEAD
        CTX_IS("ctx_Is"),
        CTX_TYPE_GENERIC_NEW("ctx_Type_GenericNew"),
        CTX_FLOAT_FROMDOUBLE("ctx_Float_FromDouble"),
        CTX_FLOAT_ASDOUBLE("ctx_Float_AsDouble"),
=======
        CTX_TYPE_GENERIC_NEW("ctx_Type_GenericNew", signature(HPy, HPy)),
        CTX_FLOAT_FROMDOUBLE("ctx_Float_FromDouble", signature(HPy, Double)),
        CTX_FLOAT_ASDOUBLE("ctx_Float_AsDouble", signature(Double, HPy)),
>>>>>>> a70a4e7f

        // unary
        CTX_NEGATIVE("ctx_Negative"),
        CTX_POSITIVE("ctx_Positive"),
        CTX_ABSOLUTE("ctx_Absolute"),
        CTX_INVERT("ctx_Invert"),
        CTX_INDEX("ctx_Index"),
        CTX_LONG("ctx_Long"),
        CTX_FLOAT("ctx_Float"),

        // binary
        CTX_ADD("ctx_Add"),
        CTX_SUB("ctx_Subtract"),
        CTX_MULTIPLY("ctx_Multiply"),
        CTX_MATRIXMULTIPLY("ctx_MatrixMultiply"),
        CTX_FLOORDIVIDE("ctx_FloorDivide"),
        CTX_TRUEDIVIDE("ctx_TrueDivide"),
        CTX_REMAINDER("ctx_Remainder"),
        CTX_DIVMOD("ctx_Divmod"),
        CTX_LSHIFT("ctx_Lshift"),
        CTX_RSHIFT("ctx_Rshift"),
        CTX_AND("ctx_And"),
        CTX_XOR("ctx_Xor"),
        CTX_OR("ctx_Or"),
        CTX_INPLACEADD("ctx_InPlaceAdd"),
        CTX_INPLACESUBTRACT("ctx_InPlaceSubtract"),
        CTX_INPLACEMULTIPLY("ctx_InPlaceMultiply"),
        CTX_INPLACEMATRIXMULTIPLY("ctx_InPlaceMatrixMultiply"),
        CTX_INPLACEFLOORDIVIDE("ctx_InPlaceFloorDivide"),
        CTX_INPLACETRUEDIVIDE("ctx_InPlaceTrueDivide"),
        CTX_INPLACEREMAINDER("ctx_InPlaceRemainder"),
        // TODO(fa): support IDivMod
        // CTX_INPLACEDIVMOD("ctx_InPlaceDivmod"),
        CTX_INPLACELSHIFT("ctx_InPlaceLshift"),
        CTX_INPLACERSHIFT("ctx_InPlaceRshift"),
        CTX_INPLACEAND("ctx_InPlaceAnd"),
        CTX_INPLACEXOR("ctx_InPlaceXor"),
        CTX_INPLACEOR("ctx_InPlaceOr"),

        // ternary
        CTX_POWER("ctx_Power"),
        CTX_INPLACEPOWER("ctx_InPlacePower"),

        CTX_CALLABLE_CHECK("ctx_Callable_Check"),
        CTX_CALLTUPLEDICT("ctx_CallTupleDict"),
        CTX_ERR_NOMEMORY("ctx_Err_NoMemory"),
        CTX_ERR_SETSTRING("ctx_Err_SetString"),
        CTX_ERR_SETOBJECT("ctx_Err_SetObject"),
        CTX_ERR_OCCURRED("ctx_Err_Occurred"),
        CTX_ERR_CLEAR("ctx_Err_Clear"),
        CTX_ERR_NEWEXCEPTION("ctx_Err_NewException"),
        CTX_ERR_NEWEXCEPTIONWITHDOC("ctx_Err_NewExceptionWithDoc"),
        CTX_FATALERROR("ctx_FatalError"),
        CTX_ISTRUE("ctx_IsTrue"),
        CTX_TYPE_FROM_SPEC("ctx_Type_FromSpec"),
        CTX_GETATTR("ctx_GetAttr"),
        CTX_GETATTR_S("ctx_GetAttr_s"),
        CTX_HASATTR("ctx_HasAttr"),
        CTX_HASATTR_S("ctx_HasAttr_s"),
        CTX_SETATTR("ctx_SetAttr"),
        CTX_SETATTR_S("ctx_SetAttr_s"),
        CTX_GETITEM("ctx_GetItem"),
        CTX_GETITEM_I("ctx_GetItem_i", signature(HPy, HPy, HPy_ssize_t)),
        CTX_GETITEM_S("ctx_GetItem_s"),
        CTX_SETITEM("ctx_SetItem"),
        CTX_SETITEM_I("ctx_SetItem_i"),
        CTX_SETITEM_S("ctx_SetItem_s"),
        CTX_BYTES_CHECK("ctx_Bytes_Check"),
        CTX_BYTES_SIZE("ctx_Bytes_Size"),
        CTX_BYTES_GET_SIZE("ctx_Bytes_GET_SIZE"),
        CTX_BYTES_ASSTRING("ctx_Bytes_AsString"),
        CTX_BYTES_AS_STRING("ctx_Bytes_AS_STRING"),
        CTX_BYTES_FROMSTRING("ctx_Bytes_FromString"),
        CTX_BYTES_FROMSTRINGANDSIZE("ctx_Bytes_FromStringAndSize"),
        CTX_UNICODE_FROMSTRING("ctx_Unicode_FromString"),
        CTX_UNICODE_CHECK("ctx_Unicode_Check"),
        CTX_UNICODE_ASUTF8STRING("ctx_Unicode_AsUTF8String"),
        CTX_UNICODE_ASUTF8ANDSIZE("ctx_Unicode_AsUTF8AndSize"),
        CTX_UNICODE_FROMWIDECHAR("ctx_Unicode_FromWideChar"),
        CTX_UNICODE_DECODEFSDEFAULT("ctx_Unicode_DecodeFSDefault"),
        CTX_LIST_NEW("ctx_List_New"),
        CTX_LIST_APPEND("ctx_List_Append"),
        CTX_DICT_CHECK("ctx_Dict_Check"),
        CTX_DICT_NEW("ctx_Dict_New"),
        CTX_DICT_SETITEM("ctx_Dict_SetItem"),
        CTX_DICT_GETITEM("ctx_Dict_GetItem"),
        CTX_FROMPYOBJECT("ctx_FromPyObject"),
        CTX_ASPYOBJECT("ctx_AsPyObject"),
        CTX_CALLREALFUNCTIONFROMTRAMPOLINE("ctx_CallRealFunctionFromTrampoline"),
        CTX_REPR("ctx_Repr"),
        CTX_STR("ctx_Str"),
        CTX_ASCII("ctx_ASCII"),
        CTX_BYTES("ctx_Bytes"),
        CTX_RICHCOMPARE("ctx_RichCompare"),
        CTX_RICHCOMPAREBOOL("ctx_RichCompareBool"),
        CTX_HASH("ctx_Hash"),
<<<<<<< HEAD
        CTX_NUMBER_CHECK("ctx_Number_Check"),
        CTX_LENGTH("ctx_Length"),
        CTX_IMPORT_IMPORTMODULE("ctx_Import_ImportModule"),
=======
        CTX_NUMBER_CHECK("ctx_Number_Check", signature(Int, HPy)),
        CTX_LENGTH("ctx_Length", signature(HPy_ssize_t, HPy)),
>>>>>>> a70a4e7f
        CTX_TUPLE_CHECK("ctx_Tuple_Check"),
        CTX_TUPLE_FROMARRAY("ctx_Tuple_FromArray"),
        CTX_TUPLE_BUILDER_NEW("ctx_TupleBuilder_New"),
        CTX_TUPLE_BUILDER_SET("ctx_TupleBuilder_Set"),
        CTX_TUPLE_BUILDER_BUILD("ctx_TupleBuilder_Build"),
        CTX_TUPLE_BUILDER_CANCEL("ctx_TupleBuilder_Cancel"),
        CTX_LIST_CHECK("ctx_List_Check", signature(Int, HPy)),
        CTX_LIST_BUILDER_NEW("ctx_ListBuilder_New"),
        CTX_LIST_BUILDER_SET("ctx_ListBuilder_Set"),
        CTX_LIST_BUILDER_BUILD("ctx_ListBuilder_Build"),
        CTX_LIST_BUILDER_CANCEL("ctx_ListBuilder_Cancel"),
        CTX_TRACKER_NEW("ctx_Tracker_New", signature(HPyTracker, HPy_ssize_t)),
        CTX_TRACKER_ADD("ctx_Tracker_Add", signature(Int, HPyTracker, HPy)),
        CTX_TRACKER_FORGET_ALL("ctx_Tracker_ForgetAll"),
        CTX_TRACKER_CLOSE("ctx_Tracker_Close", signature(Void, HPyTracker)),
        CTX_DUMP("ctx_Dump");

        final String name;

        /**
         * If this signature is present (non-null), then a corresponding function in
         * {@link GraalHPyContext} needs to exist. E.g., for {@code ctx_Number_Check}, the function
         * {@link GraalHPyContext#ctxNumberCheck(long)} is used.
         */
        final HPyContextSignature signature;

        HPyContextMember(String name) {
            this.name = name;
            this.signature = null;
        }

        HPyContextMember(String name, HPyContextSignature signature) {
            this.name = name;
            this.signature = signature;
        }

        @CompilationFinal(dimensions = 1) private static final HPyContextMember[] VALUES = values();
        public static final HashMap<String, HPyContextMember> MEMBERS = new HashMap<>();
        public static final Object KEYS;

        static {
            for (HPyContextMember member : VALUES) {
                MEMBERS.put(member.name, member);
            }

            String[] names = new String[VALUES.length];
            for (int i = 0; i < names.length; i++) {
                names[i] = VALUES[i].name;
            }
            KEYS = new PythonAbstractObject.Keys(names);
        }

        @TruffleBoundary
        public static int getIndex(String key) {
            HPyContextMember member = HPyContextMember.MEMBERS.get(key);
            return member == null ? -1 : member.ordinal();
        }
    }

    /**
     * Enum of C types used in the HPy API. These type names need to stay in sync with the
     * declarations in 'hpytypes.h'.
     */
    public enum LLVMType {
        HPyFunc_noargs,
        HPyFunc_o,
        HPyFunc_varargs,
        HPyFunc_keywords,
        HPyFunc_unaryfunc,
        HPyFunc_binaryfunc,
        HPyFunc_ternaryfunc,
        HPyFunc_inquiry,
        HPyFunc_lenfunc,
        HPyFunc_ssizeargfunc,
        HPyFunc_ssizessizeargfunc,
        HPyFunc_ssizeobjargproc,
        HPyFunc_ssizessizeobjargproc,
        HPyFunc_objobjargproc,
        HPyFunc_freefunc,
        HPyFunc_getattrfunc,
        HPyFunc_getattrofunc,
        HPyFunc_setattrfunc,
        HPyFunc_setattrofunc,
        HPyFunc_reprfunc,
        HPyFunc_hashfunc,
        HPyFunc_richcmpfunc,
        HPyFunc_getiterfunc,
        HPyFunc_iternextfunc,
        HPyFunc_descrgetfunc,
        HPyFunc_descrsetfunc,
        HPyFunc_initproc,
        HPyFunc_getter,
        HPyFunc_setter,
        HPyFunc_objobjproc,
        HPyFunc_getbufferproc,
        HPyFunc_releasebufferproc,
        HPyFunc_destroyfunc,
        HPyModule_init;

        public static GraalHPyNativeSymbol getGetterFunctionName(LLVMType llvmType) {
            CompilerAsserts.neverPartOfCompilation();
            String getterFunctionName = "get_" + llvmType.name() + "_typeid";
            if (!GraalHPyNativeSymbol.isValid(getterFunctionName)) {
                throw CompilerDirectives.shouldNotReachHere("Unknown C API function " + getterFunctionName);
            }
            return GraalHPyNativeSymbol.getByName(getterFunctionName);
        }
    }

    private GraalHPyHandle[] hpyHandleTable = new GraalHPyHandle[]{GraalHPyHandle.NULL_HANDLE};
    private final HandleStack freeStack = new HandleStack(16);
    Object nativePointer;

    @CompilationFinal(dimensions = 1) protected final Object[] hpyContextMembers;

    /** the native type ID of C struct 'HPyContext' */
    @CompilationFinal private Object hpyContextNativeTypeID;

    /** the native type ID of C struct 'HPy' */
    @CompilationFinal private Object hpyNativeTypeID;
    @CompilationFinal private Object hpyArrayNativeTypeID;
    @CompilationFinal private long wcharSize = -1;

    /**
     * This field mirrors value of {@link PythonOptions#HPyEnableJNIFastPaths}. We store it in this
     * final field because the value is also used in non-PE code paths.
     */
    private final boolean useNativeFastPaths;

    /**
     * The global reference queue is a list consisting of {@link GraalHPyHandleReference} objects.
     * It is used to keep those objects (which are weak refs) alive until they are enqueued in the
     * corresponding reference queue. The list instance referenced by this variable is exclusively
     * owned by the main thread (i.e. the main thread may operate on the list without
     * synchronization). The HPy reference cleaner thread (see
     * {@link GraalHPyReferenceCleanerRunnable}) will consume this instance using an atomic
     * {@code getAndSet} operation. At this point, the ownership is transferred to the cleaner
     * thread.
     */
    public final AtomicReference<GraalHPyHandleReference> references = new AtomicReference<>(null);
    private ReferenceQueue<Object> nativeSpaceReferenceQueue;
    @CompilationFinal private RootCallTarget referenceCleanerCallTarget;
    private Thread hpyReferenceCleanerThread;

    private PythonObjectSlowPathFactory slowPathFactory;

    public GraalHPyContext(PythonContext context, Object hpyLibrary) {
        super(context, hpyLibrary, GraalHPyConversionNodeSupplier.HANDLE);
        this.hpyContextMembers = createMembers(context, getName());
        this.useNativeFastPaths = context.getLanguage().getEngineOption(PythonOptions.HPyEnableJNIFastPaths);
    }

    protected String getName() {
        return "HPy Universal ABI (GraalVM backend)";
    }

    /**
     * Reference cleaner action that will be executed by the {@link AsyncHandler}.
     */
    private static final class GraalHPyHandleReferenceCleanerAction implements AsyncHandler.AsyncAction {

        private final GraalHPyHandleReference[] nativeObjectReferences;

        public GraalHPyHandleReferenceCleanerAction(GraalHPyHandleReference[] nativeObjectReferences) {
            this.nativeObjectReferences = nativeObjectReferences;
        }

        @Override
        public void execute(PythonContext context) {
            Object[] pArguments = PArguments.create(1);
            PArguments.setArgument(pArguments, 0, nativeObjectReferences);
            GenericInvokeNode.getUncached().execute(context.getHPyContext().getReferenceCleanerCallTarget(), pArguments);
        }
    }

    private RootCallTarget getReferenceCleanerCallTarget() {
        if (referenceCleanerCallTarget == null) {
            CompilerDirectives.transferToInterpreterAndInvalidate();
            referenceCleanerCallTarget = PythonUtils.getOrCreateCallTarget(new HPyNativeSpaceCleanerRootNode(getContext()));
        }
        return referenceCleanerCallTarget;
    }

    /**
     * This is the HPy cleaner thread runnable. It will run in parallel to the main thread, collect
     * references from the corresponding reference queue, and eventually call
     * {@link HPyNativeSpaceCleanerRootNode}. For this, the cleaner thread consumes the
     * {@link #references} list by exchanging it with an empty one (for a description of the
     * exchanging process, see also {@link #references}).
     */
    static final class GraalHPyReferenceCleanerRunnable implements Runnable {
        private static final TruffleLogger LOGGER = PythonLanguage.getLogger(GraalHPyReferenceCleanerRunnable.class);
        private final ReferenceQueue<?> referenceQueue;
        private GraalHPyHandleReference cleanerList;

        GraalHPyReferenceCleanerRunnable(ReferenceQueue<?> referenceQueue) {
            this.referenceQueue = referenceQueue;
        }

        @Override
        public void run() {
            try {
                PythonContext pythonContext = PythonContext.get(null);
                PythonLanguage language = pythonContext.getLanguage();
                GraalHPyContext hPyContext = pythonContext.getHPyContext();
                RootCallTarget callTarget = hPyContext.getReferenceCleanerCallTarget();
                PDict dummyGlobals = PythonObjectFactory.getUncached().createDict();
                boolean isLoggable = LOGGER.isLoggable(Level.FINE);
                /*
                 * Intentionally retrieve the thread state every time since this will kill the
                 * thread if shutting down.
                 */
                while (!pythonContext.getThreadState(language).isShuttingDown()) {
                    Reference<?> reference = null;
                    try {
                        reference = referenceQueue.remove();
                    } catch (InterruptedException e) {
                        Thread.currentThread().interrupt();
                    }

                    ArrayList<GraalHPyHandleReference> refs = new ArrayList<>();
                    do {
                        if (reference instanceof GraalHPyHandleReference) {
                            refs.add((GraalHPyHandleReference) reference);
                        }
                        // consume all
                        reference = referenceQueue.poll();
                    } while (reference != null);

                    if (isLoggable) {
                        LOGGER.fine(() -> "Collected references: " + refs.size());
                    }

                    /*
                     * To avoid race conditions, we take the whole references list such that we can
                     * solely process it. At this point, the references list is owned by the main
                     * thread and this will now transfer ownership to the cleaner thread. The list
                     * will be replaced by an empty list (which will then be owned by the main
                     * thread).
                     */
                    GraalHPyHandleReference refList;
                    do {
                        /*
                         * If 'refList' is null then the main is currently updating it. So, we need
                         * to repeat until we get something. The written empty list will just be
                         * lost.
                         */
                        refList = hPyContext.references.getAndSet(null);
                    } while (refList == null);

                    if (!refs.isEmpty()) {
                        try {
                            Object[] arguments = PArguments.create(3);
                            PArguments.setGlobals(arguments, dummyGlobals);
                            PArguments.setException(arguments, PException.NO_EXCEPTION);
                            PArguments.setCallerFrameInfo(arguments, PFrame.Reference.EMPTY);
                            PArguments.setArgument(arguments, 0, refs.toArray(new GraalHPyHandleReference[0]));
                            PArguments.setArgument(arguments, 1, refList);
                            PArguments.setArgument(arguments, 2, cleanerList);
                            cleanerList = (GraalHPyHandleReference) CallTargetInvokeNode.invokeUncached(callTarget, arguments);
                        } catch (PException e) {
                            /*
                             * Since the cleaner thread is not running any Python code, we should
                             * never receive a Python exception. If it happens, consider that to be
                             * a problem (however, it is not fatal problem).
                             */
                            PException exceptionForReraise = e.getExceptionForReraise();
                            exceptionForReraise.setMessage(exceptionForReraise.getUnreifiedException().getFormattedMessage());
                            LOGGER.warning("HPy reference cleaner thread received a Python exception: " + e);
                        }
                    }
                }
            } catch (PythonThreadKillException e) {
                // this is exception shuts down the thread
                LOGGER.fine("HPy reference cleaner thread received exit signal.");
            } catch (ControlFlowException e) {
                LOGGER.warning("HPy reference cleaner thread received unexpected control flow exception.");
            } catch (Exception e) {
                LOGGER.severe("HPy reference cleaner thread received fatal exception: " + e);
            }
            LOGGER.fine("HPy reference cleaner thread is exiting.");
        }
    }

    /**
     * Root node that actually runs the destroy functions for the native memory of unreachable
     * Python objects.
     */
    private static final class HPyNativeSpaceCleanerRootNode extends PRootNode {
        private static final Signature SIGNATURE = new Signature(-1, false, -1, false, new String[]{"refs"}, PythonUtils.EMPTY_STRING_ARRAY);
        private static final TruffleLogger LOGGER = PythonLanguage.getLogger(GraalHPyContext.HPyNativeSpaceCleanerRootNode.class);

        @Child private PCallHPyFunction callBulkFree;

        HPyNativeSpaceCleanerRootNode(PythonContext context) {
            super(context.getLanguage());
        }

        @Override
        public Object execute(VirtualFrame frame) {
            /*
             * This node is not running any Python code in the sense that it does not run any code
             * that would run in CPython's interpreter loop. So, we don't need to do a
             * calleeContext.enter/exit since we should never get any Python exception.
             */

            GraalHPyHandleReference[] handleReferences = (GraalHPyHandleReference[]) PArguments.getArgument(frame, 0);
            GraalHPyHandleReference refList = (GraalHPyHandleReference) PArguments.getArgument(frame, 1);
            GraalHPyHandleReference oldRefList = (GraalHPyHandleReference) PArguments.getArgument(frame, 2);
            long startTime = 0;
            long middleTime = 0;
            final int n = handleReferences.length;
            boolean loggable = LOGGER.isLoggable(Level.FINE);

            if (loggable) {
                startTime = System.currentTimeMillis();
            }

            GraalHPyContext context = PythonContext.get(this).getHPyContext();

            if (CompilerDirectives.inInterpreter()) {
                com.oracle.truffle.api.nodes.LoopNode.reportLoopCount(this, n);
            }

            // mark queued references as cleaned
            for (int i = 0; i < n; i++) {
                handleReferences[i].cleaned = true;
            }

            // remove marked references from the global reference list such that they can die
            GraalHPyHandleReference prev = null;
            for (GraalHPyHandleReference cur = refList; cur != null; cur = cur.next) {
                if (cur.cleaned) {
                    if (prev != null) {
                        prev.next = cur.next;
                    } else {
                        // new head
                        refList = cur.next;
                    }
                } else {
                    prev = cur;
                }
            }

            /*
             * Merge the received reference list into the existing one or just take it if there
             * wasn't one before.
             */
            if (prev != null) {
                // if prev exists, it now points to the tail
                prev.next = oldRefList;
            } else {
                refList = oldRefList;
            }

            if (loggable) {
                middleTime = System.currentTimeMillis();
            }

            NativeSpaceArrayWrapper nativeSpaceArrayWrapper = new NativeSpaceArrayWrapper(handleReferences);
            if (callBulkFree == null) {
                CompilerDirectives.transferToInterpreterAndInvalidate();
                callBulkFree = insert(PCallHPyFunctionNodeGen.create());
            }
            callBulkFree.call(context, GraalHPyNativeSymbol.GRAAL_HPY_BULK_FREE, nativeSpaceArrayWrapper, nativeSpaceArrayWrapper.getArraySize());

            if (loggable) {
                final long countDuration = middleTime - startTime;
                final long duration = System.currentTimeMillis() - middleTime;
                LOGGER.fine(() -> "Cleaned references: " + n);
                LOGGER.fine(() -> "Count duration: " + countDuration);
                LOGGER.fine(() -> "Duration: " + duration);
            }
            return refList;
        }

        @Override
        public Signature getSignature() {
            return SIGNATURE;
        }

        @Override
        public String getName() {
            return "hpy_native_reference_cleaner";
        }

        @Override
        public boolean isInternal() {
            return true;
        }

        @Override
        public boolean isPythonInternal() {
            return true;
        }
    }

    final void setHPyContextNativeType(Object nativeType) {
        this.hpyContextNativeTypeID = nativeType;
    }

    final void setHPyNativeType(Object hpyNativeTypeID) {
        assert this.hpyNativeTypeID == null : "setting HPy native type ID a second time";
        this.hpyNativeTypeID = hpyNativeTypeID;
    }

    public final Object getHPyNativeType() {
        assert this.hpyNativeTypeID != null : "HPy native type ID not available";
        return hpyNativeTypeID;
    }

    final void setHPyArrayNativeType(Object hpyArrayNativeTypeID) {
        assert this.hpyArrayNativeTypeID == null : "setting HPy* native type ID a second time";
        this.hpyArrayNativeTypeID = hpyArrayNativeTypeID;
    }

    public final Object getHPyArrayNativeType() {
        assert this.hpyArrayNativeTypeID != null : "HPy* native type ID not available";
        return hpyArrayNativeTypeID;
    }

    final void setWcharSize(long wcharSize) {
        assert this.wcharSize == -1 : "setting wchar size a second time";
        this.wcharSize = wcharSize;
    }

    public final long getWcharSize() {
        assert this.wcharSize >= 0 : "wchar size is not available";
        return wcharSize;
    }

    @ExportMessage
    final boolean isPointer() {
        return nativePointer != null;
    }

    @ExportMessage(limit = "1")
    @SuppressWarnings("static-method")
    final long asPointer(
                    @CachedLibrary("this.nativePointer") InteropLibrary interopLibrary) throws UnsupportedMessageException {
        if (isPointer()) {
            return interopLibrary.asPointer(nativePointer);
        }
        CompilerDirectives.transferToInterpreterAndInvalidate();
        throw UnsupportedMessageException.create();
    }

    private Object setNativeSpaceFunction;

    /**
     * Encodes a long value such that it responds to {@link InteropLibrary#isPointer(Object)}
     * messages.
     */
    @ExportLibrary(InteropLibrary.class)
    static final class HPyContextNativePointer implements TruffleObject {

        private final long pointer;

        public HPyContextNativePointer(long pointer) {
            this.pointer = pointer;
        }

        @ExportMessage
        @SuppressWarnings("static-method")
        boolean isPointer() {
            return true;
        }

        @ExportMessage
        @SuppressWarnings("static-method")
        long asPointer() {
            return pointer;
        }

        @ExportMessage
        @SuppressWarnings("static-method")
        void toNative() {
            // nothing to do
        }
    }

    private static long castLong(Object value) {
        try {
            return value instanceof Long ? (long) value : InteropLibrary.getUncached().asPointer(value);
        } catch (UnsupportedMessageException e) {
            throw CompilerDirectives.shouldNotReachHere("cannot cast " + value);
        }
    }

    @ExportMessage
    final void toNative() {
        if (!isPointer()) {
            CompilerDirectives.transferToInterpreter();
            nativePointer = PCallHPyFunctionNodeGen.getUncached().call(this, GRAAL_HPY_CONTEXT_TO_NATIVE, this, new GraalHPyJNIContext(this));
            PythonLanguage language = PythonLanguage.get(null);
            if (language.getEngineOption(PythonOptions.HPyBackend) == HPyBackendMode.JNI) {
                loadJNIBackend();
                if (initJNI(this, castLong(nativePointer)) != 0) {
                    throw new RuntimeException("Could not initialize HPy JNI backend.");
                }
            }
            if (useNativeFastPaths) {
                PythonContext context = getContext();
                Source src = Source.newBuilder("nfi", "load \"" + getJNILibrary() + "\"", "load " + PythonContext.PYTHON_JNI_LIBRARY_NAME).build();
                CallTarget lib = context.getEnv().parseInternal(src);
                InteropLibrary interop = InteropLibrary.getUncached();
                try {
                    Object rlib = lib.call();
                    Object augmentFunction = interop.invokeMember(interop.readMember(rlib, "initDirectFastPaths"), "bind", "(POINTER):VOID");
                    interop.execute(augmentFunction, nativePointer);
                    setNativeSpaceFunction = interop.invokeMember(interop.readMember(rlib, "setHPyContextNativeSpace"), "bind", "(POINTER, SINT64):VOID");

                    /*
                     * Allocate a native array for the native space pointers of HPy objects and
                     * initialize it.
                     */
                    allocateNativeSpacePointersMirror();

                    interop.execute(setNativeSpaceFunction, nativePointer, nativeSpacePointers);
                } catch (UnsupportedTypeException | ArityException | UnsupportedMessageException | UnknownIdentifierException e) {
                    throw CompilerDirectives.shouldNotReachHere();
                }
            }
        }
    }

    private static boolean jniBackendLoaded = false;

    private String getJNILibrary() {
        CompilerAsserts.neverPartOfCompilation();
        return Paths.get(getContext().getJNIHome(), PythonContext.PYTHON_JNI_LIBRARY_NAME).toString();
    }

    private void loadJNIBackend() {
        if (!(ImageInfo.inImageBuildtimeCode() || jniBackendLoaded)) {
            String pythonJNIPath = getJNILibrary();
            LOGGER.fine("Loading HPy JNI backend from " + pythonJNIPath);
            try {
                System.load(pythonJNIPath);
                jniBackendLoaded = true;
            } catch (NullPointerException | UnsatisfiedLinkError e) {
                LOGGER.fine("HPy JNI backend library could not be found: " + pythonJNIPath);
            }
        }
    }

    /* HPy JNI trampoline declarations */

    @TruffleBoundary
    static native void hpyCallDestroyFunc(long nativeSpace, long destroyFunc);

    @TruffleBoundary
    public static native long executePrimitive1(long target, long arg1);

    @TruffleBoundary
    public static native long executePrimitive2(long target, long arg1, long arg2);

    @TruffleBoundary
    public static native long executePrimitive3(long target, long arg1, long arg2, long arg3);

    @TruffleBoundary
    public static native long executePrimitive4(long target, long arg1, long arg2, long arg3, long arg4);

    @TruffleBoundary
    public static native long executePrimitive5(long target, long arg1, long arg2, long arg3, long arg4, long arg5);

    @TruffleBoundary
    public static native long executePrimitive6(long target, long arg1, long arg2, long arg3, long arg4, long arg5, long arg6);

    @TruffleBoundary
    public static native long executePrimitive7(long target, long arg1, long arg2, long arg3, long arg4, long arg5, long arg6, long arg7);

    @TruffleBoundary
    public static native long executePrimitive8(long target, long arg1, long arg2, long arg3, long arg4, long arg5, long arg6, long arg7, long arg8);

    @TruffleBoundary
    public static native long executePrimitive9(long target, long arg1, long arg2, long arg3, long arg4, long arg5, long arg6, long arg7, long arg8, long arg9);

    @TruffleBoundary
    public static native long executePrimitive10(long target, long arg1, long arg2, long arg3, long arg4, long arg5, long arg6, long arg7, long arg8, long arg9, long arg10);

    @TruffleBoundary
    public static native int executeInquiry(long target, long arg1, long arg2);

    @TruffleBoundary
    public static native int executeSsizeobjargproc(long target, long arg1, long arg2, long arg3, long arg4);

    @TruffleBoundary
    public static native int executeSsizesizeobjargproc(long target, long arg1, long arg2, long arg3, long arg4, long arg5);

    @TruffleBoundary
    public static native int executeObjobjproc(long target, long arg1, long arg2, long arg3);

    @TruffleBoundary
    public static native int executeObjobjargproc(long target, long arg1, long arg2, long arg3, long arg4);

    @TruffleBoundary
    public static native int executeInitproc(long target, long arg1, long arg2, long arg3, long arg4, long arg5);

    @TruffleBoundary
    public static native void executeFreefunc(long target, long arg1, long arg2);

    @TruffleBoundary
    public static native int executeGetbufferproc(long target, long arg1, long arg2, long arg3, int arg4);

    @TruffleBoundary
    public static native void executeReleasebufferproc(long target, long arg1, long arg2, long arg3);

    @TruffleBoundary
    public static native long executeRichcomparefunc(long target, long arg1, long arg2, long arg3, int arg4);

    @TruffleBoundary
    private static native int initJNI(GraalHPyContext context, long nativePointer);

    public enum Counter {
        UpcallCast,
        UpcallNew,
        UpcallTypeGenericNew,
        UpcallTrackerClose,
        UpcallTrackerAdd,
        UpcallClose,
        UpcallTrackerNew,
        UpcallGetItemI,
        UpcallSetItem,
        UpcallSetItemI,
        UpcallDup,
        UpcallNumberCheck,
        UpcallLength,
        UpcallListCheck,
        UpcallLongAsLong,
        UpcallLongFromLong,
        UpcallFloatAsDouble,
        UpcallFloatFromDouble,
        UpcallUnicodeFromWideChar,
        UpcallUnicodeFromJCharArray,
        UpcallDictNew,
        UpcallListNew;

        long count;

        void increment() {
            if (TRACE) {
                count++;
            }
        }
    }

    static {
        if (TRACE) {
            Thread thread = new Thread(() -> {

                while (true) {
                    try {
                        Thread.sleep(5000);
                    } catch (InterruptedException e) {
                        // fall through
                    }
                    System.out.println("====  HPy counts");
                    for (Counter c : Counter.values()) {
                        System.out.printf("  %20s: %8d\n", c.name(), c.count);
                    }
                }

            });
            thread.setDaemon(true);
            thread.start();
        }
    }

    /**
     * Returns a Python object factory that should only be used on the slow path. The factory object
     * is initialized lazily.
     */
    private PythonObjectSlowPathFactory factory() {
        if (slowPathFactory == null) {
            slowPathFactory = new PythonObjectSlowPathFactory(getContext().getAllocationReporter());
        }
        return slowPathFactory;
    }

    @SuppressWarnings("static-method")
    public final long ctxFloatFromDouble(double value) {
        Counter.UpcallFloatFromDouble.increment();
        return GraalHPyBoxing.boxDouble(value);
    }

    public final double ctxFloatAsDouble(long handle) {
        Counter.UpcallFloatAsDouble.increment();

        if (GraalHPyBoxing.isBoxedDouble(handle)) {
            return GraalHPyBoxing.unboxDouble(handle);
        } else if (GraalHPyBoxing.isBoxedInt(handle)) {
            return GraalHPyBoxing.unboxInt(handle);
        } else {
            Object object = getObjectForHPyHandle(GraalHPyBoxing.unboxHandle(handle)).getDelegate();
            return PyFloatAsDoubleNodeGen.getUncached().execute(null, object);
        }

    }

    public final long ctxLongAsLong(long handle) {
        Counter.UpcallLongAsLong.increment();

        if (GraalHPyBoxing.isBoxedInt(handle)) {
            return GraalHPyBoxing.unboxInt(handle);
        } else {
            Object object = getObjectForHPyHandle(GraalHPyBoxing.unboxHandle(handle)).getDelegate();
            try {
                return (long) AsNativePrimitiveNodeGen.getUncached().execute(object, 1, java.lang.Long.BYTES, true);
            } catch (PException e) {
                HPyTransformExceptionToNativeNodeGen.getUncached().execute(this, e);
                return -1L;
            }
        }
    }

    public final long ctxLongFromLong(long l) {
        Counter.UpcallLongFromLong.increment();

        if (com.oracle.graal.python.builtins.objects.ints.PInt.isIntRange(l)) {
            return GraalHPyBoxing.boxInt((int) l);
        }
        return createHandle(l).getId(this, ConditionProfile.getUncached());
    }

    public final long ctxCast(long handle) {
        Counter.UpcallCast.increment();

        Object receiver = getObjectForHPyHandle(GraalHPyBoxing.unboxHandle(handle)).getDelegate();
        return (long) HPyGetNativeSpacePointerNodeGen.getUncached().execute(receiver);
    }

    public final long ctxNew(long typeHandle, long dataOutVar) {
        Counter.UpcallNew.increment();

        Object type = getObjectForHPyHandle(GraalHPyBoxing.unboxHandle(typeHandle)).getDelegate();
        PythonObject pythonObject;

        /*
         * Check if argument is actually a type. We will only accept PythonClass because that's the
         * only one that makes sense here.
         */
        if (type instanceof PythonClass) {
            PythonClass clazz = (PythonClass) type;

            // allocate native space
            long basicSize = clazz.basicSize;
            if (basicSize == -1) {
                // create the managed Python object
                pythonObject = factory().createPythonObject(clazz, clazz.getInstanceShape());
            } else {
                /*
                 * Since this is a JNI upcall method, we know that (1) we are not running in some
                 * managed mode, and (2) the data will be used in real native code. Hence, we can
                 * immediately allocate native memory via Unsafe.
                 */
                long dataPtr = unsafe.allocateMemory(basicSize);
                unsafe.setMemory(dataPtr, basicSize, (byte) 0);
                unsafe.putLong(dataOutVar, dataPtr);
                pythonObject = factory().createPythonHPyObject(clazz, dataPtr);
                Object destroyFunc = clazz.hpyDestroyFunc;
                createHandleReference(pythonObject, dataPtr, destroyFunc != PNone.NO_VALUE ? destroyFunc : null);
            }
        } else {
            // check if argument is still a type (e.g. a built-in type, ...)
            if (!IsTypeNode.getUncached().execute(type)) {
                return HPyRaiseNodeGen.getUncached().raiseIntWithoutFrame(this, 0, PythonBuiltinClassType.TypeError, "HPy_New arg 1 must be a type");
            }
            // TODO(fa): this should actually call __new__
            pythonObject = factory().createPythonObject(type);
        }
        return GraalHPyBoxing.boxHandle(createHandle(pythonObject).getId(this, ConditionProfile.getUncached()));
    }

    public final long ctxTypeGenericNew(long typeHandle) {
        Counter.UpcallTypeGenericNew.increment();

        Object type = getObjectForHPyHandle(GraalHPyBoxing.unboxHandle(typeHandle)).getDelegate();

        if (type instanceof PythonClass) {
            PythonClass clazz = (PythonClass) type;

            PythonObject pythonObject;
            long basicSize = clazz.basicSize;
            if (basicSize != -1) {
                // allocate native space
                long dataPtr = unsafe.allocateMemory(basicSize);
                unsafe.setMemory(dataPtr, basicSize, (byte) 0);
                pythonObject = factory().createPythonHPyObject(clazz, dataPtr);
            } else {
                pythonObject = factory().createPythonObject(clazz);
            }
            return GraalHPyBoxing.boxHandle(createHandle(pythonObject).getId(this, ConditionProfile.getUncached()));
        }
        throw CompilerDirectives.shouldNotReachHere("not implemented");
    }

    public final void ctxClose(long handle) {
        Counter.UpcallClose.increment();
        if (GraalHPyBoxing.isBoxedHandle(handle)) {
            getObjectForHPyHandle(GraalHPyBoxing.unboxHandle(handle)).closeAndInvalidate(this);
        }
    }

    public final long ctxDup(long handle) {
        Counter.UpcallDup.increment();
        if (GraalHPyBoxing.isBoxedHandle(handle)) {
            GraalHPyHandle pyHandle = getObjectForHPyHandle(GraalHPyBoxing.unboxHandle(handle));
            return GraalHPyBoxing.boxHandle(createHandle(pyHandle.getDelegate()).getId(this, ConditionProfile.getUncached()));
        } else {
            return handle;
        }
    }

    public final long ctxGetItemi(long hCollection, long lidx) {
        Counter.UpcallGetItemI.increment();
        try {
            // If handle 'hCollection' is a boxed int or double, the object is not subscriptable.
            if (!GraalHPyBoxing.isBoxedHandle(hCollection)) {
                throw PRaiseNode.raiseUncached(null, PythonBuiltinClassType.TypeError, ErrorMessages.OBJ_NOT_SUBSCRIPTABLE, 0);
            }
            Object receiver = getObjectForHPyHandle(GraalHPyBoxing.unboxHandle(hCollection)).getDelegate();
            Object clazz = GetClassNode.getUncached().execute(receiver);
            if (clazz == PythonBuiltinClassType.PList || clazz == PythonBuiltinClassType.PTuple) {
                if (!PInt.isIntRange(lidx)) {
                    throw PRaiseNode.raiseUncached(null, PythonBuiltinClassType.IndexError, ErrorMessages.CANNOT_FIT_P_INTO_INDEXSIZED_INT, lidx);
                }
                int idx = (int) lidx;
                PSequence sequence = (PSequence) receiver;
                SequenceStorage storage = sequence.getSequenceStorage();
                if (storage instanceof IntSequenceStorage) {
                    return GraalHPyBoxing.boxInt(((IntSequenceStorage) storage).getIntItemNormalized(idx));
                } else if (storage instanceof DoubleSequenceStorage) {
                    return GraalHPyBoxing.boxDouble(((DoubleSequenceStorage) storage).getDoubleItemNormalized(idx));
                } else if (storage instanceof LongSequenceStorage) {
                    long lresult = ((LongSequenceStorage) storage).getLongItemNormalized(idx);
                    if (com.oracle.graal.python.builtins.objects.ints.PInt.isIntRange(lresult)) {
                        return GraalHPyBoxing.boxInt((int) lresult);
                    }
                    return GraalHPyBoxing.boxHandle(createHandle(lresult).getId(this, ConditionProfile.getUncached()));
                } else if (storage instanceof ObjectSequenceStorage) {
                    Object result = ((ObjectSequenceStorage) storage).getItemNormalized(idx);
                    return GraalHPyBoxing.boxHandle(createHandle(result).getId(this, ConditionProfile.getUncached()));
                }
                // TODO: other storages...
            }
            Object result = PInteropSubscriptNode.getUncached().execute(receiver, lidx);
            return GraalHPyBoxing.boxHandle(createHandle(result).getId(this, ConditionProfile.getUncached()));
        } catch (PException e) {
            HPyTransformExceptionToNativeNodeGen.getUncached().execute(this, e);
            // NULL handle
            return 0;
        }
    }

    /**
     * HPy signature: {@code HPy_SetItem(HPyContext ctx, HPy obj, HPy key, HPy value)}
     * 
     * @param hSequence
     * @param hKey
     * @param hValue
     * @return {@code 0} on success; {@code -1} on error
     */
    public final int ctxSetItem(long hSequence, long hKey, long hValue) {
        Counter.UpcallSetItem.increment();
        try {
            // If handle 'hSequence' is a boxed int or double, the object is not a sequence.
            if (!GraalHPyBoxing.isBoxedHandle(hSequence)) {
                throw PRaiseNode.raiseUncached(null, PythonBuiltinClassType.TypeError, ErrorMessages.OBJ_DOES_NOT_SUPPORT_ITEM_ASSIGMENT, 0);
            }
            Object receiver = getObjectForHPyHandle(GraalHPyBoxing.unboxHandle(hSequence)).getDelegate();
            Object clazz = GetClassNode.getUncached().execute(receiver);
            Object key = HPyAsPythonObjectNodeGen.getUncached().execute(this, hKey);
            Object value = HPyAsPythonObjectNodeGen.getUncached().execute(this, hValue);

            // fast path
            if (clazz == PythonBuiltinClassType.PDict) {
                PDict dict = (PDict) receiver;
                HashingStorage dictStorage = dict.getDictStorage();

                // super-fast path for string keys
                if (key instanceof String) {
                    if (dictStorage instanceof EmptyStorage) {
                        dictStorage = PDict.createNewStorage(true, 1);
                        dict.setDictStorage(dictStorage);
                    }

                    if (dictStorage instanceof HashMapStorage) {
                        ((HashMapStorage) dictStorage).put((String) key, value);
                        return 0;
                    }
                    // fall through to generic case
                }
                dict.setDictStorage(HashingStorageLibrary.getUncached().setItem(dictStorage, key, value));
                return 0;
            } else if (clazz == PythonBuiltinClassType.PList && PGuards.isInteger(key) && ctxListSetItem(receiver, ((Number) key).longValue(), hValue)) {
                return 0;
            }
            return setItemGeneric(receiver, clazz, key, value);
        } catch (PException e) {
            HPyTransformExceptionToNativeNodeGen.getUncached().execute(this, e);
            // non-null value indicates an error
            return -1;
        }
    }

    public final int ctxSetItemi(long hSequence, long lidx, long hValue) {
        Counter.UpcallSetItemI.increment();
        try {
            // If handle 'hSequence' is a boxed int or double, the object is not a sequence.
            if (!GraalHPyBoxing.isBoxedHandle(hSequence)) {
                throw PRaiseNode.raiseUncached(null, PythonBuiltinClassType.TypeError, ErrorMessages.OBJ_DOES_NOT_SUPPORT_ITEM_ASSIGMENT, 0);
            }
            Object receiver = getObjectForHPyHandle(GraalHPyBoxing.unboxHandle(hSequence)).getDelegate();
            Object clazz = GetClassNode.getUncached().execute(receiver);

            if (clazz == PythonBuiltinClassType.PList && ctxListSetItem(receiver, lidx, hValue)) {
                return 0;
            }
            Object value = HPyAsPythonObjectNodeGen.getUncached().execute(this, hValue);
            return setItemGeneric(receiver, clazz, lidx, value);
        } catch (PException e) {
            HPyTransformExceptionToNativeNodeGen.getUncached().execute(this, e);
            // non-null value indicates an error
            return -1;
        }
    }

    private boolean ctxListSetItem(Object receiver, long lidx, long hValue) {
        // fast path for list
        if (!PInt.isIntRange(lidx)) {
            throw PRaiseNode.raiseUncached(null, PythonBuiltinClassType.IndexError, ErrorMessages.CANNOT_FIT_P_INTO_INDEXSIZED_INT, lidx);
        }
        int idx = (int) lidx;
        PList sequence = (PList) receiver;
        SequenceStorage storage = sequence.getSequenceStorage();
        if (storage instanceof IntSequenceStorage && GraalHPyBoxing.isBoxedInt(hValue)) {
            ((IntSequenceStorage) storage).setIntItemNormalized(idx, GraalHPyBoxing.unboxInt(hValue));
            return true;
        } else if (storage instanceof DoubleSequenceStorage && GraalHPyBoxing.isBoxedDouble(hValue)) {
            ((DoubleSequenceStorage) storage).setDoubleItemNormalized(idx, GraalHPyBoxing.unboxDouble(hValue));
            return true;
        } else if (storage instanceof LongSequenceStorage && GraalHPyBoxing.isBoxedInt(hValue)) {
            ((LongSequenceStorage) storage).setLongItemNormalized(idx, GraalHPyBoxing.unboxInt(hValue));
            return true;
        } else if (storage instanceof ObjectSequenceStorage) {
            Object value = getObjectForHPyHandle(GraalHPyBoxing.unboxHandle(hValue)).getDelegate();
            ((ObjectSequenceStorage) storage).setItemNormalized(idx, value);
            return true;
        }
        // TODO: other storages...
        return false;
    }

    private static int setItemGeneric(Object receiver, Object clazz, Object key, Object value) {
        Object setItemAttribute = LookupCallableSlotInMRONode.getUncached(SpecialMethodSlot.SetItem).execute(clazz);
        if (setItemAttribute == PNone.NO_VALUE) {
            throw PRaiseNode.raiseUncached(null, PythonBuiltinClassType.TypeError, ErrorMessages.OBJ_NOT_SUBSCRIPTABLE, receiver);
        }
        CallTernaryMethodNode.getUncached().execute(null, setItemAttribute, receiver, key, value);
        return 0;
    }

    public final int ctxNumberCheck(long handle) {
        Counter.UpcallNumberCheck.increment();
        if (GraalHPyBoxing.isBoxedDouble(handle) || GraalHPyBoxing.isBoxedInt(handle)) {
            return 1;
        }
        Object receiver = getObjectForHPyHandle(GraalHPyBoxing.unboxHandle(handle)).getDelegate();

        try {
            if (PyIndexCheckNodeGen.getUncached().execute(receiver) || CanBeDoubleNodeGen.getUncached().execute(receiver)) {
                return 1;
            }
            Object receiverType = GetClassNode.getUncached().execute(receiver);
            return PInt.intValue(LookupCallableSlotInMRONode.getUncached(SpecialMethodSlot.Int).execute(receiverType) != PNone.NO_VALUE);
        } catch (PException e) {
            HPyTransformExceptionToNativeNodeGen.getUncached().execute(this, e);
            return 0;
        }
    }

    public final long ctxLength(long handle) {
        Counter.UpcallLength.increment();
        assert GraalHPyBoxing.isBoxedHandle(handle);

        Object receiver = getObjectForHPyHandle(GraalHPyBoxing.unboxHandle(handle)).getDelegate();

        Object clazz = GetClassNode.getUncached().execute(receiver);
        if (clazz == PythonBuiltinClassType.PList || clazz == PythonBuiltinClassType.PTuple) {
            PSequence sequence = (PSequence) receiver;
            SequenceStorage storage = sequence.getSequenceStorage();
            return storage.length();
        }
        try {
            return PyObjectSizeNodeGen.getUncached().execute(null, receiver);
        } catch (PException e) {
            HPyTransformExceptionToNativeNodeGen.getUncached().execute(this, e);
            return -1;
        }
    }

    public final int ctxListCheck(long handle) {
        Counter.UpcallListCheck.increment();
        if (GraalHPyBoxing.isBoxedHandle(handle)) {
            Object obj = getObjectForHPyHandle(GraalHPyBoxing.unboxHandle(handle)).getDelegate();
            Object clazz = GetClassNode.getUncached().execute(obj);
            return PInt.intValue(clazz == PythonBuiltinClassType.PList || IsSubtypeNodeGen.getUncached().execute(clazz, PythonBuiltinClassType.PList));
        } else {
            return 0;
        }
    }

    public final long ctxUnicodeFromWideChar(long wcharArrayPtr, long size) {
        Counter.UpcallUnicodeFromWideChar.increment();

        if (!PInt.isIntRange(size)) {
            // NULL handle
            return 0;
        }
        int isize = (int) size;

        char[] decoded = new char[isize];
        for (int i = 0; i < size; i++) {
            int wchar = unsafe.getInt(wcharArrayPtr + (long) Integer.BYTES * i);
            if (Character.isBmpCodePoint(wchar)) {
                decoded[i] = (char) wchar;
            } else {
                // TODO(fa): handle this case
                throw new RuntimeException();
            }
        }
        return createHandle(new String(decoded, 0, isize)).getId(this, ConditionProfile.getUncached());
    }

    public final long ctxUnicodeFromJCharArray(char[] arr) {
        Counter.UpcallUnicodeFromJCharArray.increment();
        return createHandle(new String(arr, 0, arr.length)).getId(this, ConditionProfile.getUncached());
    }

    public final long ctxDictNew() {
        Counter.UpcallDictNew.increment();
        PDict dict = PythonObjectFactory.getUncached().createDict();
        return createHandle(dict).getId(this, ConditionProfile.getUncached());
    }

    public final long ctxListNew(long llen) {
        try {
            Counter.UpcallListNew.increment();
            int len = CastToJavaIntExactNode.getUncached().execute(llen);
            Object[] data = new Object[len];
            Arrays.fill(data, PNone.NONE);
            PList list = PythonObjectFactory.getUncached().createList(data);
            return createHandle(list).getId(this, ConditionProfile.getUncached());
        } catch (PException e) {
            HPyTransformExceptionToNativeNodeGen.getUncached().execute(this, e);
            // NULL handle
            return 0;
        }
    }

    @ExportMessage
    @SuppressWarnings("static-method")
    final boolean hasMembers() {
        return true;
    }

    @ExportMessage
    @SuppressWarnings("static-method")
    final Object getMembers(@SuppressWarnings("unused") boolean includeInternal) {
        return HPyContextMember.KEYS;
    }

    @ExportMessage
    @ImportStatic(HPyContextMember.class)
    static class IsMemberReadable {
        @Specialization(guards = "cachedKey.equals(key)")
        static boolean isMemberReadable(@SuppressWarnings("unused") GraalHPyContext context, @SuppressWarnings("unused") String key,
                        @Cached(value = "key", allowUncached = true) @SuppressWarnings("unused") String cachedKey,
                        @Cached(value = "getIndex(key)", allowUncached = true) int cachedIdx) {
            return cachedIdx != -1;
        }
    }

    @ExportMessage
    final Object readMember(String key,
                    @Shared("readMemberNode") @Cached GraalHPyReadMemberNode readMemberNode) {
        return readMemberNode.execute(this, key);
    }

    @ExportMessage
    @SuppressWarnings("static-method")
    final boolean hasNativeType() {
        return true;
    }

    @ExportMessage
    final Object getNativeType() {
        return hpyContextNativeTypeID;
    }

    @GenerateUncached
    @ImportStatic(HPyContextMember.class)
    abstract static class GraalHPyReadMemberNode extends Node {

        public abstract Object execute(GraalHPyContext hpyContext, String key);

        @Specialization(guards = "cachedKey.equals(key)")
        static Object doMember(GraalHPyContext hpyContext, String key,
                        @Cached(value = "key", allowUncached = true) @SuppressWarnings("unused") String cachedKey,
                        @Cached(value = "getIndex(key)", allowUncached = true) int cachedIdx) {
            // TODO(fa) once everything is implemented, remove this check
            if (cachedIdx != -1) {
                Object value = hpyContext.hpyContextMembers[cachedIdx];
                if (value != null) {
                    return value;
                }
            }
            CompilerDirectives.transferToInterpreterAndInvalidate();
            throw CompilerDirectives.shouldNotReachHere(String.format("context function %s not yet implemented: ", key));
        }
    }

    @ExportMessage
    final boolean isMemberInvocable(String key,
                    @Shared("readMemberNode") @Cached GraalHPyReadMemberNode readMemberNode,
                    @Shared("memberInvokeLib") @CachedLibrary(limit = "1") InteropLibrary memberInvokeLib) {
        Object member = readMemberNode.execute(this, key);
        return member != null && memberInvokeLib.isExecutable(member);
    }

    @ExportMessage
    final Object invokeMember(String key, Object[] args,
                    @Shared("readMemberNode") @Cached GraalHPyReadMemberNode readMemberNode,
                    @Shared("memberInvokeLib") @CachedLibrary(limit = "1") InteropLibrary memberInvokeLib)
                    throws UnsupportedMessageException, UnsupportedTypeException, ArityException {
        Object member = readMemberNode.execute(this, key);
        assert member != null;
        /*
         * Optimization: the first argument *MUST* always be the context. If not, we can just set
         * 'this'.
         */
        args[0] = this;
        return memberInvokeLib.execute(member, args);
    }

    private static Object[] createMembers(PythonContext context, String name) {
        Object[] members = new Object[HPyContextMember.VALUES.length];
        Python3Core core = context.getCore();

        members[HPyContextMember.NAME.ordinal()] = new CStringWrapper(name);
        createIntConstant(members, HPyContextMember.CTX_VERSION, 1);

        createConstant(members, HPyContextMember.H_NONE, PNone.NONE);
        createConstant(members, HPyContextMember.H_TRUE, core.getTrue());
        createConstant(members, HPyContextMember.H_FALSE, core.getFalse());
        createConstant(members, HPyContextMember.H_NOTIMPLEMENTED, PNotImplemented.NOT_IMPLEMENTED);
        createConstant(members, HPyContextMember.H_ELLIPSIS, PEllipsis.INSTANCE);

        createTypeConstant(members, HPyContextMember.H_BASEEXCEPTION, core, PythonBuiltinClassType.PBaseException);
        createTypeConstant(members, HPyContextMember.H_EXCEPTION, core, PythonBuiltinClassType.Exception);
        createTypeConstant(members, HPyContextMember.H_STOPASYNCITERATION, core, PythonBuiltinClassType.StopAsyncIteration);
        createTypeConstant(members, HPyContextMember.H_STOPITERATION, core, PythonBuiltinClassType.StopIteration);
        createTypeConstant(members, HPyContextMember.H_GENERATOREXIT, core, PythonBuiltinClassType.GeneratorExit);
        createTypeConstant(members, HPyContextMember.H_ARITHMETICERROR, core, PythonBuiltinClassType.ArithmeticError);
        createTypeConstant(members, HPyContextMember.H_LOOKUPERROR, core, PythonBuiltinClassType.LookupError);
        createTypeConstant(members, HPyContextMember.H_ASSERTIONERROR, core, PythonBuiltinClassType.AssertionError);
        createTypeConstant(members, HPyContextMember.H_ATTRIBUTEERROR, core, PythonBuiltinClassType.AttributeError);
        createTypeConstant(members, HPyContextMember.H_BUFFERERROR, core, PythonBuiltinClassType.BufferError);
        createTypeConstant(members, HPyContextMember.H_EOFERROR, core, PythonBuiltinClassType.EOFError);
        createTypeConstant(members, HPyContextMember.H_FLOATINGPOINTERROR, core, PythonBuiltinClassType.FloatingPointError);
        createTypeConstant(members, HPyContextMember.H_OSERROR, core, PythonBuiltinClassType.OSError);
        createTypeConstant(members, HPyContextMember.H_IMPORTERROR, core, PythonBuiltinClassType.ImportError);
        createTypeConstant(members, HPyContextMember.H_MODULENOTFOUNDERROR, core, PythonBuiltinClassType.ModuleNotFoundError);
        createTypeConstant(members, HPyContextMember.H_INDEXERROR, core, PythonBuiltinClassType.IndexError);
        createTypeConstant(members, HPyContextMember.H_KEYERROR, core, PythonBuiltinClassType.KeyError);
        createTypeConstant(members, HPyContextMember.H_KEYBOARDINTERRUPT, core, PythonBuiltinClassType.KeyboardInterrupt);
        createTypeConstant(members, HPyContextMember.H_MEMORYERROR, core, PythonBuiltinClassType.MemoryError);
        createTypeConstant(members, HPyContextMember.H_NAMEERROR, core, PythonBuiltinClassType.NameError);
        createTypeConstant(members, HPyContextMember.H_OVERFLOWERROR, core, PythonBuiltinClassType.OverflowError);
        createTypeConstant(members, HPyContextMember.H_RUNTIMEERROR, core, PythonBuiltinClassType.RuntimeError);
        createTypeConstant(members, HPyContextMember.H_RECURSIONERROR, core, PythonBuiltinClassType.RecursionError);
        createTypeConstant(members, HPyContextMember.H_NOTIMPLEMENTEDERROR, core, PythonBuiltinClassType.NotImplementedError);
        createTypeConstant(members, HPyContextMember.H_SYNTAXERROR, core, PythonBuiltinClassType.SyntaxError);
        createTypeConstant(members, HPyContextMember.H_INDENTATIONERROR, core, PythonBuiltinClassType.IndentationError);
        createTypeConstant(members, HPyContextMember.H_TABERROR, core, PythonBuiltinClassType.TabError);
        createTypeConstant(members, HPyContextMember.H_REFERENCEERROR, core, PythonBuiltinClassType.ReferenceError);
        createTypeConstant(members, HPyContextMember.H_SYSTEMERROR, core, PythonBuiltinClassType.SystemError);
        createTypeConstant(members, HPyContextMember.H_SYSTEMEXIT, core, PythonBuiltinClassType.SystemExit);
        createTypeConstant(members, HPyContextMember.H_TYPEERROR, core, PythonBuiltinClassType.TypeError);
        createTypeConstant(members, HPyContextMember.H_UNBOUNDLOCALERROR, core, PythonBuiltinClassType.UnboundLocalError);
        createTypeConstant(members, HPyContextMember.H_UNICODEERROR, core, PythonBuiltinClassType.UnicodeError);
        createTypeConstant(members, HPyContextMember.H_UNICODEENCODEERROR, core, PythonBuiltinClassType.UnicodeEncodeError);
        createTypeConstant(members, HPyContextMember.H_UNICODEDECODEERROR, core, PythonBuiltinClassType.UnicodeDecodeError);
        createTypeConstant(members, HPyContextMember.H_UNICODETRANSLATEERROR, core, PythonBuiltinClassType.UnicodeTranslateError);
        createTypeConstant(members, HPyContextMember.H_VALUEERROR, core, PythonBuiltinClassType.ValueError);
        createTypeConstant(members, HPyContextMember.H_ZERODIVISIONERROR, core, PythonBuiltinClassType.ZeroDivisionError);
        createTypeConstant(members, HPyContextMember.H_BLOCKINGIOERROR, core, PythonBuiltinClassType.BlockingIOError);
        createTypeConstant(members, HPyContextMember.H_BROKENPIPEERROR, core, PythonBuiltinClassType.BrokenPipeError);
        createTypeConstant(members, HPyContextMember.H_CHILDPROCESSERROR, core, PythonBuiltinClassType.ChildProcessError);
        createTypeConstant(members, HPyContextMember.H_CONNECTIONERROR, core, PythonBuiltinClassType.ConnectionError);
        createTypeConstant(members, HPyContextMember.H_CONNECTIONABORTEDERROR, core, PythonBuiltinClassType.ConnectionAbortedError);
        createTypeConstant(members, HPyContextMember.H_CONNECTIONREFUSEDERROR, core, PythonBuiltinClassType.ConnectionRefusedError);
        createTypeConstant(members, HPyContextMember.H_CONNECTIONRESETERROR, core, PythonBuiltinClassType.ConnectionResetError);
        createTypeConstant(members, HPyContextMember.H_FILEEXISTSERROR, core, PythonBuiltinClassType.FileExistsError);
        createTypeConstant(members, HPyContextMember.H_FILENOTFOUNDERROR, core, PythonBuiltinClassType.FileNotFoundError);
        createTypeConstant(members, HPyContextMember.H_INTERRUPTEDERROR, core, PythonBuiltinClassType.InterruptedError);
        createTypeConstant(members, HPyContextMember.H_ISADIRECTORYERROR, core, PythonBuiltinClassType.IsADirectoryError);
        createTypeConstant(members, HPyContextMember.H_NOTADIRECTORYERROR, core, PythonBuiltinClassType.NotADirectoryError);
        createTypeConstant(members, HPyContextMember.H_PERMISSIONERROR, core, PythonBuiltinClassType.PermissionError);
        createTypeConstant(members, HPyContextMember.H_PROCESSLOOKUPERROR, core, PythonBuiltinClassType.ProcessLookupError);
        createTypeConstant(members, HPyContextMember.H_TIMEOUTERROR, core, PythonBuiltinClassType.TimeoutError);
        createTypeConstant(members, HPyContextMember.H_WARNING, core, PythonBuiltinClassType.Warning);
        createTypeConstant(members, HPyContextMember.H_USERWARNING, core, PythonBuiltinClassType.UserWarning);
        createTypeConstant(members, HPyContextMember.H_DEPRECATIONWARNING, core, PythonBuiltinClassType.DeprecationWarning);
        createTypeConstant(members, HPyContextMember.H_PENDINGDEPRECATIONWARNING, core, PythonBuiltinClassType.PendingDeprecationWarning);
        createTypeConstant(members, HPyContextMember.H_SYNTAXWARNING, core, PythonBuiltinClassType.SyntaxWarning);
        createTypeConstant(members, HPyContextMember.H_RUNTIMEWARNING, core, PythonBuiltinClassType.RuntimeWarning);
        createTypeConstant(members, HPyContextMember.H_FUTUREWARNING, core, PythonBuiltinClassType.FutureWarning);
        createTypeConstant(members, HPyContextMember.H_IMPORTWARNING, core, PythonBuiltinClassType.ImportWarning);
        createTypeConstant(members, HPyContextMember.H_UNICODEWARNING, core, PythonBuiltinClassType.UnicodeWarning);
        createTypeConstant(members, HPyContextMember.H_BYTESWARNING, core, PythonBuiltinClassType.BytesWarning);
        createTypeConstant(members, HPyContextMember.H_RESOURCEWARNING, core, PythonBuiltinClassType.ResourceWarning);

        createTypeConstant(members, HPyContextMember.H_BASEOBJECTTYPE, core, PythonBuiltinClassType.PythonObject);
        createTypeConstant(members, HPyContextMember.H_TYPETYPE, core, PythonBuiltinClassType.PythonClass);
        createTypeConstant(members, HPyContextMember.H_LONGTYPE, core, PythonBuiltinClassType.PInt);
        createTypeConstant(members, HPyContextMember.H_UNICODETYPE, core, PythonBuiltinClassType.PString);
        createTypeConstant(members, HPyContextMember.H_TUPLETYPE, core, PythonBuiltinClassType.PTuple);
        createTypeConstant(members, HPyContextMember.H_LISTTYPE, core, PythonBuiltinClassType.PList);

        members[HPyContextMember.CTX_ASPYOBJECT.ordinal()] = new GraalHPyAsPyObject();
        members[HPyContextMember.CTX_DUP.ordinal()] = new GraalHPyDup();
        members[HPyContextMember.CTX_CLOSE.ordinal()] = new GraalHPyClose();
        members[HPyContextMember.CTX_MODULE_CREATE.ordinal()] = new GraalHPyModuleCreate();
        members[HPyContextMember.CTX_BOOL_FROMLONG.ordinal()] = new GraalHPyBoolFromLong();
        GraalHPyLongFromLong fromSignedLong = new GraalHPyLongFromLong();
        GraalHPyLongFromLong fromUnsignedLong = new GraalHPyLongFromLong(false);
        members[HPyContextMember.CTX_LONG_FROMLONG.ordinal()] = fromSignedLong;
        members[HPyContextMember.CTX_LONG_FROMUNSIGNEDLONG.ordinal()] = fromUnsignedLong;
        members[HPyContextMember.CTX_LONG_FROMLONGLONG.ordinal()] = fromSignedLong;
        members[HPyContextMember.CTX_LONG_FROM_UNSIGNEDLONGLONG.ordinal()] = fromUnsignedLong;
        members[HPyContextMember.CTX_LONG_FROMSSIZE_T.ordinal()] = fromSignedLong;
        members[HPyContextMember.CTX_LONG_FROMSIZE_T.ordinal()] = fromUnsignedLong;
        GraalHPyLongAsPrimitive asSignedLong = new GraalHPyLongAsPrimitive(1, java.lang.Long.BYTES, true);
        GraalHPyLongAsPrimitive asUnsignedLong = new GraalHPyLongAsPrimitive(0, java.lang.Long.BYTES, true, true);
        GraalHPyLongAsPrimitive asUnsignedLongMask = new GraalHPyLongAsPrimitive(0, java.lang.Long.BYTES, false);
        members[HPyContextMember.CTX_LONG_ASLONG.ordinal()] = asSignedLong;
        members[HPyContextMember.CTX_LONG_ASLONGLONG.ordinal()] = asSignedLong;
        members[HPyContextMember.CTX_LONG_ASUNSIGNEDLONG.ordinal()] = asUnsignedLong;
        members[HPyContextMember.CTX_LONG_ASUNSIGNEDLONGLONG.ordinal()] = asUnsignedLong;
        members[HPyContextMember.CTX_LONG_ASUNSIGNEDLONGMASK.ordinal()] = asUnsignedLongMask;
        members[HPyContextMember.CTX_LONG_ASUNSIGNEDLONGLONGMASK.ordinal()] = asUnsignedLongMask;
        members[HPyContextMember.CTX_LONG_ASSIZE_T.ordinal()] = asUnsignedLong;
        members[HPyContextMember.CTX_LONG_ASSSIZE_T.ordinal()] = new GraalHPyLongAsPrimitive(1, java.lang.Long.BYTES, true, true);
        members[HPyContextMember.CTX_NEW.ordinal()] = new GraalHPyNew();
        members[HPyContextMember.CTX_TYPE.ordinal()] = new GraalHPyType();
        members[HPyContextMember.CTX_TYPECHECK.ordinal()] = new GraalHPyTypeCheck();
        members[HPyContextMember.CTX_IS.ordinal()] = new GraalHPyIs();
        members[HPyContextMember.CTX_TYPE_GENERIC_NEW.ordinal()] = new GraalHPyTypeGenericNew();
        GraalHPyCast graalHPyCast = new GraalHPyCast();
        members[HPyContextMember.CTX_AS_STRUCT.ordinal()] = graalHPyCast;
        members[HPyContextMember.CTX_AS_STRUCT_LEGACY.ordinal()] = graalHPyCast;

        // unary
        members[HPyContextMember.CTX_NEGATIVE.ordinal()] = new GraalHPyUnaryArithmetic(UnaryArithmetic.Neg);
        members[HPyContextMember.CTX_POSITIVE.ordinal()] = new GraalHPyUnaryArithmetic(UnaryArithmetic.Pos);
        members[HPyContextMember.CTX_ABSOLUTE.ordinal()] = new GraalHPyCallBuiltinFunction(BuiltinNames.ABS, 1);
        members[HPyContextMember.CTX_INVERT.ordinal()] = new GraalHPyUnaryArithmetic(UnaryArithmetic.Invert);
        members[HPyContextMember.CTX_INDEX.ordinal()] = new GraalHPyAsIndex();
        members[HPyContextMember.CTX_LONG.ordinal()] = new GraalHPyCallBuiltinFunction(BuiltinNames.INT, 1);
        members[HPyContextMember.CTX_FLOAT.ordinal()] = new GraalHPyCallBuiltinFunction(BuiltinNames.FLOAT, 1);

        // binary
        members[HPyContextMember.CTX_ADD.ordinal()] = new GraalHPyBinaryArithmetic(BinaryArithmetic.Add);
        members[HPyContextMember.CTX_SUB.ordinal()] = new GraalHPyBinaryArithmetic(BinaryArithmetic.Sub);
        members[HPyContextMember.CTX_MULTIPLY.ordinal()] = new GraalHPyBinaryArithmetic(BinaryArithmetic.Mul);
        members[HPyContextMember.CTX_MATRIXMULTIPLY.ordinal()] = new GraalHPyBinaryArithmetic(BinaryArithmetic.MatMul);
        members[HPyContextMember.CTX_FLOORDIVIDE.ordinal()] = new GraalHPyBinaryArithmetic(BinaryArithmetic.FloorDiv);
        members[HPyContextMember.CTX_TRUEDIVIDE.ordinal()] = new GraalHPyBinaryArithmetic(BinaryArithmetic.TrueDiv);
        members[HPyContextMember.CTX_REMAINDER.ordinal()] = new GraalHPyBinaryArithmetic(BinaryArithmetic.Mod);
        members[HPyContextMember.CTX_DIVMOD.ordinal()] = new GraalHPyBinaryArithmetic(BinaryArithmetic.DivMod);
        members[HPyContextMember.CTX_LSHIFT.ordinal()] = new GraalHPyBinaryArithmetic(BinaryArithmetic.LShift);
        members[HPyContextMember.CTX_RSHIFT.ordinal()] = new GraalHPyBinaryArithmetic(BinaryArithmetic.RShift);
        members[HPyContextMember.CTX_AND.ordinal()] = new GraalHPyBinaryArithmetic(BinaryArithmetic.And);
        members[HPyContextMember.CTX_XOR.ordinal()] = new GraalHPyBinaryArithmetic(BinaryArithmetic.Xor);
        members[HPyContextMember.CTX_OR.ordinal()] = new GraalHPyBinaryArithmetic(BinaryArithmetic.Or);
        members[HPyContextMember.CTX_INPLACEADD.ordinal()] = new GraalHPyInplaceArithmetic(InplaceArithmetic.IAdd);
        members[HPyContextMember.CTX_INPLACESUBTRACT.ordinal()] = new GraalHPyInplaceArithmetic(InplaceArithmetic.ISub);
        members[HPyContextMember.CTX_INPLACEMULTIPLY.ordinal()] = new GraalHPyInplaceArithmetic(InplaceArithmetic.IMul);
        members[HPyContextMember.CTX_INPLACEMATRIXMULTIPLY.ordinal()] = new GraalHPyInplaceArithmetic(InplaceArithmetic.IMatMul);
        members[HPyContextMember.CTX_INPLACEFLOORDIVIDE.ordinal()] = new GraalHPyInplaceArithmetic(InplaceArithmetic.IFloorDiv);
        members[HPyContextMember.CTX_INPLACETRUEDIVIDE.ordinal()] = new GraalHPyInplaceArithmetic(InplaceArithmetic.ITrueDiv);
        members[HPyContextMember.CTX_INPLACEREMAINDER.ordinal()] = new GraalHPyInplaceArithmetic(InplaceArithmetic.IMod);
        members[HPyContextMember.CTX_INPLACELSHIFT.ordinal()] = new GraalHPyInplaceArithmetic(InplaceArithmetic.ILShift);
        members[HPyContextMember.CTX_INPLACERSHIFT.ordinal()] = new GraalHPyInplaceArithmetic(InplaceArithmetic.IRShift);
        members[HPyContextMember.CTX_INPLACEAND.ordinal()] = new GraalHPyInplaceArithmetic(InplaceArithmetic.IAnd);
        members[HPyContextMember.CTX_INPLACEXOR.ordinal()] = new GraalHPyInplaceArithmetic(InplaceArithmetic.IXor);
        members[HPyContextMember.CTX_INPLACEOR.ordinal()] = new GraalHPyInplaceArithmetic(InplaceArithmetic.IOr);

        // ternary
        members[HPyContextMember.CTX_POWER.ordinal()] = new GraalHPyTernaryArithmetic(TernaryArithmetic.Pow);
        members[HPyContextMember.CTX_INPLACEPOWER.ordinal()] = new GraalHPyInplaceArithmetic(InplaceArithmetic.IPow);

        members[HPyContextMember.CTX_CALLABLE_CHECK.ordinal()] = new GraalHPyIsCallable();
        members[HPyContextMember.CTX_CALLTUPLEDICT.ordinal()] = new GraalHPyCallTupleDict();

        members[HPyContextMember.CTX_DICT_CHECK.ordinal()] = new GraalHPyCheckBuiltinType(PythonBuiltinClassType.PDict);
        members[HPyContextMember.CTX_DICT_NEW.ordinal()] = new GraalHPyDictNew();
        members[HPyContextMember.CTX_DICT_SETITEM.ordinal()] = new GraalHPyDictSetItem();
        members[HPyContextMember.CTX_DICT_GETITEM.ordinal()] = new GraalHPyDictGetItem();
        members[HPyContextMember.CTX_LIST_NEW.ordinal()] = new GraalHPyListNew();
        members[HPyContextMember.CTX_LIST_APPEND.ordinal()] = new GraalHPyListAppend();
        members[HPyContextMember.CTX_FLOAT_FROMDOUBLE.ordinal()] = new GraalHPyFloatFromDouble();
        members[HPyContextMember.CTX_FLOAT_ASDOUBLE.ordinal()] = new GraalHPyFloatAsDouble();
        members[HPyContextMember.CTX_BYTES_CHECK.ordinal()] = new GraalHPyCheckBuiltinType(PythonBuiltinClassType.PBytes);
        members[HPyContextMember.CTX_BYTES_GET_SIZE.ordinal()] = new GraalHPyBytesGetSize();
        members[HPyContextMember.CTX_BYTES_SIZE.ordinal()] = new GraalHPyBytesGetSize();
        members[HPyContextMember.CTX_BYTES_AS_STRING.ordinal()] = new GraalHPyBytesAsString();
        members[HPyContextMember.CTX_BYTES_ASSTRING.ordinal()] = new GraalHPyBytesAsString();
        members[HPyContextMember.CTX_BYTES_FROMSTRING.ordinal()] = new GraalHPyBytesFromStringAndSize(false);
        members[HPyContextMember.CTX_BYTES_FROMSTRINGANDSIZE.ordinal()] = new GraalHPyBytesFromStringAndSize(true);

        members[HPyContextMember.CTX_ERR_NOMEMORY.ordinal()] = new GraalHPyErrRaisePredefined(PythonBuiltinClassType.MemoryError);
        members[HPyContextMember.CTX_ERR_SETSTRING.ordinal()] = new GraalHPyErrSetString(true);
        members[HPyContextMember.CTX_ERR_SETOBJECT.ordinal()] = new GraalHPyErrSetString(false);
        members[HPyContextMember.CTX_ERR_OCCURRED.ordinal()] = new GraalHPyErrOccurred();
        members[HPyContextMember.CTX_ERR_CLEAR.ordinal()] = new GraalHPyErrClear();
        members[HPyContextMember.CTX_ERR_NEWEXCEPTION.ordinal()] = new GraalHPyNewException(false);
        members[HPyContextMember.CTX_ERR_NEWEXCEPTIONWITHDOC.ordinal()] = new GraalHPyNewException(true);
        members[HPyContextMember.CTX_FATALERROR.ordinal()] = new GraalHPyFatalError();
        members[HPyContextMember.CTX_FROMPYOBJECT.ordinal()] = new GraalHPyFromPyObject();
        members[HPyContextMember.CTX_UNICODE_CHECK.ordinal()] = new GraalHPyCheckBuiltinType(PythonBuiltinClassType.PString);
        members[HPyContextMember.CTX_ISTRUE.ordinal()] = new GraalHPyIsTrue();
        members[HPyContextMember.CTX_UNICODE_ASUTF8STRING.ordinal()] = new GraalHPyUnicodeAsUTF8String();
        members[HPyContextMember.CTX_UNICODE_ASUTF8ANDSIZE.ordinal()] = new GraalHPyUnicodeAsUTF8AndSize();
        members[HPyContextMember.CTX_UNICODE_FROMSTRING.ordinal()] = new GraalHPyUnicodeFromString();
        members[HPyContextMember.CTX_UNICODE_FROMWIDECHAR.ordinal()] = new GraalHPyUnicodeFromWchar();
        members[HPyContextMember.CTX_UNICODE_DECODEFSDEFAULT.ordinal()] = new GraalHPyUnicodeDecodeFSDefault();
        members[HPyContextMember.CTX_TYPE_FROM_SPEC.ordinal()] = new GraalHPyTypeFromSpec();
        members[HPyContextMember.CTX_GETATTR.ordinal()] = new GraalHPyGetAttr(OBJECT);
        members[HPyContextMember.CTX_GETATTR_S.ordinal()] = new GraalHPyGetAttr(CHAR_PTR);
        members[HPyContextMember.CTX_HASATTR.ordinal()] = new GraalHPyHasAttr(OBJECT);
        members[HPyContextMember.CTX_HASATTR_S.ordinal()] = new GraalHPyHasAttr(CHAR_PTR);
        members[HPyContextMember.CTX_SETATTR.ordinal()] = new GraalHPySetAttr(OBJECT);
        members[HPyContextMember.CTX_SETATTR_S.ordinal()] = new GraalHPySetAttr(CHAR_PTR);
        members[HPyContextMember.CTX_GETITEM.ordinal()] = new GraalHPyGetItem(OBJECT);
        members[HPyContextMember.CTX_GETITEM_S.ordinal()] = new GraalHPyGetItem(CHAR_PTR);
        members[HPyContextMember.CTX_GETITEM_I.ordinal()] = new GraalHPyGetItem(INT32);
        members[HPyContextMember.CTX_SETITEM.ordinal()] = new GraalHPySetItem(OBJECT);
        members[HPyContextMember.CTX_SETITEM_S.ordinal()] = new GraalHPySetItem(CHAR_PTR);
        members[HPyContextMember.CTX_SETITEM_I.ordinal()] = new GraalHPySetItem(INT32);
        members[HPyContextMember.CTX_REPR.ordinal()] = new GraalHPyCallBuiltinFunction(BuiltinNames.REPR, 1);
        members[HPyContextMember.CTX_STR.ordinal()] = new GraalHPyCallBuiltinFunction(BuiltinNames.STR, 1);
        members[HPyContextMember.CTX_ASCII.ordinal()] = new GraalHPyCallBuiltinFunction(BuiltinNames.ASCII, 1);
        members[HPyContextMember.CTX_BYTES.ordinal()] = new GraalHPyCallBuiltinFunction(BuiltinNames.BYTES, 1);
        members[HPyContextMember.CTX_RICHCOMPARE.ordinal()] = new GraalHPyRichcompare(false);
        members[HPyContextMember.CTX_RICHCOMPAREBOOL.ordinal()] = new GraalHPyRichcompare(true);
        members[HPyContextMember.CTX_HASH.ordinal()] = new GraalHPyCallBuiltinFunction(BuiltinNames.HASH, 1, ReturnType.INT, GraalHPyConversionNodeSupplier.TO_INT64);
        members[HPyContextMember.CTX_NUMBER_CHECK.ordinal()] = new GraalHPyIsNumber();
        members[HPyContextMember.CTX_LENGTH.ordinal()] = new GraalHPyCallBuiltinFunction(BuiltinNames.LEN, 1, ReturnType.INT, GraalHPyConversionNodeSupplier.TO_INT64);
        members[HPyContextMember.CTX_IMPORT_IMPORTMODULE.ordinal()] = new GraalHPyImportModule();
        members[HPyContextMember.CTX_TUPLE_FROMARRAY.ordinal()] = new GraalHPyTupleFromArray();
        members[HPyContextMember.CTX_TUPLE_CHECK.ordinal()] = new GraalHPyCheckBuiltinType(PythonBuiltinClassType.PTuple);

        GraalHPyBuilderNew graalHPyBuilderNew = new GraalHPyBuilderNew();
        GraalHPyBuilderSet graalHPyBuilderSet = new GraalHPyBuilderSet();
        GraalHPyBuilderCancel graalHPyBuilderCancel = new GraalHPyBuilderCancel();
        members[HPyContextMember.CTX_TUPLE_BUILDER_NEW.ordinal()] = graalHPyBuilderNew;
        members[HPyContextMember.CTX_TUPLE_BUILDER_SET.ordinal()] = graalHPyBuilderSet;
        members[HPyContextMember.CTX_TUPLE_BUILDER_BUILD.ordinal()] = new GraalHPyBuilderBuild(PythonBuiltinClassType.PTuple);
        members[HPyContextMember.CTX_TUPLE_BUILDER_CANCEL.ordinal()] = graalHPyBuilderCancel;

        members[HPyContextMember.CTX_LIST_CHECK.ordinal()] = new GraalHPyCheckBuiltinType(PythonBuiltinClassType.PList);
        members[HPyContextMember.CTX_LIST_BUILDER_NEW.ordinal()] = graalHPyBuilderNew;
        members[HPyContextMember.CTX_LIST_BUILDER_SET.ordinal()] = graalHPyBuilderSet;
        members[HPyContextMember.CTX_LIST_BUILDER_BUILD.ordinal()] = new GraalHPyBuilderBuild(PythonBuiltinClassType.PList);
        members[HPyContextMember.CTX_LIST_BUILDER_CANCEL.ordinal()] = graalHPyBuilderCancel;

        members[HPyContextMember.CTX_TRACKER_NEW.ordinal()] = new GraalHPyTrackerNew();
        members[HPyContextMember.CTX_TRACKER_ADD.ordinal()] = new GraalHPyTrackerAdd();
        members[HPyContextMember.CTX_TRACKER_FORGET_ALL.ordinal()] = new GraalHPyTrackerForgetAll();
        members[HPyContextMember.CTX_TRACKER_CLOSE.ordinal()] = new GraalHPyTrackerCleanup();

        members[HPyContextMember.CTX_DUMP.ordinal()] = new GraalHPyDump();

        if (TRACE) {
            for (int i = 0; i < members.length; i++) {
                Object m = members[i];
                if (m != null && !(m instanceof Number || m instanceof GraalHPyHandle)) {
                    // wrap
                    members[i] = new HPyExecuteWrapper(i, m);
                }
            }
        }

        return members;
    }

    static final int[] counts = new int[HPyContextMember.VALUES.length];

    static {
        if (TRACE) {
            Thread thread = new Thread() {
                @Override
                public void run() {
                    while (true) {
                        try {
                            Thread.sleep(5000);
                        } catch (InterruptedException e) {
                            e.printStackTrace();
                        }
                        System.out.println("========= stats");
                        for (int i = 0; i < counts.length; i++) {
                            if (counts[i] != 0) {
                                System.out.printf("  %40s[%3d]: %d\n", HPyContextMember.VALUES[i].name, i, counts[i]);
                            }
                        }
                    }
                }
            };
            thread.setDaemon(true);
            thread.start();
        }
    }

    @ExportLibrary(value = InteropLibrary.class, delegateTo = "delegate")
    public static final class HPyExecuteWrapper implements TruffleObject {

        final Object delegate;
        final int index;

        public HPyExecuteWrapper(int index, Object delegate) {
            this.index = index;
            this.delegate = delegate;
        }

        @ExportMessage
        boolean isExecutable(
                        @CachedLibrary("this.delegate") InteropLibrary lib) {
            return lib.isExecutable(delegate);
        }

        @ExportMessage
        Object execute(Object[] arguments,
                        @CachedLibrary("this.delegate") InteropLibrary lib) throws UnsupportedTypeException, ArityException, UnsupportedMessageException {
            counts[index]++;
            return lib.execute(delegate, arguments);
        }
    }

    private static void createIntConstant(Object[] members, HPyContextMember member, int value) {
        members[member.ordinal()] = value;
    }

    private static void createConstant(Object[] members, HPyContextMember member, Object value) {
        members[member.ordinal()] = new GraalHPyHandle(value);
    }

    private static void createTypeConstant(Object[] members, HPyContextMember member, Python3Core core, PythonBuiltinClassType value) {
        members[member.ordinal()] = new GraalHPyHandle(core.lookupType(value));
    }

    public GraalHPyHandle createHandle(Object delegate) {
        return new GraalHPyHandle(delegate);
    }

    private static Unsafe unsafe = CArrayWrappers.UNSAFE;

    private long nativeSpacePointers;

    @TruffleBoundary(allowInlining = true)
    private int allocateHandle() {
        int freeItem = freeStack.pop();
        if (freeItem != -1) {
            assert 0 <= freeItem && freeItem < hpyHandleTable.length;
            assert hpyHandleTable[freeItem] == null;
            return freeItem;
        }
        for (int i = 1; i < hpyHandleTable.length; i++) {
            if (hpyHandleTable[i] == null) {
                return i;
            }
        }
        return -1;
    }

    public final synchronized int getHPyHandleForObject(GraalHPyHandle object) {
        // find free association
        int handle = allocateHandle();
        if (handle == -1) {
            // resize
            int newSize = Math.max(16, hpyHandleTable.length * 2);
            LOGGER.fine(() -> "resizing HPy handle table to " + newSize);
            hpyHandleTable = Arrays.copyOf(hpyHandleTable, newSize);
            if (useNativeFastPaths && isPointer()) {
                reallocateNativeSpacePointersMirror();
            }
            handle = allocateHandle();
        }
        assert handle > 0;
        hpyHandleTable[handle] = object;
        if (useNativeFastPaths && isPointer()) {
            mirrorNativeSpacePointerToNative(object, handle);
        }
        if (LOGGER.isLoggable(Level.FINER)) {
            final int handleID = handle;
            LOGGER.finer(() -> String.format("allocating HPy handle %d (object: %s)", handleID, object));
        }
        return handle;
    }

    @TruffleBoundary
    private void mirrorNativeSpacePointerToNative(GraalHPyHandle handleObject, int handleID) {
        assert isPointer();
        assert useNativeFastPaths;
        Object nativeSpace = PNone.NO_VALUE;
        Object delegate = handleObject.getDelegate();
        if (delegate instanceof PythonHPyObject) {
            nativeSpace = ((PythonHPyObject) delegate).getHPyNativeSpace();
        }
        try {
            long l = nativeSpace instanceof Long ? ((long) nativeSpace) : nativeSpace == PNone.NO_VALUE ? 0 : InteropLibrary.getUncached().asPointer(nativeSpace);
            unsafe.putLong(nativeSpacePointers + handleID * SIZEOF_LONG, l);
        } catch (UnsupportedMessageException e) {
            throw CompilerDirectives.shouldNotReachHere();
        }
    }

    @TruffleBoundary
    private void reallocateNativeSpacePointersMirror() {
        assert isPointer();
        assert useNativeFastPaths;
        nativeSpacePointers = unsafe.reallocateMemory(nativeSpacePointers, hpyHandleTable.length * SIZEOF_LONG);
        try {
            InteropLibrary.getUncached().execute(setNativeSpaceFunction, nativePointer, nativeSpacePointers);
        } catch (UnsupportedTypeException | ArityException | UnsupportedMessageException e) {
            throw CompilerDirectives.shouldNotReachHere();
        }
    }

    /**
     * Allocates a native array (element size is {@link #SIZEOF_LONG} for as many elements as in
     * {@link #hpyHandleTable} and writes the native space pointers of all objects in the handle
     * table into this array. The pointer of the array is then set to
     * {@code ((HPyContext) ctx)->_private} and meant to be used by the {@code ctx_Cast}'s upcall
     * stub to avoid an expensive upcall.
     */
    @TruffleBoundary
    private void allocateNativeSpacePointersMirror() {
        long arraySize = hpyHandleTable.length * SIZEOF_LONG;
        long arrayPtr = unsafe.allocateMemory(arraySize);
        unsafe.setMemory(arrayPtr, arraySize, (byte) 0);

        // publish pointer value (needed for initialization)
        nativeSpacePointers = arrayPtr;

        // write existing values to mirror; start at 1 to omit the NULL handle
        for (int i = 1; i < hpyHandleTable.length; i++) {
            GraalHPyHandle handleObject = hpyHandleTable[i];
            if (handleObject != null) {
                mirrorNativeSpacePointerToNative(handleObject, i);
            }
        }

        // commit pointer value for native usage
        try {
            InteropLibrary.getUncached().execute(setNativeSpaceFunction, nativePointer, arrayPtr);
        } catch (UnsupportedTypeException | ArityException | UnsupportedMessageException e) {
            throw CompilerDirectives.shouldNotReachHere();
        }
    }

    public final synchronized GraalHPyHandle getObjectForHPyHandle(int handle) {
        assert !GraalHPyBoxing.isBoxedInt(handle) && !GraalHPyBoxing.isBoxedDouble(handle) : "trying to lookup boxed primitive";
        return hpyHandleTable[handle];
    }

    synchronized void releaseHPyHandleForObject(int handle) {
        assert handle != 0 : "NULL handle cannot be released";
        assert hpyHandleTable[handle] != null : PythonUtils.format("releasing handle that has already been released: %d", handle);
        if (LOGGER.isLoggable(Level.FINER)) {
            LOGGER.finer(() -> "releasing HPy handle " + handle);
        }
        hpyHandleTable[handle] = null;
        freeStack.push(handle);
    }

    private static final class HandleStack {
        private int[] handles;
        private int top = 0;

        public HandleStack(int initialCapacity) {
            handles = new int[initialCapacity];
        }

        void push(int i) {
            if (top >= handles.length) {
                handles = Arrays.copyOf(handles, handles.length * 2);
            }
            handles[top++] = i;
        }

        int pop() {
            if (top <= 0) {
                return -1;
            }
            return handles[--top];
        }
    }

    /**
     * A weak reference to an object that has an associated HPy native space (
     * {@link PythonHPyObject}).
     */
    static final class GraalHPyHandleReference extends WeakReference<Object> {

        private final Object nativeSpace;
        private final Object destroyFunc;

        boolean cleaned;
        private GraalHPyHandleReference next;

        public GraalHPyHandleReference(Object referent, ReferenceQueue<Object> q, Object nativeSpace, Object destroyFunc) {
            super(referent, q);
            this.nativeSpace = nativeSpace;
            this.destroyFunc = destroyFunc;
        }

        public Object getNativeSpace() {
            return nativeSpace;
        }

        public Object getDestroyFunc() {
            return destroyFunc;
        }

        public GraalHPyHandleReference getNext() {
            return next;
        }

        public void setNext(GraalHPyHandleReference next) {
            this.next = next;
        }
    }

    /**
     * Registers an HPy native space of a Python object.<br/>
     * Use this method to register a native memory that is associated with a Python object in order
     * to ensure that the native memory will be free'd when the owning Python object dies.<br/>
     * This works by creating a weak reference to the Python object, using a thread that
     * concurrently polls the reference queue. If threading is allowed, cleaning will be done fully
     * concurrent on a cleaner thread. If not, an async action will be scheduled to free the native
     * memory. Hence, the destroy function could also be executed on the cleaner thread.
     *
     * @param pythonObject The Python object that has associated native memory.
     * @param dataPtr The pointer object of the native memory.
     * @param destroyFunc The destroy function to call when the Python object is unreachable (may be
     *            {@code null}; in this case, bare {@code free} will be used).
     */
    @TruffleBoundary
    final void createHandleReference(PythonObject pythonObject, Object dataPtr, Object destroyFunc) {
        GraalHPyHandleReference newHead = new GraalHPyHandleReference(pythonObject, ensureReferenceQueue(), dataPtr, destroyFunc);
        references.getAndAccumulate(newHead, (prev, x) -> {
            x.next = prev;
            return x;
        });
    }

    private ReferenceQueue<Object> ensureReferenceQueue() {
        if (nativeSpaceReferenceQueue == null) {
            ReferenceQueue<Object> referenceQueue = createReferenceQueue();
            nativeSpaceReferenceQueue = referenceQueue;
            return referenceQueue;
        }
        return nativeSpaceReferenceQueue;
    }

    @TruffleBoundary
    private ReferenceQueue<Object> createReferenceQueue() {
        final ReferenceQueue<Object> referenceQueue = new ReferenceQueue<>();

        // lazily register the runnable that concurrently collects the queued references
        Env env = getContext().getEnv();
        if (env.isCreateThreadAllowed()) {
            Thread thread = env.createThread(new GraalHPyReferenceCleanerRunnable(referenceQueue), null);
            // Make the cleaner thread a daemon; it should not prevent JVM shutdown.
            thread.setDaemon(true);
            thread.start();
            hpyReferenceCleanerThread = thread;
        } else {
            getContext().registerAsyncAction(() -> {
                Reference<?> reference = null;
                try {
                    reference = referenceQueue.remove();
                } catch (InterruptedException e) {
                    Thread.currentThread().interrupt();
                }

                ArrayList<GraalHPyHandleReference> refs = new ArrayList<>();
                do {
                    if (reference instanceof GraalHPyHandleReference) {
                        refs.add((GraalHPyHandleReference) reference);
                    }
                    // consume all
                    reference = referenceQueue.poll();
                } while (reference != null);

                if (!refs.isEmpty()) {
                    return new GraalHPyHandleReferenceCleanerAction(refs.toArray(new GraalHPyHandleReference[0]));
                }

                return null;
            });
        }
        return referenceQueue;
    }

    @TruffleBoundary
    @Override
    protected final Store initializeSymbolCache() {
        PythonLanguage language = getContext().getLanguage();
        Shape symbolCacheShape = language.getHPySymbolCacheShape();
        // We will always get an empty shape from the language and we do always add same key-value
        // pairs (in the same order). So, in the end, each context should get the same shape.
        Store s = new Store(symbolCacheShape);
        for (GraalHPyNativeSymbol sym : GraalHPyNativeSymbol.getValues()) {
            DynamicObjectLibrary.getUncached().put(s, sym, PNone.NO_VALUE);
        }
        return s;
    }

    /**
     * Join the reference cleaner thread.
     */
    public void finalizeContext() {
        Thread thread = this.hpyReferenceCleanerThread;
        if (thread != null) {
            if (thread.isAlive() && !thread.isInterrupted()) {
                thread.interrupt();
            }
            try {
                thread.join();
            } catch (InterruptedException e) {
                // ignore
            }
        }
    }
}<|MERGE_RESOLUTION|>--- conflicted
+++ resolved
@@ -116,11 +116,7 @@
 import com.oracle.graal.python.builtins.objects.cext.hpy.GraalHPyContextFunctions.GraalHPyHasAttr;
 import com.oracle.graal.python.builtins.objects.cext.hpy.GraalHPyContextFunctions.GraalHPyImportModule;
 import com.oracle.graal.python.builtins.objects.cext.hpy.GraalHPyContextFunctions.GraalHPyInplaceArithmetic;
-<<<<<<< HEAD
 import com.oracle.graal.python.builtins.objects.cext.hpy.GraalHPyContextFunctions.GraalHPyIs;
-import com.oracle.graal.python.builtins.objects.cext.hpy.GraalHPyContextFunctions.GraalHPyIsCallTupleDict;
-=======
->>>>>>> a70a4e7f
 import com.oracle.graal.python.builtins.objects.cext.hpy.GraalHPyContextFunctions.GraalHPyIsCallable;
 import com.oracle.graal.python.builtins.objects.cext.hpy.GraalHPyContextFunctions.GraalHPyIsNumber;
 import com.oracle.graal.python.builtins.objects.cext.hpy.GraalHPyContextFunctions.GraalHPyIsTrue;
@@ -507,16 +503,10 @@
         H_LISTTYPE("h_ListType"),
 
         CTX_MODULE_CREATE("ctx_Module_Create"),
-<<<<<<< HEAD
-        CTX_DUP("ctx_Dup"),
-        CTX_AS_STRUCT("ctx_AsStruct"),
+        CTX_DUP("ctx_Dup", signature(HPy, HPy)),
+        CTX_AS_STRUCT("ctx_AsStruct", signature(DataPtr, HPy)),
         CTX_AS_STRUCT_LEGACY("ctx_AsStructLegacy"),
-        CTX_CLOSE("ctx_Close"),
-=======
-        CTX_DUP("ctx_Dup", signature(HPy, HPy)),
-        CTX_CAST("ctx_Cast", signature(DataPtr, HPy)),
         CTX_CLOSE("ctx_Close", signature(Void, HPy)),
->>>>>>> a70a4e7f
         CTX_BOOL_FROMLONG("ctx_Bool_FromLong"),
         CTX_LONG_FROMLONG("ctx_Long_FromLong"),
         CTX_LONG_FROMUNSIGNEDLONG("ctx_Long_FromUnsignedLong"),
@@ -535,16 +525,10 @@
         CTX_NEW("ctx_New", signature(HPy, HPy, DataPtrPtr)),
         CTX_TYPE("ctx_Type"),
         CTX_TYPECHECK("ctx_TypeCheck"),
-<<<<<<< HEAD
         CTX_IS("ctx_Is"),
-        CTX_TYPE_GENERIC_NEW("ctx_Type_GenericNew"),
-        CTX_FLOAT_FROMDOUBLE("ctx_Float_FromDouble"),
-        CTX_FLOAT_ASDOUBLE("ctx_Float_AsDouble"),
-=======
         CTX_TYPE_GENERIC_NEW("ctx_Type_GenericNew", signature(HPy, HPy)),
         CTX_FLOAT_FROMDOUBLE("ctx_Float_FromDouble", signature(HPy, Double)),
         CTX_FLOAT_ASDOUBLE("ctx_Float_AsDouble", signature(Double, HPy)),
->>>>>>> a70a4e7f
 
         // unary
         CTX_NEGATIVE("ctx_Negative"),
@@ -641,14 +625,9 @@
         CTX_RICHCOMPARE("ctx_RichCompare"),
         CTX_RICHCOMPAREBOOL("ctx_RichCompareBool"),
         CTX_HASH("ctx_Hash"),
-<<<<<<< HEAD
-        CTX_NUMBER_CHECK("ctx_Number_Check"),
-        CTX_LENGTH("ctx_Length"),
-        CTX_IMPORT_IMPORTMODULE("ctx_Import_ImportModule"),
-=======
         CTX_NUMBER_CHECK("ctx_Number_Check", signature(Int, HPy)),
         CTX_LENGTH("ctx_Length", signature(HPy_ssize_t, HPy)),
->>>>>>> a70a4e7f
+        CTX_IMPORT_IMPORTMODULE("ctx_Import_ImportModule"),
         CTX_TUPLE_CHECK("ctx_Tuple_Check"),
         CTX_TUPLE_FROMARRAY("ctx_Tuple_FromArray"),
         CTX_TUPLE_BUILDER_NEW("ctx_TupleBuilder_New"),
