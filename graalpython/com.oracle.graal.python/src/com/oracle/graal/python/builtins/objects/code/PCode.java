/*
 * Copyright (c) 2018, 2020, Oracle and/or its affiliates. All rights reserved.
 * DO NOT ALTER OR REMOVE COPYRIGHT NOTICES OR THIS FILE HEADER.
 *
 * The Universal Permissive License (UPL), Version 1.0
 *
 * Subject to the condition set forth below, permission is hereby granted to any
 * person obtaining a copy of this software, associated documentation and/or
 * data (collectively the "Software"), free of charge and under any and all
 * copyright rights in the Software, and any and all patent rights owned or
 * freely licensable by each licensor hereunder covering either (i) the
 * unmodified Software as contributed to or provided by such licensor, or (ii)
 * the Larger Works (as defined below), to deal in both
 *
 * (a) the Software, and
 *
 * (b) any piece of software and/or hardware listed in the lrgrwrks.txt file if
 * one is included with the Software each a "Larger Work" to which the Software
 * is contributed by such licensors),
 *
 * without restriction, including without limitation the rights to copy, create
 * derivative works of, display, perform, and distribute the Software and make,
 * use, sell, offer for sale, import, export, have made, and have sold the
 * Software and the Larger Work(s), and to sublicense the foregoing rights on
 * either these or other terms.
 *
 * This license is subject to the following condition:
 *
 * The above copyright notice and either this complete permission notice or at a
 * minimum a reference to the UPL must be included in all copies or substantial
 * portions of the Software.
 *
 * THE SOFTWARE IS PROVIDED "AS IS", WITHOUT WARRANTY OF ANY KIND, EXPRESS OR
 * IMPLIED, INCLUDING BUT NOT LIMITED TO THE WARRANTIES OF MERCHANTABILITY,
 * FITNESS FOR A PARTICULAR PURPOSE AND NONINFRINGEMENT. IN NO EVENT SHALL THE
 * AUTHORS OR COPYRIGHT HOLDERS BE LIABLE FOR ANY CLAIM, DAMAGES OR OTHER
 * LIABILITY, WHETHER IN AN ACTION OF CONTRACT, TORT OR OTHERWISE, ARISING FROM,
 * OUT OF OR IN CONNECTION WITH THE SOFTWARE OR THE USE OR OTHER DEALINGS IN THE
 * SOFTWARE.
 */
package com.oracle.graal.python.builtins.objects.code;

import java.util.ArrayList;
import java.util.Arrays;
import java.util.HashSet;
import java.util.List;
import java.util.Set;

import com.oracle.graal.python.PythonLanguage;
import com.oracle.graal.python.builtins.PythonBuiltinClassType;
import com.oracle.graal.python.builtins.objects.function.Signature;
import com.oracle.graal.python.builtins.objects.object.PythonBuiltinObject;
import com.oracle.graal.python.builtins.objects.type.LazyPythonClass;
import com.oracle.graal.python.nodes.ModuleRootNode;
<<<<<<< HEAD
=======
import com.oracle.graal.python.nodes.PClosureFunctionRootNode;
>>>>>>> 4fe8c056
import com.oracle.graal.python.nodes.PClosureRootNode;
import com.oracle.graal.python.nodes.PRootNode;
import com.oracle.graal.python.nodes.argument.ReadVarArgsNode;
import com.oracle.graal.python.nodes.argument.ReadVarKeywordsNode;
import com.oracle.graal.python.nodes.frame.FrameSlotIDs;
import com.oracle.graal.python.nodes.frame.GlobalNode;
import com.oracle.graal.python.nodes.function.FunctionDefinitionNode;
import com.oracle.graal.python.nodes.function.FunctionRootNode;
import com.oracle.graal.python.nodes.function.GeneratorExpressionNode;
import com.oracle.graal.python.nodes.generator.GeneratorFunctionRootNode;
<<<<<<< HEAD
import com.oracle.graal.python.runtime.PythonCodeSerializer;
import com.oracle.truffle.api.CompilerDirectives;
=======
import com.oracle.graal.python.nodes.literal.SimpleLiteralNode;
>>>>>>> 4fe8c056
import com.oracle.truffle.api.CompilerDirectives.TruffleBoundary;
import com.oracle.truffle.api.RootCallTarget;
import com.oracle.truffle.api.interop.UnsupportedMessageException;
import com.oracle.truffle.api.library.ExportMessage;
import com.oracle.truffle.api.nodes.Node;
import com.oracle.truffle.api.nodes.NodeUtil;
import com.oracle.truffle.api.nodes.NodeVisitor;
import com.oracle.truffle.api.nodes.RootNode;
import com.oracle.truffle.api.source.SourceSection;

public final class PCode extends PythonBuiltinObject {
    static final String[] EMPTY_STRINGS = new String[0];
    static final long FLAG_VAR_ARGS = 0x4;
    static final long FLAG_VAR_KW_ARGS = 0x8;
    static final long FLAG_LAMBDA = 0x10; // CO_NESTED on CPython, not needed
    static final long FLAG_GENERATOR = 0x20;
    static final long FLAG_MODULE = 0x40; // CO_NOFREE on CPython, we use it on modules, it's
                                          // redundant anyway

    private final RootCallTarget callTarget;
    private final Signature signature;

    // number of local variables
    private int nlocals = -1;
    // is the required stack size (including local variables)
    private int stacksize = -1;
    // is an integer encoding a number of flags for the interpreter.
    // The following flag bits are defined for co_flags: bit 0x04 is set if the function uses the
    // *arguments syntax to accept an arbitrary number of positional arguments; bit 0x08 is set if
    // the function uses the **keywords syntax to accept arbitrary keyword arguments; bit 0x20 is
    // set if the function is a generator.
    private int flags = -1;
    // is a string representing the sequence of bytecode instructions
    private byte[] codestring;
    // tuple of constants used in the bytecode
    private Object[] constants;
    // tuple containing the literals (builtins/globals) used by the bytecode
    private Object[] names;
    // is a tuple containing the names of the local variables (starting with the argument names)
    private Object[] varnames;
    // name of file in which this code object was created
    private String filename;
    // name with which this code object was defined
    private String name;
    // number of first line in Python source code
    private int firstlineno = -1;
    // is a string encoding the mapping from bytecode offsets to line numbers
    private byte[] lnotab;
    // tuple of names of free variables (referenced via a function’s closure)
    private Object[] freevars;
    // tuple of names of cell variables (referenced by containing scopes)
    private Object[] cellvars;

    public PCode(LazyPythonClass cls, RootCallTarget callTarget) {
        super(cls);
        this.callTarget = callTarget;
        if (callTarget.getRootNode() instanceof PRootNode) {
            this.signature = ((PRootNode) callTarget.getRootNode()).getSignature();
        } else {
            this.signature = Signature.createVarArgsAndKwArgsOnly();
        }
    }

    public PCode(LazyPythonClass cls, RootCallTarget callTarget, byte[] codestring, int firstlineno, byte[] lnotab) {
        this(cls, callTarget);
        this.codestring = codestring;
        this.firstlineno = firstlineno;
        this.lnotab = lnotab;
    }

    public PCode(LazyPythonClass cls, RootCallTarget callTarget, Signature signature,
                    int nlocals, int stacksize, int flags,
                    byte[] codestring, Object[] constants, Object[] names,
                    Object[] varnames, Object[] freevars, Object[] cellvars,
                    String filename, String name, int firstlineno,
                    byte[] lnotab) {
        super(cls);
        this.nlocals = nlocals;
        this.stacksize = stacksize;
        this.flags = flags;
        this.codestring = codestring;
        this.constants = constants;
        this.names = names;
        this.varnames = varnames;
        this.filename = filename;
        this.name = name;
        this.firstlineno = firstlineno;
        this.lnotab = lnotab;
        this.freevars = freevars;
        this.cellvars = cellvars;
        this.callTarget = callTarget;
        this.signature = signature;
    }

    @TruffleBoundary
    private static Set<Object> asSet(Object[] objects) {
        return (objects != null) ? new HashSet<>(Arrays.asList(objects)) : new HashSet<>();
    }

    private static String[] extractFreeVars(RootNode rootNode) {
        if (rootNode instanceof PClosureRootNode) {
            return ((PClosureRootNode) rootNode).getFreeVars();
        } else {
            return EMPTY_STRINGS;
        }
    }

    private static String[] extractCellVars(RootNode rootNode) {
        if (rootNode instanceof PClosureFunctionRootNode) {
            return ((PClosureFunctionRootNode) rootNode).getCellVars();
        } else {
            return EMPTY_STRINGS;
        }
    }

    @TruffleBoundary
    private static String extractFileName(RootNode rootNode) {
        RootNode funcRootNode = rootNodeForExtraction(rootNode);
        SourceSection src = funcRootNode.getSourceSection();
        if (src != null) {
            if (src.getSource().getPath() == null) {
                return src.getSource().getName();
            }
            return src.getSource().getPath();
        } else if (funcRootNode instanceof ModuleRootNode) {
            return funcRootNode.getName();
        } else {
            return "<unknown source>";
        }
    }

    @TruffleBoundary
    private static int extractFirstLineno(RootNode rootNode) {
        RootNode funcRootNode = rootNodeForExtraction(rootNode);
        SourceSection sourceSection = funcRootNode.getSourceSection();
        if (sourceSection != null) {
            return sourceSection.getStartLine();
        }
        return 1;
    }

    @TruffleBoundary
    private static String extractName(RootNode rootNode) {
        return rootNode.getName();
    }

    @TruffleBoundary
    private static int extractStackSize(RootNode rootNode) {
        return rootNode.getFrameDescriptor().getSize();
    }

    @TruffleBoundary
    private static Object[] extractVarnames(RootNode rootNode, String[] parameterIds, String[] keywordNames, Object[] freeVars, Object[] cellVars) {
        Set<Object> freeVarsSet = asSet(freeVars);
        Set<Object> cellVarsSet = asSet(cellVars);

        ArrayList<String> varNameList = new ArrayList<>(); // must be ordered!
        varNameList.addAll(Arrays.asList(parameterIds));
        varNameList.addAll(Arrays.asList(keywordNames));

        for (Object identifier : rootNode.getFrameDescriptor().getIdentifiers()) {
            if (identifier instanceof String) {
                String varName = (String) identifier;

                if (FrameSlotIDs.RETURN_SLOT_ID.equals(varName) || varName.startsWith(FrameSlotIDs.TEMP_LOCAL_PREFIX)) {
                    // pass
                } else if (!varNameList.contains(varName)) {
                    if (PythonLanguage.getCore().getParser().isIdentifier(PythonLanguage.getCore(), varName)) {
                        if (!freeVarsSet.contains(varName) && !cellVarsSet.contains(varName)) {
                            varNameList.add(varName);
                        }
                    }
                }
            }
        }

        return varNameList.toArray();
    }

    @TruffleBoundary
    private static Object[] extractConstants(RootNode rootNode) {
        List<Object> constants = new ArrayList<>();
        rootNodeForExtraction(rootNode).accept(new NodeVisitor() {
            public boolean visit(Node node) {
                if (node instanceof SimpleLiteralNode) {
                    constants.add(((SimpleLiteralNode) node).getValue());
                } else if (node instanceof FunctionDefinitionNode) {
                    constants.add(new PCode(PythonBuiltinClassType.PCode, ((FunctionDefinitionNode) node).getCallTarget()));
                } else if (node instanceof GeneratorExpressionNode) {
                    // TODO: we do it this way here since we cannot deserialize generator
                    // expressions right now
                    constants.addAll(Arrays.asList(extractConstants(((GeneratorExpressionNode) node).getCallTarget().getRootNode())));
                }
                return true;
            }
        });
        return constants.toArray();
    }

    @TruffleBoundary
    private static Object[] extractNames(RootNode rootNode) {
        List<Object> names = new ArrayList<>();
        rootNodeForExtraction(rootNode).accept(new NodeVisitor() {
            public boolean visit(Node node) {
                if (node instanceof GlobalNode) {
                    names.add(((GlobalNode) node).getAttributeId());
                } else if (node instanceof GeneratorExpressionNode) {
                    // TODO: since we do *not* add GeneratorExpressionNodes in #extractConstants, we
                    // need to find the names referenced in them here
                    names.addAll(Arrays.asList(extractNames(((GeneratorExpressionNode) node).getCallTarget().getRootNode())));
                }
                return true;
            }
        });
        return names.toArray();
    }

    private static RootNode rootNodeForExtraction(RootNode rootNode) {
        return (rootNode instanceof GeneratorFunctionRootNode) ? ((GeneratorFunctionRootNode) rootNode).getFunctionRootNode() : rootNode;
    }

    @TruffleBoundary
    private static int extractFlags(RootNode rootNode) {
        int flags = 0;
        RootNode funcRootNode = rootNode;
        if (funcRootNode instanceof ModuleRootNode) {
            // Not on CPython
            flags |= FLAG_MODULE;
        } else {
            // 0x20 - generator
            if (funcRootNode instanceof GeneratorFunctionRootNode) {
                flags |= FLAG_GENERATOR;
                funcRootNode = ((GeneratorFunctionRootNode) funcRootNode).getFunctionRootNode();
            }
            // 0x04 - *arguments
            if (NodeUtil.findFirstNodeInstance(funcRootNode, ReadVarArgsNode.class) != null) {
                flags |= FLAG_VAR_ARGS;
            }
            // 0x08 - **keywords
            if (NodeUtil.findFirstNodeInstance(funcRootNode, ReadVarKeywordsNode.class) != null) {
                flags |= FLAG_VAR_KW_ARGS;
            }
            // 0x10 - lambda, not on CPython
            if (funcRootNode instanceof FunctionRootNode && ((FunctionRootNode) funcRootNode).isLambda()) {
                flags |= FLAG_LAMBDA;
            }
        }
        return flags;
    }

    @TruffleBoundary
    private static byte[] extractCodeString(RootNode rootNode) {
        RootNode funcRootNode = rootNode;
<<<<<<< HEAD
        if (rootNode instanceof GeneratorFunctionRootNode || funcRootNode instanceof PClosureRootNode) {
            PythonCodeSerializer serializer = PythonLanguage.getCore().getSerializer();
            return serializer.serialize(rootNode);
=======
        if (rootNode instanceof GeneratorFunctionRootNode) {
            funcRootNode = ((GeneratorFunctionRootNode) rootNode).getFunctionRootNode();
        }
        if (funcRootNode instanceof PClosureRootNode) {
            SourceSection sourceSection = funcRootNode.getSourceSection();
            if (sourceSection != null) {
                String src = sourceSection.getCharacters().toString();
                // strip the header, we're only interested in the actual source
                return src.replaceFirst("[^:]+:[ \\t]*", "").getBytes();
            }
>>>>>>> 4fe8c056
        }
        // no code for non-user functions
        return new byte[0];
    }

    public RootNode getRootNode() {
        return getRootCallTarget().getRootNode();
    }

    public Object[] getFreeVars() {
        if (freevars == null) {
            freevars = extractFreeVars(getRootNode());
        }
        return freevars;
    }

    public Object[] getCellVars() {
        if (cellvars == null) {
            cellvars = extractCellVars(getRootNode());
        }
        return cellvars;
    }

    public void setFilename(String filename) {
        this.filename = filename;
    }

    public String getFilename() {
        if (filename == null) {
            filename = extractFileName(getRootNode());
        }
        return filename;
    }

    public int getFirstLineNo() {
        if (firstlineno == -1) {
            firstlineno = extractFirstLineno(getRootNode());
        }
        return firstlineno;
    }

    public String getName() {
        if (name == null) {
            name = extractName(getRootNode());
        }
        return name;
    }

    public int getArgcount() {
        return signature.getMaxNumOfPositionalArgs();
    }

    public int getPositionalOnlyArgCount() {
        int positionalMarkIndex = signature.getPositionalOnlyArgIndex();
        return positionalMarkIndex == -1 ? 0 : positionalMarkIndex;
    }

    public int getKwonlyargcount() {
        return signature.getNumOfRequiredKeywords();
    }

    public int getNlocals() {
        if (nlocals == -1) {
            nlocals = getVarnames().length;
        }
        return nlocals;
    }

    public int getStacksize() {
        if (stacksize == -1) {
            stacksize = extractStackSize(getRootNode());
        }
        return stacksize;
    }

    public int getFlags() {
        if (flags == -1) {
            flags = extractFlags(getRootNode());
        }
        return flags;
    }

    public Object[] getVarnames() {
        if (varnames == null) {
            varnames = extractVarnames(getRootNode(), getSignature().getParameterIds(), getSignature().getKeywordNames(), getFreeVars(), getCellVars());
        }
        return varnames;
    }

    public byte[] getCodestring() {
        if (codestring == null) {
            this.codestring = extractCodeString(getRootNode());
        }
        return codestring;
    }

    public Object[] getConstants() {
        if (constants == null) {
            constants = extractConstants(getRootNode());
        }
        return constants;
    }

    public Object[] getNames() {
        if (names == null) {
            names = extractNames(getRootNode());
        }
        return names;
    }

    public byte[] getLnotab() {
        return lnotab;
    }

    public boolean isGenerator() {
        return (getFlags() & FLAG_GENERATOR) > 0;
    }

    public static boolean isModule(int flags) {
        return (flags & FLAG_MODULE) > 0;
    }

    static boolean takesVarArgs(int flags) {
        return (flags & FLAG_VAR_ARGS) > 0;
    }

    static boolean takesVarKeywordArgs(int flags) {
        return (flags & FLAG_VAR_KW_ARGS) > 0;
    }

    public boolean takesVarArgs() {
        return PCode.takesVarArgs(getFlags());
    }

    public boolean takesVarKeywordArgs() {
        return PCode.takesVarKeywordArgs(getFlags());
    }

    public Signature getSignature() {
        return signature;
    }

    public RootCallTarget getRootCallTarget() {
        return callTarget;
    }

    @ExportMessage
    public SourceSection getSourceLocation() throws UnsupportedMessageException {
        SourceSection result = readSourceLocation();
        if (result != null) {
            return result;
        } else {
            throw UnsupportedMessageException.create();
        }
    }

    @TruffleBoundary
    private SourceSection readSourceLocation() {
        return getRootNode().getSourceSection();
    }

    @ExportMessage
    public boolean hasSourceLocation() {
        return readSourceLocation() != null;
    }
}<|MERGE_RESOLUTION|>--- conflicted
+++ resolved
@@ -52,10 +52,6 @@
 import com.oracle.graal.python.builtins.objects.object.PythonBuiltinObject;
 import com.oracle.graal.python.builtins.objects.type.LazyPythonClass;
 import com.oracle.graal.python.nodes.ModuleRootNode;
-<<<<<<< HEAD
-=======
-import com.oracle.graal.python.nodes.PClosureFunctionRootNode;
->>>>>>> 4fe8c056
 import com.oracle.graal.python.nodes.PClosureRootNode;
 import com.oracle.graal.python.nodes.PRootNode;
 import com.oracle.graal.python.nodes.argument.ReadVarArgsNode;
@@ -66,12 +62,8 @@
 import com.oracle.graal.python.nodes.function.FunctionRootNode;
 import com.oracle.graal.python.nodes.function.GeneratorExpressionNode;
 import com.oracle.graal.python.nodes.generator.GeneratorFunctionRootNode;
-<<<<<<< HEAD
 import com.oracle.graal.python.runtime.PythonCodeSerializer;
 import com.oracle.truffle.api.CompilerDirectives;
-=======
-import com.oracle.graal.python.nodes.literal.SimpleLiteralNode;
->>>>>>> 4fe8c056
 import com.oracle.truffle.api.CompilerDirectives.TruffleBoundary;
 import com.oracle.truffle.api.RootCallTarget;
 import com.oracle.truffle.api.interop.UnsupportedMessageException;
@@ -325,22 +317,9 @@
     @TruffleBoundary
     private static byte[] extractCodeString(RootNode rootNode) {
         RootNode funcRootNode = rootNode;
-<<<<<<< HEAD
         if (rootNode instanceof GeneratorFunctionRootNode || funcRootNode instanceof PClosureRootNode) {
             PythonCodeSerializer serializer = PythonLanguage.getCore().getSerializer();
             return serializer.serialize(rootNode);
-=======
-        if (rootNode instanceof GeneratorFunctionRootNode) {
-            funcRootNode = ((GeneratorFunctionRootNode) rootNode).getFunctionRootNode();
-        }
-        if (funcRootNode instanceof PClosureRootNode) {
-            SourceSection sourceSection = funcRootNode.getSourceSection();
-            if (sourceSection != null) {
-                String src = sourceSection.getCharacters().toString();
-                // strip the header, we're only interested in the actual source
-                return src.replaceFirst("[^:]+:[ \\t]*", "").getBytes();
-            }
->>>>>>> 4fe8c056
         }
         // no code for non-user functions
         return new byte[0];
