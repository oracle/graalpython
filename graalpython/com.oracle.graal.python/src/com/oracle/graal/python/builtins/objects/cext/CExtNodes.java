--- conflicted
+++ resolved
@@ -40,9 +40,6 @@
  */
 package com.oracle.graal.python.builtins.objects.cext;
 
-<<<<<<< HEAD
-import static com.oracle.graal.python.runtime.exception.PythonErrorType.TypeError;
-=======
 import static com.oracle.graal.python.builtins.objects.cext.NativeCAPISymbols.FUN_NATIVE_LONG_TO_JAVA;
 import static com.oracle.graal.python.builtins.objects.cext.NativeCAPISymbols.FUN_NATIVE_TO_JAVA;
 import static com.oracle.graal.python.builtins.objects.cext.NativeCAPISymbols.FUN_PTR_COMPARE;
@@ -51,7 +48,7 @@
 import static com.oracle.graal.python.builtins.objects.cext.NativeCAPISymbols.FUN_PY_TRUFFLE_STRING_TO_CSTR;
 import static com.oracle.graal.python.builtins.objects.cext.NativeCAPISymbols.FUN_WHCAR_SIZE;
 import static com.oracle.graal.python.nodes.SpecialMethodNames.__FLOAT__;
->>>>>>> 32c4009f
+import static com.oracle.graal.python.runtime.exception.PythonErrorType.TypeError;
 
 import java.util.List;
 
@@ -65,37 +62,19 @@
 import com.oracle.graal.python.builtins.objects.cext.CExtNodesFactory.AllToJavaNodeGen;
 import com.oracle.graal.python.builtins.objects.cext.CExtNodesFactory.AllToSulongNodeGen;
 import com.oracle.graal.python.builtins.objects.cext.CExtNodesFactory.AsLongNodeGen;
-<<<<<<< HEAD
-import com.oracle.graal.python.builtins.objects.cext.CExtNodesFactory.AsPythonObjectNodeGen;
 import com.oracle.graal.python.builtins.objects.cext.CExtNodesFactory.BinaryFirstToSulongNodeGen;
 import com.oracle.graal.python.builtins.objects.cext.CExtNodesFactory.CextUpcallNodeGen;
 import com.oracle.graal.python.builtins.objects.cext.CExtNodesFactory.DirectUpcallNodeGen;
 import com.oracle.graal.python.builtins.objects.cext.CExtNodesFactory.FastCallArgsToSulongNodeGen;
-import com.oracle.graal.python.builtins.objects.cext.CExtNodesFactory.GetNativeClassNodeGen;
-=======
-import com.oracle.graal.python.builtins.objects.cext.CExtNodesFactory.CextUpcallNodeGen;
-import com.oracle.graal.python.builtins.objects.cext.CExtNodesFactory.DirectUpcallNodeGen;
 import com.oracle.graal.python.builtins.objects.cext.CExtNodesFactory.GetTypeMemberNodeGen;
->>>>>>> 32c4009f
 import com.oracle.graal.python.builtins.objects.cext.CExtNodesFactory.IsPointerNodeGen;
 import com.oracle.graal.python.builtins.objects.cext.CExtNodesFactory.ObjectUpcallNodeGen;
-<<<<<<< HEAD
+import com.oracle.graal.python.builtins.objects.cext.CExtNodesFactory.PointerCompareNodeGen;
 import com.oracle.graal.python.builtins.objects.cext.CExtNodesFactory.TernaryFirstSecondToSulongNodeGen;
 import com.oracle.graal.python.builtins.objects.cext.CExtNodesFactory.TernaryFirstThirdToSulongNodeGen;
-import com.oracle.graal.python.builtins.objects.cext.CExtNodesFactory.ToJavaNodeGen;
-import com.oracle.graal.python.builtins.objects.cext.CExtNodesFactory.ToSulongNodeGen;
-import com.oracle.graal.python.builtins.objects.cext.NativeWrappers.DynamicObjectNativeWrapper;
-import com.oracle.graal.python.builtins.objects.cext.NativeWrappers.PrimitiveNativeWrapper;
-import com.oracle.graal.python.builtins.objects.cext.NativeWrappers.PythonClassNativeWrapper;
-import com.oracle.graal.python.builtins.objects.cext.NativeWrappers.PythonNativeWrapper;
-import com.oracle.graal.python.builtins.objects.cext.NativeWrappers.PythonObjectNativeWrapper;
-import com.oracle.graal.python.builtins.objects.cext.NativeWrappers.TruffleObjectNativeWrapper;
-=======
-import com.oracle.graal.python.builtins.objects.cext.CExtNodesFactory.PointerCompareNodeGen;
 import com.oracle.graal.python.builtins.objects.cext.CExtNodesFactory.ToJavaNodeFactory.ToJavaCachedNodeGen;
 import com.oracle.graal.python.builtins.objects.cext.DynamicObjectNativeWrapper.PrimitiveNativeWrapper;
 import com.oracle.graal.python.builtins.objects.common.SequenceStorageNodes;
->>>>>>> 32c4009f
 import com.oracle.graal.python.builtins.objects.floats.PFloat;
 import com.oracle.graal.python.builtins.objects.function.PFunction;
 import com.oracle.graal.python.builtins.objects.function.PKeyword;
@@ -343,51 +322,8 @@
         }
     }
 
-<<<<<<< HEAD
-    @ImportStatic(PGuards.class)
-    abstract static class CExtBaseNode extends PNodeWithContext {
-        @Child private Node readSymbolNode;
-
-        protected static boolean isNativeWrapper(Object obj) {
-            return obj instanceof PythonNativeWrapper;
-        }
-
-        protected static boolean isNativeNull(Object object) {
-            return object instanceof PythonNativeNull;
-        }
-
-        protected static boolean isMaterialized(PrimitiveNativeWrapper wrapper) {
-            return wrapper.getMaterializedObject() != null;
-        }
-
-        protected TruffleObject importCAPISymbol(String name) {
-            TruffleObject capiLibrary;
-
-            // This can happen if we receive 'TO_NATIVE' while loading our C API bitcode file.
-            if (!getContext().capiWasLoaded()) {
-                capiLibrary = (TruffleObject) getContext().getCapiBaseLibrary();
-
-            } else {
-                capiLibrary = (TruffleObject) getContext().getCapiLibrary();
-            }
-            if (readSymbolNode == null) {
-                CompilerDirectives.transferToInterpreterAndInvalidate();
-                readSymbolNode = insert(Message.READ.createNode());
-            }
-            try {
-                return (TruffleObject) ForeignAccess.sendRead(readSymbolNode, capiLibrary, name);
-            } catch (UnknownIdentifierException | UnsupportedMessageException e) {
-                CompilerDirectives.transferToInterpreter();
-                throw e.raise();
-            }
-        }
-
-    }
-
-=======
     // -----------------------------------------------------------------------------------------------------------------
     @GenerateUncached
->>>>>>> 32c4009f
     public abstract static class ToSulongNode extends CExtBaseNode {
 
         public abstract Object execute(Object obj);
@@ -1093,13 +1029,9 @@
         }
     }
 
-<<<<<<< HEAD
+    // -----------------------------------------------------------------------------------------------------------------
     public abstract static class ConvertArgsToSulongNode extends PNodeWithContext {
 
-=======
-    // -----------------------------------------------------------------------------------------------------------------
-    public abstract static class AllToSulongNode extends PNodeWithContext {
->>>>>>> 32c4009f
         public abstract void executeInto(Object[] args, int argsOffset, Object[] dest, int destOffset);
 
         protected static boolean isArgsOffsetPlus(int len, int off, int plus) {
@@ -1215,7 +1147,6 @@
         }
     }
 
-<<<<<<< HEAD
     /**
      * Converts the 1st (self) and the 4th (kwargs) argument to native values as required for
      * {@code METH_FASTCALL}.
@@ -1232,10 +1163,10 @@
             dest[destOffset + 3] = toSulongNode4.execute(args[argsOffset + 3]);
         }
 
-        @Fallback
-        @SuppressWarnings("unused")
-        void doError(Object[] args, int argsOffset, Object[] dest, int destOffset) {
-            throw raise(TypeError, "invalid arguments for fastcall method (expected 4 but got %s)", args.length - argsOffset);
+        @Specialization(guards = {"!isArgsOffsetPlus(args.length, argsOffset, 4)"})
+        void doError(Object[] args, int argsOffset, @SuppressWarnings("unused") Object[] dest, @SuppressWarnings("unused") int destOffset,
+                        @Cached PRaiseNode raiseNode) {
+            throw raiseNode.raise(TypeError, "invalid arguments for fastcall method (expected 4 but got %s)", args.length - argsOffset);
         }
 
         public static FastCallArgsToSulongNode create() {
@@ -1256,10 +1187,10 @@
             dest[destOffset + 1] = args[argsOffset + 1];
         }
 
-        @Fallback
-        @SuppressWarnings("unused")
-        void doError(Object[] args, int argsOffset, Object[] dest, int destOffset) {
-            throw raise(TypeError, "invalid arguments for allocfunc (expected 2 but got %s)", args.length - argsOffset);
+        @Specialization(guards = {"!isArgsOffsetPlus(args.length, argsOffset, 2)"})
+        void doError(Object[] args, int argsOffset, @SuppressWarnings("unused") Object[] dest, @SuppressWarnings("unused") int destOffset,
+                        @Cached PRaiseNode raiseNode) {
+            throw raiseNode.raise(TypeError, "invalid arguments for allocfunc (expected 2 but got %s)", args.length - argsOffset);
         }
 
         public static BinaryFirstToSulongNode create() {
@@ -1282,10 +1213,10 @@
             dest[destOffset + 2] = toSulongNode3.execute(args[argsOffset + 2]);
         }
 
-        @Fallback
-        @SuppressWarnings("unused")
-        void doError(Object[] args, int argsOffset, Object[] dest, int destOffset) {
-            throw raise(TypeError, "invalid arguments for method (expected 3 but got %s)", args.length - argsOffset);
+        @Specialization(guards = {"!isArgsOffsetPlus(args.length, argsOffset, 3)"})
+        void doError(Object[] args, int argsOffset, @SuppressWarnings("unused") Object[] dest, @SuppressWarnings("unused") int destOffset,
+                        @Cached PRaiseNode raiseNode) {
+            throw raiseNode.raise(TypeError, "invalid arguments for method (expected 3 but got %s)", args.length - argsOffset);
         }
 
         public static TernaryFirstThirdToSulongNode create() {
@@ -1307,10 +1238,10 @@
             dest[destOffset + 2] = args[argsOffset + 2];
         }
 
-        @Fallback
-        @SuppressWarnings("unused")
-        void doError(Object[] args, int argsOffset, Object[] dest, int destOffset) {
-            throw raise(TypeError, "invalid arguments for method (expected 3 but got %s)", args.length - argsOffset);
+        @Specialization(guards = {"!isArgsOffsetPlus(args.length, argsOffset, 3)"})
+        void doError(Object[] args, int argsOffset, @SuppressWarnings("unused") Object[] dest, @SuppressWarnings("unused") int destOffset,
+                        @Cached PRaiseNode raiseNode) {
+            throw raiseNode.raise(TypeError, "invalid arguments for method (expected 3 but got %s)", args.length - argsOffset);
         }
 
         public static TernaryFirstSecondToSulongNode create() {
@@ -1318,25 +1249,10 @@
         }
     }
 
-    protected abstract static class UpcallNode extends PNodeWithContext {
-        @Child private AllToJavaNode allToJava;
-
-        protected AllToJavaNode getAllToJavaNode() {
-            if (allToJava == null) {
-                CompilerDirectives.transferToInterpreterAndInvalidate();
-                allToJava = insert(AllToJavaNode.create());
-            }
-            return allToJava;
-        }
-
-        protected Object getAttr(@SuppressWarnings("unused") Object object, @SuppressWarnings("unused") String name) {
-            throw new IllegalStateException();
-=======
     // -----------------------------------------------------------------------------------------------------------------
     public abstract static class CextUpcallNode extends PNodeWithContext {
         public static CextUpcallNode create() {
             return CextUpcallNodeGen.create();
->>>>>>> 32c4009f
         }
 
         public abstract Object execute(VirtualFrame frame, Object cextModule, String name, Object[] args);
