--- conflicted
+++ resolved
@@ -79,11 +79,7 @@
 import com.oracle.graal.python.lib.PyTupleCheckExactNodeGen;
 import com.oracle.graal.python.lib.PyUnicodeCheckExactNodeGen;
 import com.oracle.graal.python.nodes.ErrorMessages;
-<<<<<<< HEAD
 import com.oracle.graal.python.nodes.PRaiseNode;
-import com.oracle.graal.python.nodes.PRaiseNodeGen;
-=======
->>>>>>> 3415eafc
 import com.oracle.graal.python.nodes.call.special.LookupAndCallBinaryNode;
 import com.oracle.graal.python.nodes.function.PythonBuiltinBaseNode;
 import com.oracle.graal.python.nodes.function.PythonBuiltinNode;
@@ -204,17 +200,9 @@
     @GenerateNodeFactory
     abstract static class LoadsNode extends PythonUnaryClinicBuiltinNode {
 
-<<<<<<< HEAD
-        @TruffleBoundary
-        @Specialization(limit = "3")
-        static Object doit(Object buffer,
-                        @CachedLibrary("buffer") PythonBufferAccessLibrary bufferLib,
-                        @Cached PRaiseNode raise) {
-=======
         @Specialization
         Object doit(VirtualFrame frame, Object buffer,
                         @CachedLibrary(limit = "3") PythonBufferAccessLibrary bufferLib) {
->>>>>>> 3415eafc
             try {
                 return Marshal.load(bufferLib.getInternalOrCopiedByteArray(buffer), bufferLib.getBufferLength(buffer));
             } catch (NumberFormatException e) {
