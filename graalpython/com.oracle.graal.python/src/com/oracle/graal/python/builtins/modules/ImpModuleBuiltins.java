--- conflicted
+++ resolved
@@ -199,11 +199,13 @@
         @TruffleBoundary
         private Object loadDynamicModuleWithSpec(String name, String path, InteropLibrary interop) {
             ensureCapiWasLoaded();
-            Env env = getContext().getEnv();
+            PythonContext context = getContext();
+            Env env = context.getEnv();
             String basename = name.substring(name.lastIndexOf('.') + 1);
             TruffleObject sulongLibrary;
             try {
-                CallTarget callTarget = env.parseInternal(Source.newBuilder(LLVM_LANGUAGE, getContext().getPublicTruffleFileRelaxed(path, ".bc")).build());
+                String extSuffix = ExtensionSuffixesNode.getSoAbi(context);
+                CallTarget callTarget = env.parseInternal(Source.newBuilder(LLVM_LANGUAGE, context.getPublicTruffleFileRelaxed(path, extSuffix)).build());
                 sulongLibrary = (TruffleObject) callTarget.call();
             } catch (SecurityException | IOException e) {
                 throw raise(ImportError, "cannot load %s: %m", path, e);
@@ -228,7 +230,7 @@
                 } else {
                     ((PythonObject) result).setAttribute(__FILE__, path);
                     // TODO: _PyImport_FixupExtensionObject(result, name, path, sys.modules)
-                    PDict sysModules = getContext().getSysModules();
+                    PDict sysModules = context.getSysModules();
                     getSetItemNode().execute(null, sysModules, name, result);
                     return result;
                 }
@@ -246,7 +248,6 @@
             if (!ctxt.capiWasLoaded()) {
                 Env env = ctxt.getEnv();
                 CompilerDirectives.transferToInterpreterAndInvalidate();
-<<<<<<< HEAD
 
                 // get C API home path from sys module
                 PythonModule sysModule = ctxt.getCore().lookupBuiltinModule("sys");
@@ -261,10 +262,7 @@
                 // TODO(fa): should we try all extension suffixes?
                 String extSuffix = ExtensionSuffixesNode.getSoAbi(ctxt);
 
-                TruffleFile capiFile = env.getTruffleFile(String.join(env.getFileNameSeparator(), capiHome, "libpython" + extSuffix));
-=======
-                TruffleFile capiFile = env.getInternalTruffleFile(getContext().getCoreHome() + env.getFileNameSeparator() + "capi.bc");
->>>>>>> f9136024
+                TruffleFile capiFile = env.getInternalTruffleFile(String.join(env.getFileNameSeparator(), capiHome, "libpython" + extSuffix));
                 Object capi = null;
                 try {
                     SourceBuilder capiSrcBuilder = Source.newBuilder(LLVM_LANGUAGE, capiFile);
