--- conflicted
+++ resolved
@@ -48,10 +48,7 @@
     public static final String FUN_PY_NONE_HANDLE = "PyNoneHandle";
     public static final String FUN_WHCAR_SIZE = "PyTruffle_Wchar_Size";
     public static final String FUN_PY_TRUFFLE_CSTR_TO_STRING = "PyTruffle_CstrToString";
-<<<<<<< HEAD
     public static final String FUN_PY_FLOAT_AS_DOUBLE = "PyFloat_AsDouble";
-=======
     public static final String FUN_PY_TRUFFLE_BYTE_ARRAY_TO_NATIVE = "PyTruffle_ByteArrayToNative";
     public static final String FUN_GET_OB_TYPE = "get_ob_type";
->>>>>>> e3888baa
 }