/*
 * Copyright (c) 2024, 2025, Oracle and/or its affiliates. All rights reserved.
 * DO NOT ALTER OR REMOVE COPYRIGHT NOTICES OR THIS FILE HEADER.
 *
 * The Universal Permissive License (UPL), Version 1.0
 *
 * Subject to the condition set forth below, permission is hereby granted to any
 * person obtaining a copy of this software, associated documentation and/or
 * data (collectively the "Software"), free of charge and under any and all
 * copyright rights in the Software, and any and all patent rights owned or
 * freely licensable by each licensor hereunder covering either (i) the
 * unmodified Software as contributed to or provided by such licensor, or (ii)
 * the Larger Works (as defined below), to deal in both
 *
 * (a) the Software, and
 *
 * (b) any piece of software and/or hardware listed in the lrgrwrks.txt file if
 * one is included with the Software each a "Larger Work" to which the Software
 * is contributed by such licensors),
 *
 * without restriction, including without limitation the rights to copy, create
 * derivative works of, display, perform, and distribute the Software and make,
 * use, sell, offer for sale, import, export, have made, and have sold the
 * Software and the Larger Work(s), and to sublicense the foregoing rights on
 * either these or other terms.
 *
 * This license is subject to the following condition:
 *
 * The above copyright notice and either this complete permission notice or at a
 * minimum a reference to the UPL must be included in all copies or substantial
 * portions of the Software.
 *
 * THE SOFTWARE IS PROVIDED "AS IS", WITHOUT WARRANTY OF ANY KIND, EXPRESS OR
 * IMPLIED, INCLUDING BUT NOT LIMITED TO THE WARRANTIES OF MERCHANTABILITY,
 * FITNESS FOR A PARTICULAR PURPOSE AND NONINFRINGEMENT. IN NO EVENT SHALL THE
 * AUTHORS OR COPYRIGHT HOLDERS BE LIABLE FOR ANY CLAIM, DAMAGES OR OTHER
 * LIABILITY, WHETHER IN AN ACTION OF CONTRACT, TORT OR OTHERWISE, ARISING FROM,
 * OUT OF OR IN CONNECTION WITH THE SOFTWARE OR THE USE OR OTHER DEALINGS IN THE
 * SOFTWARE.
 */
package com.oracle.graal.python.builtins.objects.tokenize;

import static com.oracle.graal.python.util.PythonUtils.TS_ENCODING;
import static com.oracle.graal.python.util.PythonUtils.tsLiteral;

import java.util.List;

import com.oracle.graal.python.PythonLanguage;
import com.oracle.graal.python.annotations.ArgumentClinic;
import com.oracle.graal.python.annotations.Slot;
import com.oracle.graal.python.annotations.Slot.SlotKind;
import com.oracle.graal.python.annotations.Slot.SlotSignature;
import com.oracle.graal.python.builtins.CoreFunctions;
import com.oracle.graal.python.builtins.PythonBuiltinClassType;
import com.oracle.graal.python.builtins.PythonBuiltins;
import com.oracle.graal.python.builtins.objects.tokenize.TokenizerIterBuiltinsClinicProviders.TokenizerIterNodeClinicProviderGen;
import com.oracle.graal.python.builtins.objects.tuple.PTuple;
import com.oracle.graal.python.builtins.objects.type.TpSlots;
import com.oracle.graal.python.builtins.objects.type.slots.TpSlotIterNext.TpIterNextBuiltin;
import com.oracle.graal.python.nodes.PRaiseNode;
import com.oracle.graal.python.nodes.function.PythonBuiltinBaseNode;
import com.oracle.graal.python.nodes.function.builtins.PythonBinaryClinicBuiltinNode;
import com.oracle.graal.python.nodes.function.builtins.PythonUnaryBuiltinNode;
<<<<<<< HEAD
import com.oracle.graal.python.pegparser.tokenizer.CodePoints;
=======
import com.oracle.graal.python.nodes.function.builtins.clinic.ArgumentClinicProvider;
>>>>>>> bd2f497a
import com.oracle.graal.python.pegparser.tokenizer.Token;
import com.oracle.graal.python.pegparser.tokenizer.Token.Kind;
import com.oracle.graal.python.pegparser.tokenizer.Tokenizer.StatusCode;
import com.oracle.graal.python.runtime.object.PFactory;
import com.oracle.truffle.api.dsl.Bind;
import com.oracle.truffle.api.dsl.Cached;
import com.oracle.truffle.api.dsl.GenerateNodeFactory;
import com.oracle.truffle.api.dsl.NodeFactory;
import com.oracle.truffle.api.dsl.Specialization;
import com.oracle.truffle.api.nodes.EncapsulatingNodeReference;
import com.oracle.truffle.api.nodes.Node;
import com.oracle.truffle.api.strings.TruffleString;

@CoreFunctions(extendClasses = PythonBuiltinClassType.PTokenizerIter)
public final class TokenizerIterBuiltins extends PythonBuiltins {

    public static final TpSlots SLOTS = TokenizerIterBuiltinsSlotsGen.SLOTS;

    @Override
    protected List<? extends NodeFactory<? extends PythonBuiltinBaseNode>> getNodeFactories() {
        return TokenizerIterBuiltinsFactory.getFactories();
    }

    @Slot(value = SlotKind.tp_new, isComplex = true)
    @SlotSignature(name = "TokenizerIter", minNumOfPositionalArgs = 2, parameterNames = {"$cls", "source"})
    @ArgumentClinic(name = "source", conversion = ArgumentClinic.ClinicConversion.TString)
    @GenerateNodeFactory
    public abstract static class TokenizerIterNode extends PythonBinaryClinicBuiltinNode {

        @Override
        protected ArgumentClinicProvider getArgumentClinic() {
            return TokenizerIterNodeClinicProviderGen.INSTANCE;
        }

        @Specialization
        static PTokenizerIter tokenizerIter(@SuppressWarnings("unused") Object cls, TruffleString source,
                        @Bind PythonLanguage language,
                        @Cached TruffleString.ToJavaStringNode toJavaStringNode) {
            return PFactory.createTokenizerIter(language, toJavaStringNode.execute(source));
        }
    }

    @Slot(value = SlotKind.tp_iter, isComplex = true)
    @GenerateNodeFactory
    abstract static class IterNode extends PythonUnaryBuiltinNode {
        @Specialization
        static PTokenizerIter iter(PTokenizerIter self) {
            return self;
        }
    }

    @Slot(value = SlotKind.tp_iternext, isComplex = true)
    @GenerateNodeFactory
    abstract static class NextNode extends TpIterNextBuiltin {
        private static final TruffleString T_EOF = tsLiteral("EOF");
        private static final CodePoints CP_LF = CodePoints.fromBuffer(new int[]{'\n'}, 0, 1);
        private static final CodePoints CP_CRLF = CodePoints.fromBuffer(new int[]{'\r', '\n'}, 0, 2);

        @Specialization
        static PTuple next(PTokenizerIter self,
                        @Bind("this") Node inliningTarget,
                        @Cached TruffleString.SwitchEncodingNode switchEncodingNode,
                        @Cached TruffleString.FromIntArrayUTF32Node fromIntArrayUTF32Node,
                        @Bind PythonLanguage language,
                        @Cached PRaiseNode raiseNode) {
            if (self.isDone()) {
                throw raiseNode.raiseStopIteration(inliningTarget, T_EOF);
            }
            EncapsulatingNodeReference encapsulating = EncapsulatingNodeReference.getCurrent();
            Node encapsulatingNode = encapsulating.set(inliningTarget);
            Token token;
            try {
                token = self.getNextToken();
            } finally {
                encapsulating.set(encapsulatingNode);
            }
            CodePoints tokenCp = self.getTokenCodePoints(token);
            int type = token.type;
            boolean isTrailingToken = false;
            if (type == Kind.ENDMARKER || (type == Kind.DEDENT && self.tokenizer.getDone() == StatusCode.EOF)) {
                isTrailingToken = true;
            }
            TruffleString line = self.tokenizer.isExtraTokens() && isTrailingToken ? TS_ENCODING.getEmpty() : self.getLine(token, fromIntArrayUTF32Node, switchEncodingNode);

            int startLine = token.sourceRange.startLine;
            int endLine = token.sourceRange.endLine;
            int startColumn = token.sourceRange.startColumn;
            int endColumn = token.sourceRange.endColumn;
            if (token.type == Kind.NEWLINE) {
                endColumn--;
            }
            if (self.tokenizer.isExtraTokens()) {
                if (isTrailingToken) {
                    startLine += 1;
                    endLine += 1;
                    startColumn = 0;
                    endColumn = 0;
                }

                if (type > Kind.DEDENT && type < Kind.OP) {
                    type = Kind.OP;
                } else if (type == Kind.ASYNC || type == Kind.AWAIT) {
                    type = Kind.NAME;
                } else if (type == Kind.NEWLINE) {
                    if (!self.tokenizer.isImplicitNewline()) {
                        if (!tokenCp.isEmpty() && tokenCp.get(0) == '\r') {
                            tokenCp = CP_CRLF;
                        } else {
                            tokenCp = CP_LF;
                        }
                    } else {
                        tokenCp = CodePoints.EMPTY;
                    }
                    endColumn++;
                } else if (type == Kind.NL) {
                    if (self.tokenizer.isImplicitNewline()) {
                        tokenCp = CodePoints.EMPTY;
                    }
                }
            } else if (type == Kind.INDENT || type == Kind.DEDENT) {
                startColumn = -1;
                endColumn = -1;
            } else if (type == Kind.NEWLINE) {
                tokenCp = CodePoints.EMPTY;
            }

            return PFactory.createTuple(language, new Object[]{
                            type,
                            switchEncodingNode.execute(fromIntArrayUTF32Node.execute(tokenCp.getBuffer(), tokenCp.getOffset(), tokenCp.getLength()), TS_ENCODING),
                            PFactory.createTuple(language, new Object[]{startLine, startColumn}),
                            PFactory.createTuple(language, new Object[]{endLine, endColumn}),
                            line
            });
        }
    }
}<|MERGE_RESOLUTION|>--- conflicted
+++ resolved
@@ -42,6 +42,15 @@
 
 import static com.oracle.graal.python.util.PythonUtils.TS_ENCODING;
 import static com.oracle.graal.python.util.PythonUtils.tsLiteral;
+import static com.oracle.graal.python.nodes.ErrorMessages.EXPECTED_BYTESLIKE_GOT_P;
+import static com.oracle.graal.python.nodes.ErrorMessages.RETURNED_NONBYTES;
+import static com.oracle.graal.python.nodes.ErrorMessages.RETURNED_NON_STRING;
+import static com.oracle.graal.python.nodes.ErrorMessages.UNKNOWN_ENCODING;
+import static com.oracle.graal.python.runtime.exception.PythonErrorType.TypeError;
+import static com.oracle.graal.python.util.PythonUtils.TS_ENCODING;
+
+import java.nio.ByteBuffer;
+import java.nio.charset.Charset;
 
 import java.util.List;
 
@@ -61,11 +70,8 @@
 import com.oracle.graal.python.nodes.function.PythonBuiltinBaseNode;
 import com.oracle.graal.python.nodes.function.builtins.PythonBinaryClinicBuiltinNode;
 import com.oracle.graal.python.nodes.function.builtins.PythonUnaryBuiltinNode;
-<<<<<<< HEAD
 import com.oracle.graal.python.pegparser.tokenizer.CodePoints;
-=======
 import com.oracle.graal.python.nodes.function.builtins.clinic.ArgumentClinicProvider;
->>>>>>> bd2f497a
 import com.oracle.graal.python.pegparser.tokenizer.Token;
 import com.oracle.graal.python.pegparser.tokenizer.Token.Kind;
 import com.oracle.graal.python.pegparser.tokenizer.Tokenizer.StatusCode;
@@ -78,6 +84,34 @@
 import com.oracle.truffle.api.nodes.EncapsulatingNodeReference;
 import com.oracle.truffle.api.nodes.Node;
 import com.oracle.truffle.api.strings.TruffleString;
+import com.oracle.graal.python.builtins.modules.TokenizeModuleBuiltinsClinicProviders.TokenizerIterNodeClinicProviderGen;
+import com.oracle.graal.python.builtins.objects.PNone;
+import com.oracle.graal.python.builtins.objects.buffer.PythonBufferAccessLibrary;
+import com.oracle.graal.python.builtins.objects.buffer.PythonBufferAcquireLibrary;
+import com.oracle.graal.python.builtins.objects.tokenize.PTokenizerIter;
+import com.oracle.graal.python.builtins.objects.type.TypeNodes;
+import com.oracle.graal.python.lib.PyBytesCheckNode;
+import com.oracle.graal.python.nodes.PRaiseNode;
+import com.oracle.graal.python.nodes.call.CallNode;
+import com.oracle.graal.python.nodes.function.PythonBuiltinBaseNode;
+import com.oracle.graal.python.nodes.function.builtins.PythonQuaternaryClinicBuiltinNode;
+import com.oracle.graal.python.nodes.function.builtins.clinic.ArgumentClinicProvider;
+import com.oracle.graal.python.nodes.util.CannotCastException;
+import com.oracle.graal.python.nodes.util.CastToTruffleStringNode;
+import com.oracle.graal.python.pegparser.tokenizer.Tokenizer;
+import com.oracle.graal.python.runtime.exception.PException;
+import com.oracle.graal.python.runtime.object.PFactory;
+import com.oracle.graal.python.util.Supplier;
+import com.oracle.truffle.api.CompilerDirectives.TruffleBoundary;
+import com.oracle.truffle.api.dsl.Bind;
+import com.oracle.truffle.api.dsl.Cached;
+import com.oracle.truffle.api.dsl.Cached.Shared;
+import com.oracle.truffle.api.dsl.GenerateNodeFactory;
+import com.oracle.truffle.api.dsl.NodeFactory;
+import com.oracle.truffle.api.dsl.Specialization;
+import com.oracle.truffle.api.nodes.Node;
+import com.oracle.truffle.api.strings.TruffleString;
+import com.oracle.truffle.api.strings.TruffleStringIterator;
 
 @CoreFunctions(extendClasses = PythonBuiltinClassType.PTokenizerIter)
 public final class TokenizerIterBuiltins extends PythonBuiltins {
@@ -90,10 +124,12 @@
     }
 
     @Slot(value = SlotKind.tp_new, isComplex = true)
-    @SlotSignature(name = "TokenizerIter", minNumOfPositionalArgs = 2, parameterNames = {"$cls", "source"})
-    @ArgumentClinic(name = "source", conversion = ArgumentClinic.ClinicConversion.TString)
+    @SlotSignature(name = "TokenizerIter", minNumOfPositionalArgs = 2, numOfPositionalOnlyArgs = 2, parameterNames = {"$cls", "readline"}, keywordOnlyNames = {"extra_tokens",
+                    "encoding"})
+    @ArgumentClinic(name = "extra_tokens", conversion = ClinicConversion.Boolean, defaultValue = "true")
+    @ArgumentClinic(name = "encoding", conversion = ClinicConversion.TString, useDefaultForNone = true, defaultValue = "PNone.NONE")
     @GenerateNodeFactory
-    public abstract static class TokenizerIterNode extends PythonBinaryClinicBuiltinNode {
+    abstract static class TokenizerIterNode extends PythonQuaternaryClinicBuiltinNode {
 
         @Override
         protected ArgumentClinicProvider getArgumentClinic() {
@@ -101,10 +137,91 @@
         }
 
         @Specialization
-        static PTokenizerIter tokenizerIter(@SuppressWarnings("unused") Object cls, TruffleString source,
+        static PTokenizerIter tokenizerIterStr(Object cls, Object readline, boolean extraTokens, @SuppressWarnings("unused") PNone encoding,
                         @Bind PythonLanguage language,
-                        @Cached TruffleString.ToJavaStringNode toJavaStringNode) {
-            return PFactory.createTokenizerIter(language, toJavaStringNode.execute(source));
+                        @Shared @Cached TypeNodes.GetInstanceShape getInstanceShape) {
+            Supplier<int[]> inputSupplier = () -> {
+                Object o;
+                try {
+                    o = CallNode.executeUncached(readline);
+                } catch (PException e) {
+                    e.expectUncached(PythonBuiltinClassType.StopIteration);
+                    return null;
+                }
+                TruffleString line;
+                try {
+                    line = CastToTruffleStringNode.executeUncached(o);
+                } catch (CannotCastException e) {
+                    throw PRaiseNode.raiseStatic(null, PythonBuiltinClassType.TypeError, RETURNED_NON_STRING, "readline()", o);
+                }
+                return getCodePoints(line);
+            };
+            return PFactory.createTokenizerIter(language, cls, getInstanceShape.execute(cls), inputSupplier, extraTokens);
+        }
+
+        @Specialization
+        static PTokenizerIter tokenizerIterBytes(Object cls, Object readline, boolean extraTokens, TruffleString encoding,
+                        @Bind("this") Node inliningTarget,
+                        @Bind PythonLanguage language,
+                        @Shared @Cached TypeNodes.GetInstanceShape getInstanceShape,
+                        @Cached PRaiseNode raiseNode) {
+            Charset charset;
+            try {
+                charset = getCharset(Tokenizer.getNormalName(encoding.toJavaStringUncached()));
+            } catch (Exception e) {
+                throw raiseNode.raise(inliningTarget, PythonBuiltinClassType.LookupError, UNKNOWN_ENCODING, encoding);
+            }
+
+            Supplier<int[]> inputSupplier = () -> {
+                Object o;
+                try {
+                    o = CallNode.executeUncached(readline);
+                } catch (PException e) {
+                    e.expectUncached(PythonBuiltinClassType.StopIteration);
+                    return null;
+                }
+                if (!PyBytesCheckNode.executeUncached(o)) {
+                    throw PRaiseNode.raiseStatic(null, PythonBuiltinClassType.TypeError, RETURNED_NONBYTES, "readline()", o);
+                }
+
+                Object buffer;
+                try {
+                    buffer = PythonBufferAcquireLibrary.getUncached().acquireReadonly(o);
+                } catch (PException e) {
+                    throw PRaiseNode.raiseStatic(null, TypeError, EXPECTED_BYTESLIKE_GOT_P, o);
+                }
+                PythonBufferAccessLibrary bufferLib = PythonBufferAccessLibrary.getUncached();
+                byte[] bytes;
+                int len;
+                try {
+                    bytes = bufferLib.getInternalOrCopiedByteArray(buffer);
+                    len = bufferLib.getBufferLength(buffer);
+                } finally {
+                    bufferLib.release(buffer);
+                }
+                String line = charset.decode(ByteBuffer.wrap(bytes, 0, len)).toString();
+                return getCodePoints(TruffleString.fromJavaStringUncached(line, TS_ENCODING));
+            };
+            return PFactory.createTokenizerIter(language, cls, getInstanceShape.execute(cls), inputSupplier, extraTokens);
+        }
+
+        @TruffleBoundary
+        private static Charset getCharset(String s) {
+            return Charset.forName(s);
+        }
+
+        private static int[] getCodePoints(TruffleString ts) {
+            int len = ts.codePointLengthUncached(TS_ENCODING);
+            if (len == 0) {
+                return null;
+            }
+            int[] res = new int[len];
+            int i = 0;
+            TruffleStringIterator it = ts.createCodePointIteratorUncached(TS_ENCODING);
+            while (it.hasNext()) {
+                res[i++] = it.nextUncached();
+            }
+            return res;
         }
     }
 
