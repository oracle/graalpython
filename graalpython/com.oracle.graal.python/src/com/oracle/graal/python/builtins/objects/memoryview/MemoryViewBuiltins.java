/*
 * Copyright (c) 2020, 2021, Oracle and/or its affiliates. All rights reserved.
 * DO NOT ALTER OR REMOVE COPYRIGHT NOTICES OR THIS FILE HEADER.
 *
 * The Universal Permissive License (UPL), Version 1.0
 *
 * Subject to the condition set forth below, permission is hereby granted to any
 * person obtaining a copy of this software, associated documentation and/or
 * data (collectively the "Software"), free of charge and under any and all
 * copyright rights in the Software, and any and all patent rights owned or
 * freely licensable by each licensor hereunder covering either (i) the
 * unmodified Software as contributed to or provided by such licensor, or (ii)
 * the Larger Works (as defined below), to deal in both
 *
 * (a) the Software, and
 *
 * (b) any piece of software and/or hardware listed in the lrgrwrks.txt file if
 * one is included with the Software each a "Larger Work" to which the Software
 * is contributed by such licensors),
 *
 * without restriction, including without limitation the rights to copy, create
 * derivative works of, display, perform, and distribute the Software and make,
 * use, sell, offer for sale, import, export, have made, and have sold the
 * Software and the Larger Work(s), and to sublicense the foregoing rights on
 * either these or other terms.
 *
 * This license is subject to the following condition:
 *
 * The above copyright notice and either this complete permission notice or at a
 * minimum a reference to the UPL must be included in all copies or substantial
 * portions of the Software.
 *
 * THE SOFTWARE IS PROVIDED "AS IS", WITHOUT WARRANTY OF ANY KIND, EXPRESS OR
 * IMPLIED, INCLUDING BUT NOT LIMITED TO THE WARRANTIES OF MERCHANTABILITY,
 * FITNESS FOR A PARTICULAR PURPOSE AND NONINFRINGEMENT. IN NO EVENT SHALL THE
 * AUTHORS OR COPYRIGHT HOLDERS BE LIABLE FOR ANY CLAIM, DAMAGES OR OTHER
 * LIABILITY, WHETHER IN AN ACTION OF CONTRACT, TORT OR OTHERWISE, ARISING FROM,
 * OUT OF OR IN CONNECTION WITH THE SOFTWARE OR THE USE OR OTHER DEALINGS IN THE
 * SOFTWARE.
 */
package com.oracle.graal.python.builtins.objects.memoryview;

import static com.oracle.graal.python.builtins.PythonBuiltinClassType.BufferError;
import static com.oracle.graal.python.builtins.PythonBuiltinClassType.NotImplementedError;
import static com.oracle.graal.python.builtins.PythonBuiltinClassType.TypeError;
import static com.oracle.graal.python.builtins.PythonBuiltinClassType.ValueError;
import static com.oracle.graal.python.nodes.SpecialMethodNames.__DELITEM__;
import static com.oracle.graal.python.nodes.SpecialMethodNames.__ENTER__;
import static com.oracle.graal.python.nodes.SpecialMethodNames.__EQ__;
import static com.oracle.graal.python.nodes.SpecialMethodNames.__EXIT__;
import static com.oracle.graal.python.nodes.SpecialMethodNames.__GETITEM__;
import static com.oracle.graal.python.nodes.SpecialMethodNames.__HASH__;
import static com.oracle.graal.python.nodes.SpecialMethodNames.__LEN__;
import static com.oracle.graal.python.nodes.SpecialMethodNames.__REPR__;
import static com.oracle.graal.python.nodes.SpecialMethodNames.__SETITEM__;

import java.util.Arrays;
import java.util.List;

import com.oracle.graal.python.PythonLanguage;
import com.oracle.graal.python.annotations.ArgumentClinic;
import com.oracle.graal.python.builtins.Builtin;
import com.oracle.graal.python.builtins.CoreFunctions;
import com.oracle.graal.python.builtins.PythonBuiltinClassType;
import com.oracle.graal.python.builtins.PythonBuiltins;
import com.oracle.graal.python.builtins.modules.BuiltinConstructors;
import com.oracle.graal.python.builtins.objects.PNone;
import com.oracle.graal.python.builtins.objects.PNotImplemented;
import com.oracle.graal.python.builtins.objects.bytes.BytesBuiltins.ExpectIntNode;
import com.oracle.graal.python.builtins.objects.bytes.BytesBuiltins.SepExpectByteNode;
import com.oracle.graal.python.builtins.objects.bytes.BytesNodes;
import com.oracle.graal.python.builtins.objects.bytes.PBytes;
import com.oracle.graal.python.builtins.objects.cext.capi.CExtNodes;
import com.oracle.graal.python.builtins.objects.cext.capi.NativeCAPISymbol;
import com.oracle.graal.python.builtins.objects.common.SequenceNodes;
import com.oracle.graal.python.builtins.objects.common.SequenceStorageNodes;
import com.oracle.graal.python.builtins.objects.ellipsis.PEllipsis;
import com.oracle.graal.python.builtins.objects.list.PList;
import com.oracle.graal.python.builtins.objects.memoryview.MemoryViewNodes.ReleaseManagedNativeBufferNode;
import com.oracle.graal.python.builtins.objects.memoryview.MemoryViewNodesFactory.ReleaseManagedNativeBufferNodeGen;
import com.oracle.graal.python.builtins.objects.object.PythonObjectLibrary;
import com.oracle.graal.python.builtins.objects.slice.PSlice;
import com.oracle.graal.python.lib.PyNumberAsSizeNode;
import com.oracle.graal.python.nodes.ErrorMessages;
import com.oracle.graal.python.nodes.call.CallNode;
import com.oracle.graal.python.nodes.function.PythonBuiltinBaseNode;
import com.oracle.graal.python.nodes.function.builtins.PythonBinaryBuiltinNode;
import com.oracle.graal.python.nodes.function.builtins.PythonBinaryClinicBuiltinNode;
import com.oracle.graal.python.nodes.function.builtins.PythonQuaternaryBuiltinNode;
import com.oracle.graal.python.nodes.function.builtins.PythonTernaryBuiltinNode;
import com.oracle.graal.python.nodes.function.builtins.PythonTernaryClinicBuiltinNode;
import com.oracle.graal.python.nodes.function.builtins.PythonUnaryBuiltinNode;
import com.oracle.graal.python.nodes.function.builtins.clinic.ArgumentClinicProvider;
import com.oracle.graal.python.nodes.subscript.SliceLiteralNode;
import com.oracle.graal.python.runtime.AsyncHandler;
import com.oracle.graal.python.runtime.ExecutionContext.IndirectCallContext;
import com.oracle.graal.python.runtime.PythonContext;
import com.oracle.graal.python.runtime.exception.PException;
import com.oracle.graal.python.runtime.sequence.storage.IntSequenceStorage;
import com.oracle.graal.python.runtime.sequence.storage.SequenceStorage;
import com.oracle.graal.python.util.BufferFormat;
import com.oracle.graal.python.util.PythonUtils;
import com.oracle.truffle.api.CompilerDirectives;
import com.oracle.truffle.api.CompilerDirectives.TruffleBoundary;
import com.oracle.truffle.api.dsl.Cached;
import com.oracle.truffle.api.dsl.Cached.Shared;
import com.oracle.truffle.api.dsl.CachedContext;
import com.oracle.truffle.api.dsl.CachedLanguage;
import com.oracle.truffle.api.dsl.Fallback;
import com.oracle.truffle.api.dsl.GenerateNodeFactory;
import com.oracle.truffle.api.dsl.NodeFactory;
import com.oracle.truffle.api.dsl.Specialization;
import com.oracle.truffle.api.frame.VirtualFrame;
import com.oracle.truffle.api.library.CachedLibrary;
import com.oracle.truffle.api.profiles.ConditionProfile;

@CoreFunctions(extendClasses = PythonBuiltinClassType.PMemoryView)
public class MemoryViewBuiltins extends PythonBuiltins {

    @Override
    protected List<? extends NodeFactory<? extends PythonBuiltinBaseNode>> getNodeFactories() {
        return MemoryViewBuiltinsFactory.getFactories();
    }

    static class NativeBufferReleaseCallback implements AsyncHandler.AsyncAction {
        private final BufferReference reference;

        public NativeBufferReleaseCallback(BufferReference reference) {
            this.reference = reference;
        }

        @Override
        public void execute(PythonContext context) {
            if (reference.isReleased()) {
                return;
            }
            ReleaseManagedNativeBufferNodeGen.getUncached().execute(reference.getManagedBuffer());
        }
    }

    @Builtin(name = __GETITEM__, minNumOfPositionalArgs = 2)
    @GenerateNodeFactory
    abstract static class GetItemNode extends PythonBinaryBuiltinNode {

        @Specialization(guards = {"!isPSlice(index)", "!isEllipsis(index)"})
        Object getitem(VirtualFrame frame, PMemoryView self, Object index,
                        @Cached MemoryViewNodes.PointerLookupNode pointerFromIndexNode,
                        @Cached MemoryViewNodes.ReadItemAtNode readItemAtNode) {
            self.checkReleased(this);
            MemoryViewNodes.MemoryPointer ptr = pointerFromIndexNode.execute(frame, self, index);
            return readItemAtNode.execute(self, ptr.ptr, ptr.offset);
        }

        @Specialization
        Object getitemSlice(PMemoryView self, PSlice slice,
                        @Shared("zeroDim") @Cached ConditionProfile zeroDimProfile,
                        @Cached SliceLiteralNode.SliceUnpack sliceUnpack,
                        @Cached SliceLiteralNode.AdjustIndices adjustIndices,
                        @Cached MemoryViewNodes.InitFlagsNode initFlagsNode,
                        @CachedContext(PythonLanguage.class) PythonContext context) {
            self.checkReleased(this);
            if (zeroDimProfile.profile(self.getDimensions() == 0)) {
                throw raise(TypeError, ErrorMessages.INVALID_INDEXING_OF_0_DIM_MEMORY);
            }
            int[] shape = self.getBufferShape();
            PSlice.SliceInfo sliceInfo = adjustIndices.execute(shape[0], sliceUnpack.execute(slice));
            int[] strides = self.getBufferStrides();
            int[] newStrides = new int[strides.length];
            newStrides[0] = strides[0] * sliceInfo.step;
            PythonUtils.arraycopy(strides, 1, newStrides, 1, strides.length - 1);
            int[] newShape = new int[shape.length];
            newShape[0] = sliceInfo.sliceLength;
            PythonUtils.arraycopy(shape, 1, newShape, 1, shape.length - 1);
            int[] suboffsets = self.getBufferSuboffsets();
            int length = self.getLength() - (shape[0] - newShape[0]) * self.getItemSize();
            int flags = initFlagsNode.execute(self.getDimensions(), self.getItemSize(), newShape, newStrides, suboffsets);
            return factory().createMemoryView(context, self.getManagedBuffer(), self.getOwner(), length, self.isReadOnly(),
                            self.getItemSize(), self.getFormat(), self.getFormatString(), self.getDimensions(), self.getBufferPointer(),
                            self.getOffset() + sliceInfo.start * strides[0], newShape, newStrides, suboffsets, flags);
        }

        @Specialization
        Object getitemEllipsis(PMemoryView self, @SuppressWarnings("unused") PEllipsis ellipsis,
                        @Shared("zeroDim") @Cached ConditionProfile zeroDimProfile) {
            self.checkReleased(this);
            if (zeroDimProfile.profile(self.getDimensions() == 0)) {
                return self;
            }
            throw raise(TypeError, ErrorMessages.MEMORYVIEW_INVALID_SLICE_KEY);
        }
    }

    @Builtin(name = __SETITEM__, minNumOfPositionalArgs = 3)
    @GenerateNodeFactory
    public abstract static class SetItemNode extends PythonTernaryBuiltinNode {
        @Specialization(guards = {"!isPSlice(index)", "!isEllipsis(index)"})
        Object setitem(VirtualFrame frame, PMemoryView self, Object index, Object object,
                        @Cached MemoryViewNodes.PointerLookupNode pointerFromIndexNode,
                        @Cached MemoryViewNodes.WriteItemAtNode writeItemAtNode) {
            self.checkReleased(this);
            checkReadonly(self);

            MemoryViewNodes.MemoryPointer ptr = pointerFromIndexNode.execute(frame, self, index);
            writeItemAtNode.execute(frame, self, ptr.ptr, ptr.offset, object);

            return PNone.NONE;
        }

        @Specialization
        Object setitem(VirtualFrame frame, PMemoryView self, PSlice slice, Object object,
                        @Cached GetItemNode getItemNode,
                        @Cached BuiltinConstructors.MemoryViewNode createMemoryView,
                        @Cached ReleaseNode releaseNode,
                        @Cached MemoryViewNodes.PointerLookupNode pointerLookupNode,
                        @Cached MemoryViewNodes.ToJavaBytesNode toJavaBytesNode,
                        @Cached MemoryViewNodes.WriteBytesAtNode writeBytesAtNode) {
            self.checkReleased(this);
            checkReadonly(self);
            if (self.getDimensions() != 1) {
                throw raise(NotImplementedError, ErrorMessages.MEMORYVIEW_SLICE_ASSIGNMENT_RESTRICTED_TO_DIM_1);
            }
            PMemoryView srcView = createMemoryView.execute(frame, object);
            try {
                PMemoryView destView = (PMemoryView) getItemNode.execute(frame, self, slice);
                try {
                    if (srcView.getDimensions() != destView.getDimensions() || srcView.getBufferShape()[0] != destView.getBufferShape()[0] || srcView.getFormat() != destView.getFormat()) {
                        throw raise(ValueError, ErrorMessages.MEMORYVIEW_DIFFERENT_STRUCTURES);
                    }
                    // The intermediate array is necessary for overlapping views (where src and dest
                    // are the same buffer)
                    byte[] srcBytes = toJavaBytesNode.execute(srcView);
                    int itemsize = srcView.getItemSize();
                    for (int i = 0; i < destView.getBufferShape()[0]; i++) {
                        MemoryViewNodes.MemoryPointer destPtr = pointerLookupNode.execute(frame, destView, i);
                        writeBytesAtNode.execute(srcBytes, i * itemsize, itemsize, self, destPtr.ptr, destPtr.offset);
                    }
                    return PNone.NONE;
                } finally {
                    releaseNode.execute(frame, destView);
                }
            } finally {
                releaseNode.execute(frame, srcView);
            }
        }

        @Specialization
        Object setitem(VirtualFrame frame, PMemoryView self, @SuppressWarnings("unused") PEllipsis ellipsis, Object object,
                        @Cached ConditionProfile zeroDimProfile,
                        @Cached MemoryViewNodes.WriteItemAtNode writeItemAtNode) {
            self.checkReleased(this);
            checkReadonly(self);

            if (zeroDimProfile.profile(self.getDimensions() == 0)) {
                writeItemAtNode.execute(frame, self, self.getBufferPointer(), 0, object);
                return PNone.NONE;
            }

            throw raise(TypeError, ErrorMessages.INVALID_INDEXING_OF_0_DIM_MEMORY);
        }

        private void checkReadonly(PMemoryView self) {
            if (self.isReadOnly()) {
                throw raise(TypeError, ErrorMessages.CANNOT_MODIFY_READONLY_MEMORY);
            }
        }
    }

    @Builtin(name = __EQ__, minNumOfPositionalArgs = 2)
    @GenerateNodeFactory
    public abstract static class EqNode extends PythonBinaryBuiltinNode {
        @Child private CExtNodes.PCallCapiFunction callCapiFunction;

        @Specialization
        boolean eq(VirtualFrame frame, PMemoryView self, PMemoryView other,
                        @CachedLibrary(limit = "3") PythonObjectLibrary lib,
                        @Cached MemoryViewNodes.ReadItemAtNode readSelf,
                        @Cached MemoryViewNodes.ReadItemAtNode readOther) {
            if (self.isReleased() || other.isReleased()) {
                return self == other;
            }

            int ndim = self.getDimensions();
            if (ndim != other.getDimensions()) {
                return false;
            }

            for (int i = 0; i < ndim; i++) {
                if (self.getBufferShape()[i] != other.getBufferShape()[i]) {
                    return false;
                }
                if (self.getBufferShape()[i] == 0) {
                    break;
                }
            }

            // TODO CPython supports only limited set of typed for reading and writing, but
            // for equality comparisons, it supports all the struct module formats. Implement that

            if (ndim == 0) {
                Object selfItem = readSelf.execute(self, self.getBufferPointer(), 0);
                Object otherItem = readOther.execute(other, other.getBufferPointer(), 0);
                return lib.equalsWithFrame(selfItem, otherItem, lib, frame);
            }

            return recursive(lib, self, other, readSelf, readOther, 0, ndim,
                            self.getBufferPointer(), self.getOffset(), other.getBufferPointer(), other.getOffset());
        }

        @Specialization(guards = "!isMemoryView(other)")
        Object eq(VirtualFrame frame, PMemoryView self, Object other,
                        @Cached BuiltinConstructors.MemoryViewNode memoryViewNode,
                        @Cached ReleaseNode releaseNode,
                        @CachedLibrary(limit = "3") PythonObjectLibrary lib,
                        @Cached MemoryViewNodes.ReadItemAtNode readSelf,
                        @Cached MemoryViewNodes.ReadItemAtNode readOther) {
            PMemoryView memoryView;
            try {
                memoryView = memoryViewNode.execute(frame, other);
            } catch (PException e) {
                return PNotImplemented.NOT_IMPLEMENTED;
            }
            try {
                return eq(frame, self, memoryView, lib, readSelf, readOther);
            } finally {
                releaseNode.execute(frame, memoryView);
            }
        }

        @Fallback
        @SuppressWarnings("unused")
        static Object eq(Object self, Object other) {
            return PNotImplemented.NOT_IMPLEMENTED;
        }

        private boolean recursive(PythonObjectLibrary lib, PMemoryView self, PMemoryView other,
                        MemoryViewNodes.ReadItemAtNode readSelf, MemoryViewNodes.ReadItemAtNode readOther,
                        int dim, int ndim, Object selfPtr, int initialSelfOffset, Object otherPtr, int initialOtherOffset) {
            int selfOffset = initialSelfOffset;
            int otherOffset = initialOtherOffset;
            for (int i = 0; i < self.getBufferShape()[dim]; i++) {
                Object selfXPtr = selfPtr;
                int selfXOffset = selfOffset;
                Object otherXPtr = otherPtr;
                int otherXOffset = otherOffset;
                if (self.getBufferSuboffsets() != null && self.getBufferSuboffsets()[dim] >= 0) {
                    selfXPtr = getCallCapiFunction().call(NativeCAPISymbol.FUN_TRUFFLE_ADD_SUBOFFSET, selfPtr, selfOffset, self.getBufferSuboffsets()[dim], self.getLength());
                    selfXOffset = 0;
                }
                if (other.getBufferSuboffsets() != null && other.getBufferSuboffsets()[dim] >= 0) {
                    otherXPtr = getCallCapiFunction().call(NativeCAPISymbol.FUN_TRUFFLE_ADD_SUBOFFSET, otherPtr, otherOffset, other.getBufferSuboffsets()[dim], other.getLength());
                    otherXOffset = 0;
                }
                if (dim == ndim - 1) {
                    Object selfItem = readSelf.execute(self, selfXPtr, selfXOffset);
                    Object otherItem = readOther.execute(other, otherXPtr, otherXOffset);
                    if (!lib.equals(selfItem, otherItem, lib)) {
                        return false;
                    }
                } else {
                    if (!recursive(lib, self, other, readSelf, readOther, dim + 1, ndim, selfXPtr, selfXOffset, otherXPtr, otherXOffset)) {
                        return false;
                    }
                }
                selfOffset += self.getBufferStrides()[dim];
                otherOffset += other.getBufferStrides()[dim];
            }
            return true;
        }

        private CExtNodes.PCallCapiFunction getCallCapiFunction() {
            if (callCapiFunction == null) {
                CompilerDirectives.transferToInterpreterAndInvalidate();
                callCapiFunction = insert(CExtNodes.PCallCapiFunction.create());
            }
            return callCapiFunction;
        }
    }

    @Builtin(name = __DELITEM__, minNumOfPositionalArgs = 1)
    @GenerateNodeFactory
    public abstract static class DelItemNode extends PythonUnaryBuiltinNode {
        @Specialization
        Object error(@SuppressWarnings("unused") PMemoryView self) {
            throw raise(TypeError, ErrorMessages.CANNOT_DELETE_MEMORY);
        }
    }

    @Builtin(name = "tolist", minNumOfPositionalArgs = 1)
    @GenerateNodeFactory
    public abstract static class ToListNode extends PythonUnaryBuiltinNode {
        @Child private CExtNodes.PCallCapiFunction callCapiFunction;

        @Specialization(guards = {"self.getDimensions() == cachedDimensions", "cachedDimensions < 8"})
        Object tolistCached(PMemoryView self,
                        @Cached("self.getDimensions()") int cachedDimensions,
                        @Cached MemoryViewNodes.ReadItemAtNode readItemAtNode) {
            self.checkReleased(this);
            if (cachedDimensions == 0) {
                // That's not a list but CPython does it this way
                return readItemAtNode.execute(self, self.getBufferPointer(), self.getOffset());
            } else {
                return recursive(self, readItemAtNode, 0, cachedDimensions, self.getBufferPointer(), self.getOffset());
            }
        }

        @Specialization(replaces = "tolistCached")
        Object tolist(PMemoryView self,
                        @Cached MemoryViewNodes.ReadItemAtNode readItemAtNode) {
            self.checkReleased(this);
            if (self.getDimensions() == 0) {
                return readItemAtNode.execute(self, self.getBufferPointer(), self.getOffset());
            } else {
                return recursiveBoundary(self, readItemAtNode, 0, self.getDimensions(), self.getBufferPointer(), self.getOffset());
            }
        }

        @TruffleBoundary
        private PList recursiveBoundary(PMemoryView self, MemoryViewNodes.ReadItemAtNode readItemAtNode, int dim, int ndim, Object ptr, int offset) {
            return recursive(self, readItemAtNode, dim, ndim, ptr, offset);
        }

        private PList recursive(PMemoryView self, MemoryViewNodes.ReadItemAtNode readItemAtNode, int dim, int ndim, Object ptr, int initialOffset) {
            int offset = initialOffset;
            Object[] objects = new Object[self.getBufferShape()[dim]];
            for (int i = 0; i < self.getBufferShape()[dim]; i++) {
                Object xptr = ptr;
                int xoffset = offset;
                if (self.getBufferSuboffsets() != null && self.getBufferSuboffsets()[dim] >= 0) {
                    xptr = getCallCapiFunction().call(NativeCAPISymbol.FUN_TRUFFLE_ADD_SUBOFFSET, ptr, offset, self.getBufferSuboffsets()[dim], self.getLength());
                    xoffset = 0;
                }
                if (dim == ndim - 1) {
                    objects[i] = readItemAtNode.execute(self, xptr, xoffset);
                } else {
                    objects[i] = recursive(self, readItemAtNode, dim + 1, ndim, xptr, xoffset);
                }
                offset += self.getBufferStrides()[dim];
            }
            return factory().createList(objects);
        }

        private CExtNodes.PCallCapiFunction getCallCapiFunction() {
            if (callCapiFunction == null) {
                CompilerDirectives.transferToInterpreterAndInvalidate();
                callCapiFunction = insert(CExtNodes.PCallCapiFunction.create());
            }
            return callCapiFunction;
        }
    }

    @Builtin(name = "tobytes", minNumOfPositionalArgs = 1, parameterNames = {"$self", "order"})
    @ArgumentClinic(name = "order", conversion = ArgumentClinic.ClinicConversion.String, defaultValue = "\"C\"", useDefaultForNone = true)
    @GenerateNodeFactory
    public abstract static class ToBytesNode extends PythonBinaryClinicBuiltinNode {
        @Child private MemoryViewNodes.ToJavaBytesNode toJavaBytesNode;
        @Child private MemoryViewNodes.ToJavaBytesFortranOrderNode toJavaBytesFortranOrderNode;

        @Specialization
        PBytes tobytes(PMemoryView self, String order) {
            self.checkReleased(this);
            byte[] bytes;
            // The nodes act as branch profiles
            if ("C".equals(order) || "A".equals(order)) {
                bytes = getToJavaBytesNode().execute(self);
            } else if ("F".equals(order)) {
                bytes = getToJavaBytesFortranOrderNode().execute(self);
            } else {
                throw raise(ValueError, ErrorMessages.ORDER_MUST_BE_C_F_OR_A);
            }
            return factory().createBytes(bytes);
        }

        @Override
        protected ArgumentClinicProvider getArgumentClinic() {
            return MemoryViewBuiltinsClinicProviders.ToBytesNodeClinicProviderGen.INSTANCE;
        }

        private MemoryViewNodes.ToJavaBytesNode getToJavaBytesNode() {
            if (toJavaBytesNode == null) {
                CompilerDirectives.transferToInterpreterAndInvalidate();
                toJavaBytesNode = insert(MemoryViewNodes.ToJavaBytesNode.create());
            }
            return toJavaBytesNode;
        }

        private MemoryViewNodes.ToJavaBytesFortranOrderNode getToJavaBytesFortranOrderNode() {
            if (toJavaBytesFortranOrderNode == null) {
                CompilerDirectives.transferToInterpreterAndInvalidate();
                toJavaBytesFortranOrderNode = insert(MemoryViewNodes.ToJavaBytesFortranOrderNode.create());
            }
            return toJavaBytesFortranOrderNode;
        }
    }

    @Builtin(name = "hex", minNumOfPositionalArgs = 1, parameterNames = {"$self", "sep", "bytes_per_sep"})
    @ArgumentClinic(name = "sep", conversionClass = SepExpectByteNode.class, defaultValue = "PNone.NO_VALUE")
    @ArgumentClinic(name = "bytes_per_sep", conversionClass = ExpectIntNode.class, defaultValue = "1")
    @GenerateNodeFactory
    abstract static class HexNode extends PythonTernaryClinicBuiltinNode {

        @Specialization
        String none(PMemoryView self, @SuppressWarnings("unused") PNone sep, @SuppressWarnings("unused") int bytesPerSepGroup,
                        @Shared("p") @Cached ConditionProfile earlyExit,
                        @Shared("b") @Cached MemoryViewNodes.ToJavaBytesNode toJavaBytesNode,
                        @Shared("h") @Cached BytesNodes.ByteToHexNode toHexNode) {
            return hex(self, (byte) 0, 0, earlyExit, toJavaBytesNode, toHexNode);
        }

        @Specialization
        String hex(PMemoryView self, byte sep, int bytesPerSepGroup,
                        @Shared("p") @Cached ConditionProfile earlyExit,
                        @Shared("b") @Cached MemoryViewNodes.ToJavaBytesNode toJavaBytesNode,
                        @Shared("h") @Cached BytesNodes.ByteToHexNode toHexNode) {
            self.checkReleased(this);
            if (earlyExit.profile(self.getLength() == 0)) {
                return "";
            }
            byte[] b = toJavaBytesNode.execute(self);
            return toHexNode.execute(b, b.length, sep, bytesPerSepGroup);
        }

        @Override
        protected ArgumentClinicProvider getArgumentClinic() {
            return MemoryViewBuiltinsClinicProviders.HexNodeClinicProviderGen.INSTANCE;
        }
    }

    @Builtin(name = "toreadonly", minNumOfPositionalArgs = 1)
    @GenerateNodeFactory
    public abstract static class ToReadonlyNode extends PythonUnaryBuiltinNode {
        @Specialization
        PMemoryView toreadonly(PMemoryView self,
                        @CachedContext(PythonLanguage.class) PythonContext context) {
            self.checkReleased(this);
            return factory().createMemoryView(context, self.getManagedBuffer(), self.getOwner(), self.getLength(), true,
                            self.getItemSize(), self.getFormat(), self.getFormatString(), self.getDimensions(), self.getBufferPointer(),
                            self.getOffset(), self.getBufferShape(), self.getBufferStrides(), self.getBufferSuboffsets(), self.getFlags());
        }
    }

    @Builtin(name = "cast", minNumOfPositionalArgs = 2, parameterNames = {"$self", "format", "shape"})
    @ArgumentClinic(name = "format", conversion = ArgumentClinic.ClinicConversion.String)
    @GenerateNodeFactory
    public abstract static class CastNode extends PythonTernaryClinicBuiltinNode {

        @Specialization
        PMemoryView cast(PMemoryView self, String formatString, @SuppressWarnings("unused") PNone none,
                        @Shared("c") @CachedContext(PythonLanguage.class) PythonContext context) {
            self.checkReleased(this);
            return doCast(self, formatString, 1, null, context);
        }

        @Specialization(guards = "isPTuple(shapeObj) || isList(shapeObj)")
        PMemoryView cast(VirtualFrame frame, PMemoryView self, String formatString, Object shapeObj,
                        @Shared("c") @CachedContext(PythonLanguage.class) PythonContext context,
                        @Cached SequenceNodes.GetSequenceStorageNode getSequenceStorageNode,
                        @Cached SequenceStorageNodes.LenNode lenNode,
                        @Cached SequenceStorageNodes.GetItemScalarNode getItemScalarNode,
                        @Cached PyNumberAsSizeNode asSizeNode) {
            self.checkReleased(this);
            SequenceStorage storage = getSequenceStorageNode.execute(shapeObj);
            int ndim = lenNode.execute(storage);
            int[] shape = new int[ndim];
            for (int i = 0; i < ndim; i++) {
                shape[i] = asSizeNode.executeExact(frame, getItemScalarNode.execute(storage, i));
                if (shape[i] <= 0) {
                    throw raise(TypeError, ErrorMessages.MEMORYVIEW_CAST_ELEMENTS_MUST_BE_POSITIVE_INTEGERS);
                }
            }
            return doCast(self, formatString, ndim, shape, context);
        }

        @Specialization(guards = {"!isPTuple(shape)", "!isList(shape)", "!isPNone(shape)"})
        @SuppressWarnings("unused")
        PMemoryView error(PMemoryView self, String format, Object shape) {
            throw raise(TypeError, ErrorMessages.ARG_S_MUST_BE_A_LIST_OR_TUPLE, "shape");
        }

        private PMemoryView doCast(PMemoryView self, String formatString, int ndim, int[] shape, PythonContext context) {
            if (!self.isCContiguous()) {
                throw raise(TypeError, ErrorMessages.MEMORYVIEW_CASTS_RESTRICTED_TO_C_CONTIGUOUS);
            }
            BufferFormat format = BufferFormat.forMemoryView(formatString);
            int itemsize = format.bytesize;
            if (itemsize < 0) {
                throw raise(ValueError, ErrorMessages.MEMORYVIEW_DESTINATION_FORMAT_ERROR);
            }
            if (!MemoryViewNodes.isByteFormat(format) && !MemoryViewNodes.isByteFormat(self.getFormat())) {
                throw raise(TypeError, ErrorMessages.MEMORYVIEW_CANNOT_CAST_NON_BYTE);
            }
            if (self.getLength() % itemsize != 0) {
                throw raise(TypeError, ErrorMessages.MEMORYVIEW_LENGTH_NOT_MULTIPLE_OF_ITEMSIZE);
            }
            if (shape != null || self.getDimensions() != 1) {
                for (int i = 0; i < self.getDimensions(); i++) {
                    if (self.getBufferShape()[i] == 0) {
                        throw raise(TypeError, ErrorMessages.MEMORYVIEW_CANNOT_CAST_VIEW_WITH_ZEROS_IN_SHAPE_OR_STRIDES);
                    }
                }
            }
            int[] newShape;
            int[] newStrides;
            int flags = PMemoryView.FLAG_C;
            if (ndim == 0) {
                newShape = null;
                newStrides = null;
                flags |= PMemoryView.FLAG_SCALAR;
                if (self.getLength() != itemsize) {
                    throw raise(TypeError, ErrorMessages.MEMORYVIEW_CAST_WRONG_LENGTH);
                }
            } else {
                if (shape == null) {
                    newShape = new int[]{self.getLength() / itemsize};
                } else {
                    if (ndim != 1 && self.getDimensions() != 1) {
                        throw raise(TypeError, ErrorMessages.MEMORYVIEW_CAST_MUST_BE_1D_TO_ND_OR_ND_TO_1D);
                    }
                    if (ndim > PMemoryView.MAX_DIM) {
                        throw raise(ValueError, ErrorMessages.MEMORYVIEW_NUMBER_OF_DIMENSIONS_MUST_NOT_EXCEED_D, ndim);
                    }
                    int newLength = itemsize;
                    for (int i = 0; i < ndim; i++) {
                        newLength *= shape[i];
                    }
                    if (newLength != self.getLength()) {
                        throw raise(TypeError, ErrorMessages.MEMORYVIEW_CAST_WRONG_LENGTH);
                    }
                    newShape = shape;
                }
                newStrides = PMemoryView.initStridesFromShape(ndim, itemsize, shape);
            }
            return factory().createMemoryView(context, self.getManagedBuffer(), self.getOwner(), self.getLength(), self.isReadOnly(),
                            itemsize, format, formatString, ndim, self.getBufferPointer(),
                            self.getOffset(), newShape, newStrides, null, flags);
        }

        @Override
        protected ArgumentClinicProvider getArgumentClinic() {
            return MemoryViewBuiltinsClinicProviders.CastNodeClinicProviderGen.INSTANCE;
        }
    }

    @Builtin(name = __LEN__, minNumOfPositionalArgs = 1)
    @GenerateNodeFactory
    public abstract static class LenNode extends PythonUnaryBuiltinNode {
        @Specialization
        int len(PMemoryView self,
                        @Cached ConditionProfile zeroDimProfile) {
            self.checkReleased(this);
            return zeroDimProfile.profile(self.getDimensions() == 0) ? 1 : self.getBufferShape()[0];
        }
    }

    @Builtin(name = __REPR__, minNumOfPositionalArgs = 1)
    @GenerateNodeFactory
    abstract static class ReprNode extends PythonUnaryBuiltinNode {
        @Specialization
        @TruffleBoundary
        static String repr(PMemoryView self) {
            if (self.isReleased()) {
                return String.format("<released memory at 0x%x>", System.identityHashCode(self));
            } else {
                return String.format("<memory at 0x%x>", System.identityHashCode(self));
            }
        }
    }

    @Builtin(name = __HASH__, minNumOfPositionalArgs = 1)
    @GenerateNodeFactory
    public abstract static class HashNode extends PythonUnaryBuiltinNode {
        @Specialization
        int hash(PMemoryView self,
                        @Cached ConditionProfile cachedProfile,
                        @Cached ConditionProfile writableProfile,
                        @Cached MemoryViewNodes.ToJavaBytesNode toJavaBytesNode) {
            if (cachedProfile.profile(self.getCachedHash() != -1)) {
                return self.getCachedHash();
            }
            self.checkReleased(this);
            if (writableProfile.profile(!self.isReadOnly())) {
                throw raise(ValueError, ErrorMessages.CANNOT_HASH_WRITEABLE_MEMORYVIEW);
            } else {
                // TODO avoid copying
                int hash = hashArray(toJavaBytesNode.execute(self));
                self.setCachedHash(hash);
                return hash;
            }
        }

        @TruffleBoundary
        private static int hashArray(byte[] array) {
            return Arrays.hashCode(array);
        }
    }

    @Builtin(name = __ENTER__, minNumOfPositionalArgs = 1)
    @GenerateNodeFactory
    public abstract static class EnterNode extends PythonUnaryBuiltinNode {
        @Specialization
        Object enter(PMemoryView self) {
            self.checkReleased(this);
            return self;
        }
    }

    @Builtin(name = __EXIT__, minNumOfPositionalArgs = 4)
    @GenerateNodeFactory
    public abstract static class ExitNode extends PythonQuaternaryBuiltinNode {
        @Specialization
        @SuppressWarnings("unused")
        static Object exit(VirtualFrame frame, PMemoryView self, Object type, Object val, Object tb,
                        @Cached ReleaseNode releaseNode) {
            releaseNode.execute(frame, self);
            return PNone.NONE;
        }
    }

    @Builtin(name = "release", minNumOfPositionalArgs = 1)
    @GenerateNodeFactory
    public abstract static class ReleaseNode extends PythonUnaryBuiltinNode {
        public abstract Object execute(VirtualFrame frame, PMemoryView self);

        @Specialization(guards = "self.getReference() == null")
        Object releaseSimple(PMemoryView self) {
            checkExports(self);
            self.setReleased();
            return PNone.NONE;
        }

        @Specialization(guards = {"self.getReference() != null"})
        Object releaseNative(VirtualFrame frame, PMemoryView self,
<<<<<<< HEAD
                        @Cached ReleaseManagedNativeBufferNode releaseNode) {
            checkExports(self);
            if (checkShouldReleaseBuffer(self)) {
                releaseNode.execute(frame, this, self.getManagedBuffer());
=======
                        @CachedLanguage PythonLanguage language,
                        @Cached CExtNodes.PCallCapiFunction callRelease) {
            checkExports(self);
            if (checkShouldReleaseBuffer(self)) {
                Object state = IndirectCallContext.enter(frame, language, getContextRef(), this);
                ManagedNativeBuffer buffer = (ManagedNativeBuffer) self.getManagedBuffer();
                try {
                    callRelease.call(NativeCAPISymbol.FUN_PY_TRUFFLE_RELEASE_BUFFER, buffer.getBufferStructPointer());
                } finally {
                    IndirectCallContext.exit(frame, language, getContextRef(), state);
                }
>>>>>>> 2ceea7f7
            }
            self.setReleased();
            return PNone.NONE;
        }

        private static boolean checkShouldReleaseBuffer(PMemoryView self) {
            if (self.getReference() != null) {
                return self.getReference().getManagedBuffer().decrementExports() == 0;
            }
            return false;
        }

        private void checkExports(PMemoryView self) {
            long exports = self.getExports().get();
            if (exports > 0) {
                throw raise(BufferError, ErrorMessages.MEMORYVIEW_HAS_D_EXPORTED_BUFFERS, exports);
            }
        }
    }

    @Builtin(name = "itemsize", minNumOfPositionalArgs = 1, isGetter = true)
    @GenerateNodeFactory
    public abstract static class ItemSizeNode extends PythonUnaryBuiltinNode {

        @Specialization
        int get(PMemoryView self) {
            self.checkReleased(this);
            return self.getItemSize();
        }
    }

    @Builtin(name = "nbytes", minNumOfPositionalArgs = 1, isGetter = true)
    @GenerateNodeFactory
    public abstract static class NBytesNode extends PythonUnaryBuiltinNode {

        @Specialization
        int get(PMemoryView self) {
            self.checkReleased(this);
            return self.getLength();
        }
    }

    @Builtin(name = "obj", minNumOfPositionalArgs = 1, isGetter = true)
    @GenerateNodeFactory
    public abstract static class ObjNode extends PythonUnaryBuiltinNode {

        @Specialization
        Object get(PMemoryView self) {
            self.checkReleased(this);
            return self.getOwner() != null ? self.getOwner() : PNone.NONE;
        }
    }

    @Builtin(name = "format", minNumOfPositionalArgs = 1, isGetter = true)
    @GenerateNodeFactory
    public abstract static class FormatNode extends PythonUnaryBuiltinNode {

        @Specialization
        Object get(PMemoryView self) {
            self.checkReleased(this);
            return self.getFormatString() != null ? self.getFormatString() : "B";
        }
    }

    @Builtin(name = "shape", minNumOfPositionalArgs = 1, isGetter = true)
    @GenerateNodeFactory
    public abstract static class ShapeNode extends PythonUnaryBuiltinNode {

        @Specialization
        Object get(PMemoryView self,
                        @Cached ConditionProfile nullProfile) {
            self.checkReleased(this);
            if (nullProfile.profile(self.getBufferShape() == null)) {
                return factory().createEmptyTuple();
            }
            return factory().createTuple(new IntSequenceStorage(self.getBufferShape()));
        }
    }

    @Builtin(name = "strides", minNumOfPositionalArgs = 1, isGetter = true)
    @GenerateNodeFactory
    public abstract static class StridesNode extends PythonUnaryBuiltinNode {

        @Specialization
        Object get(PMemoryView self,
                        @Cached ConditionProfile nullProfile) {
            self.checkReleased(this);
            if (nullProfile.profile(self.getBufferStrides() == null)) {
                return factory().createEmptyTuple();
            }
            return factory().createTuple(new IntSequenceStorage(self.getBufferStrides()));
        }
    }

    @Builtin(name = "suboffsets", minNumOfPositionalArgs = 1, isGetter = true)
    @GenerateNodeFactory
    public abstract static class SuboffsetsNode extends PythonUnaryBuiltinNode {

        @Specialization
        Object get(PMemoryView self,
                        @Cached ConditionProfile nullProfile) {
            self.checkReleased(this);
            if (nullProfile.profile(self.getBufferSuboffsets() == null)) {
                return factory().createEmptyTuple();
            }
            return factory().createTuple(new IntSequenceStorage(self.getBufferSuboffsets()));
        }
    }

    @Builtin(name = "readonly", minNumOfPositionalArgs = 1, isGetter = true)
    @GenerateNodeFactory
    public abstract static class ReadonlyNode extends PythonUnaryBuiltinNode {

        @Specialization
        boolean get(PMemoryView self) {
            self.checkReleased(this);
            return self.isReadOnly();
        }
    }

    @Builtin(name = "ndim", minNumOfPositionalArgs = 1, isGetter = true)
    @GenerateNodeFactory
    public abstract static class NDimNode extends PythonUnaryBuiltinNode {

        @Specialization
        int get(PMemoryView self) {
            self.checkReleased(this);
            return self.getDimensions();
        }
    }

    @Builtin(name = "c_contiguous", minNumOfPositionalArgs = 1, isGetter = true)
    @GenerateNodeFactory
    public abstract static class CContiguousNode extends PythonUnaryBuiltinNode {

        @Specialization
        boolean get(PMemoryView self) {
            self.checkReleased(this);
            return self.isCContiguous();
        }
    }

    @Builtin(name = "f_contiguous", minNumOfPositionalArgs = 1, isGetter = true)
    @GenerateNodeFactory
    public abstract static class FContiguousNode extends PythonUnaryBuiltinNode {

        @Specialization
        boolean get(PMemoryView self) {
            self.checkReleased(this);
            return self.isFortranContiguous();
        }
    }

    @Builtin(name = "contiguous", minNumOfPositionalArgs = 1, isGetter = true)
    @GenerateNodeFactory
    public abstract static class ContiguousNode extends PythonUnaryBuiltinNode {

        @Specialization
        boolean get(PMemoryView self) {
            self.checkReleased(this);
            return self.isCContiguous() || self.isFortranContiguous();
        }
    }
}<|MERGE_RESOLUTION|>--- conflicted
+++ resolved
@@ -82,7 +82,6 @@
 import com.oracle.graal.python.builtins.objects.slice.PSlice;
 import com.oracle.graal.python.lib.PyNumberAsSizeNode;
 import com.oracle.graal.python.nodes.ErrorMessages;
-import com.oracle.graal.python.nodes.call.CallNode;
 import com.oracle.graal.python.nodes.function.PythonBuiltinBaseNode;
 import com.oracle.graal.python.nodes.function.builtins.PythonBinaryBuiltinNode;
 import com.oracle.graal.python.nodes.function.builtins.PythonBinaryClinicBuiltinNode;
@@ -93,7 +92,6 @@
 import com.oracle.graal.python.nodes.function.builtins.clinic.ArgumentClinicProvider;
 import com.oracle.graal.python.nodes.subscript.SliceLiteralNode;
 import com.oracle.graal.python.runtime.AsyncHandler;
-import com.oracle.graal.python.runtime.ExecutionContext.IndirectCallContext;
 import com.oracle.graal.python.runtime.PythonContext;
 import com.oracle.graal.python.runtime.exception.PException;
 import com.oracle.graal.python.runtime.sequence.storage.IntSequenceStorage;
@@ -729,24 +727,11 @@
 
         @Specialization(guards = {"self.getReference() != null"})
         Object releaseNative(VirtualFrame frame, PMemoryView self,
-<<<<<<< HEAD
+                        @CachedLanguage PythonLanguage language,
                         @Cached ReleaseManagedNativeBufferNode releaseNode) {
             checkExports(self);
             if (checkShouldReleaseBuffer(self)) {
-                releaseNode.execute(frame, this, self.getManagedBuffer());
-=======
-                        @CachedLanguage PythonLanguage language,
-                        @Cached CExtNodes.PCallCapiFunction callRelease) {
-            checkExports(self);
-            if (checkShouldReleaseBuffer(self)) {
-                Object state = IndirectCallContext.enter(frame, language, getContextRef(), this);
-                ManagedNativeBuffer buffer = (ManagedNativeBuffer) self.getManagedBuffer();
-                try {
-                    callRelease.call(NativeCAPISymbol.FUN_PY_TRUFFLE_RELEASE_BUFFER, buffer.getBufferStructPointer());
-                } finally {
-                    IndirectCallContext.exit(frame, language, getContextRef(), state);
-                }
->>>>>>> 2ceea7f7
+                releaseNode.execute(frame, language, this, self.getManagedBuffer());
             }
             self.setReleased();
             return PNone.NONE;
