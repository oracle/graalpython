/*
 * Copyright (c) 2017, 2025, Oracle and/or its affiliates.
 * Copyright (c) 2013, Regents of the University of California
 *
 * All rights reserved.
 *
 * Redistribution and use in source and binary forms, with or without modification, are
 * permitted provided that the following conditions are met:
 *
 * 1. Redistributions of source code must retain the above copyright notice, this list of
 * conditions and the following disclaimer.
 * 2. Redistributions in binary form must reproduce the above copyright notice, this list of
 * conditions and the following disclaimer in the documentation and/or other materials provided
 * with the distribution.
 *
 * THIS SOFTWARE IS PROVIDED BY THE COPYRIGHT HOLDERS AND CONTRIBUTORS "AS IS" AND ANY EXPRESS
 * OR IMPLIED WARRANTIES, INCLUDING, BUT NOT LIMITED TO, THE IMPLIED WARRANTIES OF
 * MERCHANTABILITY AND FITNESS FOR A PARTICULAR PURPOSE ARE DISCLAIMED. IN NO EVENT SHALL THE
 * COPYRIGHT HOLDER OR CONTRIBUTORS BE LIABLE FOR ANY DIRECT, INDIRECT, INCIDENTAL, SPECIAL,
 * EXEMPLARY, OR CONSEQUENTIAL DAMAGES (INCLUDING, BUT NOT LIMITED TO, PROCUREMENT OF SUBSTITUTE
 * GOODS OR SERVICES; LOSS OF USE, DATA, OR PROFITS; OR BUSINESS INTERRUPTION) HOWEVER CAUSED
 * AND ON ANY THEORY OF LIABILITY, WHETHER IN CONTRACT, STRICT LIABILITY, OR TORT (INCLUDING
 * NEGLIGENCE OR OTHERWISE) ARISING IN ANY WAY OUT OF THE USE OF THIS SOFTWARE, EVEN IF ADVISED
 * OF THE POSSIBILITY OF SUCH DAMAGE.
 */
package com.oracle.graal.python.builtins.modules;

import static com.oracle.graal.python.builtins.PythonBuiltinClassType.DeprecationWarning;
import static com.oracle.graal.python.builtins.PythonBuiltinClassType.OverflowError;
import static com.oracle.graal.python.builtins.PythonBuiltinClassType.TypeError;
import static com.oracle.graal.python.builtins.PythonBuiltinClassType.ValueError;
import static com.oracle.graal.python.nodes.ErrorMessages.ARG_CANNOT_BE_NEGATIVE;
import static com.oracle.graal.python.nodes.ErrorMessages.EXPECTED_INT_AS_R;
import static com.oracle.graal.python.nodes.ErrorMessages.ISLICE_WRONG_ARGS;
import static com.oracle.graal.python.nodes.ErrorMessages.MUST_BE_NON_NEGATIVE;
import static com.oracle.graal.python.nodes.ErrorMessages.NUMBER_IS_REQUIRED;
import static com.oracle.graal.python.nodes.ErrorMessages.PICKLE_ITERTOOLS_IN_PYTHON_3_14;
import static com.oracle.graal.python.nodes.ErrorMessages.STEP_FOR_ISLICE_MUST_BE;
import static com.oracle.graal.python.nodes.ErrorMessages.S_FOR_ISLICE_MUST_BE;
import static com.oracle.graal.python.nodes.ErrorMessages.S_MUST_BE_S;

import java.util.ArrayList;
import java.util.List;

import com.oracle.graal.python.PythonLanguage;
import com.oracle.graal.python.annotations.ArgumentClinic;
import com.oracle.graal.python.builtins.Builtin;
import com.oracle.graal.python.builtins.CoreFunctions;
import com.oracle.graal.python.builtins.PythonBuiltinClassType;
import com.oracle.graal.python.builtins.PythonBuiltins;
import com.oracle.graal.python.builtins.objects.PNone;
import com.oracle.graal.python.builtins.objects.function.PKeyword;
import com.oracle.graal.python.builtins.objects.iterator.IteratorNodes.ToArrayNode;
import com.oracle.graal.python.builtins.objects.itertools.PAccumulate;
import com.oracle.graal.python.builtins.objects.itertools.PBatched;
import com.oracle.graal.python.builtins.objects.itertools.PChain;
import com.oracle.graal.python.builtins.objects.itertools.PCombinations;
import com.oracle.graal.python.builtins.objects.itertools.PCombinationsWithReplacement;
import com.oracle.graal.python.builtins.objects.itertools.PCompress;
import com.oracle.graal.python.builtins.objects.itertools.PCount;
import com.oracle.graal.python.builtins.objects.itertools.PCycle;
import com.oracle.graal.python.builtins.objects.itertools.PDropwhile;
import com.oracle.graal.python.builtins.objects.itertools.PFilterfalse;
import com.oracle.graal.python.builtins.objects.itertools.PGroupBy;
import com.oracle.graal.python.builtins.objects.itertools.PGrouper;
import com.oracle.graal.python.builtins.objects.itertools.PIslice;
import com.oracle.graal.python.builtins.objects.itertools.PPairwise;
import com.oracle.graal.python.builtins.objects.itertools.PPermutations;
import com.oracle.graal.python.builtins.objects.itertools.PProduct;
import com.oracle.graal.python.builtins.objects.itertools.PRepeat;
import com.oracle.graal.python.builtins.objects.itertools.PStarmap;
import com.oracle.graal.python.builtins.objects.itertools.PTakewhile;
import com.oracle.graal.python.builtins.objects.itertools.PTee;
import com.oracle.graal.python.builtins.objects.itertools.PTeeDataObject;
import com.oracle.graal.python.builtins.objects.itertools.PZipLongest;
import com.oracle.graal.python.builtins.objects.itertools.TeeBuiltins;
import com.oracle.graal.python.builtins.objects.type.TypeNodes;
import com.oracle.graal.python.builtins.objects.type.TypeNodes.IsTypeNode;
import com.oracle.graal.python.lib.PyNumberAsSizeNode;
import com.oracle.graal.python.lib.PyNumberCheckNode;
import com.oracle.graal.python.lib.PyObjectGetIter;
import com.oracle.graal.python.nodes.ErrorMessages;
import com.oracle.graal.python.nodes.PGuards;
import com.oracle.graal.python.nodes.PRaiseNode;
import com.oracle.graal.python.nodes.function.PythonBuiltinBaseNode;
import com.oracle.graal.python.nodes.function.PythonBuiltinNode;
import com.oracle.graal.python.nodes.function.builtins.PythonBinaryBuiltinNode;
import com.oracle.graal.python.nodes.function.builtins.PythonBinaryClinicBuiltinNode;
import com.oracle.graal.python.nodes.function.builtins.PythonTernaryBuiltinNode;
import com.oracle.graal.python.nodes.function.builtins.PythonTernaryClinicBuiltinNode;
import com.oracle.graal.python.nodes.function.builtins.PythonVarargsBuiltinNode;
import com.oracle.graal.python.nodes.function.builtins.clinic.ArgumentClinicProvider;
import com.oracle.graal.python.nodes.util.CannotCastException;
import com.oracle.graal.python.nodes.util.CastToJavaIntExactNode;
import com.oracle.graal.python.runtime.exception.PException;
import com.oracle.graal.python.runtime.object.PFactory;
import com.oracle.graal.python.util.PythonUtils;
import com.oracle.truffle.api.CompilerDirectives.TruffleBoundary;
import com.oracle.truffle.api.dsl.Bind;
import com.oracle.truffle.api.dsl.Cached;
import com.oracle.truffle.api.dsl.Cached.Exclusive;
import com.oracle.truffle.api.dsl.Cached.Shared;
import com.oracle.truffle.api.dsl.GenerateNodeFactory;
import com.oracle.truffle.api.dsl.NodeFactory;
import com.oracle.truffle.api.dsl.Specialization;
import com.oracle.truffle.api.frame.VirtualFrame;
import com.oracle.truffle.api.nodes.LoopNode;
import com.oracle.truffle.api.nodes.Node;
import com.oracle.truffle.api.profiles.InlinedBranchProfile;
import com.oracle.truffle.api.profiles.InlinedConditionProfile;
import com.oracle.truffle.api.profiles.InlinedLoopConditionProfile;
import com.oracle.truffle.api.profiles.LoopConditionProfile;

@CoreFunctions(defineModule = "itertools")
public final class ItertoolsModuleBuiltins extends PythonBuiltins {

    @Override
    protected List<? extends NodeFactory<? extends PythonBuiltinBaseNode>> getNodeFactories() {
        return ItertoolsModuleBuiltinsFactory.getFactories();
    }

<<<<<<< HEAD
    @TruffleBoundary
    public static void warnPickleDeprecated() {
        WarningsModuleBuiltins.WarnNode.getUncached().warnEx(null, DeprecationWarning, PICKLE_ITERTOOLS_IN_PYTHON_3_14, 1);
    }

    @Builtin(name = "accumulate", minNumOfPositionalArgs = 2, varArgsMarker = true, parameterNames = {"cls", "iterable", "func"}, keywordOnlyNames = {
=======
    @Builtin(name = "accumulate", minNumOfPositionalArgs = 2, parameterNames = {"cls", "iterable", "func"}, keywordOnlyNames = {
>>>>>>> f038ca4d
                    "initial"}, constructsClass = PythonBuiltinClassType.PAccumulate, doc = "accumulate(iterable) --> accumulate object\n\nReturn series of accumulated sums.")
    @GenerateNodeFactory
    public abstract static class AccumulateNode extends PythonBuiltinNode {

        @Specialization
        protected static PAccumulate construct(VirtualFrame frame, Object cls, Object iterable, Object func, Object initial,
                        @Bind("this") Node inliningTarget,
                        @Bind PythonLanguage language,
                        @Cached TypeNodes.GetInstanceShape getInstanceShape,
                        @Cached PyObjectGetIter getIter) {
            PAccumulate self = PFactory.createAccumulate(language, cls, getInstanceShape.execute(cls));
            self.setIterable(getIter.execute(frame, inliningTarget, iterable));
            self.setFunc(func instanceof PNone ? null : func);
            self.setTotal(null);
            self.setInitial(initial instanceof PNone ? null : initial);
            return self;
        }
    }

    @Builtin(name = "combinations", minNumOfPositionalArgs = 3, constructsClass = PythonBuiltinClassType.PCombinations, parameterNames = {"cls", "iterable",
                    "r"}, doc = "combinations(iterable, r) --> combinations object\n\n" +
                                    "Return successive r-length combinations of elements in the iterable.\n\n" +
                                    "combinations(range(4), 3) --> (0,1,2), (0,1,3), (0,2,3), (1,2,3)")
    @ArgumentClinic(name = "r", conversion = ArgumentClinic.ClinicConversion.Int)
    @GenerateNodeFactory
    public abstract static class CombinationsNode extends PythonTernaryClinicBuiltinNode {

        @Override
        protected ArgumentClinicProvider getArgumentClinic() {
            return ItertoolsModuleBuiltinsClinicProviders.CombinationsNodeClinicProviderGen.INSTANCE;
        }

        @Specialization
        static Object construct(VirtualFrame frame, Object cls, Object iterable, int r,
                        @Bind("this") Node inliningTarget,
                        @Cached IsTypeNode isTypeNode,
                        @Cached ToArrayNode toArrayNode,
                        @Cached LoopConditionProfile indicesLoopProfile,
                        @Cached InlinedConditionProfile wrongTypeProfile,
                        @Cached InlinedConditionProfile negativeProfile,
                        @Bind PythonLanguage language,
                        @Cached TypeNodes.GetInstanceShape getInstanceShape,
                        @Cached PRaiseNode raiseNode) {
            if (!wrongTypeProfile.profile(inliningTarget, isTypeNode.execute(inliningTarget, cls))) {
                throw raiseNode.raise(inliningTarget, TypeError, ErrorMessages.IS_NOT_TYPE_OBJ, "'cls'", cls);
            }
            if (negativeProfile.profile(inliningTarget, r < 0)) {
                throw raiseNode.raise(inliningTarget, ValueError, MUST_BE_NON_NEGATIVE, "r");
            }

            PCombinations self = PFactory.createCombinations(language, cls, getInstanceShape.execute(cls));
            self.setPool(toArrayNode.execute(frame, iterable));

            int[] indices = new int[r];
            indicesLoopProfile.profileCounted(r);
            for (int i = 0; indicesLoopProfile.inject(i < r); i++) {
                indices[i] = i;
            }
            self.setIndices(indices);
            self.setR(r);
            self.setLastResult(null);
            self.setStopped(r > self.getPool().length);

            return self;
        }
    }

    @Builtin(name = "combinations_with_replacement", minNumOfPositionalArgs = 3, constructsClass = PythonBuiltinClassType.PCombinationsWithReplacement, parameterNames = {"cls", "iterable",
                    "r"}, doc = "combinations_with_replacement(iterable, r) --> combinations_with_replacement object\n\n" +
                                    "Return successive r-length combinations of elements in the iterable\n" +
                                    "allowing individual elements to have successive repeats.\n" +
                                    "    combinations_with_replacement('ABC', 2) --> AA AB AC BB BC CC")
    @ArgumentClinic(name = "r", conversion = ArgumentClinic.ClinicConversion.Int)
    @GenerateNodeFactory
    public abstract static class CombinationsWithReplacementNode extends PythonTernaryClinicBuiltinNode {

        @Override
        protected ArgumentClinicProvider getArgumentClinic() {
            return ItertoolsModuleBuiltinsClinicProviders.CombinationsWithReplacementNodeClinicProviderGen.INSTANCE;
        }

        @Specialization
        static Object construct(VirtualFrame frame, Object cls, Object iterable, int r,
                        @Bind("this") Node inliningTarget,
                        @Cached IsTypeNode isTypeNode,
                        @Cached ToArrayNode toArrayNode,
                        @Cached InlinedConditionProfile wrongTypeProfile,
                        @Cached InlinedConditionProfile negativeProfile,
                        @Bind PythonLanguage language,
                        @Cached TypeNodes.GetInstanceShape getInstanceShape,
                        @Cached PRaiseNode raiseNode) {
            if (!wrongTypeProfile.profile(inliningTarget, isTypeNode.execute(inliningTarget, cls))) {
                throw raiseNode.raise(inliningTarget, TypeError, ErrorMessages.IS_NOT_TYPE_OBJ, "'cls'", cls);
            }
            if (negativeProfile.profile(inliningTarget, r < 0)) {
                throw raiseNode.raise(inliningTarget, ValueError, MUST_BE_NON_NEGATIVE, "r");
            }
            PCombinationsWithReplacement self = PFactory.createCombinationsWithReplacement(language, cls, getInstanceShape.execute(cls));
            self.setPool(toArrayNode.execute(frame, iterable));
            self.setR(r);

            self.setIndices(new int[r]);
            self.setLastResult(null);
            self.setStopped(self.getPool().length == 0 && r > 0);

            return self;
        }
    }

    @Builtin(name = "compress", minNumOfPositionalArgs = 3, constructsClass = PythonBuiltinClassType.PCompress, parameterNames = {"cls", "data",
                    "selectors"}, doc = "Make an iterator that filters elements from *data* returning\n" +
                                    "only those that have a corresponding element in *selectors* that evaluates to\n" +
                                    "``True``.  Stops when either the *data* or *selectors* iterables has been\n" +
                                    "exhausted.\n" +
                                    "Equivalent to::\n\n" +
                                    "\tdef compress(data, selectors):\n" +
                                    "\t\t# compress('ABCDEF', [1,0,1,0,1,1]) --> A C E F\n" +
                                    "\t\treturn (d for d, s in zip(data, selectors) if s)")
    @GenerateNodeFactory
    public abstract static class CompressNode extends PythonTernaryBuiltinNode {
        @Specialization
        static PCompress construct(VirtualFrame frame, Object cls, Object data, Object selectors,
                        @Bind("this") Node inliningTarget,
                        @Cached PyObjectGetIter getIter,
                        @Cached IsTypeNode isTypeNode,
                        @Bind PythonLanguage language,
                        @Cached TypeNodes.GetInstanceShape getInstanceShape,
                        @Cached PRaiseNode raiseNode) {
            if (!isTypeNode.execute(inliningTarget, cls)) {
                throw raiseNode.raise(inliningTarget, TypeError, ErrorMessages.IS_NOT_TYPE_OBJ, "'cls'", cls);
            }
            PCompress self = PFactory.createCompress(language, cls, getInstanceShape.execute(cls));
            self.setData(getIter.execute(frame, inliningTarget, data));
            self.setSelectors(getIter.execute(frame, inliningTarget, selectors));
            return self;
        }
    }

    @Builtin(name = "cycle", minNumOfPositionalArgs = 1, takesVarArgs = true, takesVarKeywordArgs = true, constructsClass = PythonBuiltinClassType.PCycle, doc = "Make an iterator returning elements from the iterable and\n" +
                    "    saving a copy of each. When the iterable is exhausted, return\n" +
                    "    elements from the saved copy. Repeats indefinitely.\n\n" +
                    "    Equivalent to :\n\n" +
                    "    def cycle(iterable):\n" +
                    "    \tsaved = []\n" +
                    "    \tfor element in iterable:\n" +
                    "    \t\tyield element\n" +
                    "    \t\tsaved.append(element)\n" +
                    "    \twhile saved:\n" +
                    "    \t\tfor element in saved:\n" +
                    "    \t\t\tyield element")
    @GenerateNodeFactory
    public abstract static class CycleNode extends PythonVarargsBuiltinNode {

        @Specialization
        static PCycle construct(VirtualFrame frame, Object cls, Object[] args, PKeyword[] keywords,
                        @Bind("this") Node inliningTarget,
                        @Cached(inline = false /* uncommon path */) TypeNodes.HasObjectInitNode hasObjectInitNode,
                        @Cached PyObjectGetIter getIter,
                        @Cached IsTypeNode isTypeNode,
                        @Bind PythonLanguage language,
                        @Cached TypeNodes.GetInstanceShape getInstanceShape,
                        @Cached PRaiseNode raiseNode) {
            if (!isTypeNode.execute(inliningTarget, cls)) {
                throw raiseNode.raise(inliningTarget, TypeError, ErrorMessages.IS_NOT_TYPE_OBJ, "'cls'", cls);
            }
            if (keywords.length > 0 && hasObjectInitNode.executeCached(cls)) {
                throw raiseNode.raise(inliningTarget, TypeError, ErrorMessages.S_TAKES_NO_KEYWORD_ARGS, "cycle()");
            }
            if (args.length != 1) {
                throw raiseNode.raise(inliningTarget, TypeError, ErrorMessages.S_EXPECTED_D_ARGS, "cycle", 1);
            }
            Object iterable = args[0];
            PCycle self = PFactory.createCycle(language, cls, getInstanceShape.execute(cls));
            self.setSaved(new ArrayList<>());
            self.setIterable(getIter.execute(frame, inliningTarget, iterable));
            self.setIndex(0);
            self.setFirstpass(false);
            return self;
        }
    }

    @Builtin(name = "dropwhile", minNumOfPositionalArgs = 1, takesVarArgs = true, takesVarKeywordArgs = true, constructsClass = PythonBuiltinClassType.PDropwhile, doc = "dropwhile(predicate, iterable) --> dropwhile object\n\n" +
                    "Drop items from the iterable while predicate(item) is true.\n" +
                    "Afterwards, return every element until the iterable is exhausted.")
    @GenerateNodeFactory
    public abstract static class DropwhileNode extends PythonVarargsBuiltinNode {
        @Specialization
        static PDropwhile construct(VirtualFrame frame, Object cls, Object[] args, PKeyword[] keywords,
                        @Bind("this") Node inliningTarget,
                        @Cached(inline = false /* uncommon path */) TypeNodes.HasObjectInitNode hasObjectInitNode,
                        @Cached PyObjectGetIter getIter,
                        @Cached IsTypeNode isTypeNode,
                        @Bind PythonLanguage language,
                        @Cached TypeNodes.GetInstanceShape getInstanceShape,
                        @Cached PRaiseNode raiseNode) {
            if (!isTypeNode.execute(inliningTarget, cls)) {
                throw raiseNode.raise(inliningTarget, TypeError, ErrorMessages.IS_NOT_TYPE_OBJ, "'cls'", cls);
            }
            if (keywords.length > 0 && hasObjectInitNode.executeCached(cls)) {
                throw raiseNode.raise(inliningTarget, TypeError, ErrorMessages.S_TAKES_NO_KEYWORD_ARGS, "dropwhile()");
            }
            if (args.length != 2) {
                throw raiseNode.raise(inliningTarget, TypeError, ErrorMessages.S_EXPECTED_D_ARGS, "dropwhile", 2);
            }
            Object predicate = args[0];
            Object iterable = args[1];
            PDropwhile self = PFactory.createDropwhile(language, cls, getInstanceShape.execute(cls));
            self.setPredicate(predicate);
            self.setIterable(getIter.execute(frame, inliningTarget, iterable));
            self.setDoneDropping(false);
            return self;
        }
    }

    @Builtin(name = "filterfalse", minNumOfPositionalArgs = 1, takesVarArgs = true, takesVarKeywordArgs = true, constructsClass = PythonBuiltinClassType.PFilterfalse, doc = "filterfalse(function or None, sequence) --> filterfalse object\n\n" +
                    "Return those items of sequence for which function(item) is false.\n" +
                    "If function is None, return the items that are false.")
    @GenerateNodeFactory
    public abstract static class FilterFalseNode extends PythonVarargsBuiltinNode {

        @Specialization
        static PFilterfalse construct(VirtualFrame frame, Object cls, Object[] args, PKeyword[] keywords,
                        @Bind("this") Node inliningTarget,
                        @Cached(inline = false /* uncommon path */) TypeNodes.HasObjectInitNode hasObjectInitNode,
                        @Cached PyObjectGetIter getIter,
                        @Cached IsTypeNode isTypeNode,
                        @Bind PythonLanguage language,
                        @Cached TypeNodes.GetInstanceShape getInstanceShape,
                        @Cached PRaiseNode raiseNode) {
            if (!isTypeNode.execute(inliningTarget, cls)) {
                throw raiseNode.raise(inliningTarget, TypeError, ErrorMessages.IS_NOT_TYPE_OBJ, "'cls'", cls);
            }
            if (keywords.length > 0 && hasObjectInitNode.executeCached(cls)) {
                throw raiseNode.raise(inliningTarget, TypeError, ErrorMessages.S_TAKES_NO_KEYWORD_ARGS, "filterfalse()");
            }
            if (args.length != 2) {
                throw raiseNode.raise(inliningTarget, TypeError, ErrorMessages.S_EXPECTED_D_ARGS, "filterfalse", 2);
            }
            Object func = args[0];
            Object sequence = args[1];
            PFilterfalse self = PFactory.createFilterfalse(language, cls, getInstanceShape.execute(cls));
            self.setFunc(PGuards.isPNone(func) ? null : func);
            self.setSequence(getIter.execute(frame, inliningTarget, sequence));
            return self;
        }
    }

    @Builtin(name = "groupby", minNumOfPositionalArgs = 2, constructsClass = PythonBuiltinClassType.PGroupBy, parameterNames = {"cls", "iterable",
                    "key"}, doc = "Make an iterator that returns consecutive keys and groups from the\n" +
                                    "iterable. The key is a function computing a key value for each\n" +
                                    "element. If not specified or is None, key defaults to an identity\n" +
                                    "function and returns the element unchanged. Generally, the\n" +
                                    "iterable needs to already be sorted on the same key function.\n\n" +
                                    "The returned group is itself an iterator that shares the\n" +
                                    "underlying iterable with groupby(). Because the source is shared,\n" +
                                    "when the groupby object is advanced, the previous group is no\n" +
                                    "longer visible. So, if that data is needed later, it should be\n" +
                                    "stored as a list:\n\n" +
                                    "\tgroups = []\n" +
                                    "\tuniquekeys = []\n" +
                                    "\tfor k, g in groupby(data, keyfunc):\n" +
                                    "\t\tgroups.append(list(g))      # Store group iterator as a list\n" +
                                    "\t\tuniquekeys.append(k)")
    @ArgumentClinic(name = "key", defaultValue = "PNone.NONE")
    @GenerateNodeFactory
    public abstract static class GroupByNode extends PythonTernaryClinicBuiltinNode {

        @Override
        protected ArgumentClinicProvider getArgumentClinic() {
            return ItertoolsModuleBuiltinsClinicProviders.GroupByNodeClinicProviderGen.INSTANCE;
        }

        @Specialization
        static PGroupBy construct(VirtualFrame frame, Object cls, Object iterable, Object key,
                        @Bind("this") Node inliningTarget,
                        @Cached PyObjectGetIter getIter,
                        @Cached IsTypeNode isTypeNode,
                        @Bind PythonLanguage language,
                        @Cached TypeNodes.GetInstanceShape getInstanceShape,
                        @Cached PRaiseNode raiseNode) {
            if (!isTypeNode.execute(inliningTarget, cls)) {
                throw raiseNode.raise(inliningTarget, TypeError, ErrorMessages.IS_NOT_TYPE_OBJ, "'cls'", cls);
            }
            PGroupBy self = PFactory.createGroupBy(language, cls, getInstanceShape.execute(cls));
            self.setKeyFunc(PGuards.isNone(key) ? null : key);
            self.setIt(getIter.execute(frame, inliningTarget, iterable));
            return self;
        }
    }

    @Builtin(name = "_grouper", minNumOfPositionalArgs = 2, constructsClass = PythonBuiltinClassType.PGrouper, parameterNames = {"$self", "parent", "tgtkey"})
    @GenerateNodeFactory
    public abstract static class GrouperNode extends PythonTernaryBuiltinNode {
        @Specialization
        static PGrouper construct(Object cls, Object parent, Object tgtKey,
                        @Bind("this") Node inliningTarget,
                        @Cached InlinedConditionProfile wrongTypeProfile,
                        @Cached InlinedConditionProfile isPGroupByProfile,
                        @Cached IsTypeNode isTypeNode,
                        @Bind PythonLanguage language,
                        @Cached PRaiseNode raiseNode) {
            if (!wrongTypeProfile.profile(inliningTarget, isTypeNode.execute(inliningTarget, cls))) {
                throw raiseNode.raise(inliningTarget, TypeError, ErrorMessages.IS_NOT_TYPE_OBJ, "'cls'", cls);
            }
            if (!isPGroupByProfile.profile(inliningTarget, parent instanceof PGroupBy)) {
                throw raiseNode.raise(inliningTarget, TypeError, ErrorMessages.INCORRECT_USAGE_OF_INTERNAL_GROUPER);
            }
            return PFactory.createGrouper(language, (PGroupBy) parent, tgtKey);
        }
    }

    @Builtin(name = "takewhile", minNumOfPositionalArgs = 1, takesVarArgs = true, takesVarKeywordArgs = true, constructsClass = PythonBuiltinClassType.PTakewhile, doc = "Make an iterator that returns elements from the iterable as\n" +
                    "long as the predicate is true.\n\nEquivalent to :\n\ndef takewhile(predicate, iterable):\n\tfor x in iterable:\n\t\tif predicate(x):\n\t\t\tyield x\n" +
                    "\t\telse:\n\t\t\tbreak")
    @GenerateNodeFactory
    public abstract static class TakewhileNode extends PythonVarargsBuiltinNode {
        @Specialization
        static PTakewhile construct(VirtualFrame frame, Object cls, Object[] args, PKeyword[] keywords,
                        @Bind("this") Node inliningTarget,
                        @Cached(inline = false /* uncommon path */) TypeNodes.HasObjectInitNode hasObjectInitNode,
                        @Cached PyObjectGetIter getIter,
                        @Cached IsTypeNode isTypeNode,
                        @Bind PythonLanguage language,
                        @Cached TypeNodes.GetInstanceShape getInstanceShape,
                        @Cached PRaiseNode raiseNode) {
            if (!isTypeNode.execute(inliningTarget, cls)) {
                throw raiseNode.raise(inliningTarget, TypeError, ErrorMessages.IS_NOT_TYPE_OBJ, "'cls'", cls);
            }
            if (keywords.length > 0 && hasObjectInitNode.executeCached(cls)) {
                throw raiseNode.raise(inliningTarget, TypeError, ErrorMessages.S_TAKES_NO_KEYWORD_ARGS, "takewhile()");
            }
            if (args.length != 2) {
                throw raiseNode.raise(inliningTarget, TypeError, ErrorMessages.S_EXPECTED_D_ARGS, "takewhile", 2);
            }
            Object predicate = args[0];
            Object iterable = args[1];
            PTakewhile self = PFactory.createTakewhile(language, cls, getInstanceShape.execute(cls));
            self.setPredicate(predicate);
            self.setIterable(getIter.execute(frame, inliningTarget, iterable));
            return self;
        }
    }

    @Builtin(name = "tee", minNumOfPositionalArgs = 1, parameterNames = {"iterable", "n"})
    @ArgumentClinic(name = "n", conversion = ArgumentClinic.ClinicConversion.Int, defaultValue = "2")
    @GenerateNodeFactory
    public abstract static class TeeNode extends PythonBinaryClinicBuiltinNode {
        @Override
        protected ArgumentClinicProvider getArgumentClinic() {
            return ItertoolsModuleBuiltinsClinicProviders.TeeNodeClinicProviderGen.INSTANCE;
        }

        @SuppressWarnings("unused")
        @Specialization(guards = "n < 0")
        static Object negativeN(Object iterable, int n,
                        @Bind("this") Node inliningTarget) {
            throw PRaiseNode.raiseStatic(inliningTarget, ValueError, S_MUST_BE_S, "n", ">=0");
        }

        @SuppressWarnings("unused")
        @Specialization(guards = "n == 0")
        static Object zeroN(Object iterable, int n,
                        @Bind PythonLanguage language) {
            return PFactory.createTuple(language, PythonUtils.EMPTY_OBJECT_ARRAY);
        }

        @Specialization(guards = "n > 0")
        static Object tee(VirtualFrame frame, Object iterable, int n,
                        @Bind("this") Node inliningTarget,
                        @Cached PyObjectGetIter getIter,
                        @Cached InlinedConditionProfile isTeeInstanceProfile,
                        @Bind PythonLanguage language) {
            Object it = getIter.execute(frame, inliningTarget, iterable);

            // return tuple([it] + [it.__copy__() for i in range(1, n)])
            Object[] tupleObjs = new Object[n];
            PTee to = TeeBuiltins.NewNode.teeFromIterable(frame, null, it,
                            inliningTarget, getIter, isTeeInstanceProfile, language);

            tupleObjs[0] = to;

            for (int i = 1; i < n; i++) {
                tupleObjs[i] = TeeBuiltins.CopyNode.copy(to, language);
            }
            return PFactory.createTuple(language, tupleObjs);
        }

    }

    @Builtin(name = "_tee_dataobject", minNumOfPositionalArgs = 1, takesVarArgs = true, takesVarKeywordArgs = true, constructsClass = PythonBuiltinClassType.PTeeDataObject)
    @GenerateNodeFactory
    public abstract static class TeeDataObjectNode extends PythonVarargsBuiltinNode {
        @SuppressWarnings("unused")
        @Specialization
        PTeeDataObject construct(Object cls, Object[] arguments, PKeyword[] keywords,
                        @Bind("this") Node inliningTarget,
                        @Cached IsTypeNode isTypeNode,
                        @Cached InlinedBranchProfile errorProfile,
                        @Bind PythonLanguage language) {
            if (!isTypeNode.execute(inliningTarget, cls)) {
                errorProfile.enter(inliningTarget);
                throw PRaiseNode.raiseStatic(this, TypeError, ErrorMessages.IS_NOT_TYPE_OBJ, "'cls'", cls);
            }
            return PFactory.createTeeDataObject(language);
        }
    }

    @Builtin(name = "permutations", minNumOfPositionalArgs = 2, constructsClass = PythonBuiltinClassType.PPermutations, parameterNames = {"cls", "iterable",
                    "r"}, doc = "permutations(iterable[, r]) --> permutations object\n\n" +
                                    "Return successive r-length permutations of elements in the iterable.\n\n" + "permutations(range(3), 2) --> (0,1), (0,2), (1,0), (1,2), (2,0), (2,1)")
    @ArgumentClinic(name = "r", defaultValue = "PNone.NONE")
    @GenerateNodeFactory
    public abstract static class PermutationsNode extends PythonTernaryClinicBuiltinNode {
        @Override
        protected ArgumentClinicProvider getArgumentClinic() {
            return ItertoolsModuleBuiltinsClinicProviders.PermutationsNodeClinicProviderGen.INSTANCE;
        }

        @Specialization
        static Object construct(VirtualFrame frame, Object cls, Object iterable, Object rArg,
                        @Bind("this") Node inliningTarget,
                        @Cached InlinedConditionProfile rIsNoneProfile,
                        @Cached ToArrayNode toArrayNode,
                        @Cached CastToJavaIntExactNode castToInt,
                        @Cached InlinedConditionProfile wrongTypeProfile,
                        @Cached InlinedBranchProfile wrongRprofile,
                        @Cached InlinedBranchProfile negRprofile,
                        @Cached InlinedConditionProfile nrProfile,
                        @Cached InlinedLoopConditionProfile indicesLoopProfile,
                        @Cached InlinedLoopConditionProfile cyclesLoopProfile,
                        @Cached IsTypeNode isTypeNode,
                        @Bind PythonLanguage language,
                        @Cached TypeNodes.GetInstanceShape getInstanceShape,
                        @Cached PRaiseNode raiseNode) {
            if (!wrongTypeProfile.profile(inliningTarget, isTypeNode.execute(inliningTarget, cls))) {
                throw raiseNode.raise(inliningTarget, TypeError, ErrorMessages.IS_NOT_TYPE_OBJ, "'cls'", cls);
            }
            int r;
            Object[] pool = toArrayNode.execute(frame, iterable);
            if (rIsNoneProfile.profile(inliningTarget, PGuards.isNone(rArg))) {
                r = pool.length;
            } else {
                try {
                    r = castToInt.execute(inliningTarget, rArg);
                } catch (CannotCastException e) {
                    wrongRprofile.enter(inliningTarget);
                    throw raiseNode.raise(inliningTarget, TypeError, EXPECTED_INT_AS_R);
                }
                if (r < 0) {
                    negRprofile.enter(inliningTarget);
                    throw raiseNode.raise(inliningTarget, ValueError, MUST_BE_NON_NEGATIVE, "r");
                }
            }
            PPermutations self = PFactory.createPermutations(language, cls, getInstanceShape.execute(cls));
            self.setPool(pool);
            self.setR(r);
            int n = pool.length;
            self.setN(n);
            int nMinusR = n - r;
            if (nrProfile.profile(inliningTarget, nMinusR < 0)) {
                self.setStopped(true);
                self.setRaisedStopIteration(true);
            } else {
                self.setStopped(false);
                int[] indices = new int[n];
                indicesLoopProfile.profileCounted(inliningTarget, indices.length);
                LoopNode.reportLoopCount(inliningTarget, indices.length);
                for (int i = 0; indicesLoopProfile.inject(inliningTarget, i < indices.length); i++) {
                    indices[i] = i;
                }
                self.setIndices(indices);
                int[] cycles = new int[r];
                int idx = 0;
                cyclesLoopProfile.profileCounted(inliningTarget, r);
                LoopNode.reportLoopCount(inliningTarget, r);
                for (int i = n; cyclesLoopProfile.inject(inliningTarget, i > nMinusR); i--) {
                    cycles[idx++] = i;
                }
                self.setCycles(cycles);
                self.setRaisedStopIteration(false);
                self.setStarted(false);
                return self;
            }
            return self;
        }
    }

    @Builtin(name = "product", minNumOfPositionalArgs = 1, takesVarArgs = true, constructsClass = PythonBuiltinClassType.PProduct, keywordOnlyNames = {
                    "repeat"}, doc = "Cartesian product of input iterables.\n\n" +
                                    "Equivalent to nested for-loops in a generator expression. For example,\n ``product(A, B)`` returns the same as ``((x,y) for x in A for y in B)``.\n\n" +
                                    "The nested loops cycle like an odometer with the rightmost element advancing\n on every iteration.  This pattern creates a lexicographic ordering so that if\n" +
                                    " the input's iterables are sorted, the product tuples are emitted in sorted\n order.\n\nTo compute the product of an iterable with itself, specify the number of\n" +
                                    " repetitions with the optional *repeat* keyword argument.  For example,\n ``product(A, repeat=4)`` means the same as ``product(A, A, A, A)``.\n\n" +
                                    "This function is equivalent to the following code, except that the\n actual implementation does not build up intermediate results in memory::\n\n" +
                                    "def product(*args, **kwds):\n\t# product('ABCD', 'xy') --> Ax Ay Bx By Cx Cy Dx Dy\n\t# product(range(2), repeat=3) --> 000 001 010 011 100 101 110 111\n" +
                                    "\tpools = map(tuple, args) * kwds.get('repeat', 1)\n\tresult = [[]]\n\tfor pool in pools:\n\t\tresult = [x+[y] for x in result for y in pool]\n" +
                                    "\tfor prod in result:\n\t\tyield tuple(prod)")
    @GenerateNodeFactory
    public abstract static class ProductNode extends PythonBuiltinNode {

        @Specialization(guards = "isTypeNode.execute(inliningTarget, cls)")
        static Object constructNoneRepeat(VirtualFrame frame, Object cls, Object[] iterables, @SuppressWarnings("unused") PNone repeat,
                        @SuppressWarnings("unused") @Bind("this") Node inliningTarget,
                        @Shared @Cached ToArrayNode toArrayNode,
                        @SuppressWarnings("unused") @Shared("typeNode") @Cached IsTypeNode isTypeNode,
                        @Bind PythonLanguage language,
                        @Shared @Cached TypeNodes.GetInstanceShape getInstanceShape) {
            PProduct self = PFactory.createProduct(language, cls, getInstanceShape.execute(cls));
            constructOneRepeat(frame, self, iterables, toArrayNode);
            return self;
        }

        @Specialization(guards = {"isTypeNode.execute(inliningTarget, cls)", "repeat == 1"}, limit = "1")
        static Object constructOneRepeat(VirtualFrame frame, Object cls, Object[] iterables, @SuppressWarnings("unused") int repeat,
                        @SuppressWarnings("unused") @Bind("this") Node inliningTarget,
                        @Shared @Cached ToArrayNode toArrayNode,
                        @SuppressWarnings("unused") @Exclusive @Cached IsTypeNode isTypeNode,
                        @Bind PythonLanguage language,
                        @Shared @Cached TypeNodes.GetInstanceShape getInstanceShape) {
            PProduct self = PFactory.createProduct(language, cls, getInstanceShape.execute(cls));
            constructOneRepeat(frame, self, iterables, toArrayNode);
            return self;
        }

        @Specialization(guards = {"isTypeNode.execute(inliningTarget, cls)", "repeat > 1"}, limit = "1")
        static Object construct(VirtualFrame frame, Object cls, Object[] iterables, int repeat,
                        @Bind("this") Node inliningTarget,
                        @Shared @Cached ToArrayNode toArrayNode,
                        @Cached InlinedLoopConditionProfile loopProfile,
                        @SuppressWarnings("unused") @Exclusive @Cached IsTypeNode isTypeNode,
                        @Bind PythonLanguage language,
                        @Shared @Cached TypeNodes.GetInstanceShape getInstanceShape) {
            Object[][] lists = unpackIterables(frame, iterables, toArrayNode);
            Object[][] gears = new Object[lists.length * repeat][];
            loopProfile.profileCounted(inliningTarget, repeat);
            LoopNode.reportLoopCount(inliningTarget, repeat);
            for (int i = 0; loopProfile.inject(inliningTarget, i < repeat); i++) {
                PythonUtils.arraycopy(lists, 0, gears, i * lists.length, lists.length);
            }
            PProduct self = PFactory.createProduct(language, cls, getInstanceShape.execute(cls));
            construct(self, gears);
            return self;
        }

        @Specialization(guards = {"isTypeNode.execute(inliningTarget, cls)", "repeat == 0"}, limit = "1")
        static Object constructNoRepeat(Object cls, @SuppressWarnings("unused") Object[] iterables, @SuppressWarnings("unused") int repeat,
                        @SuppressWarnings("unused") @Bind("this") Node inliningTarget,
                        @SuppressWarnings("unused") @Exclusive @Cached IsTypeNode isTypeNode,
                        @Bind PythonLanguage language,
                        @Shared @Cached TypeNodes.GetInstanceShape getInstanceShape) {
            PProduct self = PFactory.createProduct(language, cls, getInstanceShape.execute(cls));
            self.setGears(new Object[0][]);
            self.setIndices(new int[0]);
            self.setLst(null);
            self.setStopped(false);
            return self;
        }

        @SuppressWarnings("unused")
        @Specialization(guards = {"isTypeNode.execute(inliningTarget, cls)", "repeat < 0"}, limit = "1")
        static Object constructNeg(Object cls, Object[] iterables, int repeat,
                        @Bind("this") Node inliningTarget,
                        @Exclusive @Cached IsTypeNode isTypeNode) {
            throw PRaiseNode.raiseStatic(inliningTarget, TypeError, ARG_CANNOT_BE_NEGATIVE, "repeat");
        }

        private static void constructOneRepeat(VirtualFrame frame, PProduct self, Object[] iterables, ToArrayNode toArrayNode) {
            Object[][] gears = unpackIterables(frame, iterables, toArrayNode);
            construct(self, gears);
        }

        private static void construct(PProduct self, Object[][] gears) {
            self.setGears(gears);
            for (int i = 0; i < gears.length; i++) {
                if (gears[i].length == 0) {
                    self.setIndices(null);
                    self.setLst(null);
                    self.setStopped(true);
                    return;
                }
            }
            self.setIndices(new int[gears.length]);
            self.setLst(null);
            self.setStopped(false);
        }

        private static Object[][] unpackIterables(VirtualFrame frame, Object[] iterables, ToArrayNode toArrayNode) {
            Object[][] lists = new Object[iterables.length][];
            for (int i = 0; i < lists.length; i++) {
                lists[i] = toArrayNode.execute(frame, iterables[i]);
            }
            return lists;
        }

        @Specialization(guards = "!isTypeNode.execute(inliningTarget, cls)")
        @SuppressWarnings("unused")
        static Object construct(Object cls, Object iterables, Object repeat,
                        @Bind("this") Node inliningTarget,
                        @Shared("typeNode") @Cached IsTypeNode isTypeNode) {
            throw PRaiseNode.raiseStatic(inliningTarget, TypeError, ErrorMessages.IS_NOT_TYPE_OBJ, "'cls'", cls);
        }
    }

    @Builtin(name = "repeat", minNumOfPositionalArgs = 2, parameterNames = {"$self", "object",
                    "times"}, constructsClass = PythonBuiltinClassType.PRepeat, doc = "repeat(object [,times]) -> create an iterator which returns the object\n" +
                                    "for the specified number of times.  If not specified, returns the object\nendlessly.")
    @GenerateNodeFactory
    public abstract static class RepeatNode extends PythonTernaryBuiltinNode {

        @Specialization
        static Object construct(VirtualFrame frame, Object cls, Object object, Object timesObj,
                        @Bind("this") Node inliningTarget,
                        @Bind PythonLanguage language,
                        @Cached PyNumberAsSizeNode asSizeNode,
                        @Cached TypeNodes.GetInstanceShape getInstanceShape) {
            PRepeat self = PFactory.createRepeat(language, cls, getInstanceShape.execute(cls));
            self.setElement(object);
            if (timesObj != PNone.NO_VALUE) {
                int times = asSizeNode.executeExact(frame, inliningTarget, timesObj);
                self.setCnt(times > 0 ? times : 0);
            } else {
                self.setCnt(-1);
            }
            return self;
        }
    }

    @Builtin(name = "chain", minNumOfPositionalArgs = 1, takesVarArgs = true, takesVarKeywordArgs = true, constructsClass = PythonBuiltinClassType.PChain, doc = "Return a chain object whose .__next__() method returns elements from the\n" +
                    "first iterable until it is exhausted, then elements from the next\niterable, until all of the iterables are exhausted.")
    @GenerateNodeFactory
    public abstract static class ChainNode extends PythonVarargsBuiltinNode {

        @Specialization
        static PChain construct(VirtualFrame frame, Object cls, Object[] args, PKeyword[] keywords,
                        @Bind("this") Node inliningTarget,
                        @Cached(inline = false /* uncommon path */) TypeNodes.HasObjectInitNode hasObjectInitNode,
                        @Cached PyObjectGetIter getIter,
                        @Cached IsTypeNode isTypeNode,
                        @Bind PythonLanguage language,
                        @Cached TypeNodes.GetInstanceShape getInstanceShape,
                        @Cached PRaiseNode raiseNode) {
            if (!isTypeNode.execute(inliningTarget, cls)) {
                throw raiseNode.raise(inliningTarget, TypeError, ErrorMessages.IS_NOT_TYPE_OBJ, "'cls'", cls);
            }
            if (keywords.length > 0 && hasObjectInitNode.executeCached(cls)) {
                throw raiseNode.raise(inliningTarget, TypeError, ErrorMessages.S_TAKES_NO_KEYWORD_ARGS, "chain()");
            }
            PChain self = PFactory.createChain(language, cls, getInstanceShape.execute(cls));
            self.setSource(getIter.execute(frame, inliningTarget, PFactory.createList(language, args)));
            self.setActive(PNone.NONE);
            return self;
        }
    }

    @Builtin(name = "count", minNumOfPositionalArgs = 1, constructsClass = PythonBuiltinClassType.PCount, parameterNames = {"cls", "start", "step"})
    @ArgumentClinic(name = "start", defaultValue = "0", useDefaultForNone = true)
    @ArgumentClinic(name = "step", defaultValue = "1", useDefaultForNone = true)
    @GenerateNodeFactory
    public abstract static class CountNode extends PythonTernaryClinicBuiltinNode {

        @Override
        protected ArgumentClinicProvider getArgumentClinic() {
            return ItertoolsModuleBuiltinsClinicProviders.CountNodeClinicProviderGen.INSTANCE;
        }

        @Specialization
        static Object construct(Object cls, Object start, Object step,
                        @Bind("this") Node inliningTarget,
                        @Cached PyNumberCheckNode checkNode,
                        @Cached IsTypeNode isTypeNode,
                        @Bind PythonLanguage language,
                        @Cached TypeNodes.GetInstanceShape getInstanceShape,
                        @Cached PRaiseNode raiseNode) {
            if (!isTypeNode.execute(inliningTarget, cls)) {
                throw raiseNode.raise(inliningTarget, TypeError, ErrorMessages.IS_NOT_TYPE_OBJ, "'cls'", cls);
            }
            if (!checkNode.execute(inliningTarget, start)) {
                throw raiseNode.raise(inliningTarget, TypeError, NUMBER_IS_REQUIRED);
            }
            if (!checkNode.execute(inliningTarget, step)) {
                throw raiseNode.raise(inliningTarget, TypeError, NUMBER_IS_REQUIRED);
            }
            PCount self = PFactory.createCount(language, cls, getInstanceShape.execute(cls));
            self.setCnt(start);
            self.setStep(step);
            return self;
        }
    }

    @Builtin(name = "starmap", minNumOfPositionalArgs = 1, takesVarArgs = true, takesVarKeywordArgs = true, constructsClass = PythonBuiltinClassType.PStarmap, doc = "starmap(function, sequence) --> starmap object\n\n" +
                    "Return an iterator whose values are returned from the function evaluated\n" +
                    "with an argument tuple taken from the given sequence.")
    @GenerateNodeFactory
    public abstract static class StarmapNode extends PythonVarargsBuiltinNode {
        @Specialization
        static PStarmap construct(VirtualFrame frame, Object cls, Object[] args, PKeyword[] keywords,
                        @Bind("this") Node inliningTarget,
                        @Cached(inline = false /* uncommon path */) TypeNodes.HasObjectInitNode hasObjectInitNode,
                        @Cached PyObjectGetIter getIter,
                        @Cached IsTypeNode isTypeNode,
                        @Bind PythonLanguage language,
                        @Cached TypeNodes.GetInstanceShape getInstanceShape,
                        @Cached PRaiseNode raiseNode) {
            if (!isTypeNode.execute(inliningTarget, cls)) {
                throw raiseNode.raise(inliningTarget, TypeError, ErrorMessages.IS_NOT_TYPE_OBJ, "'cls'", cls);
            }
            if (keywords.length > 0 && hasObjectInitNode.executeCached(cls)) {
                throw raiseNode.raise(inliningTarget, TypeError, ErrorMessages.S_TAKES_NO_KEYWORD_ARGS, "starmap()");
            }
            if (args.length != 2) {
                throw raiseNode.raise(inliningTarget, TypeError, ErrorMessages.S_EXPECTED_D_ARGS, "starmap", 2);
            }
            Object fun = args[0];
            Object iterable = args[1];
            PStarmap self = PFactory.createStarmap(language, cls, getInstanceShape.execute(cls));
            self.setFun(fun);
            self.setIterable(getIter.execute(frame, inliningTarget, iterable));
            return self;
        }
    }

    @Builtin(name = "islice", minNumOfPositionalArgs = 1, takesVarArgs = true, takesVarKeywordArgs = true, constructsClass = PythonBuiltinClassType.PIslice)
    @GenerateNodeFactory
    public abstract static class IsliceNode extends PythonVarargsBuiltinNode {
        @Specialization
        static Object constructOne(VirtualFrame frame, Object cls, Object[] args, PKeyword[] keywords,
                        @Bind("this") Node inliningTarget,
                        @Cached(inline = false /* uncommon path */) TypeNodes.HasObjectInitNode hasObjectInitNode,
                        @Cached PyObjectGetIter getIter,
                        @Cached PyNumberAsSizeNode asIntNode,
                        @Cached InlinedBranchProfile hasStart,
                        @Cached InlinedBranchProfile hasStop,
                        @Cached InlinedBranchProfile hasStep,
                        @Cached InlinedBranchProfile stopNotInt,
                        @Cached InlinedBranchProfile startNotInt,
                        @Cached InlinedBranchProfile stopWrongValue,
                        @Cached InlinedBranchProfile stepWrongValue,
                        @Cached InlinedBranchProfile wrongValue,
                        @Cached InlinedBranchProfile overflowBranch,
                        @Cached InlinedConditionProfile argsLen1,
                        @Cached InlinedConditionProfile argsLen2,
                        @Cached InlinedConditionProfile argsLen3,
                        @Cached InlinedBranchProfile wrongTypeBranch,
                        @Cached InlinedBranchProfile wrongArgsBranch,
                        @Cached IsTypeNode isTypeNode,
                        @Bind PythonLanguage language,
                        @Cached TypeNodes.GetInstanceShape getInstanceShape,
                        @Cached PRaiseNode raiseNode) {
            if (!isTypeNode.execute(inliningTarget, cls)) {
                wrongTypeBranch.enter(inliningTarget);
                throw raiseNode.raise(inliningTarget, TypeError, ErrorMessages.IS_NOT_TYPE_OBJ, "'cls'", cls);
            }
            if (keywords.length > 0 && hasObjectInitNode.executeCached(cls)) {
                throw raiseNode.raise(inliningTarget, TypeError, ErrorMessages.S_TAKES_NO_KEYWORD_ARGS, "islice()");
            }
            if (args.length < 2 || args.length > 4) {
                wrongArgsBranch.enter(inliningTarget);
                throw raiseNode.raise(inliningTarget, TypeError, ISLICE_WRONG_ARGS);
            }
            int start = 0;
            int step = 1;
            int stop = -1;
            if (argsLen1.profile(inliningTarget, args.length == 2)) {
                if (args[1] != PNone.NONE) {
                    hasStop.enter(inliningTarget);
                    try {
                        stop = asIntNode.executeExact(frame, inliningTarget, args[1], OverflowError);
                    } catch (PException e) {
                        stopNotInt.enter(inliningTarget);
                        throw raiseNode.raise(inliningTarget, ValueError, S_FOR_ISLICE_MUST_BE, "Indices");
                    }
                }
                if (stop < -1 || stop > SysModuleBuiltins.MAXSIZE) {
                    stopWrongValue.enter(inliningTarget);
                    throw raiseNode.raise(inliningTarget, ValueError, S_FOR_ISLICE_MUST_BE, "Indices");
                }
            } else if (argsLen2.profile(inliningTarget, args.length == 3) || argsLen3.profile(inliningTarget, args.length == 4)) {
                if (args[1] != PNone.NONE) {
                    hasStart.enter(inliningTarget);
                    try {
                        start = asIntNode.executeExact(frame, inliningTarget, args[1], OverflowError);
                    } catch (PException e) {
                        startNotInt.enter(inliningTarget);
                        throw raiseNode.raise(inliningTarget, ValueError, S_FOR_ISLICE_MUST_BE, "Indices");
                    }
                }
                if (args[2] != PNone.NONE) {
                    hasStop.enter(inliningTarget);
                    try {
                        stop = asIntNode.executeExact(frame, inliningTarget, args[2], OverflowError);
                    } catch (PException e) {
                        stopNotInt.enter(inliningTarget);
                        throw raiseNode.raise(inliningTarget, ValueError, S_FOR_ISLICE_MUST_BE, "Stop argument");
                    }
                }
                if (start < 0 || stop < -1 || start > SysModuleBuiltins.MAXSIZE || stop > SysModuleBuiltins.MAXSIZE) {
                    wrongValue.enter(inliningTarget);
                    throw raiseNode.raise(inliningTarget, ValueError, S_FOR_ISLICE_MUST_BE, "Indices");
                }
            }
            if (argsLen3.profile(inliningTarget, args.length == 4)) {
                if (args[3] != PNone.NONE) {
                    hasStep.enter(inliningTarget);
                    try {
                        step = asIntNode.executeExact(frame, inliningTarget, args[3], OverflowError);
                    } catch (PException e) {
                        overflowBranch.enter(inliningTarget);
                        step = -1;
                    }
                }
                if (step < 1) {
                    stepWrongValue.enter(inliningTarget);
                    throw raiseNode.raise(inliningTarget, ValueError, STEP_FOR_ISLICE_MUST_BE);
                }
            }
            Object iterable = args[0];
            PIslice self = PFactory.createIslice(language, cls, getInstanceShape.execute(cls));
            self.setIterable(getIter.execute(frame, inliningTarget, iterable));
            self.setNext(start);
            self.setStop(stop);
            self.setStep(step);
            self.setCnt(0);
            return self;
        }
    }

    @Builtin(name = "zip_longest", minNumOfPositionalArgs = 1, takesVarArgs = true, constructsClass = PythonBuiltinClassType.PZipLongest, keywordOnlyNames = {
                    "fillvalue"}, doc = "zip_longest(iter1 [,iter2 [...]], [fillvalue=None]) --> zip_longest object\n\n" +
                                    "Return a zip_longest object whose .next() method returns a tuple where\n" +
                                    "the i-th element comes from the i-th iterable argument.  The .next()\n" +
                                    "method continues until the longest iterable in the argument sequence\n" +
                                    "is exhausted and then it raises StopIteration.  When the shorter iterables\n" +
                                    "are exhausted, the fillvalue is substituted in their place.  The fillvalue\n" +
                                    "defaults to None or can be specified by a keyword argument.")
    @GenerateNodeFactory
    public abstract static class ZipLongestNode extends PythonBuiltinNode {
        @Specialization
        static Object construct(VirtualFrame frame, Object cls, Object[] args, Object fillValueIn,
                        @Bind("this") Node inliningTarget,
                        @Cached PyObjectGetIter getIterNode,
                        @Cached InlinedConditionProfile fillIsNone,
                        @Cached InlinedLoopConditionProfile loopProfile,
                        @Cached IsTypeNode isTypeNode,
                        @Cached InlinedBranchProfile errorProfile,
                        @Bind PythonLanguage language,
                        @Cached TypeNodes.GetInstanceShape getInstanceShape,
                        @Cached PRaiseNode raiseNode) {
            if (!isTypeNode.execute(inliningTarget, cls)) {
                // Note: @Fallback or other @Specialization generate data-class
                errorProfile.enter(inliningTarget);
                throw raiseNode.raise(inliningTarget, TypeError, ErrorMessages.IS_NOT_TYPE_OBJ, "'cls'", cls);
            }

            Object fillValue = fillValueIn;
            if (fillIsNone.profile(inliningTarget, PGuards.isPNone(fillValue))) {
                fillValue = null;
            }

            PZipLongest self = PFactory.createZipLongest(language, cls, getInstanceShape.execute(cls));
            self.setFillValue(fillValue);
            self.setNumActive(args.length);

            Object[] itTuple = new Object[args.length];
            loopProfile.profileCounted(inliningTarget, itTuple.length);
            LoopNode.reportLoopCount(inliningTarget, itTuple.length);
            for (int i = 0; loopProfile.inject(inliningTarget, i < itTuple.length); i++) {
                itTuple[i] = getIterNode.execute(frame, inliningTarget, args[i]);
            }
            self.setItTuple(itTuple);
            return self;
        }
    }

    @Builtin(name = "pairwise", minNumOfPositionalArgs = 2, constructsClass = PythonBuiltinClassType.PPairwise, doc = "Return an iterator of overlapping pairs taken from the input iterator.\n\n" +
                    "    s -> (s0,s1), (s1,s2), (s2, s3), ...")
    @GenerateNodeFactory
    public abstract static class PairwaiseNode extends PythonBinaryBuiltinNode {
        @Specialization
        static PPairwise construct(VirtualFrame frame, Object cls, Object iterable,
                        @Bind("this") Node inliningTarget,
                        @Cached PyObjectGetIter getIter,
                        @Cached IsTypeNode isTypeNode,
                        @Bind PythonLanguage language,
                        @Cached TypeNodes.GetInstanceShape getInstanceShape,
                        @Cached PRaiseNode raiseNode) {
            if (!isTypeNode.execute(inliningTarget, cls)) {
                // Note: @Fallback or other @Specialization generate data-class
                throw raiseNode.raise(inliningTarget, TypeError, ErrorMessages.IS_NOT_TYPE_OBJ, "'cls'", cls);
            }

            PPairwise self = PFactory.createPairwise(language, cls, getInstanceShape.execute(cls));
            self.setIterable(getIter.execute(frame, inliningTarget, iterable));
            return self;
        }
    }

    @Builtin(name = "batched", minNumOfPositionalArgs = 2, parameterNames = {"cls", "iterable", "n"}, constructsClass = PythonBuiltinClassType.PBatched, doc = "batched(iterable, n)\n" + //
                    "--\n" + //
                    "\n" + //
                    "Batch data into tuples of length n. The last batch may be shorter than n.\n" + //
                    "\n" + //
                    "Loops over the input iterable and accumulates data into tuples\n" + //
                    "up to size n.  The input is consumed lazily, just enough to\n" + //
                    "fill a batch.  The result is yielded as soon as a batch is full\n" + //
                    "or when the input iterable is exhausted.\n" + //
                    "\n" + //
                    "    >>> for batch in batched('ABCDEFG', 3):\n" + //
                    "    ...     print(batch)\n" + //
                    "    ...\n" + //
                    "    ('A', 'B', 'C')\n" + //
                    "    ('D', 'E', 'F')\n" + //
                    "    ('G',)")
    @ArgumentClinic(name = "n", conversion = ArgumentClinic.ClinicConversion.Int)
    @GenerateNodeFactory
    public abstract static class BatchedNode extends PythonTernaryClinicBuiltinNode {
        @Override
        protected ArgumentClinicProvider getArgumentClinic() {
            return ItertoolsModuleBuiltinsClinicProviders.BatchedNodeClinicProviderGen.INSTANCE;
        }

        @Specialization
        static PBatched batched(VirtualFrame frame, Object cls, Object iterable, int n,
                        @Bind("this") Node inliningTarget,
                        @Cached PyObjectGetIter getIter,
                        @Bind PythonLanguage language,
                        @Cached TypeNodes.GetInstanceShape getInstanceShape,
                        @Cached PRaiseNode raiseNode) {
            if (n < 1) {
                /*
                 * We could define the n==0 case to return an empty iterator but that is at odds
                 * with the idea that batching should never throw-away input data.
                 */
                throw raiseNode.raise(inliningTarget, TypeError, ErrorMessages.N_MUST_BE_AT_LEAST_ONE);
            }
            Object it = getIter.execute(frame, inliningTarget, iterable);
            /* create batchedobject structure */
            PBatched bo = PFactory.createBatched(language, cls, getInstanceShape.execute(cls));
            bo.setBatchSize(n);
            bo.setIter(it);
            return bo;
        }
    }

}<|MERGE_RESOLUTION|>--- conflicted
+++ resolved
@@ -119,16 +119,12 @@
         return ItertoolsModuleBuiltinsFactory.getFactories();
     }
 
-<<<<<<< HEAD
     @TruffleBoundary
     public static void warnPickleDeprecated() {
         WarningsModuleBuiltins.WarnNode.getUncached().warnEx(null, DeprecationWarning, PICKLE_ITERTOOLS_IN_PYTHON_3_14, 1);
     }
 
-    @Builtin(name = "accumulate", minNumOfPositionalArgs = 2, varArgsMarker = true, parameterNames = {"cls", "iterable", "func"}, keywordOnlyNames = {
-=======
     @Builtin(name = "accumulate", minNumOfPositionalArgs = 2, parameterNames = {"cls", "iterable", "func"}, keywordOnlyNames = {
->>>>>>> f038ca4d
                     "initial"}, constructsClass = PythonBuiltinClassType.PAccumulate, doc = "accumulate(iterable) --> accumulate object\n\nReturn series of accumulated sums.")
     @GenerateNodeFactory
     public abstract static class AccumulateNode extends PythonBuiltinNode {
