--- conflicted
+++ resolved
@@ -96,15 +96,8 @@
                         @Cached GetClassNode getClass,
                         @Cached IsBuiltinObjectProfile errorProfile,
                         @Cached CallUnaryMethodNode callNode,
-<<<<<<< HEAD
                         @Cached JoinAppendData joinAppendData,
                         @Cached TruffleString.CodePointLengthNode codePointLengthNode,
-=======
-                        @Cached TruffleString.CreateCodePointIteratorNode createCodePointIteratorNode,
-                        @Cached TruffleStringIterator.NextNode stringNextNode,
-                        @Cached TruffleString.ByteIndexOfCodePointNode byteIndexOfCodePointNode,
-                        @Cached TruffleStringBuilder.AppendCodePointNode appendCodePointNode,
->>>>>>> 560b247f
                         @Cached TruffleStringBuilder.AppendStringNode appendStringNode,
                         @Cached TruffleStringBuilder.ToStringNode toStringNode,
                         @Cached PyObjectStrAsTruffleStringNode objectStrAsTruffleStringNode,
@@ -126,55 +119,8 @@
             boolean first = true;
             boolean nullField = false;
             while (true) {
-<<<<<<< HEAD
-                try {
-                    Object field = getNextNode.execute(frame, iter);
-                    /* If this is not the first field we need a field separator */
-                    if (!first) {
-                        appendStringNode.execute(sb, dialect.delimiter);
-                    } else {
-                        first = false;
-                    }
-                    boolean quoted;
-                    TruffleString str = null;
-
-                    switch (dialect.quoting) {
-                        case QUOTE_NONNUMERIC:
-                            quoted = !pyNumberCheckNode.execute(inliningTarget, field);
-                            break;
-                        case QUOTE_ALL:
-                            quoted = true;
-                            break;
-                        case QUOTE_STRINGS:
-                            str = objectStrAsTruffleStringNode.execute(null, inliningTarget, field);
-                            // if field isn't a String then the above statement will throw.
-                            quoted = true;
-                            break;
-                        case QUOTE_NOTNULL:
-                            quoted = field != PNone.NONE;
-                            break;
-                        default:
-                            quoted = false;
-                            break;
-                    }
-
-                    nullField = field == PNone.NONE;
-                    if (nullField) {
-                        joinAppend(inliningTarget, sb, self, null, quoted,
-                                        raiseNode, appendStringNode, codePointLengthNode, joinAppendData);
-                    } else {
-                        if (str == null) {
-                            str = objectStrAsTruffleStringNode.execute(null, inliningTarget, field);
-                        }
-                        joinAppend(inliningTarget, sb, self, str, quoted,
-                                        raiseNode, appendStringNode, codePointLengthNode, joinAppendData);
-                    }
-                } catch (PException e) {
-                    e.expectStopIteration(inliningTarget, isBuiltinClassProfile);
-=======
                 Object field = nextNode.execute(frame, inliningTarget, iter);
                 if (PyIterNextNode.isExhausted(field)) {
->>>>>>> 560b247f
                     break;
                 }
                 /* If this is not the first field we need a field separator */
@@ -183,20 +129,47 @@
                 } else {
                     first = false;
                 }
-                joinField(inliningTarget, sb, dialect, field, createCodePointIteratorNode, stringNextNode, byteIndexOfCodePointNode, appendCodePointNode, appendStringNode,
-                                objectStrAsTruffleStringNode, pyNumberCheckNode, raiseNode);
+                boolean quoted;
+                TruffleString str = null;
+
+                switch (dialect.quoting) {
+                    case QUOTE_NONNUMERIC:
+                        quoted = !pyNumberCheckNode.execute(inliningTarget, field);
+                        break;
+                    case QUOTE_ALL:
+                        quoted = true;
+                        break;
+                    case QUOTE_STRINGS:
+                        str = objectStrAsTruffleStringNode.execute(null, inliningTarget, field);
+                        // if field isn't a String then the above statement will throw.
+                        quoted = true;
+                        break;
+                    case QUOTE_NOTNULL:
+                        quoted = field != PNone.NONE;
+                        break;
+                    default:
+                        quoted = false;
+                        break;
+                }
+
+                nullField = field == PNone.NONE;
+                if (nullField) {
+                    joinAppend(inliningTarget, sb, self, null, quoted,
+                                    raiseNode, appendStringNode, codePointLengthNode, joinAppendData);
+                } else {
+                    if (str == null) {
+                        str = objectStrAsTruffleStringNode.execute(null, inliningTarget, field);
+                    }
+                    joinAppend(inliningTarget, sb, self, str, quoted,
+                                    raiseNode, appendStringNode, codePointLengthNode, joinAppendData);
+                }
             }
             if (!first && sb.isEmpty()) {
                 if (dialect.quoting == QUOTE_NONE ||
                                 (nullField && (dialect.quoting == QUOTE_STRINGS || dialect.quoting == QUOTE_NOTNULL))) {
                     throw raiseNode.raise(inliningTarget, PythonBuiltinClassType.CSVError, ErrorMessages.EMPTY_FIELD_RECORD_MUST_BE_QUOTED);
                 }
-<<<<<<< HEAD
-                joinAppend(inliningTarget, sb, self, null, true,
-                                raiseNode, appendStringNode, codePointLengthNode, joinAppendData);
-=======
-                joinAppend(inliningTarget, sb, dialect, null, true, createCodePointIteratorNode, stringNextNode, byteIndexOfCodePointNode, appendCodePointNode, appendStringNode, raiseNode);
->>>>>>> 560b247f
+                joinAppend(inliningTarget, sb, self, null, true, raiseNode, appendStringNode, codePointLengthNode, joinAppendData);
             }
             /*
              * Add line terminator.
