--- conflicted
+++ resolved
@@ -49,7 +49,6 @@
 import java.util.List;
 import java.util.logging.Level;
 
-import com.oracle.graal.python.runtime.object.PythonObjectFactory;
 import org.graalvm.nativeimage.ImageInfo;
 
 import com.oracle.graal.python.PythonLanguage;
@@ -94,6 +93,7 @@
 import com.oracle.graal.python.runtime.PythonContext;
 import com.oracle.graal.python.runtime.PythonCore;
 import com.oracle.graal.python.runtime.PythonOptions;
+import com.oracle.graal.python.runtime.object.PythonObjectFactory;
 import com.oracle.graal.python.runtime.sequence.storage.SequenceStorage;
 import com.oracle.graal.python.util.PythonUtils;
 import com.oracle.truffle.api.CallTarget;
@@ -533,7 +533,6 @@
         }
     }
 
-<<<<<<< HEAD
     @Builtin(name = "posix_module_backend", minNumOfPositionalArgs = 0)
     @GenerateNodeFactory
     public abstract static class PosixModuleBackendNode extends PythonBuiltinNode {
@@ -541,7 +540,9 @@
         String posixModuleBackend(
                         @CachedLibrary("getPosixSupport()") PosixSupportLibrary posixLib) {
             return posixLib.getBackend(getPosixSupport());
-=======
+        }
+    }
+
     @Builtin(name = "time_millis", minNumOfPositionalArgs = 0, maxNumOfPositionalArgs = 1, doc = "Like time.time() but in milliseconds resolution.")
     @GenerateNodeFactory
     public abstract static class TimeMillis extends PythonUnaryBuiltinNode {
@@ -591,7 +592,6 @@
             if (HashingStorageLibrary.getUncached().length(dictStorage) != 0) {
                 throw raise(PythonBuiltinClassType.ValueError, "Should be used only on newly allocated empty sets");
             }
->>>>>>> 40c97b25
         }
     }
 }