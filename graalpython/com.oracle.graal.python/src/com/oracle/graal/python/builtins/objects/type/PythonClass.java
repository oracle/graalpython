--- conflicted
+++ resolved
@@ -34,78 +34,4 @@
         super(typeClass, name, baseClasses);
     }
 
-<<<<<<< HEAD
-    public final Set<PythonClass> getSubClasses() {
-        return subClasses;
-    }
-
-    @Override
-    public String toString() {
-        CompilerAsserts.neverPartOfCompilation();
-        return String.format("<class '%s'>", className);
-    }
-
-    public PythonClass[] getBaseClasses() {
-        return baseClasses;
-    }
-
-    FlagsContainer getFlagsContainer() {
-        return flags;
-    }
-
-    public long getFlags() {
-        return flags.getValue();
-    }
-
-    public void setFlags(long flags) {
-        this.flags.setValue(flags);
-    }
-
-    /**
-     * Flags are copied from the initial dominant base class. However, classes may already be
-     * created before the C API was initialized, i.e., flags were not set.
-     */
-    static final class FlagsContainer {
-        PythonClass initialDominantBase;
-        long flags;
-
-        public FlagsContainer(PythonClass superClass) {
-            this.initialDominantBase = superClass;
-        }
-
-        @TruffleBoundary
-        long getValue() {
-            // This method is only called from C code, i.e., the flags of the initial super class
-            // must be available.
-            if (initialDominantBase != null) {
-                assert this != initialDominantBase.flags;
-                flags = initialDominantBase.flags.getValue();
-                initialDominantBase = null;
-            }
-            return flags;
-        }
-
-        void setValue(long flags) {
-            if (initialDominantBase != null) {
-                initialDominantBase = null;
-            }
-            this.flags = flags;
-        }
-    }
-
-    @Override
-    public PythonClassNativeWrapper getNativeWrapper() {
-        return (PythonClassNativeWrapper) super.getNativeWrapper();
-    }
-
-    public final Object getSulongType() {
-        return sulongType;
-    }
-
-    @TruffleBoundary
-    public final void setSulongType(Object dynamicSulongType) {
-        this.sulongType = dynamicSulongType;
-    }
-=======
->>>>>>> 32c4009f
 }