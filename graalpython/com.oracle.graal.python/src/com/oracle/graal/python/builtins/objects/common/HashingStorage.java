--- conflicted
+++ resolved
@@ -336,36 +336,19 @@
     }
 
     @ExportMessage
-<<<<<<< HEAD
-    public boolean equalsWithState(HashingStorage other, ThreadState state,
-                    @CachedLibrary(limit = "2") HashingStorageLibrary lib,
-                    @Exclusive @Cached("createBinaryProfile()") ConditionProfile gotState, @Shared("gil") @Cached GilNode gil) {
+    public boolean equalsWithState(HashingStorage other, @SuppressWarnings("unused") ThreadState state,
+                    @CachedLibrary(limit = "2") HashingStorageLibrary lib, @Shared("gil") @Cached GilNode gil) {
         boolean mustRelease = gil.acquire();
         try {
             if (this == other) {
                 return true;
             }
-            if (gotState.profile(state != null)) {
-                if (lib.lengthWithState(this, state) == lib.lengthWithState(other, state)) {
-                    return lib.compareEntriesWithState(this, other, state) == 0;
-                }
-            } else {
-                if (lib.length(this) == lib.length(other)) {
-                    return lib.compareEntries(this, other) == 0;
-                }
+            if (lib.length(this) == lib.length(other)) {
+                return lib.compareEntries(this, other) == 0;
             }
             return false;
         } finally {
             gil.release(mustRelease);
-=======
-    public boolean equalsWithState(HashingStorage other, @SuppressWarnings("unused") ThreadState state,
-                    @CachedLibrary(limit = "2") HashingStorageLibrary lib) {
-        if (this == other) {
-            return true;
-        }
-        if (lib.length(this) == lib.length(other)) {
-            return lib.compareEntries(this, other) == 0;
->>>>>>> bc2f3042
         }
     }
 
@@ -443,33 +426,14 @@
     @ExportMessage
     public int compareEntriesWithState(HashingStorage other, @SuppressWarnings("unused") ThreadState state,
                     @CachedLibrary(limit = "2") HashingStorageLibrary lib,
-<<<<<<< HEAD
-                    @Cached TestKeyValueEqual testNode,
-                    @Exclusive @Cached("createBinaryProfile()") ConditionProfile gotState, @Shared("gil") @Cached GilNode gil) {
-        boolean mustRelease = gil.acquire();
-=======
-                    @Cached TestKeyValueEqual testNode) {
-        if (this == other) {
-            return 0;
-        }
-        int otherLen = lib.length(other);
-        int selfLen = lib.length(this);
-        if (selfLen > otherLen) {
-            return 1;
-        }
->>>>>>> bc2f3042
+                    @Cached TestKeyValueEqual testNode, @Shared("gil") @Cached GilNode gil) {
+        boolean mustRelease = gil.acquire();
         try {
             if (this == other) {
                 return 0;
             }
-            int otherLen, selfLen;
-            if (gotState.profile(state != null)) {
-                otherLen = lib.lengthWithState(other, state);
-                selfLen = lib.lengthWithState(this, state);
-            } else {
-                otherLen = lib.length(other);
-                selfLen = lib.length(this);
-            }
+            int otherLen = lib.length(other);
+            int selfLen = lib.length(this);
             if (selfLen > otherLen) {
                 return 1;
             }
@@ -555,10 +519,9 @@
                     @Cached IsDisjointForEachNode isDisjointForEachNode, @Shared("gil") @Cached GilNode gil) {
         boolean mustRelease = gil.acquire();
         try {
-<<<<<<< HEAD
             try {
-                int selfLen = libSelf.lengthWithState(this, state);
-                int otherLen = libOther.lengthWithState(other, state);
+                int selfLen = libSelf.length(this);
+                int otherLen = libOther.length(other);
                 if (selfIsShorterProfile.profile(selfLen < otherLen)) {
                     libSelf.forEach(this, isDisjointForEachNode, new IsDisjoinForEachAcc(other, libOther, state));
                 } else {
@@ -568,14 +531,6 @@
             } catch (AbortIteration e) {
                 // iteration is aborted iff we found a key that is in both sets
                 return false;
-=======
-            int selfLen = libSelf.length(this);
-            int otherLen = libOther.length(other);
-            if (selfIsShorterProfile.profile(selfLen < otherLen)) {
-                libSelf.forEach(this, isDisjointForEachNode, new IsDisjoinForEachAcc(other, libOther, state));
-            } else {
-                libOther.forEach(other, isDisjointForEachNode, new IsDisjoinForEachAcc(this, libSelf, state));
->>>>>>> bc2f3042
             }
         } finally {
             gil.release(mustRelease);
