--- conflicted
+++ resolved
@@ -45,27 +45,19 @@
 
 import com.oracle.graal.python.PythonLanguage;
 import com.oracle.graal.python.builtins.Builtin;
-<<<<<<< HEAD
 import com.oracle.graal.python.builtins.PythonBuiltinClassType;
 import com.oracle.graal.python.builtins.objects.PNone;
-=======
->>>>>>> a70a4e7f
 import com.oracle.graal.python.builtins.objects.cext.hpy.GraalHPyNodes.PCallHPyFunction;
 import com.oracle.graal.python.builtins.objects.cext.hpy.GraalHPyNodesFactory.PCallHPyFunctionNodeGen;
 import com.oracle.graal.python.builtins.objects.cext.hpy.GraalHPyObjectBuiltinsFactory.HPyObjectNewNodeGen;
 import com.oracle.graal.python.builtins.objects.function.PBuiltinFunction;
 import com.oracle.graal.python.builtins.objects.function.PKeyword;
-<<<<<<< HEAD
+import com.oracle.graal.python.builtins.objects.type.PythonClass;
 import com.oracle.graal.python.builtins.objects.type.SpecialMethodSlot;
 import com.oracle.graal.python.builtins.objects.type.TypeNodes.GetSuperClassNode;
 import com.oracle.graal.python.builtins.objects.type.TypeNodesFactory.GetSuperClassNodeGen;
-=======
-import com.oracle.graal.python.builtins.objects.object.PythonObject;
-import com.oracle.graal.python.builtins.objects.type.PythonClass;
->>>>>>> a70a4e7f
 import com.oracle.graal.python.nodes.SpecialMethodNames;
 import com.oracle.graal.python.nodes.attributes.LookupCallableSlotInMRONode;
-import com.oracle.graal.python.nodes.attributes.ReadAttributeFromObjectNode;
 import com.oracle.graal.python.nodes.attributes.WriteAttributeToObjectNode;
 import com.oracle.graal.python.nodes.call.special.CallVarargsMethodNode;
 import com.oracle.graal.python.nodes.function.BuiltinFunctionRootNode;
@@ -137,7 +129,6 @@
         @Child private LookupCallableSlotInMRONode lookupNewNode;
         @Child private CallVarargsMethodNode callNewNode;
         @Child private GetSuperClassNode getBaseClassNode;
-        @Child private ReadAttributeFromObjectNode readBasicsizeNode;
         @Child private WriteAttributeToObjectNode writeNativeSpaceNode;
         @Child private IsBuiltinClassProfile isObjectProfile;
 
@@ -155,7 +146,6 @@
             assert explicitSelf != null;
 
             // create the managed Python object
-<<<<<<< HEAD
 
             // delegate to the best base's constructor
             Object self;
@@ -169,63 +159,44 @@
                 PythonUtils.arraycopy(arguments, 0, argsWithSelf, 1, arguments.length);
                 self = explicitSelf;
             }
-            Object baseClass = ensureGetBaseClassNode().execute(self);
-            Object pythonObject;
-            if (ensureIsObjectProfile().profileClass(baseClass, PythonBuiltinClassType.PythonObject)) {
-                // fast-path if the super class is 'object'
-                pythonObject = factory().createPythonObject(self);
-            } else {
-                Object superNew = ensureLookupNewNode().execute(baseClass);
-                pythonObject = ensureCallNewNode().execute(frame, superNew, argsWithSelf, keywords);
-            }
-
-            // allocate native space
-            Object attrObj = ensureReadBasicsizeNode().execute(self, TYPE_HPY_BASICSIZE);
-            if (attrObj != PNone.NO_VALUE) {
-                // we fully control this attribute; if it is there, it's always a long
-                long basicsize = (long) attrObj;
-                if (basicsize > 0) {
-=======
-            PythonObject pythonObject = null;
-
+            Object dataPtr = PNone.NO_VALUE;
             if (self instanceof PythonClass) {
                 // allocate native space
                 long basicSize = ((PythonClass) self).basicSize;
-                if (basicSize != -1) {
->>>>>>> a70a4e7f
+                if (basicSize > 0) {
                     /*
                      * This is just calling 'calloc' which is a pure helper function. Therefore, we
                      * can take any HPy context and don't need to attach a context to this __new__
                      * function for that since the helper function won't deal with handles.
                      */
-<<<<<<< HEAD
-                    Object dataPtr = ensureCallHPyFunctionNode().call(getContext().getHPyContext(), GraalHPyNativeSymbol.GRAAL_HPY_CALLOC, basicsize, 1L);
-                    ensureWriteNativeSpaceNode().execute(pythonObject, OBJECT_HPY_NATIVE_SPACE, dataPtr);
+                    dataPtr = ensureCallHPyFunctionNode().call(getContext().getHPyContext(), GraalHPyNativeSymbol.GRAAL_HPY_CALLOC, basicSize, 1L);
 
                     if (LOGGER.isLoggable(Level.FINEST)) {
-                        LOGGER.finest(() -> String.format("Allocated HPy object with native space of size %d at %s", basicsize, dataPtr));
+                        LOGGER.finest(PythonUtils.format("Allocated HPy object with native space of size %d at %s", basicSize, dataPtr));
                     }
                     // TODO(fa): add memory tracing
                 }
             }
-            return pythonObject;
-        }
-
-        private ReadAttributeFromObjectNode ensureReadBasicsizeNode() {
-            if (readBasicsizeNode == null) {
-                CompilerDirectives.transferToInterpreterAndInvalidate();
-                readBasicsizeNode = insert(ReadAttributeFromObjectNode.createForceType());
-=======
-                    Object dataPtr = ensureCallHPyFunctionNode().call(getContext().getHPyContext(), GraalHPyNativeSymbol.GRAAL_HPY_CALLOC, basicSize, 1L);
-                    pythonObject = factory().createPythonHPyObject(self, dataPtr);
-
-                    if (LOGGER.isLoggable(Level.FINEST)) {
-                        LOGGER.finest(() -> String.format("Allocated HPy object with native space of size %d at %s", basicSize, dataPtr));
-                    }
-                    // TODO(fa): add memory tracing
+
+            Object baseClass = ensureGetBaseClassNode().execute(self);
+            Object pythonObject;
+            if (ensureIsObjectProfile().profileClass(baseClass, PythonBuiltinClassType.PythonObject)) {
+                // fast-path if the super class is 'object'
+                pythonObject = factory().createPythonHPyObject(self, dataPtr);
+            } else {
+                Object superNew = ensureLookupNewNode().execute(baseClass);
+                pythonObject = ensureCallNewNode().execute(frame, superNew, argsWithSelf, keywords);
+
+                /*
+                 * Since we are creating an object with an unknown constructor, the Java type may be
+                 * anything (e.g. PInt, etc). So, we need to store the native space pointer into a
+                 * hidden key.
+                 */
+                if (dataPtr != PNone.NO_VALUE) {
+                    ensureWriteNativeSpaceNode().execute(pythonObject, GraalHPyDef.OBJECT_HPY_NATIVE_SPACE, dataPtr);
                 }
->>>>>>> a70a4e7f
-            }
+            }
+
             if (pythonObject == null) {
                 pythonObject = factory().createPythonObject(self);
             }
@@ -262,6 +233,14 @@
                 getBaseClassNode = insert(GetSuperClassNodeGen.create());
             }
             return getBaseClassNode;
+        }
+
+        private WriteAttributeToObjectNode ensureWriteNativeSpaceNode() {
+            if (writeNativeSpaceNode == null) {
+                CompilerDirectives.transferToInterpreterAndInvalidate();
+                writeNativeSpaceNode = insert(WriteAttributeToObjectNode.create());
+            }
+            return writeNativeSpaceNode;
         }
 
         private IsBuiltinClassProfile ensureIsObjectProfile() {
