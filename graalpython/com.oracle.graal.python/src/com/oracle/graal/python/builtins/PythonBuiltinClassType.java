--- conflicted
+++ resolved
@@ -103,15 +103,14 @@
 import static com.oracle.graal.python.nodes.BuiltinNames.J_TYPE_ALIAS_TYPE;
 import static com.oracle.graal.python.nodes.BuiltinNames.J_TYPE_VAR;
 import static com.oracle.graal.python.nodes.BuiltinNames.J_TYPE_VAR_TUPLE;
-import static com.oracle.graal.python.nodes.BuiltinNames.J_TYPING;
-import static com.oracle.graal.python.nodes.BuiltinNames.J_WRAPPER_DESCRIPTOR;
+import static com.oracle.graal.python.nodes.BuiltinNames.import static com.oracle.graal.python.nodes.BuiltinNames.J_WRAPPER_DESCRIPTOR;
 import static com.oracle.graal.python.nodes.BuiltinNames.J__CONTEXTVARS;
 import static com.oracle.graal.python.nodes.BuiltinNames.J__CTYPES;
 import static com.oracle.graal.python.nodes.BuiltinNames.J__SOCKET;
 import static com.oracle.graal.python.nodes.BuiltinNames.J__SSL;
 import static com.oracle.graal.python.nodes.BuiltinNames.J__STRUCT;
 import static com.oracle.graal.python.nodes.BuiltinNames.J__THREAD;
-import static com.oracle.graal.python.nodes.BuiltinNames.J__TYPING;
+import static com.oracle.graal.python.nodes.BuiltinNames.newBuilder().publishInModule(J__TYPING);
 import static com.oracle.graal.python.util.PythonUtils.toTruffleStringUncached;
 
 import java.lang.reflect.Field;
@@ -847,14 +846,9 @@
     PLZMADecompressor("LZMADecompressor", PythonObject, newBuilder().publishInModule("_lzma").basetype().slots(LZMADecompressorBuiltins.SLOTS)),
 
     // zlib
-<<<<<<< HEAD
-    ZlibCompress("Compress", PythonObject, "zlib"),
-    ZlibDecompress("Decompress", PythonObject, "zlib"),
-    ZlibDecompressor("_ZlibDecompressor", PythonObject, "zlib"),
-=======
     ZlibCompress("Compress", PythonObject, newBuilder().publishInModule("zlib").disallowInstantiation()),
     ZlibDecompress("Decompress", PythonObject, newBuilder().publishInModule("zlib").disallowInstantiation()),
->>>>>>> bd2f497a
+    ZlibDecompressor("_ZlibDecompressor", PythonObject, newBuilder().publishInModule("zlib").basetype().addDict().slots(ZlibDecompressorBuiltins.SLOTS)),
 
     // io
     PIOBase("_IOBase", PythonObject, newBuilder().publishInModule("_io").basetype().addDict().slots(IOBaseBuiltins.SLOTS)),
@@ -981,30 +975,6 @@
     PMemoryBIO("MemoryBIO", PythonObject, newBuilder().publishInModule(J__SSL).basetype().slots(MemoryBIOBuiltins.SLOTS)),
 
     // itertools
-<<<<<<< HEAD
-    PTee("_tee", PythonObject, "itertools", Flags.PUBLIC_DERIVED_WODICT, TeeBuiltins.SLOTS),
-    PTeeDataObject("_tee_dataobject", PythonObject, "itertools", Flags.PUBLIC_DERIVED_WODICT, TeeDataObjectBuiltins.SLOTS),
-    PAccumulate("accumulate", PythonObject, "itertools", AccumulateBuiltins.SLOTS),
-    PCombinations("combinations", PythonObject, "itertools", CombinationsBuiltins.SLOTS),
-    PCombinationsWithReplacement("combinations_with_replacement", PythonObject, "itertools", CombinationsBuiltins.SLOTS),
-    PCompress("compress", PythonObject, "itertools", CompressBuiltins.SLOTS),
-    PCycle("cycle", PythonObject, "itertools", CycleBuiltins.SLOTS),
-    PDropwhile("dropwhile", PythonObject, "itertools", DropwhileBuiltins.SLOTS),
-    PFilterfalse("filterfalse", PythonObject, "itertools", FilterfalseBuiltins.SLOTS),
-    PGroupBy("groupby", PythonObject, "itertools", GroupByBuiltins.SLOTS),
-    PGrouper("grouper", PythonObject, "itertools", Flags.PUBLIC_DERIVED_WODICT, GrouperBuiltins.SLOTS),
-    PPairwise("pairwise", PythonObject, "itertools", PairwiseBuiltins.SLOTS),
-    PPermutations("permutations", PythonObject, "itertools", PermutationsBuiltins.SLOTS),
-    PProduct("product", PythonObject, "itertools", ProductBuiltins.SLOTS),
-    PRepeat("repeat", PythonObject, "itertools", RepeatBuiltins.SLOTS),
-    PChain("chain", PythonObject, "itertools", ChainBuiltins.SLOTS),
-    PCount("count", PythonObject, "itertools", CountBuiltins.SLOTS),
-    PIslice("islice", PythonObject, "itertools", IsliceBuiltins.SLOTS),
-    PStarmap("starmap", PythonObject, "itertools", StarmapBuiltins.SLOTS),
-    PTakewhile("takewhile", PythonObject, "itertools", TakewhileBuiltins.SLOTS),
-    PZipLongest("zip_longest", PythonObject, "itertools", ZipLongestBuiltins.SLOTS),
-    PBatched("batched", PythonObject, "itertools", BatchedBuiltins.SLOTS),
-=======
     PTee("_tee", PythonObject, newBuilder().publishInModule("itertools").slots(TeeBuiltins.SLOTS)),
     PTeeDataObject("_tee_dataobject", PythonObject, newBuilder().publishInModule("itertools").slots(TeeDataObjectBuiltins.SLOTS)),
     PAccumulate("accumulate", PythonObject, newBuilder().publishInModule("itertools").basetype().slots(AccumulateBuiltins.SLOTS).doc("""
@@ -1153,7 +1123,23 @@
                     is exhausted and then it raises StopIteration.  When the shorter iterables
                     are exhausted, the fillvalue is substituted in their place.  The fillvalue
                     defaults to None or can be specified by a keyword argument.""")),
->>>>>>> bd2f497a
+    PBatched("batched", PythonObject, newBuilder().publishInModule("itertools").basetype().slots(BatchedBuiltins.SLOTS).doc("""
+                    batched(iterable, n)
+                    --
+                    
+                    Batch data into tuples of length n. The last batch may be shorter than n.
+                    
+                    Loops over the input iterable and accumulates data into tuples
+                    up to size n.  The input is consumed lazily, just enough to
+                    fill a batch.  The result is yielded as soon as a batch is full
+                    or when the input iterable is exhausted.
+                    
+                    \t>>> for batch in batched('ABCDEFG', 3):
+                    \t...     print(batch)
+                    \t...
+                    \t('A', 'B', 'C')
+                    \t('D', 'E', 'F')
+                    \t('G',)""")),
 
     // json
     JSONScanner(
@@ -1259,24 +1245,19 @@
 
     Capsule("PyCapsule", PythonObject, newBuilder().basetype()),
 
-    PTokenizerIter("TokenizerIter", PythonObject, newBuilder().publishInModule("_tokenize").basetype().slots(TokenizerIterBuiltins.SLOTS));
-
-<<<<<<< HEAD
-    PTypeVar(J_TYPE_VAR, PythonObject, J__TYPING, J_TYPING, Flags.PUBLIC_DERIVED_WDICT, TYPEVAR_TYPE_M_FLAGS, TypeVarBuiltins.SLOTS),
-    PTypeVarTuple(J_TYPE_VAR_TUPLE, PythonObject, J__TYPING, J_TYPING, Flags.PUBLIC_DERIVED_WDICT, TypeVarTupleBuiltins.SLOTS),
-    PParamSpec(J_PARAM_SPEC, PythonObject, J__TYPING, J_TYPING, Flags.PUBLIC_DERIVED_WDICT, PARAMSPEC_TYPE_M_FLAGS, ParamSpecBuiltins.SLOTS),
-    PParamSpecArgs(J_PARAM_SPEC_ARGS, PythonObject, J__TYPING, J_TYPING, Flags.PUBLIC_DERIVED_WDICT, ParamSpecArgsBuiltins.SLOTS),
-    PParamSpecKwargs(J_PARAM_SPEC_KWARGS, PythonObject, J__TYPING, J_TYPING, Flags.PUBLIC_DERIVED_WDICT, ParamSpecKwargsBuiltins.SLOTS),
-    PTypeAliasType(J_TYPE_ALIAS_TYPE, PythonObject, J__TYPING, J_TYPING, Flags.PUBLIC_DERIVED_WDICT, TYPEALIAS_TYPE_M_FLAGS, TypeAliasTypeBuiltins.SLOTS),
-    PGeneric(J_GENERIC, PythonObject, J__TYPING, J_TYPING, Flags.PUBLIC_BASE_WDICT),
-
-    // A marker for @Builtin that is not a class. Must always come last.
-    nil(PythonObject, "nil");
-=======
+    PTokenizerIter("TokenizerIter", PythonObject, newBuilder().publishInModule("_tokenize").basetype().slots(TokenizerIterBuiltins.SLOTS)),
+
+    PTypeVar(J_TYPE_VAR, PythonObject, newBuilder().publishInModule(J__TYPING).slots(TypeVarBuiltins.SLOTS).methodsFlags(TYPEVAR_TYPE_M_FLAGS)),
+    PTypeVarTuple(J_TYPE_VAR_TUPLE, PythonObject, newBuilder().publishInModule(J__TYPING).slots(TypeVarTupleBuiltins.SLOTS)),
+    PParamSpec(J_PARAM_SPEC, PythonObject, newBuilder().publishInModule(J__TYPING).slots(ParamSpecBuiltins.SLOTS).methodsFlags(PARAMSPEC_TYPE_M_FLAGS)),
+    PParamSpecArgs(J_PARAM_SPEC_ARGS, PythonObject, newBuilder().publishInModule(J__TYPING).slots(ParamSpecArgsBuiltins.SLOTS)),
+    PParamSpecKwargs(J_PARAM_SPEC_KWARGS, PythonObject, newBuilder().publishInModule(J__TYPING).slots(ParamSpecKwargsBuiltins.SLOTS)),
+    PTypeAliasType(J_TYPE_ALIAS_TYPE, PythonObject, newBuilder().publishInModule(J__TYPING).slots(TypeAliasTypeBuiltins.SLOTS).methodsFlags(TYPEALIAS_TYPE_M_FLAGS)),
+    PGeneric(J_GENERIC, PythonObject, newBuilder().publishInModule(J__TYPING).basetype().addDict());
+
     private static TypeBuilder newBuilder() {
         return new TypeBuilder();
     }
->>>>>>> bd2f497a
 
     private static final class TypeBuilder {
         private String publishInModule;
@@ -1306,22 +1287,10 @@
             return this;
         }
 
-<<<<<<< HEAD
-        static final Flags EXCEPTION = new Flags(true, true, true);
-        static final Flags PRIVATE_DERIVED_WDICT = new Flags(false, false, true);
-        static final Flags PRIVATE_BASE_WDICT = new Flags(false, true, true);
-        static final Flags PRIVATE_BASE_WODICT = new Flags(false, true, false);
-        static final Flags PUBLIC_BASE_WDICT = new Flags(true, true, true);
-        static final Flags PUBLIC_BASE_WODICT = new Flags(true, true, false);
-        static final Flags PUBLIC_DERIVED_WODICT = new Flags(true, false, false);
-        static final Flags PUBLIC_DERIVED_WDICT = new Flags(true, false, true);
-        static final Flags PRIVATE_DERIVED_WODICT = new Flags(false, false, false);
-=======
         public TypeBuilder addDict() {
             this.addDict = true;
             return this;
         }
->>>>>>> bd2f497a
 
         public TypeBuilder disallowInstantiation() {
             this.disallowInstantiation = true;
