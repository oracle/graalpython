/*
 * Copyright (c) 2017, 2022, Oracle and/or its affiliates.
 * Copyright (c) 2013, Regents of the University of California
 *
 * All rights reserved.
 *
 * Redistribution and use in source and binary forms, with or without modification, are
 * permitted provided that the following conditions are met:
 *
 * 1. Redistributions of source code must retain the above copyright notice, this list of
 * conditions and the following disclaimer.
 * 2. Redistributions in binary form must reproduce the above copyright notice, this list of
 * conditions and the following disclaimer in the documentation and/or other materials provided
 * with the distribution.
 *
 * THIS SOFTWARE IS PROVIDED BY THE COPYRIGHT HOLDERS AND CONTRIBUTORS "AS IS" AND ANY EXPRESS
 * OR IMPLIED WARRANTIES, INCLUDING, BUT NOT LIMITED TO, THE IMPLIED WARRANTIES OF
 * MERCHANTABILITY AND FITNESS FOR A PARTICULAR PURPOSE ARE DISCLAIMED. IN NO EVENT SHALL THE
 * COPYRIGHT HOLDER OR CONTRIBUTORS BE LIABLE FOR ANY DIRECT, INDIRECT, INCIDENTAL, SPECIAL,
 * EXEMPLARY, OR CONSEQUENTIAL DAMAGES (INCLUDING, BUT NOT LIMITED TO, PROCUREMENT OF SUBSTITUTE
 * GOODS OR SERVICES; LOSS OF USE, DATA, OR PROFITS; OR BUSINESS INTERRUPTION) HOWEVER CAUSED
 * AND ON ANY THEORY OF LIABILITY, WHETHER IN CONTRACT, STRICT LIABILITY, OR TORT (INCLUDING
 * NEGLIGENCE OR OTHERWISE) ARISING IN ANY WAY OUT OF THE USE OF THIS SOFTWARE, EVEN IF ADVISED
 * OF THE POSSIBILITY OF SUCH DAMAGE.
 */
package com.oracle.graal.python.builtins.modules;

import static com.oracle.graal.python.builtins.PythonBuiltinClassType.DeprecationWarning;
import static com.oracle.graal.python.builtins.PythonBuiltinClassType.RuntimeError;
import static com.oracle.graal.python.builtins.modules.io.IONodes.T_FLUSH;
import static com.oracle.graal.python.builtins.modules.io.IONodes.T_WRITE;
import static com.oracle.graal.python.builtins.objects.PNone.NO_VALUE;
import static com.oracle.graal.python.builtins.objects.PNotImplemented.NOT_IMPLEMENTED;
import static com.oracle.graal.python.nodes.BuiltinNames.J_ABS;
import static com.oracle.graal.python.nodes.BuiltinNames.J_ALL;
import static com.oracle.graal.python.nodes.BuiltinNames.J_ANY;
import static com.oracle.graal.python.nodes.BuiltinNames.J_ASCII;
import static com.oracle.graal.python.nodes.BuiltinNames.J_BIN;
import static com.oracle.graal.python.nodes.BuiltinNames.J_BREAKPOINT;
import static com.oracle.graal.python.nodes.BuiltinNames.J_BUILTINS;
import static com.oracle.graal.python.nodes.BuiltinNames.J_CALLABLE;
import static com.oracle.graal.python.nodes.BuiltinNames.J_CHR;
import static com.oracle.graal.python.nodes.BuiltinNames.J_COMPILE;
import static com.oracle.graal.python.nodes.BuiltinNames.J_DELATTR;
import static com.oracle.graal.python.nodes.BuiltinNames.J_DIR;
import static com.oracle.graal.python.nodes.BuiltinNames.J_DIVMOD;
import static com.oracle.graal.python.nodes.BuiltinNames.J_EVAL;
import static com.oracle.graal.python.nodes.BuiltinNames.J_EXEC;
import static com.oracle.graal.python.nodes.BuiltinNames.J_FORMAT;
import static com.oracle.graal.python.nodes.BuiltinNames.J_GETATTR;
import static com.oracle.graal.python.nodes.BuiltinNames.J_HASATTR;
import static com.oracle.graal.python.nodes.BuiltinNames.J_HASH;
import static com.oracle.graal.python.nodes.BuiltinNames.J_HEX;
import static com.oracle.graal.python.nodes.BuiltinNames.J_ID;
import static com.oracle.graal.python.nodes.BuiltinNames.J_ISINSTANCE;
import static com.oracle.graal.python.nodes.BuiltinNames.J_ISSUBCLASS;
import static com.oracle.graal.python.nodes.BuiltinNames.J_ITER;
import static com.oracle.graal.python.nodes.BuiltinNames.J_LEN;
import static com.oracle.graal.python.nodes.BuiltinNames.J_MAX;
import static com.oracle.graal.python.nodes.BuiltinNames.J_MIN;
import static com.oracle.graal.python.nodes.BuiltinNames.J_NEXT;
import static com.oracle.graal.python.nodes.BuiltinNames.J_OCT;
import static com.oracle.graal.python.nodes.BuiltinNames.J_ORD;
import static com.oracle.graal.python.nodes.BuiltinNames.J_POW;
import static com.oracle.graal.python.nodes.BuiltinNames.J_PRINT;
import static com.oracle.graal.python.nodes.BuiltinNames.J_REPR;
import static com.oracle.graal.python.nodes.BuiltinNames.J_ROUND;
import static com.oracle.graal.python.nodes.BuiltinNames.J_SETATTR;
import static com.oracle.graal.python.nodes.BuiltinNames.J_SORTED;
import static com.oracle.graal.python.nodes.BuiltinNames.J_SUM;
import static com.oracle.graal.python.nodes.BuiltinNames.J___BUILD_CLASS__;
import static com.oracle.graal.python.nodes.BuiltinNames.T_BREAKPOINTHOOK;
import static com.oracle.graal.python.nodes.BuiltinNames.T_EVAL;
import static com.oracle.graal.python.nodes.BuiltinNames.T_EXEC;
import static com.oracle.graal.python.nodes.BuiltinNames.T_STDOUT;
import static com.oracle.graal.python.nodes.BuiltinNames.T_SYS;
import static com.oracle.graal.python.nodes.BuiltinNames.T___BUILTINS__;
import static com.oracle.graal.python.nodes.BuiltinNames.T___DEBUG__;
import static com.oracle.graal.python.nodes.BuiltinNames.T___GRAALPYTHON__;
import static com.oracle.graal.python.nodes.SpecialAttributeNames.T___DICT__;
import static com.oracle.graal.python.nodes.SpecialMethodNames.T___FORMAT__;
import static com.oracle.graal.python.nodes.SpecialMethodNames.T___MRO_ENTRIES__;
import static com.oracle.graal.python.nodes.SpecialMethodNames.T___NEXT__;
import static com.oracle.graal.python.nodes.SpecialMethodNames.T___ROUND__;
import static com.oracle.graal.python.nodes.StringLiterals.T_EMPTY_STRING;
import static com.oracle.graal.python.nodes.StringLiterals.T_MINUS;
import static com.oracle.graal.python.nodes.StringLiterals.T_NEWLINE;
import static com.oracle.graal.python.nodes.StringLiterals.T_SPACE;
import static com.oracle.graal.python.nodes.StringLiterals.T_STRICT;
import static com.oracle.graal.python.nodes.StringLiterals.T_STRING_SOURCE;
import static com.oracle.graal.python.runtime.exception.PythonErrorType.TypeError;
import static com.oracle.graal.python.runtime.exception.PythonErrorType.ValueError;
import static com.oracle.graal.python.util.PythonUtils.TS_ENCODING;
import static com.oracle.graal.python.util.PythonUtils.toTruffleStringUncached;
import static com.oracle.graal.python.util.PythonUtils.tsLiteral;
import static com.oracle.graal.python.util.PythonUtils.tsbCapacity;

import java.math.BigInteger;
import java.nio.charset.Charset;
import java.nio.charset.CodingErrorAction;
import java.util.ArrayList;
import java.util.Arrays;
import java.util.EnumSet;
import java.util.List;

import com.oracle.graal.python.PythonFileDetector;
import com.oracle.graal.python.PythonLanguage;
import com.oracle.graal.python.annotations.ArgumentClinic;
import com.oracle.graal.python.builtins.Builtin;
import com.oracle.graal.python.builtins.CoreFunctions;
import com.oracle.graal.python.builtins.Python3Core;
import com.oracle.graal.python.builtins.PythonBuiltinClassType;
import com.oracle.graal.python.builtins.PythonBuiltins;
import com.oracle.graal.python.builtins.modules.BuiltinFunctionsFactory.GetAttrNodeFactory;
import com.oracle.graal.python.builtins.modules.BuiltinFunctionsFactory.GlobalsNodeFactory;
import com.oracle.graal.python.builtins.modules.BuiltinFunctionsFactory.HexNodeFactory;
import com.oracle.graal.python.builtins.modules.BuiltinFunctionsFactory.OctNodeFactory;
import com.oracle.graal.python.builtins.modules.WarningsModuleBuiltins.WarnNode;
import com.oracle.graal.python.builtins.modules.ast.AstModuleBuiltins;
import com.oracle.graal.python.builtins.modules.io.IOModuleBuiltins;
import com.oracle.graal.python.builtins.modules.io.IONodes;
import com.oracle.graal.python.builtins.objects.PNone;
import com.oracle.graal.python.builtins.objects.buffer.PythonBufferAccessLibrary;
import com.oracle.graal.python.builtins.objects.buffer.PythonBufferAcquireLibrary;
import com.oracle.graal.python.builtins.objects.bytes.PByteArray;
import com.oracle.graal.python.builtins.objects.bytes.PBytes;
import com.oracle.graal.python.builtins.objects.bytes.PBytesLike;
import com.oracle.graal.python.builtins.objects.code.CodeNodes;
import com.oracle.graal.python.builtins.objects.code.PCode;
import com.oracle.graal.python.builtins.objects.common.DynamicObjectStorage;
import com.oracle.graal.python.builtins.objects.common.HashingCollectionNodes;
import com.oracle.graal.python.builtins.objects.common.HashingStorage;
import com.oracle.graal.python.builtins.objects.common.HashingStorageNodes.HashingStorageGetItem;
import com.oracle.graal.python.builtins.objects.common.HashingStorageNodes.HashingStorageGetIterator;
import com.oracle.graal.python.builtins.objects.common.HashingStorageNodes.HashingStorageIterator;
import com.oracle.graal.python.builtins.objects.common.HashingStorageNodes.HashingStorageIteratorKey;
import com.oracle.graal.python.builtins.objects.common.HashingStorageNodes.HashingStorageIteratorNext;
import com.oracle.graal.python.builtins.objects.common.PHashingCollection;
import com.oracle.graal.python.builtins.objects.common.SequenceNodes.GetObjectArrayNode;
import com.oracle.graal.python.builtins.objects.common.SequenceNodesFactory.GetObjectArrayNodeGen;
import com.oracle.graal.python.builtins.objects.common.SequenceStorageNodes;
import com.oracle.graal.python.builtins.objects.dict.PDict;
import com.oracle.graal.python.builtins.objects.floats.FloatBuiltins;
import com.oracle.graal.python.builtins.objects.frame.PFrame;
import com.oracle.graal.python.builtins.objects.function.PArguments;
import com.oracle.graal.python.builtins.objects.function.PFunction;
import com.oracle.graal.python.builtins.objects.function.PKeyword;
import com.oracle.graal.python.builtins.objects.ints.PInt;
import com.oracle.graal.python.builtins.objects.list.ListBuiltins;
import com.oracle.graal.python.builtins.objects.list.ListBuiltins.ListSortNode;
import com.oracle.graal.python.builtins.objects.list.PList;
import com.oracle.graal.python.builtins.objects.module.PythonModule;
import com.oracle.graal.python.builtins.objects.object.ObjectNodes;
import com.oracle.graal.python.builtins.objects.object.PythonObject;
import com.oracle.graal.python.builtins.objects.str.PString;
import com.oracle.graal.python.builtins.objects.tuple.PTuple;
import com.oracle.graal.python.builtins.objects.type.SpecialMethodSlot;
import com.oracle.graal.python.builtins.objects.type.TypeBuiltins;
import com.oracle.graal.python.builtins.objects.type.TypeNodes;
import com.oracle.graal.python.builtins.objects.type.TypeNodes.IsTypeNode;
import com.oracle.graal.python.compiler.Compiler;
import com.oracle.graal.python.compiler.RaisePythonExceptionErrorCallback;
import com.oracle.graal.python.lib.PyCallableCheckNode;
import com.oracle.graal.python.lib.PyEvalGetGlobals;
import com.oracle.graal.python.lib.PyMappingCheckNode;
import com.oracle.graal.python.lib.PyNumberAsSizeNode;
import com.oracle.graal.python.lib.PyNumberIndexNode;
import com.oracle.graal.python.lib.PyObjectAsciiNode;
import com.oracle.graal.python.lib.PyObjectCallMethodObjArgs;
import com.oracle.graal.python.lib.PyObjectDir;
import com.oracle.graal.python.lib.PyObjectGetAttr;
import com.oracle.graal.python.lib.PyObjectGetIter;
import com.oracle.graal.python.lib.PyObjectHashNode;
import com.oracle.graal.python.lib.PyObjectIsTrueNode;
import com.oracle.graal.python.lib.PyObjectLookupAttr;
import com.oracle.graal.python.lib.PyObjectReprAsObjectNode;
import com.oracle.graal.python.lib.PyObjectSizeNode;
import com.oracle.graal.python.lib.PyObjectStrAsObjectNode;
import com.oracle.graal.python.lib.PyObjectStrAsTruffleStringNode;
import com.oracle.graal.python.lib.PyUnicodeFSDecoderNode;
import com.oracle.graal.python.nodes.BuiltinNames;
import com.oracle.graal.python.nodes.ErrorMessages;
import com.oracle.graal.python.nodes.GraalPythonTranslationErrorNode;
import com.oracle.graal.python.nodes.PGuards;
import com.oracle.graal.python.nodes.PNodeWithContext;
import com.oracle.graal.python.nodes.PNodeWithRaise;
import com.oracle.graal.python.nodes.PRaiseNode;
import com.oracle.graal.python.nodes.PRootNode;
import com.oracle.graal.python.nodes.SpecialAttributeNames;
import com.oracle.graal.python.nodes.SpecialMethodNames;
import com.oracle.graal.python.nodes.argument.ReadArgumentNode;
import com.oracle.graal.python.nodes.attributes.DeleteAttributeNode;
import com.oracle.graal.python.nodes.attributes.GetAttributeNode;
import com.oracle.graal.python.nodes.attributes.GetAttributeNode.GetAnyAttributeNode;
import com.oracle.graal.python.nodes.attributes.GetAttributeNode.GetFixedAttributeNode;
import com.oracle.graal.python.nodes.attributes.LookupCallableSlotInMRONode;
import com.oracle.graal.python.nodes.attributes.ReadAttributeFromObjectNode;
import com.oracle.graal.python.nodes.attributes.SetAttributeNode;
import com.oracle.graal.python.nodes.builtins.ListNodes;
import com.oracle.graal.python.nodes.builtins.ListNodes.ConstructListNode;
import com.oracle.graal.python.nodes.bytecode.PBytecodeRootNode;
import com.oracle.graal.python.nodes.call.CallDispatchNode;
import com.oracle.graal.python.nodes.call.CallNode;
import com.oracle.graal.python.nodes.call.GenericInvokeNode;
import com.oracle.graal.python.nodes.call.special.CallUnaryMethodNode;
import com.oracle.graal.python.nodes.call.special.CallVarargsMethodNode;
import com.oracle.graal.python.nodes.call.special.LookupAndCallBinaryNode;
import com.oracle.graal.python.nodes.call.special.LookupAndCallTernaryNode;
import com.oracle.graal.python.nodes.call.special.LookupAndCallUnaryNode;
import com.oracle.graal.python.nodes.classes.IsSubtypeNode;
import com.oracle.graal.python.nodes.control.GetNextNode;
import com.oracle.graal.python.nodes.expression.BinaryArithmetic;
import com.oracle.graal.python.nodes.expression.BinaryArithmetic.AddNode;
import com.oracle.graal.python.nodes.expression.BinaryComparisonNode;
import com.oracle.graal.python.nodes.expression.BinaryOpNode;
import com.oracle.graal.python.nodes.expression.CoerceToBooleanNode;
import com.oracle.graal.python.nodes.expression.TernaryArithmetic;
import com.oracle.graal.python.nodes.frame.MaterializeFrameNode;
import com.oracle.graal.python.nodes.frame.ReadCallerFrameNode;
import com.oracle.graal.python.nodes.frame.ReadLocalsNode;
import com.oracle.graal.python.nodes.function.PythonBuiltinBaseNode;
import com.oracle.graal.python.nodes.function.PythonBuiltinNode;
import com.oracle.graal.python.nodes.function.builtins.PythonBinaryBuiltinNode;
import com.oracle.graal.python.nodes.function.builtins.PythonClinicBuiltinNode;
import com.oracle.graal.python.nodes.function.builtins.PythonTernaryBuiltinNode;
import com.oracle.graal.python.nodes.function.builtins.PythonUnaryBuiltinNode;
import com.oracle.graal.python.nodes.function.builtins.PythonUnaryClinicBuiltinNode;
import com.oracle.graal.python.nodes.function.builtins.PythonVarargsBuiltinNode;
import com.oracle.graal.python.nodes.function.builtins.clinic.ArgumentClinicProvider;
import com.oracle.graal.python.nodes.object.GetClassNode;
import com.oracle.graal.python.nodes.object.GetOrCreateDictNode;
import com.oracle.graal.python.nodes.object.IsBuiltinClassProfile;
import com.oracle.graal.python.nodes.subscript.SetItemNode;
import com.oracle.graal.python.nodes.truffle.PythonArithmeticTypes;
import com.oracle.graal.python.nodes.util.CannotCastException;
import com.oracle.graal.python.nodes.util.CastToJavaLongExactNode;
import com.oracle.graal.python.nodes.util.CastToTruffleStringNode;
import com.oracle.graal.python.pegparser.AbstractParser;
import com.oracle.graal.python.pegparser.InputType;
import com.oracle.graal.python.pegparser.Parser;
import com.oracle.graal.python.pegparser.sst.ModTy;
import com.oracle.graal.python.runtime.ExecutionContext.IndirectCallContext;
import com.oracle.graal.python.runtime.PythonContext;
import com.oracle.graal.python.runtime.PythonOptions;
import com.oracle.graal.python.runtime.PythonParser.ParserMode;
import com.oracle.graal.python.runtime.exception.PException;
import com.oracle.graal.python.runtime.exception.PythonErrorType;
import com.oracle.graal.python.runtime.object.PythonObjectFactory;
import com.oracle.graal.python.runtime.sequence.storage.BoolSequenceStorage;
import com.oracle.graal.python.runtime.sequence.storage.IntSequenceStorage;
import com.oracle.graal.python.runtime.sequence.storage.SequenceStorage;
import com.oracle.graal.python.util.CharsetMapping;
import com.oracle.graal.python.util.PythonUtils;
import com.oracle.graal.python.util.Supplier;
import com.oracle.truffle.api.CallTarget;
import com.oracle.truffle.api.CompilerAsserts;
import com.oracle.truffle.api.CompilerDirectives;
import com.oracle.truffle.api.CompilerDirectives.CompilationFinal;
import com.oracle.truffle.api.CompilerDirectives.TruffleBoundary;
import com.oracle.truffle.api.RootCallTarget;
import com.oracle.truffle.api.TruffleLanguage.Env;
import com.oracle.truffle.api.debug.Debugger;
import com.oracle.truffle.api.dsl.Cached;
import com.oracle.truffle.api.dsl.Cached.Shared;
import com.oracle.truffle.api.dsl.Fallback;
import com.oracle.truffle.api.dsl.GenerateNodeFactory;
import com.oracle.truffle.api.dsl.ImportStatic;
import com.oracle.truffle.api.dsl.ReportPolymorphism;
import com.oracle.truffle.api.dsl.Specialization;
import com.oracle.truffle.api.dsl.TypeSystemReference;
import com.oracle.truffle.api.frame.Frame;
import com.oracle.truffle.api.frame.VirtualFrame;
import com.oracle.truffle.api.interop.InteropLibrary;
import com.oracle.truffle.api.interop.UnsupportedMessageException;
import com.oracle.truffle.api.library.CachedLibrary;
import com.oracle.truffle.api.nodes.ExplodeLoop;
import com.oracle.truffle.api.nodes.ExplodeLoop.LoopExplosionKind;
import com.oracle.truffle.api.nodes.LoopNode;
import com.oracle.truffle.api.nodes.Node;
import com.oracle.truffle.api.nodes.RootNode;
import com.oracle.truffle.api.nodes.UnexpectedResultException;
import com.oracle.truffle.api.profiles.BranchProfile;
import com.oracle.truffle.api.profiles.ConditionProfile;
import com.oracle.truffle.api.profiles.LoopConditionProfile;
import com.oracle.truffle.api.source.Source;
import com.oracle.truffle.api.strings.TruffleString;
import com.oracle.truffle.api.strings.TruffleString.Encoding;
import com.oracle.truffle.api.strings.TruffleStringBuilder;
import com.oracle.truffle.api.utilities.TriState;

@CoreFunctions(defineModule = J_BUILTINS, isEager = true)
public final class BuiltinFunctions extends PythonBuiltins {

    private static final TruffleString T_NONE = PythonUtils.tsLiteral("None");
    private static final TruffleString T_FALSE = PythonUtils.tsLiteral("False");
    private static final TruffleString T_TRUE = PythonUtils.tsLiteral("True");

    @Override
    protected List<com.oracle.truffle.api.dsl.NodeFactory<? extends PythonBuiltinBaseNode>> getNodeFactories() {
        return BuiltinFunctionsFactory.getFactories();
    }

    @Override
    public void initialize(Python3Core core) {
        addBuiltinConstant(T___GRAALPYTHON__, core.lookupBuiltinModule(T___GRAALPYTHON__));
        addBuiltinConstant(T_NONE, PNone.NONE);
        addBuiltinConstant(T_FALSE, false);
        addBuiltinConstant(T_TRUE, true);
        super.initialize(core);
    }

    @Override
    public void postInitialize(Python3Core core) {
        super.postInitialize(core);
        PythonModule builtinsModule = core.lookupBuiltinModule(BuiltinNames.T_BUILTINS);
        builtinsModule.setAttribute(T___DEBUG__, !core.getContext().getOption(PythonOptions.PythonOptimizeFlag));
    }

    // abs(x)
    @Builtin(name = J_ABS, minNumOfPositionalArgs = 1)
    @GenerateNodeFactory
    public abstract static class AbsNode extends PythonUnaryBuiltinNode {
        @Specialization
        public int absBoolean(boolean arg) {
            return arg ? 1 : 0;
        }

        @Specialization
        public double absDouble(double arg) {
            return Math.abs(arg);
        }

        @Specialization
        public Object absObject(VirtualFrame frame, Object object,
                        @Cached("create(T___ABS__)") LookupAndCallUnaryNode callAbs) {
            Object result = callAbs.executeObject(frame, object);
            if (result == NO_VALUE) {
                throw raise(TypeError, ErrorMessages.BAD_OPERAND_FOR, "", "abs()", object);
            }
            return result;
        }
    }

    enum AnyOrAllNodeType {
        ALL,
        ANY
    }

    /**
     * Common class for all() and any() operations, as their logic and behaviors are very similar.
     */
    abstract static class AllOrAnySequenceStorageNode extends PNodeWithContext {
        @Child private PyObjectIsTrueNode isTrueNode = PyObjectIsTrueNode.create();

        private final LoopConditionProfile loopConditionProfile = LoopConditionProfile.create();

        abstract boolean execute(Frame frame, SequenceStorage storageObj, AnyOrAllNodeType nodeType);

        @Specialization
        boolean doBoolSequence(VirtualFrame frame,
                        BoolSequenceStorage sequenceStorage,
                        AnyOrAllNodeType nodeType) {
            boolean[] internalArray = sequenceStorage.getInternalBoolArray();
            int seqLength = sequenceStorage.length();

            loopConditionProfile.profileCounted(seqLength);
            for (int i = 0; loopConditionProfile.inject(i < seqLength); i++) {
                if (nodeType == AnyOrAllNodeType.ALL && !isTrueNode.execute(frame, internalArray[i])) {
                    return false;
                } else if (nodeType == AnyOrAllNodeType.ANY && isTrueNode.execute(frame, internalArray[i])) {
                    return true;
                }
            }

            return nodeType == AnyOrAllNodeType.ALL;
        }

        @Specialization
        boolean doIntSequence(VirtualFrame frame,
                        IntSequenceStorage sequenceStorage,
                        AnyOrAllNodeType nodeType) {
            int[] internalArray = sequenceStorage.getInternalIntArray();
            int seqLength = sequenceStorage.length();

            loopConditionProfile.profileCounted(seqLength);
            for (int i = 0; loopConditionProfile.inject(i < seqLength); i++) {
                if (nodeType == AnyOrAllNodeType.ALL && !isTrueNode.execute(frame, internalArray[i])) {
                    return false;
                } else if (nodeType == AnyOrAllNodeType.ANY && isTrueNode.execute(frame, internalArray[i])) {
                    return true;
                }
            }

            return nodeType == AnyOrAllNodeType.ALL;
        }

        @Specialization
<<<<<<< HEAD
        boolean doGenericSequence(VirtualFrame frame,
                        SequenceStorage sequenceStorage,
                        AnyOrAllNodeType nodeType,
                        @Cached SequenceStorageNodes.LenNode lenNode) {
=======
        boolean doGenericSequence(VirtualFrame frame, SequenceStorage sequenceStorage, NodeType nodeType) {
>>>>>>> d8080f04
            Object[] internalArray = sequenceStorage.getInternalArray();
            int seqLength = sequenceStorage.length();

            loopConditionProfile.profileCounted(seqLength);
            for (int i = 0; loopConditionProfile.inject(i < seqLength); i++) {
                if (nodeType == AnyOrAllNodeType.ALL && !isTrueNode.execute(frame, internalArray[i])) {
                    return false;
                } else if (nodeType == AnyOrAllNodeType.ANY && isTrueNode.execute(frame, internalArray[i])) {
                    return true;
                }
            }

            return nodeType == AnyOrAllNodeType.ALL;
        }
    }

    /**
     * Common class for all() and any() operations, as their logic and behaviors are very similar.
     */
    abstract static class AllOrAnyHashingStorageNode extends PNodeWithContext {
        @Child private PyObjectIsTrueNode isTrueNode = PyObjectIsTrueNode.create();

        private final LoopConditionProfile loopConditionProfile = LoopConditionProfile.create();

        abstract boolean execute(Frame frame, HashingStorage storageObj, AnyOrAllNodeType nodeType);

        @Specialization
        protected boolean doHashStorage(VirtualFrame frame, HashingStorage hashingStorage, AnyOrAllNodeType nodeType,
                        @Cached HashingStorageGetIterator getIter,
                        @Cached HashingStorageIteratorNext getIterNext,
                        @Cached HashingStorageIteratorKey getIterKey) {
            HashingStorageIterator it = getIter.execute(hashingStorage);
            while (loopConditionProfile.profile(getIterNext.execute(hashingStorage, it))) {
                Object key = getIterKey.execute(hashingStorage, it);
                if (nodeType == AnyOrAllNodeType.ALL) {
                    if (!isTrueNode.execute(frame, key)) {
                        return false;
                    }
                } else if (nodeType == AnyOrAllNodeType.ANY && isTrueNode.execute(frame, key)) {
                    return true;
                }
            }
            return nodeType == AnyOrAllNodeType.ALL;
        }
    }

    @Builtin(name = J_ALL, minNumOfPositionalArgs = 1)
    @GenerateNodeFactory
    public abstract static class AllNode extends PythonUnaryBuiltinNode {

        @Specialization(guards = "cannotBeOverridden(object, getClassNode)", limit = "1")
        static boolean doList(VirtualFrame frame,
                        PList object,
                        @SuppressWarnings("unused") @Shared("getClassNode") @Cached GetClassNode getClassNode,
                        @Shared("allOrAnySeqNode") @Cached AllOrAnySequenceStorageNode allOrAnyNode) {
            return allOrAnyNode.execute(frame, object.getSequenceStorage(), AnyOrAllNodeType.ALL);
        }

        @Specialization(guards = "cannotBeOverridden(object, getClassNode)", limit = "1")
        static boolean doTuple(VirtualFrame frame,
                        PTuple object,
                        @SuppressWarnings("unused") @Shared("getClassNode") @Cached GetClassNode getClassNode,
                        @Shared("allOrAnySeqNode") @Cached AllOrAnySequenceStorageNode allOrAnyNode) {
            return allOrAnyNode.execute(frame, object.getSequenceStorage(), AnyOrAllNodeType.ALL);
        }

        @Specialization(guards = "cannotBeOverridden(object, getClassNode)", limit = "1")
        static boolean doHashColl(VirtualFrame frame,
                        PHashingCollection object,
                        @SuppressWarnings("unused") @Shared("getClassNode") @Cached GetClassNode getClassNode,
                        @Cached AllOrAnyHashingStorageNode allOrAnyNode) {
            return allOrAnyNode.execute(frame, object.getDictStorage(), AnyOrAllNodeType.ALL);
        }

        @Specialization
        boolean doObject(VirtualFrame frame,
                        Object object,
                        @Cached PyObjectGetIter getIter,
                        @Cached GetNextNode nextNode,
                        @Cached IsBuiltinClassProfile errorProfile,
                        @Cached PyObjectIsTrueNode isTrueNode) {
            Object iterator = getIter.execute(frame, object);
            int nbrIter = 0;

            while (true) {
                try {
                    Object next = nextNode.execute(frame, iterator);
                    nbrIter++;
                    if (!isTrueNode.execute(frame, next)) {
                        return false;
                    }
                } catch (PException e) {
                    e.expectStopIteration(errorProfile);
                    break;
                } finally {
                    LoopNode.reportLoopCount(this, nbrIter);
                }
            }

            return true;
        }
    }

    @Builtin(name = J_ANY, minNumOfPositionalArgs = 1)
    @GenerateNodeFactory
    public abstract static class AnyNode extends PythonUnaryBuiltinNode {

        @Specialization(guards = "cannotBeOverridden(object, getClassNode)", limit = "1")
        static boolean doList(VirtualFrame frame,
                        PList object,
                        @SuppressWarnings("unused") @Shared("getClassNode") @Cached GetClassNode getClassNode,
                        @Shared("allOrAnySeqNode") @Cached AllOrAnySequenceStorageNode allOrAnyNode) {
            return allOrAnyNode.execute(frame, object.getSequenceStorage(), AnyOrAllNodeType.ANY);
        }

        @Specialization(guards = "cannotBeOverridden(object, getClassNode)", limit = "1")
        static boolean doTuple(VirtualFrame frame,
                        PTuple object,
                        @SuppressWarnings("unused") @Shared("getClassNode") @Cached GetClassNode getClassNode,
                        @Shared("allOrAnySeqNode") @Cached AllOrAnySequenceStorageNode allOrAnyNode) {
            return allOrAnyNode.execute(frame, object.getSequenceStorage(), AnyOrAllNodeType.ANY);
        }

        @Specialization(guards = "cannotBeOverridden(object, getClassNode)", limit = "1")
        static boolean doHashColl(VirtualFrame frame,
                        PHashingCollection object,
                        @SuppressWarnings("unused") @Shared("getClassNode") @Cached GetClassNode getClassNode,
                        @Cached AllOrAnyHashingStorageNode allOrAnyNode) {
            return allOrAnyNode.execute(frame, object.getDictStorage(), AnyOrAllNodeType.ANY);
        }

        @Specialization
        boolean doObject(VirtualFrame frame,
                        Object object,
                        @Cached PyObjectGetIter getIter,
                        @Cached GetNextNode nextNode,
                        @Cached IsBuiltinClassProfile errorProfile,
                        @Cached PyObjectIsTrueNode isTrueNode) {
            Object iterator = getIter.execute(frame, object);
            int nbrIter = 0;

            while (true) {
                try {
                    Object next = nextNode.execute(frame, iterator);
                    nbrIter++;
                    if (isTrueNode.execute(frame, next)) {
                        return true;
                    }
                } catch (PException e) {
                    e.expectStopIteration(errorProfile);
                    break;
                } finally {
                    LoopNode.reportLoopCount(this, nbrIter);
                }
            }

            return false;
        }
    }

    // bin(object)
    @Builtin(name = J_BIN, minNumOfPositionalArgs = 1)
    @TypeSystemReference(PythonArithmeticTypes.class)
    @GenerateNodeFactory
    public abstract static class BinNode extends PythonUnaryBuiltinNode {
        static final TruffleString T_BIN_PREFIX = tsLiteral("0b");
        static final TruffleString T_HEX_PREFIX = tsLiteral("0x");
        static final TruffleString T_OCT_PREFIX = tsLiteral("0o");

        @TruffleBoundary
        protected TruffleString buildString(boolean isNegative, TruffleString number, TruffleStringBuilder.AppendStringNode appendStringNode, TruffleStringBuilder.ToStringNode toStringNode) {
            TruffleStringBuilder sb = TruffleStringBuilder.create(TS_ENCODING, tsbCapacity(3) + number.byteLength(TS_ENCODING));
            if (isNegative) {
                appendStringNode.execute(sb, T_MINUS);
            }
            appendStringNode.execute(sb, prefix());
            appendStringNode.execute(sb, number);
            return toStringNode.execute(sb);
        }

        protected TruffleString prefix() {
            return T_BIN_PREFIX;
        }

        @TruffleBoundary
        protected String longToString(long x) {
            return Long.toBinaryString(x);
        }

        @TruffleBoundary
        protected String bigToString(BigInteger x) {
            return x.toString(2);
        }

        @TruffleBoundary
        protected BigInteger bigAbs(BigInteger x) {
            return x.abs();
        }

        @Specialization
        TruffleString doL(long x,
                        @Cached ConditionProfile isMinLong,
                        @Cached TruffleString.FromJavaStringNode fromJavaStringNode,
                        @Cached TruffleStringBuilder.AppendStringNode appendStringNode,
                        @Cached TruffleStringBuilder.ToStringNode toStringNode) {
            if (isMinLong.profile(x == Long.MIN_VALUE)) {
                return buildString(true, fromJavaStringNode.execute(bigToString(bigAbs(PInt.longToBigInteger(x))), TS_ENCODING), appendStringNode, toStringNode);
            }
            return buildString(x < 0, fromJavaStringNode.execute(longToString(Math.abs(x)), TS_ENCODING), appendStringNode, toStringNode);
        }

        @Specialization
        TruffleString doD(double x,
                        @Cached PRaiseNode raise) {
            throw raise.raiseIntegerInterpretationError(x);
        }

        @Specialization
        TruffleString doPI(PInt x,
                        @Cached TruffleString.FromJavaStringNode fromJavaStringNode,
                        @Cached TruffleStringBuilder.AppendStringNode appendStringNode,
                        @Cached TruffleStringBuilder.ToStringNode toStringNode) {
            BigInteger value = x.getValue();
            return buildString(value.signum() < 0, fromJavaStringNode.execute(bigToString(PInt.abs(value)), TS_ENCODING), appendStringNode, toStringNode);
        }

        @Specialization(replaces = {"doL", "doD", "doPI"})
        TruffleString doO(VirtualFrame frame, Object x,
                        @Cached ConditionProfile isMinLong,
                        @Cached PyNumberIndexNode indexNode,
                        @Cached PyNumberAsSizeNode asSizeNode,
                        @Cached BranchProfile isInt,
                        @Cached BranchProfile isLong,
                        @Cached BranchProfile isPInt,
                        @Cached TruffleString.FromJavaStringNode fromJavaStringNode,
                        @Cached TruffleStringBuilder.AppendStringNode appendStringNode,
                        @Cached TruffleStringBuilder.ToStringNode toStringNode) {
            Object index = indexNode.execute(frame, x);
            if (index instanceof Boolean || index instanceof Integer) {
                isInt.enter();
                return doL(asSizeNode.executeExact(frame, index), isMinLong, fromJavaStringNode, appendStringNode, toStringNode);
            } else if (index instanceof Long) {
                isLong.enter();
                return doL((long) index, isMinLong, fromJavaStringNode, appendStringNode, toStringNode);
            } else if (index instanceof PInt) {
                isPInt.enter();
                return doPI((PInt) index, fromJavaStringNode, appendStringNode, toStringNode);
            } else {
                CompilerDirectives.transferToInterpreter();
                throw raise(PythonBuiltinClassType.NotImplementedError, toTruffleStringUncached("bin/oct/hex with native integer subclasses"));
            }
        }
    }

    // oct(object)
    @Builtin(name = J_OCT, minNumOfPositionalArgs = 1)
    @TypeSystemReference(PythonArithmeticTypes.class)
    @GenerateNodeFactory
    public abstract static class OctNode extends BinNode {
        @Override
        @TruffleBoundary
        protected String bigToString(BigInteger x) {
            return x.toString(8);
        }

        @Override
        @TruffleBoundary
        protected String longToString(long x) {
            return Long.toOctalString(x);
        }

        @Override
        protected TruffleString prefix() {
            return T_OCT_PREFIX;
        }

        public static OctNode create() {
            return OctNodeFactory.create();
        }
    }

    // hex(object)
    @Builtin(name = J_HEX, minNumOfPositionalArgs = 1)
    @TypeSystemReference(PythonArithmeticTypes.class)
    @GenerateNodeFactory
    public abstract static class HexNode extends BinNode {
        @Override
        @TruffleBoundary
        protected String bigToString(BigInteger x) {
            return x.toString(16);
        }

        @Override
        @TruffleBoundary
        protected String longToString(long x) {
            return Long.toHexString(x);
        }

        @Override
        protected TruffleString prefix() {
            return T_HEX_PREFIX;
        }

        public static HexNode create() {
            return HexNodeFactory.create();
        }
    }

    // callable(object)
    @Builtin(name = J_CALLABLE, minNumOfPositionalArgs = 1)
    @GenerateNodeFactory
    public abstract static class CallableNode extends PythonBuiltinNode {

        @Specialization(guards = "isCallable(callable)")
        boolean doCallable(@SuppressWarnings("unused") Object callable) {
            return true;
        }

        @Specialization
        boolean doGeneric(Object object,
                        @Cached PyCallableCheckNode callableCheck) {
            /*
             * Added temporarily to skip translation/execution errors in unit testing
             */

            if (GraalPythonTranslationErrorNode.T_MESSAGE.equals(object)) {
                return true;
            }

            return callableCheck.execute(object);
        }
    }

    // chr(i)
    @Builtin(name = J_CHR, minNumOfPositionalArgs = 1, numOfPositionalOnlyArgs = 1, parameterNames = {"i"})
    @GenerateNodeFactory
    @ArgumentClinic(name = "i", conversion = ArgumentClinic.ClinicConversion.Int)
    public abstract static class ChrNode extends PythonUnaryClinicBuiltinNode {
        @Specialization
        public TruffleString charFromInt(int arg,
                        @Cached TruffleString.FromCodePointNode fromCodePointNode) {
            if (arg >= 0 && arg <= 1114111) {
                return fromCodePointNode.execute(arg, TS_ENCODING, true);
            } else {
                throw raise(ValueError, ErrorMessages.ARG_NOT_IN_RANGE, "chr()", "0x110000");
            }
        }

        @Override
        protected ArgumentClinicProvider getArgumentClinic() {
            return BuiltinFunctionsClinicProviders.ChrNodeClinicProviderGen.INSTANCE;
        }
    }

    // hash(object)
    @Builtin(name = J_HASH, minNumOfPositionalArgs = 1)
    @GenerateNodeFactory
    public abstract static class HashNode extends PythonUnaryBuiltinNode {
        @Specialization
        long hash(VirtualFrame frame, Object object,
                        @Cached PyObjectHashNode hashNode) {
            return hashNode.execute(frame, object);
        }
    }

    // dir([object])
    @Builtin(name = J_DIR, minNumOfPositionalArgs = 0, maxNumOfPositionalArgs = 1, numOfPositionalOnlyArgs = 1)
    @GenerateNodeFactory
    public abstract static class DirNode extends PythonBuiltinNode {

        // logic like in 'Objects/object.c: _dir_locals'
        @Specialization(guards = "isNoValue(object)")
        Object locals(VirtualFrame frame, @SuppressWarnings("unused") Object object,
                        @Cached ReadLocalsNode readLocalsNode,
                        @Cached ReadCallerFrameNode readCallerFrameNode,
                        @Cached MaterializeFrameNode materializeNode,
                        @Cached ConditionProfile inGenerator,
                        @Cached("create(T_KEYS)") LookupAndCallUnaryNode callKeysNode,
                        @Cached ListBuiltins.ListSortNode sortNode,
                        @Cached ListNodes.ConstructListNode constructListNode) {

            Object localsDict = LocalsNode.getLocalsDict(frame, this, readLocalsNode, readCallerFrameNode, materializeNode, inGenerator);
            Object keysObj = callKeysNode.executeObject(frame, localsDict);
            PList list = constructListNode.execute(frame, keysObj);
            sortNode.execute(frame, list);
            return list;
        }

        @Specialization(guards = "!isNoValue(object)")
        Object dir(VirtualFrame frame, Object object,
                        @Cached PyObjectDir dir) {
            return dir.execute(frame, object);
        }
    }

    // divmod(a, b)
    @Builtin(name = J_DIVMOD, minNumOfPositionalArgs = 2)
    @TypeSystemReference(PythonArithmeticTypes.class)
    @GenerateNodeFactory
    @ImportStatic(BinaryArithmetic.class)
    public abstract static class DivModNode extends PythonBinaryBuiltinNode {
        @Specialization(guards = "b != 0")
        public PTuple doLong(long a, long b) {
            return factory().createTuple(new Object[]{Math.floorDiv(a, b), Math.floorMod(a, b)});
        }

        @Specialization(replaces = "doLong")
        public PTuple doLongZero(long a, long b) {
            if (b == 0) {
                throw raise(PythonErrorType.ZeroDivisionError, ErrorMessages.INTEGER_DIVISION_BY_ZERO);
            }
            return factory().createTuple(new Object[]{Math.floorDiv(a, b), Math.floorMod(a, b)});
        }

        @Specialization
        public PTuple doDouble(double a, double b) {
            if (b == 0) {
                throw raise(PythonErrorType.ZeroDivisionError, ErrorMessages.DIVISION_BY_ZERO);
            }
            double q = Math.floor(a / b);
            return factory().createTuple(new Object[]{q, FloatBuiltins.ModNode.op(a, b)});
        }

        @Specialization
        public Object doObject(VirtualFrame frame, Object a, Object b,
                        @Cached("DivMod.create()") BinaryOpNode callDivmod) {
            return callDivmod.executeObject(frame, a, b);
        }
    }

    // eval(expression, globals=None, locals=None)
    @Builtin(name = J_EVAL, minNumOfPositionalArgs = 1, parameterNames = {"expression", "globals", "locals"})
    @GenerateNodeFactory
    public abstract static class EvalNode extends PythonBuiltinNode {
        @Child protected CompileNode compileNode;
        @Child private GenericInvokeNode invokeNode = GenericInvokeNode.create();
        @Child private PyMappingCheckNode mappingCheckNode;
        @Child private GetOrCreateDictNode getOrCreateDictNode;

        protected void assertNoFreeVars(PCode code) {
            Object[] freeVars = code.getFreeVars();
            if (freeVars.length > 0) {
                throw raise(PythonBuiltinClassType.TypeError, ErrorMessages.CODE_OBJ_NO_FREE_VARIABLES, getMode());
            }
        }

        protected TruffleString getMode() {
            return T_EVAL;
        }

        protected boolean isMapping(Object object) {
            if (mappingCheckNode == null) {
                CompilerDirectives.transferToInterpreterAndInvalidate();
                mappingCheckNode = insert(PyMappingCheckNode.create());
            }
            return mappingCheckNode.execute(object);
        }

        protected boolean isAnyNone(Object object) {
            return object instanceof PNone;
        }

        protected PCode createAndCheckCode(VirtualFrame frame, Object source) {
            PCode code = getCompileNode().compile(frame, source, T_STRING_SOURCE, getMode(), -1, -1);
            assertNoFreeVars(code);
            return code;
        }

        private static void inheritGlobals(PFrame callerFrame, Object[] args) {
            PArguments.setGlobals(args, callerFrame.getGlobals());
        }

        private static void inheritLocals(VirtualFrame frame, PFrame callerFrame, Object[] args, ReadLocalsNode getLocalsNode) {
            Object callerLocals = getLocalsNode.execute(frame, callerFrame);
            setCustomLocals(args, callerLocals);
        }

        private static void setCustomLocals(Object[] args, Object locals) {
            PArguments.setSpecialArgument(args, locals);
            PArguments.setCustomLocals(args, locals);
        }

        private void setBuiltinsInGlobals(VirtualFrame frame, PDict globals, HashingCollectionNodes.SetItemNode setBuiltins, PythonModule builtins) {
            if (builtins != null) {
                PDict builtinsDict = getOrCreateDictNode(builtins);
                setBuiltins.execute(frame, globals, T___BUILTINS__, builtinsDict);
            } else {
                // This happens during context initialization
                return;
            }
        }

        private void setCustomGlobals(VirtualFrame frame, PDict globals, HashingCollectionNodes.SetItemNode setBuiltins, Object[] args) {
            PythonModule builtins = getContext().getBuiltins();
            setBuiltinsInGlobals(frame, globals, setBuiltins, builtins);
            PArguments.setGlobals(args, globals);
        }

        @Specialization
        Object execInheritGlobalsInheritLocals(VirtualFrame frame, Object source, @SuppressWarnings("unused") PNone globals, @SuppressWarnings("unused") PNone locals,
                        @Cached ReadCallerFrameNode readCallerFrameNode,
                        @Cached ReadLocalsNode getLocalsNode,
                        @Shared("getCt") @Cached CodeNodes.GetCodeCallTargetNode getCt) {
            PCode code = createAndCheckCode(frame, source);
            PFrame callerFrame = readCallerFrameNode.executeWith(frame, 0);
            Object[] args = PArguments.create();
            inheritGlobals(callerFrame, args);
            inheritLocals(frame, callerFrame, args, getLocalsNode);

            return invokeNode.execute(frame, getCt.execute(code), args);
        }

        @Specialization
        Object execCustomGlobalsGlobalLocals(VirtualFrame frame, Object source, PDict globals, @SuppressWarnings("unused") PNone locals,
                        @Cached HashingCollectionNodes.SetItemNode setBuiltins,
                        @Shared("getCt") @Cached CodeNodes.GetCodeCallTargetNode getCt) {
            PCode code = createAndCheckCode(frame, source);
            Object[] args = PArguments.create();
            setCustomGlobals(frame, globals, setBuiltins, args);
            setCustomLocals(args, globals);
            RootCallTarget rootCallTarget = getCt.execute(code);
            if (rootCallTarget == null) {
                throw raise(ValueError, ErrorMessages.CANNOT_CREATE_CALL_TARGET, code);
            }

            return invokeNode.execute(frame, rootCallTarget, args);
        }

        @Specialization(guards = {"isMapping(locals)"})
        Object execInheritGlobalsCustomLocals(VirtualFrame frame, Object source, @SuppressWarnings("unused") PNone globals, Object locals,
                        @Cached ReadCallerFrameNode readCallerFrameNode,
                        @Shared("getCt") @Cached CodeNodes.GetCodeCallTargetNode getCt) {
            PCode code = createAndCheckCode(frame, source);
            PFrame callerFrame = readCallerFrameNode.executeWith(frame, 0);
            Object[] args = PArguments.create();
            inheritGlobals(callerFrame, args);
            setCustomLocals(args, locals);

            return invokeNode.execute(frame, getCt.execute(code), args);
        }

        @Specialization(guards = {"isMapping(locals)"})
        Object execCustomGlobalsCustomLocals(VirtualFrame frame, Object source, PDict globals, Object locals,
                        @Cached HashingCollectionNodes.SetItemNode setBuiltins,
                        @Shared("getCt") @Cached CodeNodes.GetCodeCallTargetNode getCt) {
            PCode code = createAndCheckCode(frame, source);
            Object[] args = PArguments.create();
            setCustomGlobals(frame, globals, setBuiltins, args);
            setCustomLocals(args, locals);

            return invokeNode.execute(frame, getCt.execute(code), args);
        }

        @Specialization(guards = {"!isAnyNone(globals)", "!isDict(globals)"})
        PNone badGlobals(@SuppressWarnings("unused") Object source, Object globals, @SuppressWarnings("unused") Object locals) {
            throw raise(TypeError, ErrorMessages.GLOBALS_MUST_BE_DICT, getMode(), globals);
        }

        @Specialization(guards = {"isAnyNone(globals) || isDict(globals)", "!isAnyNone(locals)", "!isMapping(locals)"})
        PNone badLocals(@SuppressWarnings("unused") Object source, @SuppressWarnings("unused") PDict globals, Object locals) {
            throw raise(TypeError, ErrorMessages.LOCALS_MUST_BE_MAPPING, getMode(), locals);
        }

        private CompileNode getCompileNode() {
            if (compileNode == null) {
                CompilerDirectives.transferToInterpreterAndInvalidate();
                compileNode = insert(CompileNode.create(false, shouldStripLeadingWhitespace()));
            }
            return compileNode;
        }

        private PDict getOrCreateDictNode(PythonObject object) {
            if (getOrCreateDictNode == null) {
                CompilerDirectives.transferToInterpreterAndInvalidate();
                getOrCreateDictNode = insert(GetOrCreateDictNode.create());
            }
            return getOrCreateDictNode.execute(object);
        }

        protected boolean shouldStripLeadingWhitespace() {
            return true;
        }
    }

    @Builtin(name = J_EXEC, minNumOfPositionalArgs = 1, parameterNames = {"source", "globals", "locals"})
    @GenerateNodeFactory
    abstract static class ExecNode extends EvalNode {
        protected abstract Object executeInternal(VirtualFrame frame);

        @Override
        protected TruffleString getMode() {
            return T_EXEC;
        }

        @Override
        public final Object execute(VirtualFrame frame) {
            executeInternal(frame);
            return PNone.NONE;
        }

        @Override
        protected boolean shouldStripLeadingWhitespace() {
            return false;
        }
    }

    // compile(source, filename, mode, flags=0, dont_inherit=False, optimize=-1)
    @Builtin(name = J_COMPILE, minNumOfPositionalArgs = 3, parameterNames = {"source", "filename", "mode", "flags", "dont_inherit", "optimize"}, keywordOnlyNames = {"_feature_version"})
    @ArgumentClinic(name = "mode", conversion = ArgumentClinic.ClinicConversion.TString)
    @ArgumentClinic(name = "flags", conversion = ArgumentClinic.ClinicConversion.Int, defaultValue = "0")
    @ArgumentClinic(name = "dont_inherit", conversion = ArgumentClinic.ClinicConversion.IntToBoolean, defaultValue = "false")
    @ArgumentClinic(name = "optimize", conversion = ArgumentClinic.ClinicConversion.Int, defaultValue = "-1")
    @ArgumentClinic(name = "_feature_version", conversion = ArgumentClinic.ClinicConversion.Int, defaultValue = "-1")
    @GenerateNodeFactory
    public abstract static class CompileNode extends PythonClinicBuiltinNode {

        // code.h
        private static final int CO_NESTED = 0x0010;
        private static final int CO_FUTURE_DIVISION = 0x20000;
        private static final int CO_FUTURE_ABSOLUTE_IMPORT = 0x40000;
        private static final int CO_FUTURE_WITH_STATEMENT = 0x80000;
        private static final int CO_FUTURE_PRINT_FUNCTION = 0x100000;
        private static final int CO_FUTURE_UNICODE_LITERALS = 0x200000;

        private static final int CO_FUTURE_BARRY_AS_BDFL = 0x400000;
        private static final int CO_FUTURE_GENERATOR_STOP = 0x800000;
        private static final int CO_FUTURE_ANNOTATIONS = 0x1000000;

        // compile.h
        private static final int PyCF_MASK = CO_FUTURE_DIVISION | CO_FUTURE_ABSOLUTE_IMPORT | CO_FUTURE_WITH_STATEMENT | CO_FUTURE_PRINT_FUNCTION | CO_FUTURE_UNICODE_LITERALS |
                        CO_FUTURE_BARRY_AS_BDFL | CO_FUTURE_GENERATOR_STOP | CO_FUTURE_ANNOTATIONS;
        private static final int PyCF_MASK_OBSOLETE = CO_NESTED;

        private static final int PyCF_DONT_IMPLY_DEDENT = 0x0200;
        public static final int PyCF_ONLY_AST = 0x0400;
        public static final int PyCF_TYPE_COMMENTS = 0x1000;
        public static final int PyCF_ALLOW_TOP_LEVEL_AWAIT = 0x2000;
        private static final int PyCF_ALLOW_INCOMPLETE_INPUT = 0x4000;
        private static final int PyCF_COMPILE_MASK = PyCF_ONLY_AST | PyCF_ALLOW_TOP_LEVEL_AWAIT | PyCF_TYPE_COMMENTS | PyCF_DONT_IMPLY_DEDENT | PyCF_ALLOW_INCOMPLETE_INPUT;

        private static final TruffleString T_SINGLE = tsLiteral("single");
        private static final TruffleString T_FUNC_TYPE = tsLiteral("func_type");

        /**
         * Decides whether this node should attempt to map the filename to a URI for the benefit of
         * Truffle tooling
         */
        private final boolean mayBeFromFile;
        private final boolean lstrip;

        public CompileNode(boolean mayBeFromFile, boolean lstrip) {
            this.mayBeFromFile = mayBeFromFile;
            this.lstrip = lstrip;
        }

        public CompileNode() {
            this.mayBeFromFile = true;
            this.lstrip = false;
        }

        public final PCode compile(VirtualFrame frame, Object source, TruffleString filename, TruffleString mode, int optimize, int featureVersion) {
            return (PCode) executeInternal(frame, source, filename, mode, 0, false, optimize, featureVersion);
        }

        protected abstract Object executeInternal(VirtualFrame frame, Object source, TruffleString filename, TruffleString mode, int flags, boolean dontInherit, int optimize,
                        int featureVersion);

        @Specialization
        @TruffleBoundary
        Object compile(TruffleString expression, TruffleString filename, TruffleString mode, int flags, @SuppressWarnings("unused") boolean dontInherit, int optimize, int featureVersion) {
            checkFlags(flags);
            checkOptimize(optimize, optimize);
            checkSource(expression);

            TruffleString code = expression;
            PythonContext context = getContext();
            ParserMode pm;
            if (mode.equalsUncached(T_EXEC, TS_ENCODING)) {
                pm = ParserMode.File;
                // CPython adds a newline and we need to do the same in order to produce
                // SyntaxError with the same offset when the line is incomplete.
                // The new parser does this on its own - we must not add a newline here since
                // that would lead to incorrect line number for the ENDMARKER token.
                if (!context.getOption(PythonOptions.EnableBytecodeInterpreter)) {
                    if (code.isEmpty() || code.codePointAtIndexUncached(code.codePointLengthUncached(TS_ENCODING) - 1, TS_ENCODING) != '\n') {
                        code = code.concatUncached(T_NEWLINE, TS_ENCODING, true);
                    }
                }
            } else if (mode.equalsUncached(T_EVAL, TS_ENCODING)) {
                pm = ParserMode.Eval;
            } else if (mode.equalsUncached(T_SINGLE, TS_ENCODING)) {
                pm = ParserMode.Statement;
            } else if (mode.equalsUncached(T_FUNC_TYPE, TS_ENCODING)) {
                if ((flags & PyCF_ONLY_AST) == 0) {
                    throw raise(ValueError, ErrorMessages.COMPILE_MODE_FUNC_TYPE_REQUIED_FLAG_ONLY_AST);
                }
                pm = ParserMode.FuncType;
            } else {
                if ((flags & PyCF_ONLY_AST) != 0) {
                    throw raise(ValueError, ErrorMessages.COMPILE_MODE_MUST_BE_AST_ONLY);
                } else {
                    throw raise(ValueError, ErrorMessages.COMPILE_MODE_MUST_BE);
                }
            }
            if (lstrip && !code.isEmpty()) {
                int c = code.codePointAtIndexUncached(0, TS_ENCODING);
                if (c == ' ' || c == '\t') {
                    code = code.substringUncached(1, code.codePointLengthUncached(TS_ENCODING) - 1, TS_ENCODING, true);
                }
            }
            if ((flags & PyCF_ONLY_AST) != 0) {
                InputType type;
                switch (pm) {
                    case File:
                        type = InputType.FILE;
                        break;
                    case Eval:
                        type = InputType.EVAL;
                        break;
                    case Statement:
                        type = InputType.SINGLE;
                        break;
                    case FuncType:
                        type = InputType.FUNCTION_TYPE;
                        break;
                    default:
                        throw CompilerDirectives.shouldNotReachHere();
                }
                Source source = PythonLanguage.newSource(context, code, filename, mayBeFromFile, PythonLanguage.MIME_TYPE);
                RaisePythonExceptionErrorCallback errorCb = new RaisePythonExceptionErrorCallback(source, PythonOptions.isPExceptionWithJavaStacktrace(getLanguage()));

                EnumSet<AbstractParser.Flags> compilerFlags = EnumSet.noneOf(AbstractParser.Flags.class);
                if ((flags & PyCF_TYPE_COMMENTS) != 0) {
                    compilerFlags.add(AbstractParser.Flags.TYPE_COMMENTS);
                }
                if (featureVersion < 0) {
                    featureVersion = PythonLanguage.MINOR;
                }
                if (featureVersion < 7) {
                    compilerFlags.add(AbstractParser.Flags.ASYNC_HACKS);
                }
                Parser parser = Compiler.createParser(code.toJavaStringUncached(), errorCb, type, compilerFlags, featureVersion);
                ModTy mod = (ModTy) parser.parse();
                errorCb.triggerDeprecationWarnings();
                return AstModuleBuiltins.sst2Obj(getContext(), mod);
            }
            CallTarget ct;
            TruffleString finalCode = code;
            Supplier<CallTarget> createCode = () -> {
                if (pm == ParserMode.File) {
                    Source source = PythonLanguage.newSource(context, finalCode, filename, mayBeFromFile, PythonLanguage.getCompileMimeType(optimize));
                    return context.getEnv().parsePublic(source);
                } else if (pm == ParserMode.Eval) {
                    Source source = PythonLanguage.newSource(context, finalCode, filename, mayBeFromFile, PythonLanguage.getEvalMimeType(optimize));
                    return context.getEnv().parsePublic(source);
                } else {
                    Source source = PythonLanguage.newSource(context, finalCode, filename, mayBeFromFile, PythonLanguage.MIME_TYPE);
                    if (context.getOption(PythonOptions.EnableBytecodeInterpreter)) {
                        return context.getLanguage().parseForBytecodeInterpreter(context, source, InputType.SINGLE, false, optimize, false, null);
                    }
                    return PythonUtils.getOrCreateCallTarget((RootNode) getCore().getParser().parse(pm, optimize, getCore(), source, null, null));
                }
            };
            if (getCore().isCoreInitialized()) {
                ct = createCode.get();
            } else {
                ct = getCore().getLanguage().cacheCode(filename, createCode);
            }
            return wrapRootCallTarget((RootCallTarget) ct);
        }

        @Specialization(limit = "3")
        Object generic(VirtualFrame frame, Object wSource, Object wFilename, TruffleString mode, int flags, @SuppressWarnings("unused") boolean dontInherit, int optimize, int featureVersion,
                        @CachedLibrary(limit = "3") PythonBufferAcquireLibrary acquireLib,
                        @CachedLibrary(limit = "3") PythonBufferAccessLibrary bufferLib,
                        @Cached CodecsModuleBuiltins.HandleDecodingErrorNode handleDecodingErrorNode,
                        @Cached PyObjectStrAsTruffleStringNode asStrNode,
                        @CachedLibrary("wSource") InteropLibrary interopLib,
                        @Cached PyUnicodeFSDecoderNode asPath,
                        @Cached WarnNode warnNode,
                        @Cached TruffleString.FromByteArrayNode fromByteArrayNode,
                        @Cached TruffleString.SwitchEncodingNode switchEncodingNode) {
            if (wSource instanceof PCode) {
                return wSource;
            }
            TruffleString filename;
            // TODO use PyUnicode_FSDecode
            if (acquireLib.hasBuffer(wFilename)) {
                Object filenameBuffer = acquireLib.acquireReadonly(wFilename, frame, this);
                try {
                    TruffleString utf8 = fromByteArrayNode.execute(bufferLib.getCopiedByteArray(filenameBuffer), Encoding.UTF_8, false);
                    filename = switchEncodingNode.execute(utf8, TS_ENCODING);
                    if (!(wFilename instanceof PBytes)) {
                        warnNode.warnFormat(frame, null, DeprecationWarning, 1, ErrorMessages.PATH_SHOULD_BE_STR_BYTES_PATHLIKE_NOT_P, wFilename);
                    }
                } finally {
                    bufferLib.release(filenameBuffer, frame, this);
                }
            } else {
                filename = asPath.execute(frame, wFilename);
            }
            if (AstModuleBuiltins.isAst(getContext(), wSource)) {
                ModTy mod = AstModuleBuiltins.obj2sst(getContext(), wSource);
                Source source = PythonUtils.createFakeSource();
                RootCallTarget rootCallTarget = getLanguage().compileForBytecodeInterpreter(getContext(), mod, source, false, optimize, null, null);
                return wrapRootCallTarget(rootCallTarget);
            }
            TruffleString source = sourceAsString(frame, wSource, filename, interopLib, acquireLib, bufferLib, handleDecodingErrorNode, asStrNode, switchEncodingNode);
            checkSource(source);
            return compile(source, filename, mode, flags, dontInherit, optimize, featureVersion);
        }

        private PCode wrapRootCallTarget(RootCallTarget rootCallTarget) {
            RootNode rootNode = rootCallTarget.getRootNode();
            if (rootNode instanceof PBytecodeRootNode) {
                ((PBytecodeRootNode) rootNode).triggerDeferredDeprecationWarnings();
            } else if (rootNode instanceof PRootNode) {
                ((PRootNode) rootNode).triggerDeprecationWarnings();
            }
            return factory().createCode(rootCallTarget);
        }

        private void checkSource(TruffleString source) throws PException {
            if (source.indexOfCodePointUncached(0, 0, source.codePointLengthUncached(TS_ENCODING), TS_ENCODING) > -1) {
                throw raise(ValueError, ErrorMessages.SRC_CODE_CANNOT_CONTAIN_NULL_BYTES);
            }
        }

        private void checkOptimize(int optimize, Object kwOptimize) throws PException {
            if (optimize < -1 || optimize > 2) {
                throw raise(TypeError, ErrorMessages.INVALID_OPTIMIZE_VALUE, kwOptimize);
            }
        }

        private void checkFlags(int flags) {
            if ((flags & ~(PyCF_MASK | PyCF_MASK_OBSOLETE | PyCF_COMPILE_MASK)) != 0) {
                throw raise(ValueError, ErrorMessages.UNRECOGNIZED_FLAGS);
            }
        }

        // modeled after _Py_SourceAsString
        TruffleString sourceAsString(VirtualFrame frame, Object source, TruffleString filename, InteropLibrary interopLib, PythonBufferAcquireLibrary acquireLib, PythonBufferAccessLibrary bufferLib,
                        CodecsModuleBuiltins.HandleDecodingErrorNode handleDecodingErrorNode, PyObjectStrAsTruffleStringNode asStrNode, TruffleString.SwitchEncodingNode switchEncodingNode) {
            if (interopLib.isString(source)) {
                try {
                    return switchEncodingNode.execute(interopLib.asTruffleString(source), TS_ENCODING);
                } catch (UnsupportedMessageException e) {
                    throw CompilerDirectives.shouldNotReachHere(e);
                }
            } else {
                // cpython checks for bytes and bytearray separately, but we deal with it as
                // buffers, since that's fast for us anyway
                Object buffer;
                try {
                    buffer = acquireLib.acquireReadonly(source, frame, this);
                } catch (PException e) {
                    throw raise(TypeError, ErrorMessages.ARG_D_MUST_BE_S, "compile()", 1, "string, bytes or AST object");
                }
                try {
                    byte[] bytes = bufferLib.getInternalOrCopiedByteArray(source);
                    int bytesLen = bufferLib.getBufferLength(source);
                    Charset charset = PythonFileDetector.findEncodingStrict(bytes, bytesLen);
                    TruffleString pythonEncodingNameFromJavaName = CharsetMapping.getPythonEncodingNameFromJavaName(charset.name());
                    CodecsModuleBuiltins.TruffleDecoder decoder = new CodecsModuleBuiltins.TruffleDecoder(pythonEncodingNameFromJavaName, charset, bytes, bytesLen, CodingErrorAction.REPORT);
                    if (!decoder.decodingStep(true)) {
                        try {
                            handleDecodingErrorNode.execute(decoder, T_STRICT, source);
                            throw CompilerDirectives.shouldNotReachHere();
                        } catch (PException e) {
                            throw raiseInvalidSyntax(filename, ErrorMessages.UNICODE_ERROR, asStrNode.execute(frame, e.getEscapedException()));
                        }
                    }
                    return decoder.getString();
                } catch (PythonFileDetector.InvalidEncodingException e) {
                    throw raiseInvalidSyntax(filename, ErrorMessages.ENCODING_PROBLEM, e.getEncodingName());
                } finally {
                    bufferLib.release(buffer, frame, this);
                }
            }
        }

        @TruffleBoundary
        private RuntimeException raiseInvalidSyntax(TruffleString filename, TruffleString format, Object... args) {
            PythonContext context = getContext();
            // Create non-empty source to avoid overwriting the message with "unexpected EOF"
            Source source = PythonLanguage.newSource(context, T_SPACE, filename, mayBeFromFile, null);
            throw getCore().raiseInvalidSyntax(source, source.createUnavailableSection(), format, args);
        }

        public static CompileNode create(boolean mapFilenameToUri) {
            return BuiltinFunctionsFactory.CompileNodeFactory.create(mapFilenameToUri, false, new ReadArgumentNode[]{});
        }

        public static CompileNode create(boolean mapFilenameToUri, boolean lstrip) {
            return BuiltinFunctionsFactory.CompileNodeFactory.create(mapFilenameToUri, lstrip, new ReadArgumentNode[]{});
        }

        @Override
        protected ArgumentClinicProvider getArgumentClinic() {
            return BuiltinFunctionsClinicProviders.CompileNodeClinicProviderGen.INSTANCE;
        }
    }

    // delattr(object, name)
    @Builtin(name = J_DELATTR, minNumOfPositionalArgs = 2)
    @GenerateNodeFactory
    abstract static class DelAttrNode extends PythonBinaryBuiltinNode {
        @Child private DeleteAttributeNode delNode = DeleteAttributeNode.create();

        @Specialization
        Object delattr(VirtualFrame frame, Object object, Object name) {
            delNode.execute(frame, object, name);
            return PNone.NONE;
        }
    }

    // getattr(object, name[, default])
    @Builtin(name = J_GETATTR, minNumOfPositionalArgs = 2, maxNumOfPositionalArgs = 3)
    @GenerateNodeFactory
    public abstract static class GetAttrNode extends PythonTernaryBuiltinNode {
        public static GetAttrNode create() {
            return GetAttrNodeFactory.create();
        }

        public abstract Object executeWithArgs(VirtualFrame frame, Object primary, TruffleString name, Object defaultValue);

        @SuppressWarnings("unused")
        @Specialization(limit = "getAttributeAccessInlineCacheMaxDepth()", guards = {"stringEquals(cachedName, name, equalNode, stringProfile)", "isNoValue(defaultValue)"})
        public Object getAttrDefault(VirtualFrame frame, Object primary, TruffleString name, PNone defaultValue,
                        @Cached ConditionProfile stringProfile,
                        @Cached TruffleString.EqualNode equalNode,
                        @Cached("name") TruffleString cachedName,
                        @Cached("create(name)") GetFixedAttributeNode getAttributeNode) {
            return getAttributeNode.executeObject(frame, primary);
        }

        @SuppressWarnings("unused")
        @Specialization(limit = "getAttributeAccessInlineCacheMaxDepth()", guards = {"stringEquals(cachedName, name, equalNode, stringProfile)", "!isNoValue(defaultValue)"})
        Object getAttr(VirtualFrame frame, Object primary, TruffleString name, Object defaultValue,
                        @Cached ConditionProfile stringProfile,
                        @Cached TruffleString.EqualNode equalNode,
                        @Cached("name") TruffleString cachedName,
                        @Cached("create(name)") GetFixedAttributeNode getAttributeNode,
                        @Cached IsBuiltinClassProfile errorProfile) {
            try {
                return getAttributeNode.executeObject(frame, primary);
            } catch (PException e) {
                e.expectAttributeError(errorProfile);
                return defaultValue;
            }
        }

        @Specialization(replaces = {"getAttr", "getAttrDefault"}, guards = "isNoValue(defaultValue)")
        Object getAttrFromObject(VirtualFrame frame, Object primary, TruffleString name, @SuppressWarnings("unused") PNone defaultValue,
                        @Cached GetAnyAttributeNode getAttributeNode) {
            return getAttributeNode.executeObject(frame, primary, name);
        }

        @Specialization(replaces = {"getAttr", "getAttrDefault"}, guards = "!isNoValue(defaultValue)")
        Object getAttrFromObject(VirtualFrame frame, Object primary, TruffleString name, Object defaultValue,
                        @Cached GetAnyAttributeNode getAttributeNode,
                        @Cached IsBuiltinClassProfile errorProfile) {
            try {
                return getAttributeNode.executeObject(frame, primary, name);
            } catch (PException e) {
                e.expectAttributeError(errorProfile);
                return defaultValue;
            }
        }

        @Specialization
        Object getAttr2(VirtualFrame frame, Object object, PString name, Object defaultValue) {
            return executeWithArgs(frame, object, name.getValueUncached(), defaultValue);
        }

        @Specialization(guards = "!isString(name)")
        @SuppressWarnings("unused")
        Object getAttrGeneric(Object primary, Object name, Object defaultValue) {
            throw raise(TypeError, ErrorMessages.GETATTR_ATTRIBUTE_NAME_MUST_BE_STRING);
        }
    }

    // id(object)
    @Builtin(name = J_ID, minNumOfPositionalArgs = 1)
    @GenerateNodeFactory
    public abstract static class IdNode extends PythonUnaryBuiltinNode {
        @Specialization
        Object doObject(Object value,
                        @Cached ObjectNodes.GetIdNode getIdNode) {
            return getIdNode.execute(value);
        }
    }

    /**
     * Base class for {@code isinstance} and {@code issubclass} that implements the recursive
     * iteration of tuples passed as the second argument. The inheriting classes need to just
     * provide the base for the recursion.
     */
    public abstract static class RecursiveBinaryCheckBaseNode extends PythonBinaryBuiltinNode {
        static final int MAX_EXPLODE_LOOP = 16; // is also shifted to the left by recursion depth
        static final byte NON_RECURSIVE = Byte.MAX_VALUE;

        @Child private GetObjectArrayNode getObjectArrayNode;
        protected final byte depth;

        protected RecursiveBinaryCheckBaseNode(byte depth) {
            this.depth = depth;
        }

        public abstract boolean executeWith(VirtualFrame frame, Object instance, Object cls);

        protected final RecursiveBinaryCheckBaseNode createRecursive() {
            return createRecursive((byte) (depth + 1));
        }

        protected final RecursiveBinaryCheckBaseNode createNonRecursive() {
            return createRecursive(NON_RECURSIVE);
        }

        protected RecursiveBinaryCheckBaseNode createRecursive(@SuppressWarnings("unused") byte newDepth) {
            throw new AbstractMethodError(); // Cannot be really abstract b/c Truffle DSL...
        }

        protected int getMaxExplodeLoop() {
            return MAX_EXPLODE_LOOP >> depth;
        }

        @Specialization(guards = {"depth < getNodeRecursionLimit()", "getLength(clsTuple) == cachedLen", "cachedLen < getMaxExplodeLoop()"}, //
                        limit = "getVariableArgumentInlineCacheLimit()")
        @ExplodeLoop(kind = LoopExplosionKind.FULL_UNROLL_UNTIL_RETURN)
        final boolean doTupleConstantLen(VirtualFrame frame, Object instance, PTuple clsTuple,
                        @Cached("getLength(clsTuple)") int cachedLen,
                        @Cached("createRecursive()") RecursiveBinaryCheckBaseNode recursiveNode) {
            Object[] array = getArray(clsTuple);
            for (int i = 0; i < cachedLen; i++) {
                Object cls = array[i];
                if (recursiveNode.executeWith(frame, instance, cls)) {
                    return true;
                }
            }
            return false;
        }

        @Specialization(guards = "depth < getNodeRecursionLimit()", replaces = "doTupleConstantLen")
        final boolean doRecursiveWithNode(VirtualFrame frame, Object instance, PTuple clsTuple,
                        @Cached("createRecursive()") RecursiveBinaryCheckBaseNode recursiveNode) {
            for (Object cls : getArray(clsTuple)) {
                if (recursiveNode.executeWith(frame, instance, cls)) {
                    return true;
                }
            }
            return false;
        }

        @Specialization(guards = {"depth != NON_RECURSIVE", "depth >= getNodeRecursionLimit()"})
        final boolean doRecursiveWithLoop(VirtualFrame frame, Object instance, PTuple clsTuple,
                        @Cached("createNonRecursive()") RecursiveBinaryCheckBaseNode node) {
            PythonLanguage language = PythonLanguage.get(this);
            Object state = IndirectCallContext.enter(frame, language, getContext(), this);
            try {
                // Note: we need actual recursion to trigger the stack overflow error like CPython
                // Note: we need fresh RecursiveBinaryCheckBaseNode and cannot use "this", because
                // other children of this executed by other specializations may assume they'll
                // always get a non-null frame
                return callRecursiveWithNodeTruffleBoundary(instance, clsTuple, node);
            } finally {
                IndirectCallContext.exit(frame, PythonLanguage.get(this), getContext(), state);
            }
        }

        @Specialization(guards = "depth == NON_RECURSIVE")
        final boolean doRecursiveWithLoopReuseThis(VirtualFrame frame, Object instance, PTuple clsTuple) {
            // This should be only called by doRecursiveWithLoop, now we have to reuse this to stop
            // recursive node creation. It is OK, because now all specializations should always get
            // null frame
            assert frame == null;
            return callRecursiveWithNodeTruffleBoundary(instance, clsTuple, this);
        }

        @TruffleBoundary
        private boolean callRecursiveWithNodeTruffleBoundary(Object instance, PTuple clsTuple, RecursiveBinaryCheckBaseNode node) {
            return doRecursiveWithNode(null, instance, clsTuple, node);
        }

        protected static int getLength(PTuple t) {
            return t.getSequenceStorage().length();
        }

        private Object[] getArray(PTuple tuple) {
            if (getObjectArrayNode == null) {
                CompilerDirectives.transferToInterpreterAndInvalidate();
                getObjectArrayNode = insert(GetObjectArrayNodeGen.create());
            }
            return getObjectArrayNode.execute(tuple);
        }
    }

    // isinstance(object, classinfo)
    @Builtin(name = J_ISINSTANCE, minNumOfPositionalArgs = 2)
    @GenerateNodeFactory
    public abstract static class IsInstanceNode extends RecursiveBinaryCheckBaseNode {

        protected IsInstanceNode(byte depth) {
            super(depth);
        }

        protected IsInstanceNode() {
            this((byte) 0);
        }

        @Override
        public IsInstanceNode createRecursive(byte newDepth) {
            return BuiltinFunctionsFactory.IsInstanceNodeFactory.create(newDepth);
        }

        private static TriState isInstanceCheckInternal(VirtualFrame frame, Object instance, Object cls, LookupAndCallBinaryNode instanceCheckNode, CoerceToBooleanNode castToBooleanNode) {
            Object instanceCheckResult = instanceCheckNode.executeObject(frame, cls, instance);
            if (instanceCheckResult == NOT_IMPLEMENTED) {
                return TriState.UNDEFINED;
            }
            return TriState.valueOf(castToBooleanNode.executeBoolean(frame, instanceCheckResult));
        }

        @Specialization(guards = "isPythonClass(cls)")
        static boolean isInstance(VirtualFrame frame, Object instance, Object cls,
                        @Shared("instanceCheck") @Cached("create(InstanceCheck)") LookupAndCallBinaryNode instanceCheckNode,
                        @Shared("boolCast") @Cached("createIfTrueNode()") CoerceToBooleanNode castToBooleanNode,
                        @Cached GetClassNode getClassNode,
                        @Cached TypeNodes.IsSameTypeNode isSameTypeNode,
                        @Cached IsSubtypeNode isSubtypeNode) {
            Object instanceClass = getClassNode.execute(instance);
            return isSameTypeNode.execute(instanceClass, cls) || isSubtypeNode.execute(frame, instanceClass, cls)//
                            || isInstanceCheckInternal(frame, instance, cls, instanceCheckNode, castToBooleanNode) == TriState.TRUE;
        }

        @Specialization(guards = {"!isPTuple(cls)", "!isPythonClass(cls)"})
        static boolean isInstance(VirtualFrame frame, Object instance, Object cls,
                        @Shared("instanceCheck") @Cached("create(InstanceCheck)") LookupAndCallBinaryNode instanceCheckNode,
                        @Shared("boolCast") @Cached("createIfTrueNode()") CoerceToBooleanNode castToBooleanNode,
                        @Cached TypeBuiltins.InstanceCheckNode typeInstanceCheckNode) {
            TriState check = isInstanceCheckInternal(frame, instance, cls, instanceCheckNode, castToBooleanNode);
            if (check == TriState.UNDEFINED) {
                return typeInstanceCheckNode.executeWith(frame, cls, instance);
            }
            return check == TriState.TRUE;
        }
    }

    // issubclass(class, classinfo)
    @Builtin(name = J_ISSUBCLASS, minNumOfPositionalArgs = 2)
    @GenerateNodeFactory
    public abstract static class IsSubClassNode extends RecursiveBinaryCheckBaseNode {

        protected IsSubClassNode(byte depth) {
            super(depth);
        }

        protected IsSubClassNode() {
            this((byte) 0);
        }

        @Override
        public IsSubClassNode createRecursive(byte newDepth) {
            return BuiltinFunctionsFactory.IsSubClassNodeFactory.create(newDepth);
        }

        @Specialization(guards = "!isPTuple(cls)")
        static boolean isSubclass(VirtualFrame frame, Object derived, Object cls,
                        @Cached("create(Subclasscheck)") LookupAndCallBinaryNode subclassCheckNode,
                        @Cached("createIfTrueNode()") CoerceToBooleanNode castToBooleanNode,
                        @Cached IsSubtypeNode isSubtypeNode) {
            Object instanceCheckResult = subclassCheckNode.executeObject(frame, cls, derived);
            if (instanceCheckResult != NOT_IMPLEMENTED) {
                return castToBooleanNode.executeBoolean(frame, instanceCheckResult);
            }
            return isSubtypeNode.execute(frame, derived, cls);
        }
    }

    // iter(object[, sentinel])
    @Builtin(name = J_ITER, minNumOfPositionalArgs = 1, maxNumOfPositionalArgs = 2)
    @GenerateNodeFactory
    @ReportPolymorphism
    public abstract static class IterNode extends PythonBinaryBuiltinNode {
        @Specialization(guards = "isNoValue(sentinel)")
        static Object iter(VirtualFrame frame, Object object, @SuppressWarnings("unused") PNone sentinel,
                        @Cached PyObjectGetIter getIter) {
            return getIter.execute(frame, object);
        }

        @Specialization(guards = {"callableCheck.execute(callable)", "!isNoValue(sentinel)"}, limit = "1")
        Object iter(Object callable, Object sentinel,
                        @SuppressWarnings("unused") @Cached PyCallableCheckNode callableCheck) {
            return factory().createSentinelIterator(callable, sentinel);
        }

        @Fallback
        @SuppressWarnings("unused")
        Object iterNotCallable(Object callable, Object sentinel) {
            throw raise(TypeError, ErrorMessages.ITER_V_MUST_BE_CALLABLE);
        }
    }

    // len(s)
    @Builtin(name = J_LEN, minNumOfPositionalArgs = 1)
    @GenerateNodeFactory
    public abstract static class LenNode extends PythonUnaryBuiltinNode {
        @Specialization
        public int len(VirtualFrame frame, Object obj,
                        @Cached PyObjectSizeNode sizeNode) {
            return sizeNode.execute(frame, obj);
        }
    }

    public abstract static class MinMaxNode extends PythonBuiltinNode {

        @CompilationFinal private boolean seenNonBoolean = false;

        protected final BinaryComparisonNode createComparison() {
            if (this instanceof MaxNode) {
                return BinaryComparisonNode.GtNode.create();
            } else {
                return BinaryComparisonNode.LtNode.create();
            }
        }

        @Specialization(guards = "args.length == 0")
        Object maxSequence(VirtualFrame frame, Object arg1, Object[] args, @SuppressWarnings("unused") PNone key, Object defaultVal,
                        @Cached PyObjectGetIter getIter,
                        @Cached GetNextNode nextNode,
                        @Cached("createComparison()") BinaryComparisonNode compare,
                        @Cached("createIfTrueNode()") CoerceToBooleanNode castToBooleanNode,
                        @Cached IsBuiltinClassProfile errorProfile1,
                        @Cached IsBuiltinClassProfile errorProfile2,
                        @Cached ConditionProfile hasDefaultProfile) {
            return minmaxSequenceWithKey(frame, arg1, args, null, defaultVal, getIter, nextNode, compare, castToBooleanNode, null, errorProfile1, errorProfile2, hasDefaultProfile);
        }

        @Specialization(guards = {"args.length == 0", "!isPNone(keywordArg)"})
        Object minmaxSequenceWithKey(VirtualFrame frame, Object arg1, @SuppressWarnings("unused") Object[] args, Object keywordArg, Object defaultVal,
                        @Cached PyObjectGetIter getIter,
                        @Cached GetNextNode nextNode,
                        @Cached("createComparison()") BinaryComparisonNode compare,
                        @Cached("createIfTrueNode()") CoerceToBooleanNode castToBooleanNode,
                        @Cached CallNode keyCall,
                        @Cached IsBuiltinClassProfile errorProfile1,
                        @Cached IsBuiltinClassProfile errorProfile2,
                        @Cached ConditionProfile hasDefaultProfile) {
            Object iterator = getIter.execute(frame, arg1);
            Object currentValue;
            try {
                currentValue = nextNode.execute(frame, iterator);
            } catch (PException e) {
                e.expectStopIteration(errorProfile1);
                if (hasDefaultProfile.profile(PGuards.isNoValue(defaultVal))) {
                    throw raise(PythonErrorType.ValueError, ErrorMessages.ARG_IS_EMPTY_SEQ, getName());
                } else {
                    return defaultVal;
                }
            }
            Object currentKey = applyKeyFunction(frame, keywordArg, keyCall, currentValue);
            while (true) {
                Object nextValue;
                try {
                    nextValue = nextNode.execute(frame, iterator);
                } catch (PException e) {
                    e.expectStopIteration(errorProfile2);
                    break;
                }
                Object nextKey = applyKeyFunction(frame, keywordArg, keyCall, nextValue);
                boolean isTrue;
                if (!seenNonBoolean) {
                    try {
                        isTrue = compare.executeBool(frame, nextKey, currentKey);
                    } catch (UnexpectedResultException e) {
                        CompilerDirectives.transferToInterpreterAndInvalidate();
                        seenNonBoolean = true;
                        isTrue = castToBooleanNode.executeBoolean(frame, e.getResult());
                    }
                } else {
                    isTrue = castToBooleanNode.executeBoolean(frame, compare.executeObject(frame, nextKey, currentKey));
                }
                if (isTrue) {
                    currentKey = nextKey;
                    currentValue = nextValue;
                }
            }
            return currentValue;
        }

        private String getName() {
            return this instanceof MaxNode ? "max" : "min";
        }

        @Specialization(guards = "args.length != 0")
        Object minmaxBinary(VirtualFrame frame, Object arg1, Object[] args, @SuppressWarnings("unused") PNone keywordArg, Object defaultVal,
                        @Cached("createComparison()") BinaryComparisonNode compare,
                        @Cached ConditionProfile moreThanTwo,
                        @Shared("castToBooleanNode") @Cached("createIfTrueNode()") CoerceToBooleanNode castToBooleanNode,
                        @Shared("hasDefaultProfile") @Cached ConditionProfile hasDefaultProfile) {
            return minmaxBinaryWithKey(frame, arg1, args, null, defaultVal, compare, null, moreThanTwo, castToBooleanNode, hasDefaultProfile);
        }

        @Specialization(guards = {"args.length != 0", "!isPNone(keywordArg)"})
        Object minmaxBinaryWithKey(VirtualFrame frame, Object arg1, Object[] args, Object keywordArg, Object defaultVal,
                        @Cached("createComparison()") BinaryComparisonNode compare,
                        @Cached CallNode keyCall,
                        @Cached ConditionProfile moreThanTwo,
                        @Shared("castToBooleanNode") @Cached("createIfTrueNode()") CoerceToBooleanNode castToBooleanNode,
                        @Shared("hasDefaultProfile") @Cached ConditionProfile hasDefaultProfile) {

            if (!hasDefaultProfile.profile(PGuards.isNoValue(defaultVal))) {
                throw raise(PythonBuiltinClassType.TypeError, ErrorMessages.CANNOT_SPECIFY_DEFAULT_FOR_S, getName());
            }
            Object currentValue = arg1;
            Object currentKey = applyKeyFunction(frame, keywordArg, keyCall, currentValue);
            Object nextValue = args[0];
            Object nextKey = applyKeyFunction(frame, keywordArg, keyCall, nextValue);
            boolean isTrue;
            try {
                isTrue = compare.executeBool(frame, nextKey, currentKey);
            } catch (UnexpectedResultException e) {
                CompilerDirectives.transferToInterpreterAndInvalidate();
                seenNonBoolean = true;
                isTrue = castToBooleanNode.executeBoolean(frame, e.getResult());
            }
            if (isTrue) {
                currentKey = nextKey;
                currentValue = nextValue;
            }
            if (moreThanTwo.profile(args.length > 1)) {
                for (int i = 0; i < args.length; i++) {
                    nextValue = args[i];
                    nextKey = applyKeyFunction(frame, keywordArg, keyCall, nextValue);
                    if (!seenNonBoolean) {
                        try {
                            isTrue = compare.executeBool(frame, nextKey, currentKey);
                        } catch (UnexpectedResultException e) {
                            CompilerDirectives.transferToInterpreterAndInvalidate();
                            seenNonBoolean = true;
                            isTrue = castToBooleanNode.executeBoolean(frame, e.getResult());
                        }
                    } else {
                        isTrue = castToBooleanNode.executeBoolean(frame, compare.executeObject(frame, nextKey, currentKey));
                    }
                    if (isTrue) {
                        currentKey = nextKey;
                        currentValue = nextValue;
                    }
                }
            }
            return currentValue;
        }

        private static Object applyKeyFunction(VirtualFrame frame, Object keywordArg, CallNode keyCall, Object currentValue) {
            return keyCall == null ? currentValue : keyCall.execute(frame, keywordArg, new Object[]{currentValue}, PKeyword.EMPTY_KEYWORDS);
        }
    }

    // max(iterable, *[, key])
    // max(arg1, arg2, *args[, key])
    @Builtin(name = J_MAX, minNumOfPositionalArgs = 1, takesVarArgs = true, keywordOnlyNames = {"key", "default"}, doc = "max(iterable, *[, default=obj, key=func]) -> value\n" +
                    "max(arg1, arg2, *args, *[, key=func]) -> value\n\n" + "With a single iterable argument, return its biggest item. The\n" +
                    "default keyword-only argument specifies an object to return if\n" + "the provided iterable is empty.\n" + "With two or more arguments, return the largest argument.")
    @GenerateNodeFactory
    public abstract static class MaxNode extends MinMaxNode {

    }

    // min(iterable, *[, key])
    // min(arg1, arg2, *args[, key])
    @Builtin(name = J_MIN, minNumOfPositionalArgs = 1, takesVarArgs = true, keywordOnlyNames = {"key", "default"})
    @GenerateNodeFactory
    public abstract static class MinNode extends MinMaxNode {

    }

    // next(iterator[, default])
    @SuppressWarnings("unused")
    @Builtin(name = J_NEXT, minNumOfPositionalArgs = 1, maxNumOfPositionalArgs = 2)
    @GenerateNodeFactory
    public abstract static class NextNode extends PythonBinaryBuiltinNode {
        @Specialization(guards = "isNoValue(defaultObject)")
        public Object next(VirtualFrame frame, Object iterator, PNone defaultObject,
                        @Cached("createNextCall()") LookupAndCallUnaryNode callNode) {
            return callNode.executeObject(frame, iterator);
        }

        @Specialization(guards = "!isNoValue(defaultObject)")
        public Object next(VirtualFrame frame, Object iterator, Object defaultObject,
                        @Cached("createNextCall()") LookupAndCallUnaryNode callNode,
                        @Cached IsBuiltinClassProfile errorProfile) {
            try {
                return callNode.executeObject(frame, iterator);
            } catch (PException e) {
                e.expectStopIteration(errorProfile);
                return defaultObject;
            }
        }

        protected LookupAndCallUnaryNode createNextCall() {
            return LookupAndCallUnaryNode.create(T___NEXT__, () -> new LookupAndCallUnaryNode.NoAttributeHandler() {
                @Override
                public Object execute(Object iterator) {
                    throw raise(TypeError, ErrorMessages.OBJ_ISNT_ITERATOR, iterator);
                }
            });
        }
    }

    // ord(c)
    @Builtin(name = J_ORD, minNumOfPositionalArgs = 1)
    @GenerateNodeFactory
    @ImportStatic(PGuards.class)
    public abstract static class OrdNode extends PythonBuiltinNode {

        @Specialization
        @TruffleBoundary
        public int ord(TruffleString chr,
                        @Cached TruffleString.CodePointLengthNode codePointLengthNode,
                        @Cached TruffleString.CodePointAtIndexNode codePointAtIndexNode) {
            int len = codePointLengthNode.execute(chr, TS_ENCODING);
            if (len != 1) {
                throw raise(TypeError, ErrorMessages.EXPECTED_CHARACTER_BUT_STRING_FOUND, "ord()", len);
            }
            return codePointAtIndexNode.execute(chr, 0, TS_ENCODING);
        }

        @Specialization
        public int ord(PString pchr,
                        @Cached CastToTruffleStringNode castToStringNode,
                        @Cached TruffleString.CodePointLengthNode codePointLengthNode,
                        @Cached TruffleString.CodePointAtIndexNode codePointAtIndexNode) {
            TruffleString chr;
            try {
                chr = castToStringNode.execute(pchr);
            } catch (CannotCastException e) {
                throw CompilerDirectives.shouldNotReachHere(e);
            }
            return ord(chr, codePointLengthNode, codePointAtIndexNode);
        }

        @Specialization
        public long ord(PBytesLike chr,
                        @Cached CastToJavaLongExactNode castNode,
                        @Cached SequenceStorageNodes.GetItemNode getItemNode) {
            int len = chr.getSequenceStorage().length();
            if (len != 1) {
                throw raise(TypeError, ErrorMessages.EXPECTED_CHARACTER_BUT_STRING_FOUND, "ord()", len);
            }
            return castNode.execute(getItemNode.execute(chr.getSequenceStorage(), 0));
        }

        @Specialization(guards = {"!isString(obj)", "!isBytes(obj)"})
        public Object ord(@SuppressWarnings("unused") Object obj) {
            throw raise(TypeError, ErrorMessages.S_EXPECTED_STRING_OF_LEN_BUT_P, "ord()", "1", "obj");
        }
    }

    // print(*objects, sep=' ', end='\n', file=sys.stdout, flush=False)
    @Builtin(name = J_PRINT, takesVarArgs = true, keywordOnlyNames = {"sep", "end", "file", "flush"}, doc = "\n" +
                    "print(value, ..., sep=' ', end='\\n', file=sys.stdout, flush=False)\n" +
                    "\n" +
                    "Prints the values to a stream, or to sys.stdout by default.\n" +
                    "Optional keyword arguments:\n" +
                    "file:  a file-like object (stream); defaults to the current sys.stdout.\n" +
                    "sep:   string inserted between values, default a space.\n" +
                    "end:   string appended after the last value, default a newline.\n" +
                    "flush: whether to forcibly flush the stream.")
    @GenerateNodeFactory
    public abstract static class PrintNode extends PythonBuiltinNode {
        @Child private ReadAttributeFromObjectNode readStdout;
        @CompilationFinal private PythonModule cachedSys;

        @Specialization
        @SuppressWarnings("unused")
        PNone printNoKeywords(VirtualFrame frame, Object[] values, PNone sep, PNone end, PNone file, PNone flush,
                        @Shared("getWriteMethod") @Cached PyObjectGetAttr getWriteMethod,
                        @Shared("callWrite") @Cached CallNode callWrite,
                        @Shared("callFlush") @Cached PyObjectCallMethodObjArgs callFlush,
                        @Shared("strNode") @Cached PyObjectStrAsObjectNode strNode) {
            Object stdout = getStdout();
            return printAllGiven(frame, values, T_SPACE, T_NEWLINE, stdout, false, getWriteMethod, callWrite, callFlush, strNode);
        }

        @Specialization(guards = {"!isNone(file)", "!isNoValue(file)"})
        static PNone printAllGiven(VirtualFrame frame, Object[] values, TruffleString sep, TruffleString end, Object file, boolean flush,
                        @Shared("getWriteMethod") @Cached PyObjectGetAttr getWriteMethod,
                        @Shared("callWrite") @Cached CallNode callWrite,
                        @Shared("callFlush") @Cached PyObjectCallMethodObjArgs callFlush,
                        @Shared("strNode") @Cached PyObjectStrAsObjectNode strNode) {
            int lastValue = values.length - 1;
            // Note: the separate lookup is necessary due to different __getattr__ treatment than
            // method lookup
            Object writeMethod = getWriteMethod.execute(frame, file, T_WRITE);
            for (int i = 0; i < lastValue; i++) {
                callWrite.execute(frame, writeMethod, strNode.execute(frame, values[i]));
                callWrite.execute(frame, writeMethod, sep);
            }
            if (lastValue >= 0) {
                callWrite.execute(frame, writeMethod, strNode.execute(frame, values[lastValue]));
            }
            callWrite.execute(frame, writeMethod, end);
            if (flush) {
                callFlush.execute(frame, file, T_FLUSH);
            }
            return PNone.NONE;
        }

        @Specialization(replaces = {"printAllGiven", "printNoKeywords"})
        PNone printGeneric(VirtualFrame frame, Object[] values, Object sepIn, Object endIn, Object fileIn, Object flushIn,
                        @Cached CastToTruffleStringNode castSep,
                        @Cached CastToTruffleStringNode castEnd,
                        @Cached("createIfTrueNode()") CoerceToBooleanNode castFlush,
                        @Cached PRaiseNode raiseNode,
                        @Shared("getWriteMethod") @Cached PyObjectGetAttr getWriteMethod,
                        @Shared("callWrite") @Cached CallNode callWrite,
                        @Shared("callFlush") @Cached PyObjectCallMethodObjArgs callFlush,
                        @Shared("strNode") @Cached PyObjectStrAsObjectNode strNode) {
            TruffleString sep;
            try {
                sep = sepIn instanceof PNone ? T_SPACE : castSep.execute(sepIn);
            } catch (CannotCastException e) {
                throw raiseNode.raise(PythonBuiltinClassType.TypeError, ErrorMessages.SEP_MUST_BE_NONE_OR_STRING, sepIn);
            }

            TruffleString end;
            try {
                end = endIn instanceof PNone ? T_NEWLINE : castEnd.execute(endIn);
            } catch (CannotCastException e) {
                throw raiseNode.raise(PythonBuiltinClassType.TypeError, ErrorMessages.S_MUST_BE_NONE_OR_STRING, "end", sepIn);
            }

            Object file;
            if (fileIn instanceof PNone) {
                file = getStdout();
            } else {
                file = fileIn;
            }
            boolean flush;
            if (flushIn instanceof PNone) {
                flush = false;
            } else {
                flush = castFlush.executeBoolean(frame, flushIn);
            }
            return printAllGiven(frame, values, sep, end, file, flush, getWriteMethod, callWrite, callFlush, strNode);
        }

        private Object getStdout() {
            PythonModule sys;
            if (getLanguage().isSingleContext()) {
                if (cachedSys == null) {
                    CompilerDirectives.transferToInterpreterAndInvalidate();
                    cachedSys = getContext().lookupBuiltinModule(T_SYS);
                }
                sys = cachedSys;
            } else {
                if (cachedSys != null) {
                    CompilerDirectives.transferToInterpreterAndInvalidate();
                    cachedSys = null;
                }
                sys = getContext().lookupBuiltinModule(T_SYS);
            }
            if (readStdout == null) {
                CompilerDirectives.transferToInterpreterAndInvalidate();
                readStdout = insert(ReadAttributeFromObjectNode.create());
            }
            Object stdout = readStdout.execute(sys, T_STDOUT);
            if (stdout instanceof PNone) {
                throw raise(RuntimeError, ErrorMessages.LOST_SYSSTDOUT);
            }
            return stdout;
        }
    }

    // repr(object)
    @Builtin(name = J_REPR, minNumOfPositionalArgs = 1)
    @GenerateNodeFactory
    public abstract static class ReprNode extends PythonUnaryBuiltinNode {

        @Specialization
        static Object repr(VirtualFrame frame, Object obj,
                        @Cached PyObjectReprAsObjectNode reprNode) {
            return reprNode.execute(frame, obj);
        }
    }

    // format(object, [format_spec])
    @Builtin(name = J_FORMAT, minNumOfPositionalArgs = 1, parameterNames = {"object", "format_spec"})
    @GenerateNodeFactory
    @ImportStatic(PGuards.class)
    public abstract static class FormatNode extends PythonBinaryBuiltinNode {

        @Specialization(guards = "isNoValue(formatSpec)")
        Object format(VirtualFrame frame, Object obj, @SuppressWarnings("unused") PNone formatSpec,
                        @Shared("callFormat") @Cached("create(Format)") LookupAndCallBinaryNode callFormat) {
            return format(frame, obj, T_EMPTY_STRING, callFormat);
        }

        @Specialization(guards = "!isNoValue(formatSpec)")
        Object format(VirtualFrame frame, Object obj, Object formatSpec,
                        @Shared("callFormat") @Cached("create(Format)") LookupAndCallBinaryNode callFormat) {
            Object res = callFormat.executeObject(frame, obj, formatSpec);
            if (res == NO_VALUE) {
                throw raise(TypeError, ErrorMessages.TYPE_DOESNT_DEFINE_FORMAT, obj);
            }
            if (!PGuards.isString(res)) {
                throw raise(TypeError, ErrorMessages.S_MUST_RETURN_S_NOT_P, T___FORMAT__, "str", res);
            }
            return res;
        }

        public static FormatNode create() {
            return BuiltinFunctionsFactory.FormatNodeFactory.create();
        }
    }

    // ascii(object)
    @Builtin(name = J_ASCII, minNumOfPositionalArgs = 1)
    @GenerateNodeFactory
    abstract static class AsciiNode extends PythonUnaryBuiltinNode {

        @Specialization
        public static TruffleString ascii(VirtualFrame frame, Object obj,
                        @Cached PyObjectAsciiNode asciiNode) {
            return asciiNode.execute(frame, obj);
        }
    }

    // round(number[, ndigits])
    @Builtin(name = J_ROUND, minNumOfPositionalArgs = 1, parameterNames = {"number", "ndigits"})
    @GenerateNodeFactory
    public abstract static class RoundNode extends PythonBuiltinNode {
        @Specialization
        Object round(VirtualFrame frame, Object x, @SuppressWarnings("unused") PNone n,
                        @Cached("create(Round)") LookupAndCallUnaryNode callRound) {
            Object result = callRound.executeObject(frame, x);
            if (result == PNone.NO_VALUE) {
                throw raise(TypeError, ErrorMessages.TYPE_DOESNT_DEFINE_METHOD, x, T___ROUND__);
            }
            return result;
        }

        @Specialization(guards = "!isPNone(n)")
        Object round(VirtualFrame frame, Object x, Object n,
                        @Cached("create(Round)") LookupAndCallBinaryNode callRound) {
            Object result = callRound.executeObject(frame, x, n);
            if (result == NOT_IMPLEMENTED) {
                throw raise(TypeError, ErrorMessages.TYPE_DOESNT_DEFINE_METHOD, x, T___ROUND__);
            }
            return result;
        }
    }

    // setattr(object, name, value)
    @Builtin(name = J_SETATTR, minNumOfPositionalArgs = 3)
    @GenerateNodeFactory
    public abstract static class SetAttrNode extends PythonTernaryBuiltinNode {
        @Specialization
        Object setAttr(VirtualFrame frame, Object object, Object key, Object value,
                        @Cached SetAttributeNode.Dynamic setAttrNode) {
            setAttrNode.execute(frame, object, key, value);
            return PNone.NONE;
        }
    }

    // hasattr(object, name)
    @Builtin(name = J_HASATTR, minNumOfPositionalArgs = 2)
    @GenerateNodeFactory
    public abstract static class HasAttrNode extends PythonBinaryBuiltinNode {
        @Specialization
        boolean hasAttr(VirtualFrame frame, Object object, Object key,
                        @Cached PyObjectLookupAttr pyObjectLookupAttr) {
            return pyObjectLookupAttr.execute(frame, object, key) != PNone.NO_VALUE;
        }
    }

    // sorted(iterable, key, reverse)
    @Builtin(name = J_SORTED, minNumOfPositionalArgs = 1, parameterNames = {"$self"}, keywordOnlyNames = {"key", "reverse"})
    @ArgumentClinic(name = "reverse", conversion = ArgumentClinic.ClinicConversion.IntToBoolean, defaultValue = "false")
    @GenerateNodeFactory
    public abstract static class SortedNode extends PythonClinicBuiltinNode {

        public abstract Object executeInternal(VirtualFrame frame, Object iterable, Object keyfunc, boolean reverse);

        @Specialization
        Object sorted(VirtualFrame frame, Object iterable, Object keyfunc, boolean reverse,
                        @Cached ConstructListNode constructListNode,
                        @Cached ListSortNode sortNode) {
            PList list = constructListNode.execute(frame, iterable);
            sortNode.execute(frame, list, keyfunc, reverse);
            return list;
        }

        @Override
        protected ArgumentClinicProvider getArgumentClinic() {
            return BuiltinFunctionsClinicProviders.SortedNodeClinicProviderGen.INSTANCE;
        }

        public static SortedNode create() {
            return BuiltinFunctionsFactory.SortedNodeFactory.create(null);
        }

    }

    @Builtin(name = J_BREAKPOINT, takesVarArgs = true, takesVarKeywordArgs = true)
    @GenerateNodeFactory
    public abstract static class BreakPointNode extends PythonBuiltinNode {
        @Child private ReadAttributeFromObjectNode getBreakpointhookNode;
        @Child private CallNode callNode;

        @Specialization
        public Object doIt(VirtualFrame frame, Object[] args, PKeyword[] kwargs,
                        @Cached HashingStorageGetItem getItem) {
            if (getDebuggerSessionCount() > 0) {
                // we already have a Truffle debugger attached, it'll stop here
                return PNone.NONE;
            } else if (getContext().isInitialized()) {
                if (callNode == null) {
                    CompilerDirectives.transferToInterpreterAndInvalidate();
                    getBreakpointhookNode = insert(ReadAttributeFromObjectNode.create());
                    callNode = insert(CallNode.create());
                }
                PDict sysModules = getContext().getSysModules();
                Object sysModule = getItem.execute(sysModules.getDictStorage(), T_SYS);
                Object breakpointhook = getBreakpointhookNode.execute(sysModule, T_BREAKPOINTHOOK);
                if (breakpointhook == PNone.NO_VALUE) {
                    throw raise(PythonBuiltinClassType.RuntimeError, ErrorMessages.LOST_SYSBREAKPOINTHOOK);
                }
                return callNode.execute(frame, breakpointhook, args, kwargs);
            } else {
                return PNone.NONE;
            }
        }

        @TruffleBoundary
        private int getDebuggerSessionCount() {
            return Debugger.find(getContext().getEnv()).getSessionCount();
        }
    }

    @Builtin(name = J_POW, minNumOfPositionalArgs = 2, parameterNames = {"base", "exp", "mod"})
    @GenerateNodeFactory
    public abstract static class PowNode extends PythonTernaryBuiltinNode {
        static BinaryOpNode binaryPow() {
            return BinaryArithmetic.Pow.create();
        }

        static LookupAndCallTernaryNode ternaryPow() {
            return TernaryArithmetic.Pow.create();
        }

        @Specialization
        Object binary(VirtualFrame frame, Object x, Object y, @SuppressWarnings("unused") PNone z,
                        @Cached("binaryPow()") BinaryOpNode powNode) {
            return powNode.executeObject(frame, x, y);
        }

        @Specialization(guards = "!isPNone(z)")
        Object ternary(VirtualFrame frame, Object x, Object y, Object z,
                        @Cached("ternaryPow()") LookupAndCallTernaryNode powNode) {
            return powNode.execute(frame, x, y, z);
        }
    }

    // sum(iterable[, start])
    @Builtin(name = J_SUM, minNumOfPositionalArgs = 1, parameterNames = {"iterable", "start"})
    @GenerateNodeFactory
    public abstract static class SumFunctionNode extends PythonBuiltinNode {

        @Child private LookupAndCallUnaryNode next = LookupAndCallUnaryNode.create(SpecialMethodSlot.Next);
        @Child private AddNode add = AddNode.create();

        @Child private IsBuiltinClassProfile errorProfile1 = IsBuiltinClassProfile.create();
        @Child private IsBuiltinClassProfile errorProfile2 = IsBuiltinClassProfile.create();
        @Child private IsBuiltinClassProfile errorProfile3 = IsBuiltinClassProfile.create();

        @Specialization(rewriteOn = UnexpectedResultException.class)
        int sumIntNone(VirtualFrame frame, Object arg1, @SuppressWarnings("unused") PNone start,
                        @Shared("getIter") @Cached PyObjectGetIter getIter) throws UnexpectedResultException {
            return sumIntInternal(frame, arg1, 0, getIter);
        }

        @Specialization(rewriteOn = UnexpectedResultException.class)
        int sumIntInt(VirtualFrame frame, Object arg1, int start,
                        @Shared("getIter") @Cached PyObjectGetIter getIter) throws UnexpectedResultException {
            return sumIntInternal(frame, arg1, start, getIter);
        }

        private int sumIntInternal(VirtualFrame frame, Object arg1, int start, PyObjectGetIter getIter) throws UnexpectedResultException {
            Object iterator = getIter.execute(frame, arg1);
            int value = start;
            while (true) {
                int nextValue;
                try {
                    nextValue = PGuards.expectInteger(next.executeObject(frame, iterator));
                } catch (PException e) {
                    e.expectStopIteration(errorProfile1);
                    return value;
                } catch (UnexpectedResultException e) {
                    Object newValue = add.executeObject(frame, value, e.getResult());
                    throw new UnexpectedResultException(iterateGeneric(frame, iterator, newValue, errorProfile2));
                }
                try {
                    value = add.executeInt(frame, value, nextValue);
                } catch (UnexpectedResultException e) {
                    throw new UnexpectedResultException(iterateGeneric(frame, iterator, e.getResult(), errorProfile3));
                }
            }
        }

        @Specialization(rewriteOn = UnexpectedResultException.class)
        double sumDoubleDouble(VirtualFrame frame, Object arg1, double start,
                        @Shared("getIter") @Cached PyObjectGetIter getIter) throws UnexpectedResultException {
            return sumDoubleInternal(frame, arg1, start, getIter);
        }

        private double sumDoubleInternal(VirtualFrame frame, Object arg1, double start, PyObjectGetIter getIter) throws UnexpectedResultException {
            Object iterator = getIter.execute(frame, arg1);
            double value = start;
            while (true) {
                double nextValue;
                try {
                    nextValue = PGuards.expectDouble(next.executeObject(frame, iterator));
                } catch (PException e) {
                    e.expectStopIteration(errorProfile1);
                    return value;
                } catch (UnexpectedResultException e) {
                    Object newValue = add.executeObject(frame, value, e.getResult());
                    throw new UnexpectedResultException(iterateGeneric(frame, iterator, newValue, errorProfile2));
                }
                try {
                    value = add.executeDouble(frame, value, nextValue);
                } catch (UnexpectedResultException e) {
                    throw new UnexpectedResultException(iterateGeneric(frame, iterator, e.getResult(), errorProfile3));
                }
            }
        }

        @Specialization(replaces = {"sumIntNone", "sumIntInt", "sumDoubleDouble"})
        Object sum(VirtualFrame frame, Object arg1, Object start,
                        @Shared("getIter") @Cached PyObjectGetIter getIter,
                        @Cached ConditionProfile hasStart) {
            if (PGuards.isString(start)) {
                throw raise(TypeError, ErrorMessages.CANT_SUM_STRINGS);
            } else if (start instanceof PBytes) {
                throw raise(TypeError, ErrorMessages.CANT_SUM_BYTES);
            } else if (start instanceof PByteArray) {
                throw raise(TypeError, ErrorMessages.CANT_SUM_BYTEARRAY);
            }
            Object iterator = getIter.execute(frame, arg1);
            return iterateGeneric(frame, iterator, hasStart.profile(start != NO_VALUE) ? start : 0, errorProfile1);
        }

        private Object iterateGeneric(VirtualFrame frame, Object iterator, Object start, IsBuiltinClassProfile errorProfile) {
            Object value = start;
            while (true) {
                Object nextValue;
                try {
                    nextValue = next.executeObject(frame, iterator);
                } catch (PException e) {
                    e.expectStopIteration(errorProfile);
                    return value;
                }
                value = add.executeObject(frame, value, nextValue);
            }
        }
    }

    @Builtin(name = "globals")
    @GenerateNodeFactory
    public abstract static class GlobalsNode extends PythonBuiltinNode {
        private final ConditionProfile condProfile = ConditionProfile.createBinaryProfile();

        @Specialization
        public Object globals(VirtualFrame frame,
                        @Cached PyEvalGetGlobals getGlobals,
                        @Cached GetOrCreateDictNode getDict) {
            Object globals = getGlobals.execute(frame);
            if (condProfile.profile(globals instanceof PythonModule)) {
                return getDict.execute(globals);
            } else {
                return globals;
            }
        }

        public static GlobalsNode create() {
            return GlobalsNodeFactory.create(null);
        }
    }

    @Builtin(name = "locals", needsFrame = true, alwaysNeedsCallerFrame = true)
    @GenerateNodeFactory
    abstract static class LocalsNode extends PythonBuiltinNode {

        @Specialization
        Object locals(VirtualFrame frame,
                        @Cached ReadLocalsNode readLocalsNode,
                        @Cached ReadCallerFrameNode readCallerFrameNode,
                        @Cached MaterializeFrameNode materializeNode,
                        @Cached ConditionProfile inGenerator) {
            return getLocalsDict(frame, this, readLocalsNode, readCallerFrameNode, materializeNode, inGenerator);
        }

        static Object getLocalsDict(VirtualFrame frame, Node n, ReadLocalsNode readLocalsNode, ReadCallerFrameNode readCallerFrameNode, MaterializeFrameNode materializeNode,
                        ConditionProfile inGenerator) {
            PFrame callerFrame = readCallerFrameNode.executeWith(frame, 0);
            Frame generatorFrame = PArguments.getGeneratorFrame(callerFrame.getArguments());
            if (inGenerator.profile(generatorFrame == null)) {
                return readLocalsNode.execute(frame, callerFrame);
            } else {
                return readLocalsNode.execute(frame, materializeNode.execute(frame, n, false, false, generatorFrame));
            }
        }

        public static LocalsNode create() {
            return BuiltinFunctionsFactory.LocalsNodeFactory.create(null);
        }
    }

    @Builtin(name = "vars", maxNumOfPositionalArgs = 1)
    @GenerateNodeFactory
    abstract static class VarsNode extends PythonUnaryBuiltinNode {

        @Specialization(guards = "isNoValue(none)")
        Object vars(VirtualFrame frame, @SuppressWarnings("unused") PNone none,
                        @Cached LocalsNode localsNode) {
            return localsNode.execute(frame);
        }

        @Specialization(guards = "!isNoValue(obj)")
        Object vars(VirtualFrame frame, Object obj,
                        @Cached PyObjectLookupAttr lookupAttr) {
            Object dict = lookupAttr.execute(frame, obj, T___DICT__);
            if (dict == NO_VALUE) {
                throw raise(TypeError, ErrorMessages.VARS_ARGUMENT_MUST_HAVE_DICT);
            }
            return dict;
        }
    }

    @Builtin(name = "open", minNumOfPositionalArgs = 1, parameterNames = {"file", "mode", "buffering", "encoding", "errors", "newline", "closefd", "opener"})
    @ArgumentClinic(name = "mode", conversionClass = IONodes.CreateIOModeNode.class, args = "true")
    @ArgumentClinic(name = "buffering", conversion = ArgumentClinic.ClinicConversion.Int, defaultValue = "-1", useDefaultForNone = true)
    @ArgumentClinic(name = "encoding", conversion = ArgumentClinic.ClinicConversion.TString, defaultValue = "PNone.NONE", useDefaultForNone = true)
    @ArgumentClinic(name = "errors", conversion = ArgumentClinic.ClinicConversion.TString, defaultValue = "PNone.NONE", useDefaultForNone = true)
    @ArgumentClinic(name = "newline", conversion = ArgumentClinic.ClinicConversion.TString, defaultValue = "PNone.NONE", useDefaultForNone = true)
    @ArgumentClinic(name = "closefd", conversion = ArgumentClinic.ClinicConversion.Boolean, defaultValue = "true", useDefaultForNone = true)
    @ImportStatic(IONodes.IOMode.class)
    @GenerateNodeFactory
    public abstract static class OpenNode extends IOModuleBuiltins.IOOpenNode {
        /*
         * XXX: (mq) CPython defines `builtins.open` by importing `OpenWrapper` from the `io` module
         * see ('Python/pylifecycle.c:init_set_builtins_open'). `io.OpenWrapper` is set to
         * `_io.open`. However, the process seems redundant and expensive in our case. So, here, we
         * skip this and define `open` in `io` and `builtins` modules at once.
         */

        @Override
        protected ArgumentClinicProvider getArgumentClinic() {
            return BuiltinFunctionsClinicProviders.OpenNodeClinicProviderGen.INSTANCE;
        }
    }

    @ImportStatic(SpecialMethodNames.class)
    abstract static class UpdateBasesNode extends PNodeWithRaise {

        abstract PTuple execute(PTuple bases, Object[] arguments, int nargs);

        @Specialization
        PTuple update(PTuple bases, Object[] arguments, int nargs,
                        @Cached PythonObjectFactory factory,
                        @Cached PyObjectLookupAttr getMroEntries,
                        @Cached CallUnaryMethodNode callMroEntries) {
            CompilerAsserts.neverPartOfCompilation();
            ArrayList<Object> newBases = null;
            for (int i = 0; i < nargs; i++) {
                Object base = arguments[i];
                if (IsTypeNode.getUncached().execute(base)) {
                    if (newBases != null) {
                        // If we already have made a replacement, then we append every normal base,
                        // otherwise just skip it.
                        newBases.add(base);
                    }
                    continue;
                }

                Object meth = getMroEntries.execute(null, base, T___MRO_ENTRIES__);
                if (PGuards.isNoValue(meth)) {
                    if (newBases != null) {
                        newBases.add(base);
                    }
                    continue;
                }
                Object newBase = callMroEntries.executeObject(null, meth, bases);
                if (!PGuards.isPTuple(newBase)) {
                    throw raise(PythonErrorType.TypeError, ErrorMessages.MRO_ENTRIES_MUST_RETURN_TUPLE);
                }
                PTuple newBaseTuple = (PTuple) newBase;
                if (newBases == null) {
                    // If this is a first successful replacement, create new_bases list and copy
                    // previously encountered bases.
                    newBases = new ArrayList<>();
                    for (int j = 0; j < i; j++) {
                        newBases.add(arguments[j]);
                    }
                }
                SequenceStorage storage = newBaseTuple.getSequenceStorage();
                for (int j = 0; j < storage.length(); j++) {
                    newBases.add(storage.getItemNormalized(j));
                }
            }
            if (newBases == null) {
                return bases;
            }
            return factory.createTuple(newBases.toArray());
        }
    }

    abstract static class CalculateMetaclassNode extends PNodeWithRaise {

        abstract Object execute(Object metatype, PTuple bases);

        /* Determine the most derived metatype. */
        @Specialization
        Object calculate(Object metatype, PTuple bases,
                        @Cached GetClassNode getClass,
                        @Cached IsSubtypeNode isSubType,
                        @Cached IsSubtypeNode isSubTypeReverse) {
            CompilerAsserts.neverPartOfCompilation();
            /*
             * Determine the proper metatype to deal with this, and check for metatype conflicts
             * while we're at it. Note that if some other metatype wins to contract, it's possible
             * that its instances are not types.
             */

            SequenceStorage storage = bases.getSequenceStorage();
            int nbases = storage.length();
            Object winner = metatype;
            for (int i = 0; i < nbases; i++) {
                Object tmp = storage.getItemNormalized(i);
                Object tmpType = getClass.execute(tmp);
                if (isSubType.execute(winner, tmpType)) {
                    // nothing to do
                } else if (isSubTypeReverse.execute(tmpType, winner)) {
                    winner = tmpType;
                } else {
                    throw raise(PythonErrorType.TypeError, ErrorMessages.METACLASS_CONFLICT);
                }
            }
            return winner;
        }
    }

    @Builtin(name = J___BUILD_CLASS__, minNumOfPositionalArgs = 1, takesVarArgs = true, takesVarKeywordArgs = true)
    @GenerateNodeFactory
    @ImportStatic(SpecialMethodSlot.class)
    public abstract static class BuildClassNode extends PythonVarargsBuiltinNode {
        private static final TruffleString T_METACLASS = tsLiteral("metaclass");
        public static final TruffleString T_BUILD_JAVA_CLASS = tsLiteral("build_java_class");

        @TruffleBoundary
        private static Object buildJavaClass(Object namespace, TruffleString name, Object base) {
            // uncached PythonContext get, since this code path is slow in any case
            Object module = PythonContext.get(null).lookupBuiltinModule(T___GRAALPYTHON__);
            Object buildFunction = PyObjectLookupAttr.getUncached().execute(null, module, T_BUILD_JAVA_CLASS);
            return CallNode.getUncached().execute(buildFunction, namespace, name, base);
        }

        @Specialization
        protected Object doItNonFunction(VirtualFrame frame, Object function, Object[] arguments, PKeyword[] keywords,
                        @Cached PythonObjectFactory factory,
                        @Cached CalculateMetaclassNode calculateMetaClass,
                        @Cached("create(T___PREPARE__)") GetAttributeNode getPrepare,
                        @Cached(parameters = "GetItem") LookupCallableSlotInMRONode getGetItem,
                        @Cached GetClassNode getGetItemClass,
                        @Cached CallVarargsMethodNode callPrep,
                        @Cached CallVarargsMethodNode callType,
                        @Cached CallDispatchNode callBody,
                        @Cached UpdateBasesNode update,
                        @Cached SetItemNode setOrigBases,
                        @Cached GetClassNode getClass,
                        @Cached IsBuiltinClassProfile noAttributeProfile) {

            if (arguments.length < 1) {
                throw raise(PythonErrorType.TypeError, ErrorMessages.BUILD_CLS_NOT_ENOUGH_ARGS);
            }

            if (!PGuards.isFunction(function)) {
                throw raise(PythonErrorType.TypeError, ErrorMessages.BUILD_CLS_FUNC_MUST_BE_FUNC);
            }
            TruffleString name;
            try {
                name = CastToTruffleStringNode.getUncached().execute(arguments[0]);
            } catch (CannotCastException e) {
                throw raise(PythonErrorType.TypeError, ErrorMessages.BUILD_CLS_NAME_NOT_STRING);
            }

            Object[] basesArray = Arrays.copyOfRange(arguments, 1, arguments.length);
            PTuple origBases = factory.createTuple(basesArray);

            Env env = PythonContext.get(calculateMetaClass).getEnv();
            if (arguments.length == 2 && env.isHostObject(arguments[1]) && env.asHostObject(arguments[1]) instanceof Class<?>) {
                // we want to subclass a Java class
                PDict ns = PythonObjectFactory.getUncached().createDict(new DynamicObjectStorage(PythonLanguage.get(null)));
                Object[] args = PArguments.create(0);
                PArguments.setCustomLocals(args, ns);
                PArguments.setSpecialArgument(args, ns);
                callBody.executeCall(frame, (PFunction) function, args);
                return buildJavaClass(ns, name, arguments[1]);
            }

            class InitializeBuildClass {
                boolean isClass;
                Object meta;
                PKeyword[] mkw;
                PTuple bases;

                @TruffleBoundary
                InitializeBuildClass() {

                    bases = update.execute(origBases, basesArray, basesArray.length);

                    mkw = keywords;
                    for (int i = 0; i < keywords.length; i++) {
                        if (T_METACLASS.equalsUncached(keywords[i].getName(), TS_ENCODING)) {
                            meta = keywords[i].getValue();
                            mkw = PKeyword.create(keywords.length - 1);

                            PythonUtils.arraycopy(keywords, 0, mkw, 0, i);
                            PythonUtils.arraycopy(keywords, i + 1, mkw, i, mkw.length - i);

                            // metaclass is explicitly given, check if it's indeed a class
                            isClass = IsTypeNode.getUncached().execute(meta);
                            break;
                        }
                    }
                    if (meta == null) {
                        // if there are no bases, use type:
                        if (bases.getSequenceStorage().length() == 0) {
                            meta = PythonContext.get(update).lookupType(PythonBuiltinClassType.PythonClass);
                        } else {
                            // else get the type of the first base
                            meta = getClass.execute(bases.getSequenceStorage().getItemNormalized(0));
                        }
                        isClass = true;  // meta is really a class
                    }
                    if (isClass) {
                        // meta is really a class, so check for a more derived metaclass, or
                        // possible
                        // metaclass conflicts:
                        meta = calculateMetaClass.execute(meta, bases);
                    }
                    // else: meta is not a class, so we cannot do the metaclass calculation, so we
                    // will use the explicitly given object as it is
                }
            }
            Object savedState = IndirectCallContext.enter(frame, this);
            InitializeBuildClass init;
            try {
                init = new InitializeBuildClass();
            } finally {
                IndirectCallContext.exit(frame, this, savedState);
            }

            Object ns;
            try {
                Object prep = getPrepare.executeObject(frame, init.meta);
                ns = callPrep.execute(frame, prep, new Object[]{name, init.bases}, init.mkw);
            } catch (PException p) {
                p.expectAttributeError(noAttributeProfile);
                ns = factory().createDict(new DynamicObjectStorage(PythonLanguage.get(this)));
            }
            if (PGuards.isNoValue(getGetItem.execute(getGetItemClass.execute(ns)))) {
                if (init.isClass) {
                    throw raise(PythonErrorType.TypeError, ErrorMessages.N_PREPARE_MUST_RETURN_MAPPING, init.meta, ns);
                } else {
                    throw raise(PythonErrorType.TypeError, ErrorMessages.MTCLS_PREPARE_MUST_RETURN_MAPPING, ns);
                }
            }
            Object[] bodyArguments = PArguments.create(0);
            PArguments.setCustomLocals(bodyArguments, ns);
            PArguments.setSpecialArgument(bodyArguments, ns);
            callBody.executeCall(frame, (PFunction) function, bodyArguments);
            if (init.bases != origBases) {
                setOrigBases.executeWith(frame, ns, SpecialAttributeNames.T___ORIG_BASES__, origBases);
            }
            Object cls = callType.execute(frame, init.meta, new Object[]{name, init.bases, ns}, init.mkw);

            /*
             * We could check here and throw "__class__ not set defining..." errors.
             */

            return cls;
        }
    }
}<|MERGE_RESOLUTION|>--- conflicted
+++ resolved
@@ -395,14 +395,7 @@
         }
 
         @Specialization
-<<<<<<< HEAD
-        boolean doGenericSequence(VirtualFrame frame,
-                        SequenceStorage sequenceStorage,
-                        AnyOrAllNodeType nodeType,
-                        @Cached SequenceStorageNodes.LenNode lenNode) {
-=======
-        boolean doGenericSequence(VirtualFrame frame, SequenceStorage sequenceStorage, NodeType nodeType) {
->>>>>>> d8080f04
+        boolean doGenericSequence(VirtualFrame frame, SequenceStorage sequenceStorage, AnyOrAllNodeType nodeType) {
             Object[] internalArray = sequenceStorage.getInternalArray();
             int seqLength = sequenceStorage.length();
 
