--- conflicted
+++ resolved
@@ -51,14 +51,10 @@
     private static final int DEFAULT_CLOSED_HANDLES_QUEUE_MAX_SIZE = 1024;
 
     private int currentGeneration;
-<<<<<<< HEAD
-    private int[] generationTable = new int[]{0};
+    private int age;
+    private long[] debugHandleInfo = new long[]{0};
     private int closedHandlesQueueMaxSize = DEFAULT_CLOSED_HANDLES_QUEUE_MAX_SIZE;
     private final Queue<GraalHPyHandle> closedHandles = new LinkedList<>();
-=======
-    private int age;
-    private long[] debugHandleInfo = new long[]{0};
->>>>>>> a70a4e7f
 
     public GraalHPyDebugContext(GraalHPyContext context) {
         super(context.getContext(), context.getLLVMLibrary());
@@ -141,20 +137,15 @@
     }
 
     @Override
-<<<<<<< HEAD
     @TruffleBoundary
     public synchronized void releaseHPyHandleForObject(int handleId) {
         GraalHPyHandle handle = super.getObjectForHPyHandle(handleId);
         super.releaseHPyHandleForObject(handleId);
-        generationTable[handleId] = -1;
+        debugHandleInfo[handleId] = -1;
         if (closedHandles.size() >= closedHandlesQueueMaxSize) {
             closedHandles.poll();
         }
         closedHandles.add(handle);
-=======
-    public synchronized void releaseHPyHandleForObject(int handle) {
-        super.releaseHPyHandleForObject(handle);
-        debugHandleInfo[handle] = -1;
     }
 
     private static int getGeneration(long bits) {
@@ -163,6 +154,5 @@
 
     private static long toBits(int generation, int age) {
         return ((long) generation << Integer.SIZE) | age;
->>>>>>> a70a4e7f
     }
 }