--- conflicted
+++ resolved
@@ -272,7 +272,6 @@
         }
     }
 
-<<<<<<< HEAD
     @CompilationFinal static InteropLibrary UNCACHED_INTEROP;
 
     static InteropLibrary getInterop() {
@@ -283,11 +282,7 @@
         return UNCACHED_INTEROP;
     }
 
-    @Builtin(name = "__read__", fixedNumOfPositionalArgs = 2)
-=======
     @Builtin(name = "__read__", minNumOfPositionalArgs = 2)
-    @ImportStatic(Message.class)
->>>>>>> ce9df960
     @GenerateNodeFactory
     public abstract static class ReadNode extends PythonBuiltinNode {
         @Specialization
@@ -306,12 +301,7 @@
         }
     }
 
-<<<<<<< HEAD
-    @Builtin(name = "__write__", fixedNumOfPositionalArgs = 3)
-=======
     @Builtin(name = "__write__", minNumOfPositionalArgs = 3)
-    @ImportStatic(Message.class)
->>>>>>> ce9df960
     @GenerateNodeFactory
     public abstract static class WriteNode extends PythonBuiltinNode {
         @Specialization
@@ -331,12 +321,7 @@
         }
     }
 
-<<<<<<< HEAD
-    @Builtin(name = "__remove__", fixedNumOfPositionalArgs = 2)
-=======
     @Builtin(name = "__remove__", minNumOfPositionalArgs = 2)
-    @ImportStatic(Message.class)
->>>>>>> ce9df960
     @GenerateNodeFactory
     public abstract static class removeNode extends PythonBuiltinNode {
         @Specialization
@@ -395,12 +380,7 @@
         }
     }
 
-<<<<<<< HEAD
-    @Builtin(name = "__is_null__", fixedNumOfPositionalArgs = 1)
-=======
     @Builtin(name = "__is_null__", minNumOfPositionalArgs = 1)
-    @ImportStatic(Message.class)
->>>>>>> ce9df960
     @GenerateNodeFactory
     public abstract static class IsNullNode extends PythonBuiltinNode {
         @Specialization
@@ -409,12 +389,7 @@
         }
     }
 
-<<<<<<< HEAD
-    @Builtin(name = "__has_size__", fixedNumOfPositionalArgs = 1)
-=======
     @Builtin(name = "__has_size__", minNumOfPositionalArgs = 1)
-    @ImportStatic(Message.class)
->>>>>>> ce9df960
     @GenerateNodeFactory
     public abstract static class HasSizeNode extends PythonBuiltinNode {
         @Specialization
@@ -423,12 +398,7 @@
         }
     }
 
-<<<<<<< HEAD
-    @Builtin(name = "__get_size__", fixedNumOfPositionalArgs = 1)
-=======
     @Builtin(name = "__get_size__", minNumOfPositionalArgs = 1)
-    @ImportStatic(Message.class)
->>>>>>> ce9df960
     @GenerateNodeFactory
     public abstract static class GetSizeNode extends PythonBuiltinNode {
         @Specialization
@@ -441,12 +411,7 @@
         }
     }
 
-<<<<<<< HEAD
-    @Builtin(name = "__is_boxed__", fixedNumOfPositionalArgs = 1)
-=======
     @Builtin(name = "__is_boxed__", minNumOfPositionalArgs = 1)
-    @ImportStatic(Message.class)
->>>>>>> ce9df960
     @GenerateNodeFactory
     public abstract static class IsBoxedNode extends PythonBuiltinNode {
         @Specialization
@@ -455,12 +420,7 @@
         }
     }
 
-<<<<<<< HEAD
-    @Builtin(name = "__has_keys__", fixedNumOfPositionalArgs = 1)
-=======
     @Builtin(name = "__has_keys__", minNumOfPositionalArgs = 1)
-    @ImportStatic(Message.class)
->>>>>>> ce9df960
     @GenerateNodeFactory
     public abstract static class HasKeysNode extends PythonBuiltinNode {
         @Specialization
@@ -469,12 +429,7 @@
         }
     }
 
-<<<<<<< HEAD
-    @Builtin(name = "__key_info__", fixedNumOfPositionalArgs = 3)
-=======
-    @Builtin(name = "__key_info__", minNumOfPositionalArgs = 2)
-    @ImportStatic(Message.class)
->>>>>>> ce9df960
+    @Builtin(name = "__key_info__", minNumOfPositionalArgs = 3)
     @GenerateNodeFactory
     public abstract static class KeyInfoNode extends PythonBuiltinNode {
         @Specialization
@@ -505,12 +460,7 @@
         }
     }
 
-<<<<<<< HEAD
-    @Builtin(name = "__keys__", fixedNumOfPositionalArgs = 1)
-=======
     @Builtin(name = "__keys__", minNumOfPositionalArgs = 1)
-    @ImportStatic(Message.class)
->>>>>>> ce9df960
     @GenerateNodeFactory
     public abstract static class KeysNode extends PythonBuiltinNode {
         @Specialization
