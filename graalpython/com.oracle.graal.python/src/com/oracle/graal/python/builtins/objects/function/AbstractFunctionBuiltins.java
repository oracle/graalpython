/*
 * Copyright (c) 2017, 2022, Oracle and/or its affiliates.
 * Copyright (c) 2014, Regents of the University of California
 *
 * All rights reserved.
 *
 * Redistribution and use in source and binary forms, with or without modification, are
 * permitted provided that the following conditions are met:
 *
 * 1. Redistributions of source code must retain the above copyright notice, this list of
 * conditions and the following disclaimer.
 * 2. Redistributions in binary form must reproduce the above copyright notice, this list of
 * conditions and the following disclaimer in the documentation and/or other materials provided
 * with the distribution.
 *
 * THIS SOFTWARE IS PROVIDED BY THE COPYRIGHT HOLDERS AND CONTRIBUTORS "AS IS" AND ANY EXPRESS
 * OR IMPLIED WARRANTIES, INCLUDING, BUT NOT LIMITED TO, THE IMPLIED WARRANTIES OF
 * MERCHANTABILITY AND FITNESS FOR A PARTICULAR PURPOSE ARE DISCLAIMED. IN NO EVENT SHALL THE
 * COPYRIGHT HOLDER OR CONTRIBUTORS BE LIABLE FOR ANY DIRECT, INDIRECT, INCIDENTAL, SPECIAL,
 * EXEMPLARY, OR CONSEQUENTIAL DAMAGES (INCLUDING, BUT NOT LIMITED TO, PROCUREMENT OF SUBSTITUTE
 * GOODS OR SERVICES; LOSS OF USE, DATA, OR PROFITS; OR BUSINESS INTERRUPTION) HOWEVER CAUSED
 * AND ON ANY THEORY OF LIABILITY, WHETHER IN CONTRACT, STRICT LIABILITY, OR TORT (INCLUDING
 * NEGLIGENCE OR OTHERWISE) ARISING IN ANY WAY OUT OF THE USE OF THIS SOFTWARE, EVEN IF ADVISED
 * OF THE POSSIBILITY OF SUCH DAMAGE.
 */

package com.oracle.graal.python.builtins.objects.function;

import static com.oracle.graal.python.nodes.BuiltinNames.T_GETATTR;
import static com.oracle.graal.python.nodes.SpecialAttributeNames.J___ANNOTATIONS__;
import static com.oracle.graal.python.nodes.SpecialAttributeNames.J___CLOSURE__;
import static com.oracle.graal.python.nodes.SpecialAttributeNames.J___DICT__;
import static com.oracle.graal.python.nodes.SpecialAttributeNames.J___GLOBALS__;
import static com.oracle.graal.python.nodes.SpecialAttributeNames.J___MODULE__;
import static com.oracle.graal.python.nodes.SpecialAttributeNames.J___TEXT_SIGNATURE__;
import static com.oracle.graal.python.nodes.SpecialAttributeNames.T___ANNOTATIONS__;
import static com.oracle.graal.python.nodes.SpecialAttributeNames.T___MODULE__;
import static com.oracle.graal.python.nodes.SpecialAttributeNames.T___NAME__;
import static com.oracle.graal.python.nodes.SpecialAttributeNames.T___TEXT_SIGNATURE__;
import static com.oracle.graal.python.nodes.SpecialMethodNames.J___CALL__;
import static com.oracle.graal.python.nodes.SpecialMethodNames.J___REDUCE__;
import static com.oracle.graal.python.nodes.StringLiterals.T_COMMA_SPACE;
import static com.oracle.graal.python.nodes.StringLiterals.T_EQ;
import static com.oracle.graal.python.nodes.StringLiterals.T_LPAREN;
import static com.oracle.graal.python.nodes.StringLiterals.T_RPAREN;
import static com.oracle.graal.python.nodes.function.BuiltinFunctionRootNode.T_DOLLAR_DECL_TYPE;
import static com.oracle.graal.python.runtime.exception.PythonErrorType.AttributeError;
import static com.oracle.graal.python.runtime.exception.PythonErrorType.TypeError;
import static com.oracle.graal.python.util.PythonUtils.TS_ENCODING;
import static com.oracle.graal.python.util.PythonUtils.tsLiteral;

import java.util.List;

import com.oracle.graal.python.builtins.Builtin;
import com.oracle.graal.python.builtins.CoreFunctions;
import com.oracle.graal.python.builtins.PythonBuiltinClassType;
import com.oracle.graal.python.builtins.PythonBuiltins;
import com.oracle.graal.python.builtins.objects.PNone;
import com.oracle.graal.python.builtins.objects.cell.PCell;
import com.oracle.graal.python.builtins.objects.dict.PDict;
import com.oracle.graal.python.builtins.objects.module.PythonModule;
import com.oracle.graal.python.builtins.objects.object.PythonObject;
import com.oracle.graal.python.builtins.objects.tuple.PTuple;
import com.oracle.graal.python.lib.PyObjectGetAttr;
import com.oracle.graal.python.nodes.ErrorMessages;
import com.oracle.graal.python.nodes.argument.CreateArgumentsNode;
import com.oracle.graal.python.nodes.attributes.ReadAttributeFromObjectNode;
import com.oracle.graal.python.nodes.attributes.WriteAttributeToObjectNode;
import com.oracle.graal.python.nodes.call.CallDispatchNode;
import com.oracle.graal.python.nodes.function.PythonBuiltinBaseNode;
import com.oracle.graal.python.nodes.function.PythonBuiltinNode;
import com.oracle.graal.python.nodes.function.builtins.PythonBinaryBuiltinNode;
import com.oracle.graal.python.nodes.object.GetOrCreateDictNode;
import com.oracle.graal.python.nodes.object.SetDictNode;
import com.oracle.graal.python.nodes.subscript.GetItemNode;
import com.oracle.graal.python.runtime.exception.PException;
import com.oracle.truffle.api.CompilerDirectives;
import com.oracle.truffle.api.dsl.Cached;
import com.oracle.truffle.api.dsl.Fallback;
import com.oracle.truffle.api.dsl.GenerateNodeFactory;
import com.oracle.truffle.api.dsl.NodeFactory;
import com.oracle.truffle.api.dsl.Specialization;
import com.oracle.truffle.api.frame.VirtualFrame;
import com.oracle.truffle.api.profiles.ConditionProfile;
import com.oracle.truffle.api.strings.TruffleString;
import com.oracle.truffle.api.strings.TruffleStringBuilder;

@CoreFunctions(extendClasses = {PythonBuiltinClassType.PFunction, PythonBuiltinClassType.PBuiltinFunction, PythonBuiltinClassType.WrapperDescriptor})
public class AbstractFunctionBuiltins extends PythonBuiltins {

    @Override
    protected List<? extends NodeFactory<? extends PythonBuiltinBaseNode>> getNodeFactories() {
        return AbstractFunctionBuiltinsFactory.getFactories();
    }

<<<<<<< HEAD
    @Builtin(name = J___GET__, minNumOfPositionalArgs = 2, maxNumOfPositionalArgs = 3)
    @GenerateNodeFactory
    @SuppressWarnings("unused")
    public abstract static class GetNode extends PythonTernaryBuiltinNode {
        @Specialization(guards = {"!isPNone(instance)"})
        protected PMethod doMethod(PFunction self, Object instance, Object klass) {
            return factory().createMethod(instance, self);
        }

        @Specialization
        protected static Object doFunction(PFunction self, PNone instance, Object klass) {
            return self;
        }

        @Specialization(guards = {"!isPNone(instance)", "!self.needsDeclaringType()"})
        protected PBuiltinMethod doBuiltinMethod(PBuiltinFunction self, Object instance, Object klass) {
            return factory().createBuiltinMethod(instance, self);
        }

        @Specialization(guards = {"!isPNone(instance)", "self.needsDeclaringType()"})
        protected PBuiltinMethod doBuiltinMethodWithDeclaringClass(PBuiltinFunction self, Object instance, Object klass) {
            return factory().createBuiltinMethod(instance, self, self.getEnclosingType());
        }

        @Specialization
        protected static Object doBuiltinFunction(PBuiltinFunction self, PNone instance, Object klass) {
            return self;
        }
    }

=======
>>>>>>> c91f3387
    @Builtin(name = J___CALL__, minNumOfPositionalArgs = 1, takesVarArgs = true, takesVarKeywordArgs = true)
    @GenerateNodeFactory
    public abstract static class CallNode extends PythonBuiltinNode {
        @Child private CallDispatchNode dispatch = CallDispatchNode.create();
        @Child private CreateArgumentsNode createArgs = CreateArgumentsNode.create();

        @Specialization
        protected Object doIt(VirtualFrame frame, PFunction self, Object[] arguments, PKeyword[] keywords) {
            return dispatch.executeCall(frame, self, createArgs.execute(self, arguments, keywords));
        }

        @Specialization
        protected Object doIt(VirtualFrame frame, PBuiltinFunction self, Object[] arguments, PKeyword[] keywords) {
            return dispatch.executeCall(frame, self, createArgs.execute(self, arguments, keywords));
        }
    }

    @Builtin(name = J___CLOSURE__, minNumOfPositionalArgs = 1, isGetter = true)
    @GenerateNodeFactory
    public abstract static class GetClosureNode extends PythonBuiltinNode {
        @Specialization(guards = "!isBuiltinFunction(self)")
        Object getClosure(PFunction self) {
            PCell[] closure = self.getClosure();
            if (closure == null) {
                return PNone.NONE;
            }
            return factory().createTuple(closure);
        }

        @SuppressWarnings("unused")
        @Fallback
        Object getClosure(Object self) {
            throw raise(AttributeError, ErrorMessages.OBJ_S_HAS_NO_ATTR_S, "builtin_function_or_method", "__closure__");
        }
    }

    @Builtin(name = J___GLOBALS__, minNumOfPositionalArgs = 1, isGetter = true)
    @GenerateNodeFactory
    public abstract static class GetGlobalsNode extends PythonBuiltinNode {
        @Specialization(guards = "!isBuiltinFunction(self)")
        Object getGlobals(PFunction self,
                        @Cached GetOrCreateDictNode getDict,
                        @Cached ConditionProfile moduleGlobals) {
            // see the make_globals_function from lib-graalpython/functions.py
            PythonObject globals = self.getGlobals();
            if (moduleGlobals.profile(globals instanceof PythonModule)) {
                return getDict.execute(globals);
            } else {
                return globals;
            }
        }

        @SuppressWarnings("unused")
        @Fallback
        Object getGlobals(Object self) {
            throw raise(AttributeError, ErrorMessages.OBJ_S_HAS_NO_ATTR_S, "builtin_function_or_method", "__globals__");
        }
    }

    @Builtin(name = J___MODULE__, minNumOfPositionalArgs = 1, maxNumOfPositionalArgs = 2, isGetter = true, isSetter = true, allowsDelete = true)
    @GenerateNodeFactory
    abstract static class GetModuleNode extends PythonBuiltinNode {
        @Specialization(guards = {"!isBuiltinFunction(self)", "isNoValue(none)"})
        static Object getModule(VirtualFrame frame, PFunction self, @SuppressWarnings("unused") PNone none,
                        @Cached ReadAttributeFromObjectNode readObject,
                        @Cached GetItemNode getItem,
                        @Cached.Shared("writeObject") @Cached WriteAttributeToObjectNode writeObject) {
            Object module = readObject.execute(self, T___MODULE__);
            if (module == PNone.NO_VALUE) {
                CompilerDirectives.transferToInterpreter();
                PythonObject globals = self.getGlobals();
                // __module__: If module name is in globals, use it. Otherwise, use None.
                try {
                    if (globals instanceof PythonModule) {
                        module = globals.getAttribute(T___NAME__);
                    } else {
                        module = getItem.execute(frame, globals, T___NAME__);
                    }
                } catch (PException pe) {
                    module = PNone.NONE;
                }
                writeObject.execute(self, T___MODULE__, module);
            }
            return module;
        }

        @Specialization(guards = {"!isBuiltinFunction(self)", "isDeleteMarker(value)"})
        static Object delModule(PFunction self, @SuppressWarnings("unused") Object value,
                        @Cached.Shared("writeObject") @Cached WriteAttributeToObjectNode writeObject) {
            writeObject.execute(self, T___MODULE__, PNone.NONE);
            return PNone.NONE;
        }

        @Specialization(guards = {"!isBuiltinFunction(self)", "!isNoValue(value)", "!isDeleteMarker(value)"})
        static Object setModule(PFunction self, Object value,
                        @Cached.Shared("writeObject") @Cached WriteAttributeToObjectNode writeObject) {
            writeObject.execute(self, T___MODULE__, value);
            return PNone.NONE;
        }

        @SuppressWarnings("unused")
        @Specialization
        Object getModule(PBuiltinFunction self, Object value) {
            throw raise(AttributeError, ErrorMessages.OBJ_S_HAS_NO_ATTR_S, "builtin_function_or_method", "__module__");
        }
    }

    @Builtin(name = J___ANNOTATIONS__, minNumOfPositionalArgs = 1, maxNumOfPositionalArgs = 2, isGetter = true, isSetter = true)
    @GenerateNodeFactory
    abstract static class GetAnnotationsNode extends PythonBuiltinNode {
        @Specialization(guards = {"!isBuiltinFunction(self)", "isNoValue(none)"})
        Object getModule(PFunction self, @SuppressWarnings("unused") PNone none,
                        @Cached ReadAttributeFromObjectNode readObject,
                        @Cached WriteAttributeToObjectNode writeObject) {
            Object annotations = readObject.execute(self, T___ANNOTATIONS__);
            if (annotations == PNone.NO_VALUE) {
                annotations = factory().createDict();
                writeObject.execute(self, T___ANNOTATIONS__, annotations);
            }
            return annotations;
        }

        @Specialization(guards = {"!isBuiltinFunction(self)", "!isNoValue(value)"})
        static Object getModule(PFunction self, Object value,
                        @Cached WriteAttributeToObjectNode writeObject) {
            writeObject.execute(self, T___ANNOTATIONS__, value);
            return PNone.NONE;
        }

        @SuppressWarnings("unused")
        @Specialization
        Object getModule(PBuiltinFunction self, Object value) {
            throw raise(AttributeError, ErrorMessages.OBJ_S_HAS_NO_ATTR_S, "builtin_function_or_method", "__annotations__");
        }
    }

    @Builtin(name = J___DICT__, minNumOfPositionalArgs = 1, maxNumOfPositionalArgs = 2, isGetter = true, isSetter = true)
    @GenerateNodeFactory
    abstract static class DictNode extends PythonBinaryBuiltinNode {
        @Specialization
        static PNone dict(PFunction self, PDict mapping,
                        @Cached SetDictNode setDict) {
            setDict.execute(self, mapping);
            return PNone.NONE;
        }

        @Specialization(guards = "isNoValue(mapping)")
        Object dict(PFunction self, @SuppressWarnings("unused") PNone mapping,
                        @Cached GetOrCreateDictNode getDict) {
            return getDict.execute(self);
        }

        @Specialization(guards = {"!isNoValue(mapping)", "!isDict(mapping)"})
        PNone dict(@SuppressWarnings("unused") PFunction self, Object mapping) {
            throw raise(TypeError, ErrorMessages.DICT_MUST_BE_SET_TO_DICT, mapping);
        }

        @Specialization
        @SuppressWarnings("unused")
        Object builtinCode(PBuiltinFunction self, Object mapping) {
            throw raise(AttributeError, ErrorMessages.OBJ_S_HAS_NO_ATTR_S, "builtin_function_or_method", "__dict__");
        }
    }

    @Builtin(name = J___TEXT_SIGNATURE__, minNumOfPositionalArgs = 1, maxNumOfPositionalArgs = 2, isGetter = true, isSetter = true)
    @GenerateNodeFactory
    public abstract static class TextSignatureNode extends PythonBinaryBuiltinNode {

        private static final TruffleString ARGS = tsLiteral("*args");
        private static final TruffleString KWARGS = tsLiteral("**kwargs");

        @Specialization(guards = {"!isBuiltinFunction(self)", "isNoValue(none)"})
        Object getFunction(PFunction self, @SuppressWarnings("unused") PNone none,
                        @Cached ReadAttributeFromObjectNode readNode) {
            Object signature = readNode.execute(self, T___TEXT_SIGNATURE__);
            if (signature == PNone.NO_VALUE) {
                throw raise(AttributeError, ErrorMessages.OBJ_S_HAS_NO_ATTR_S, "function", "__text_signature__");
            }
            return signature;
        }

        @Specialization(guards = {"!isBuiltinFunction(self)", "!isNoValue(value)"})
        static Object setFunction(PFunction self, Object value,
                        @Cached WriteAttributeToObjectNode writeNode) {
            writeNode.execute(self, T___TEXT_SIGNATURE__, value);
            return PNone.NONE;
        }

        @Specialization(guards = "isNoValue(none)")
        protected static TruffleString getBuiltin(PBuiltinFunction self, @SuppressWarnings("unused") PNone none,
                        @Cached TruffleString.EqualNode equalNode,
                        @Cached TruffleStringBuilder.AppendCodePointNode appendCodePointNode,
                        @Cached TruffleStringBuilder.AppendStringNode appendStringNode,
                        @Cached TruffleStringBuilder.ToStringNode toStringNode) {
            Signature signature = self.getSignature();
            TruffleString[] keywordNames = signature.getKeywordNames();
            boolean takesVarArgs = signature.takesVarArgs();
            boolean takesVarKeywordArgs = signature.takesVarKeywordArgs();

            TruffleString[] parameterNames = signature.getParameterIds();

            TruffleStringBuilder sb = TruffleStringBuilder.create(TS_ENCODING);
            appendStringNode.execute(sb, T_LPAREN);
            boolean first = true;
            for (int i = 0; i < parameterNames.length; i++) {
                if (i == 0 && equalNode.execute(T_DOLLAR_DECL_TYPE, parameterNames[i], TS_ENCODING)) {
                    continue;
                }
                first = appendCommaIfNeeded(appendStringNode, sb, first);
                appendStringNode.execute(sb, parameterNames[i++]);
            }
            if (parameterNames.length > 0) {
                first = appendCommaIfNeeded(appendStringNode, sb, first);
                appendCodePointNode.execute(sb, '/', 1, true);
            }
            if (takesVarArgs) {
                first = appendCommaIfNeeded(appendStringNode, sb, first);
                appendStringNode.execute(sb, ARGS);
            }
            if (keywordNames.length > 0) {
                if (!takesVarArgs) {
                    first = appendCommaIfNeeded(appendStringNode, sb, first);
                    appendCodePointNode.execute(sb, '*', 1, true);
                }
                for (TruffleString keywordName : keywordNames) {
                    first = appendCommaIfNeeded(appendStringNode, sb, first);
                    appendStringNode.execute(sb, keywordName);
                    appendStringNode.execute(sb, T_EQ);
                    appendCodePointNode.execute(sb, '?', 1, true);
                }
            }
            if (takesVarKeywordArgs) {
                appendCommaIfNeeded(appendStringNode, sb, first);
                appendStringNode.execute(sb, KWARGS);
            }
            appendStringNode.execute(sb, T_RPAREN);
            return toStringNode.execute(sb);
        }

        private static boolean appendCommaIfNeeded(TruffleStringBuilder.AppendStringNode appendStringNode, TruffleStringBuilder sb, boolean first) {
            if (!first) {
                appendStringNode.execute(sb, T_COMMA_SPACE);
            }
            return false;
        }

        @Specialization(guards = "!isNoValue(value)")
        protected Object setBuiltin(@SuppressWarnings("unused") PBuiltinFunction self,
                        @SuppressWarnings("unused") Object value) {
            throw raise(AttributeError, ErrorMessages.ATTR_S_OF_S_IS_NOT_WRITABLE, "__text_signature__", "builtin_function_or_method");
        }

        public static TextSignatureNode create() {
            return AbstractFunctionBuiltinsFactory.TextSignatureNodeFactory.create();
        }
    }

    @Builtin(name = J___REDUCE__, minNumOfPositionalArgs = 1, maxNumOfPositionalArgs = 2)
    @GenerateNodeFactory
    public abstract static class ReduceNode extends PythonBuiltinNode {
        @Specialization
        Object doBuiltinFunc(VirtualFrame frame, PBuiltinFunction func, @SuppressWarnings("unused") Object obj,
                        @Cached PyObjectGetAttr getAttr) {
            PythonModule builtins = getCore().getBuiltins();
            Object getattr = getAttr.execute(frame, builtins, T_GETATTR);
            PTuple args = factory().createTuple(new Object[]{func.getEnclosingType(), func.getName()});
            return factory().createTuple(new Object[]{getattr, args});
        }
    }
}<|MERGE_RESOLUTION|>--- conflicted
+++ resolved
@@ -93,39 +93,6 @@
         return AbstractFunctionBuiltinsFactory.getFactories();
     }
 
-<<<<<<< HEAD
-    @Builtin(name = J___GET__, minNumOfPositionalArgs = 2, maxNumOfPositionalArgs = 3)
-    @GenerateNodeFactory
-    @SuppressWarnings("unused")
-    public abstract static class GetNode extends PythonTernaryBuiltinNode {
-        @Specialization(guards = {"!isPNone(instance)"})
-        protected PMethod doMethod(PFunction self, Object instance, Object klass) {
-            return factory().createMethod(instance, self);
-        }
-
-        @Specialization
-        protected static Object doFunction(PFunction self, PNone instance, Object klass) {
-            return self;
-        }
-
-        @Specialization(guards = {"!isPNone(instance)", "!self.needsDeclaringType()"})
-        protected PBuiltinMethod doBuiltinMethod(PBuiltinFunction self, Object instance, Object klass) {
-            return factory().createBuiltinMethod(instance, self);
-        }
-
-        @Specialization(guards = {"!isPNone(instance)", "self.needsDeclaringType()"})
-        protected PBuiltinMethod doBuiltinMethodWithDeclaringClass(PBuiltinFunction self, Object instance, Object klass) {
-            return factory().createBuiltinMethod(instance, self, self.getEnclosingType());
-        }
-
-        @Specialization
-        protected static Object doBuiltinFunction(PBuiltinFunction self, PNone instance, Object klass) {
-            return self;
-        }
-    }
-
-=======
->>>>>>> c91f3387
     @Builtin(name = J___CALL__, minNumOfPositionalArgs = 1, takesVarArgs = true, takesVarKeywordArgs = true)
     @GenerateNodeFactory
     public abstract static class CallNode extends PythonBuiltinNode {
