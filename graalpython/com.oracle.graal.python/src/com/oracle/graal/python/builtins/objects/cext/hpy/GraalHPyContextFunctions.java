/*
 * Copyright (c) 2019, 2021, Oracle and/or its affiliates. All rights reserved.
 * DO NOT ALTER OR REMOVE COPYRIGHT NOTICES OR THIS FILE HEADER.
 *
 * The Universal Permissive License (UPL), Version 1.0
 *
 * Subject to the condition set forth below, permission is hereby granted to any
 * person obtaining a copy of this software, associated documentation and/or
 * data (collectively the "Software"), free of charge and under any and all
 * copyright rights in the Software, and any and all patent rights owned or
 * freely licensable by each licensor hereunder covering either (i) the
 * unmodified Software as contributed to or provided by such licensor, or (ii)
 * the Larger Works (as defined below), to deal in both
 *
 * (a) the Software, and
 *
 * (b) any piece of software and/or hardware listed in the lrgrwrks.txt file if
 * one is included with the Software each a "Larger Work" to which the Software
 * is contributed by such licensors),
 *
 * without restriction, including without limitation the rights to copy, create
 * derivative works of, display, perform, and distribute the Software and make,
 * use, sell, offer for sale, import, export, have made, and have sold the
 * Software and the Larger Work(s), and to sublicense the foregoing rights on
 * either these or other terms.
 *
 * This license is subject to the following condition:
 *
 * The above copyright notice and either this complete permission notice or at a
 * minimum a reference to the UPL must be included in all copies or substantial
 * portions of the Software.
 *
 * THE SOFTWARE IS PROVIDED "AS IS", WITHOUT WARRANTY OF ANY KIND, EXPRESS OR
 * IMPLIED, INCLUDING BUT NOT LIMITED TO THE WARRANTIES OF MERCHANTABILITY,
 * FITNESS FOR A PARTICULAR PURPOSE AND NONINFRINGEMENT. IN NO EVENT SHALL THE
 * AUTHORS OR COPYRIGHT HOLDERS BE LIABLE FOR ANY CLAIM, DAMAGES OR OTHER
 * LIABILITY, WHETHER IN AN ACTION OF CONTRACT, TORT OR OTHERWISE, ARISING FROM,
 * OUT OF OR IN CONNECTION WITH THE SOFTWARE OR THE USE OR OTHER DEALINGS IN THE
 * SOFTWARE.
 */
package com.oracle.graal.python.builtins.objects.cext.hpy;

import static com.oracle.graal.python.builtins.PythonBuiltinClassType.OverflowError;
import static com.oracle.graal.python.builtins.PythonBuiltinClassType.PBaseException;
import static com.oracle.graal.python.builtins.PythonBuiltinClassType.SystemError;
import static com.oracle.graal.python.builtins.PythonBuiltinClassType.TypeError;
import static com.oracle.graal.python.builtins.objects.cext.hpy.GraalHPyContextFunctions.FunctionMode.CHAR_PTR;
import static com.oracle.graal.python.builtins.objects.cext.hpy.GraalHPyContextFunctions.FunctionMode.INT32;
import static com.oracle.graal.python.builtins.objects.cext.hpy.GraalHPyContextFunctions.FunctionMode.OBJECT;
import static com.oracle.graal.python.builtins.objects.cext.hpy.GraalHPyDef.OBJECT_HPY_NATIVE_SPACE;
import static com.oracle.graal.python.builtins.objects.cext.hpy.GraalHPyDef.TYPE_HPY_BASICSIZE;
import static com.oracle.graal.python.builtins.objects.cext.hpy.GraalHPyDef.TYPE_HPY_DESTROY;
import static com.oracle.graal.python.builtins.objects.cext.hpy.GraalHPyNativeSymbol.GRAAL_HPY_DEF_GET_KIND;
import static com.oracle.graal.python.builtins.objects.cext.hpy.GraalHPyNativeSymbol.GRAAL_HPY_DEF_GET_METH;
import static com.oracle.graal.python.builtins.objects.cext.hpy.GraalHPyNativeSymbol.GRAAL_HPY_FROM_HPY_MODULE_DEF;
import static com.oracle.graal.python.builtins.objects.cext.hpy.GraalHPyNativeSymbol.GRAAL_HPY_FROM_HPY_TYPE_SPEC;
import static com.oracle.graal.python.builtins.objects.cext.hpy.GraalHPyNativeSymbol.GRAAL_HPY_FROM_HPY_TYPE_SPEC_PARAM_ARRAY;
import static com.oracle.graal.python.builtins.objects.cext.hpy.GraalHPyNativeSymbol.GRAAL_HPY_MODULE_GET_DEFINES;
import static com.oracle.graal.python.builtins.objects.cext.hpy.GraalHPyNativeSymbol.GRAAL_HPY_MODULE_GET_LEGACY_METHODS;
import static com.oracle.graal.python.builtins.objects.cext.hpy.GraalHPyNativeSymbol.GRAAL_HPY_WRITE_PTR;

import java.nio.charset.StandardCharsets;
import java.util.logging.Level;

import com.oracle.graal.python.PythonLanguage;
import com.oracle.graal.python.builtins.PythonBuiltinClassType;
import com.oracle.graal.python.builtins.modules.CodecsModuleBuiltins;
import com.oracle.graal.python.builtins.objects.PNone;
import com.oracle.graal.python.builtins.objects.PythonAbstractObject.PInteropGetAttributeNode;
import com.oracle.graal.python.builtins.objects.PythonAbstractObject.PInteropSubscriptAssignNode;
import com.oracle.graal.python.builtins.objects.PythonAbstractObject.PInteropSubscriptNode;
import com.oracle.graal.python.builtins.objects.bytes.PBytes;
import com.oracle.graal.python.builtins.objects.cext.capi.CExtNodes.AsPythonObjectNode;
import com.oracle.graal.python.builtins.objects.cext.capi.CExtNodes.CastToJavaDoubleNode;
import com.oracle.graal.python.builtins.objects.cext.capi.CExtNodes.FromCharPointerNode;
import com.oracle.graal.python.builtins.objects.cext.capi.CExtNodes.ResolveHandleNode;
import com.oracle.graal.python.builtins.objects.cext.capi.CExtNodes.ToNewRefNode;
import com.oracle.graal.python.builtins.objects.cext.capi.CExtNodes.TransformExceptionToNativeNode;
import com.oracle.graal.python.builtins.objects.cext.capi.NativeReferenceCache.ResolveNativeReferenceNode;
import com.oracle.graal.python.builtins.objects.cext.capi.PySequenceArrayWrapper;
import com.oracle.graal.python.builtins.objects.cext.common.CExtCommonNodes;
import com.oracle.graal.python.builtins.objects.cext.common.CExtCommonNodes.AsNativePrimitiveNode;
import com.oracle.graal.python.builtins.objects.cext.common.CExtCommonNodes.EncodeNativeStringNode;
import com.oracle.graal.python.builtins.objects.cext.common.CExtCommonNodes.GetByteArrayNode;
import com.oracle.graal.python.builtins.objects.cext.common.CExtCommonNodes.UnicodeFromWcharNode;
import com.oracle.graal.python.builtins.objects.cext.common.CExtToNativeNode;
import com.oracle.graal.python.builtins.objects.cext.common.ConversionNodeSupplier;
import com.oracle.graal.python.builtins.objects.cext.hpy.GraalHPyNodes.HPyAddLegacyMethodNode;
import com.oracle.graal.python.builtins.objects.cext.hpy.GraalHPyNodes.HPyAsContextNode;
import com.oracle.graal.python.builtins.objects.cext.hpy.GraalHPyNodes.HPyAsHandleNode;
import com.oracle.graal.python.builtins.objects.cext.hpy.GraalHPyNodes.HPyAsPythonObjectNode;
import com.oracle.graal.python.builtins.objects.cext.hpy.GraalHPyNodes.HPyCastArgsNode;
import com.oracle.graal.python.builtins.objects.cext.hpy.GraalHPyNodes.HPyCastKwargsNode;
import com.oracle.graal.python.builtins.objects.cext.hpy.GraalHPyNodes.HPyCreateFunctionNode;
import com.oracle.graal.python.builtins.objects.cext.hpy.GraalHPyNodes.HPyCreateTypeFromSpecNode;
import com.oracle.graal.python.builtins.objects.cext.hpy.GraalHPyNodes.HPyEnsureHandleNode;
import com.oracle.graal.python.builtins.objects.cext.hpy.GraalHPyNodes.HPyGetNativeSpacePointerNode;
import com.oracle.graal.python.builtins.objects.cext.hpy.GraalHPyNodes.HPyLongFromLong;
import com.oracle.graal.python.builtins.objects.cext.hpy.GraalHPyNodes.HPyRaiseNode;
import com.oracle.graal.python.builtins.objects.cext.hpy.GraalHPyNodes.HPyTransformExceptionToNativeNode;
import com.oracle.graal.python.builtins.objects.cext.hpy.GraalHPyNodes.PCallHPyFunction;
import com.oracle.graal.python.builtins.objects.common.HashingStorage;
import com.oracle.graal.python.builtins.objects.common.HashingStorageLibrary;
import com.oracle.graal.python.builtins.objects.common.SequenceNodes;
import com.oracle.graal.python.builtins.objects.common.SequenceStorageNodes;
import com.oracle.graal.python.builtins.objects.common.SequenceStorageNodes.NoGeneralizationNode;
import com.oracle.graal.python.builtins.objects.dict.PDict;
import com.oracle.graal.python.builtins.objects.exception.PBaseException;
import com.oracle.graal.python.builtins.objects.function.PArguments;
import com.oracle.graal.python.builtins.objects.function.PBuiltinFunction;
import com.oracle.graal.python.builtins.objects.function.PKeyword;
import com.oracle.graal.python.builtins.objects.ints.PInt;
import com.oracle.graal.python.builtins.objects.list.PList;
import com.oracle.graal.python.builtins.objects.method.PBuiltinMethod;
import com.oracle.graal.python.builtins.objects.module.PythonModule;
import com.oracle.graal.python.builtins.objects.object.PythonObject;
import com.oracle.graal.python.builtins.objects.object.PythonObjectLibrary;
import com.oracle.graal.python.builtins.objects.type.TypeNodes.IsTypeNode;
import com.oracle.graal.python.nodes.ErrorMessages;
import com.oracle.graal.python.nodes.PGuards;
import com.oracle.graal.python.nodes.PRaiseNode;
import com.oracle.graal.python.nodes.SpecialAttributeNames;
import com.oracle.graal.python.nodes.SpecialMethodNames;
import com.oracle.graal.python.nodes.attributes.LookupInheritedAttributeNode;
import com.oracle.graal.python.nodes.attributes.ReadAttributeFromObjectNode;
import com.oracle.graal.python.nodes.attributes.WriteAttributeToDynamicObjectNode;
import com.oracle.graal.python.nodes.attributes.WriteAttributeToObjectNode;
import com.oracle.graal.python.nodes.call.CallNode;
import com.oracle.graal.python.nodes.call.GenericInvokeNode;
import com.oracle.graal.python.nodes.call.special.CallBinaryMethodNode;
import com.oracle.graal.python.nodes.call.special.CallTernaryMethodNode;
import com.oracle.graal.python.nodes.classes.IsSubtypeNode;
import com.oracle.graal.python.nodes.expression.BinaryArithmetic;
import com.oracle.graal.python.nodes.expression.InplaceArithmetic;
import com.oracle.graal.python.nodes.expression.TernaryArithmetic;
import com.oracle.graal.python.nodes.expression.UnaryArithmetic;
import com.oracle.graal.python.nodes.object.IsBuiltinClassProfile;
import com.oracle.graal.python.nodes.util.CannotCastException;
import com.oracle.graal.python.nodes.util.CastToJavaIntExactNode;
import com.oracle.graal.python.nodes.util.CastToJavaIntLossyNode;
import com.oracle.graal.python.nodes.util.CastToJavaLongExactNode;
import com.oracle.graal.python.nodes.util.CastToJavaStringNode;
import com.oracle.graal.python.runtime.GilNode;
import com.oracle.graal.python.runtime.exception.PException;
import com.oracle.graal.python.runtime.object.PythonObjectFactory;
import com.oracle.graal.python.runtime.sequence.PSequence;
import com.oracle.graal.python.runtime.sequence.storage.ObjectSequenceStorage;
import com.oracle.graal.python.util.OverflowException;
import com.oracle.truffle.api.CompilerAsserts;
import com.oracle.truffle.api.CompilerDirectives;
import com.oracle.truffle.api.CompilerDirectives.CompilationFinal;
import com.oracle.truffle.api.CompilerDirectives.TruffleBoundary;
import com.oracle.truffle.api.RootCallTarget;
import com.oracle.truffle.api.TruffleLanguage.LanguageReference;
import com.oracle.truffle.api.TruffleLogger;
import com.oracle.truffle.api.dsl.Cached;
import com.oracle.truffle.api.dsl.CachedLanguage;
import com.oracle.truffle.api.dsl.Cached.Exclusive;
import com.oracle.truffle.api.dsl.Specialization;
import com.oracle.truffle.api.interop.ArityException;
import com.oracle.truffle.api.interop.InteropException;
import com.oracle.truffle.api.interop.InteropLibrary;
import com.oracle.truffle.api.interop.InvalidArrayIndexException;
import com.oracle.truffle.api.interop.TruffleObject;
import com.oracle.truffle.api.interop.UnknownIdentifierException;
import com.oracle.truffle.api.interop.UnsupportedMessageException;
import com.oracle.truffle.api.interop.UnsupportedTypeException;
import com.oracle.truffle.api.library.CachedLibrary;
import com.oracle.truffle.api.library.ExportLibrary;
import com.oracle.truffle.api.library.ExportMessage;
import com.oracle.truffle.api.nodes.ExplodeLoop;
import com.oracle.truffle.api.profiles.ConditionProfile;
import com.oracle.truffle.api.profiles.ValueProfile;

@SuppressWarnings("static-method")
public abstract class GraalHPyContextFunctions {

    enum FunctionMode {
        OBJECT,
        CHAR_PTR,
        INT32
    }

    enum ReturnType {
        OBJECT,
        INT,
        FLOAT
    }

    @ExportLibrary(InteropLibrary.class)
    abstract static class GraalHPyContextFunction implements TruffleObject {

        @ExportMessage
        boolean isExecutable() {
            return true;
        }

        @ExportMessage
        Object execute(@SuppressWarnings("unused") Object[] arguments) {
            CompilerDirectives.transferToInterpreterAndInvalidate();
            throw new IllegalStateException("should not reach");
        }

        @ExplodeLoop
        static void checkMode(FunctionMode actualMode, FunctionMode... allowedModes) {
            CompilerAsserts.partialEvaluationConstant(actualMode);
            CompilerAsserts.partialEvaluationConstant(allowedModes);
            for (int i = 0; i < allowedModes.length; i++) {
                if (actualMode == allowedModes[i]) {
                    return;
                }
            }
            CompilerDirectives.transferToInterpreterAndInvalidate();
            throw new IllegalStateException("invalid function mode used: " + actualMode);
        }

        protected static void checkArity(Object[] arguments, int expectedArity) throws ArityException {
            if (arguments.length != expectedArity) {
                CompilerDirectives.transferToInterpreterAndInvalidate();
                throw ArityException.create(expectedArity, arguments.length);
            }
        }
    }

    @ExportLibrary(InteropLibrary.class)
    public static final class GraalHPyDup extends GraalHPyContextFunction {

        @ExportMessage
        Object execute(Object[] arguments,
                        @Cached HPyAsContextNode asContextNode,
                        @Cached HPyEnsureHandleNode ensureHandleNode) throws ArityException {
            checkArity(arguments, 2);
            GraalHPyContext hpyContext = asContextNode.execute(arguments[0]);
            GraalHPyHandle handle = ensureHandleNode.execute(hpyContext, arguments[1]);
            return handle.copy();
        }
    }

    @ExportLibrary(InteropLibrary.class)
    public static final class GraalHPyClose extends GraalHPyContextFunction {
        @ExportMessage
        Object execute(Object[] arguments,
                        @Cached HPyAsContextNode asContextNode,
                        @Cached ConditionProfile isAllocatedProfile,
                        @Cached HPyEnsureHandleNode ensureHandleNode) throws ArityException {
            checkArity(arguments, 2);
            GraalHPyContext hpyContext = asContextNode.execute(arguments[0]);
            GraalHPyHandle handle = ensureHandleNode.execute(hpyContext, arguments[1]);
            handle.close(hpyContext, isAllocatedProfile);
            return 0;
        }
    }

    /**
     * Creates an HPy module from a module definition structure:
     * 
     * <pre>
     * typedef struct {
     *     void *dummy;
     *     const char* m_name;
     *     const char* m_doc;
     *     HPy_ssize_t m_size;
     *     cpy_PyMethodDef *legacy_methods;
     *     HPyDef **defines;
     * } HPyModuleDef;
     * </pre>
     */
    @ExportLibrary(InteropLibrary.class)
    public static final class GraalHPyModuleCreate extends GraalHPyContextFunction {

        @ExportMessage
        Object execute(Object[] arguments,
                        @Cached HPyAsContextNode asContextNode,
                        @Cached PythonObjectFactory factory,
                        @Cached PCallHPyFunction callFromHPyModuleDefNode,
                        @Cached PCallHPyFunction callGetterNode,
                        @CachedLibrary(limit = "3") InteropLibrary ptrLib,
                        @Cached FromCharPointerNode fromCharPointerNode,
                        @Cached CastToJavaStringNode castToJavaStringNode,
                        @Cached CastToJavaIntLossyNode castToJavaIntNode,
                        @Cached WriteAttributeToObjectNode writeAttrNode,
                        @Cached WriteAttributeToDynamicObjectNode writeAttrToMethodNode,
                        @Cached HPyCreateFunctionNode addFunctionNode,
                        @Cached HPyAddLegacyMethodNode addLegacyMethodNode,
                        @Cached HPyAsHandleNode asHandleNode,
<<<<<<< HEAD
                        @Cached PRaiseNode raiseNode, @Exclusive @Cached GilNode gil) throws ArityException {
            boolean mustRelease = gil.acquire();
            try {
                if (arguments.length != 2) {
                    throw ArityException.create(2, arguments.length);
                }
                GraalHPyContext context = asContextNode.execute(arguments[0]);

                // call to type the pointer
                Object moduleDef = callFromHPyModuleDefNode.call(context, GRAAL_HPY_FROM_HPY_MODULE_DEF, arguments[1]);

                assert ptrLib.hasMembers(moduleDef);

                try {
                    String mName = castToJavaStringNode.execute(fromCharPointerNode.execute(ptrLib.readMember(moduleDef, "m_name")));
=======
                        @Cached PRaiseNode raiseNode,
                        @Cached HPyTransformExceptionToNativeNode transformExceptionToNativeNode) throws ArityException {
            checkArity(arguments, 2);
            GraalHPyContext context = asContextNode.execute(arguments[0]);

            // call to type the pointer
            Object moduleDef = callFromHPyModuleDefNode.call(context, GRAAL_HPY_FROM_HPY_MODULE_DEF, arguments[1]);

            assert checkLayout(moduleDef);

            try {
                String mName;
                Object mDoc;
                try {
                    mName = castToJavaStringNode.execute(fromCharPointerNode.execute(ptrLib.readMember(moduleDef, "m_name")));

                    // do not eagerly read the doc string; this turned out to be unnecessarily
                    // expensive
                    mDoc = fromCharPointerNode.execute(ptrLib.readMember(moduleDef, "m_doc"));
                } catch (UnsupportedMessageException | UnknownIdentifierException e) {
                    CompilerDirectives.transferToInterpreterAndInvalidate();
                    throw raiseNode.raise(PythonBuiltinClassType.SystemError, "Cannot create module from definition because: %m", e);
                }
>>>>>>> 6fb7a574

                    // do not eagerly read the doc string; this turned out to be unnecessarily
                    // expensive
                    Object mDoc = fromCharPointerNode.execute(ptrLib.readMember(moduleDef, "m_doc"));

<<<<<<< HEAD
                    // create the module object
                    PythonModule module = factory.createPythonModule(mName);

                    // process HPy methods
                    Object moduleDefines = callGetterNode.call(context, GRAAL_HPY_MODULE_GET_DEFINES, moduleDef);
                    if (!ptrLib.hasArrayElements(moduleDefines)) {
                        throw raiseNode.raise(PythonBuiltinClassType.SystemError, "field 'defines' did not return an array");
                    }

                    long nModuleDefines = ptrLib.getArraySize(moduleDefines);
                    for (long i = 0; i < nModuleDefines; i++) {
                        Object moduleDefine = ptrLib.readArrayElement(moduleDefines, i);
                        int kind = castToJavaIntNode.execute(callGetterNode.call(context, GRAAL_HPY_DEF_GET_KIND, moduleDefine));
                        switch (kind) {
                            case GraalHPyDef.HPY_DEF_KIND_METH:
                                Object methodDef = callGetterNode.call(context, GRAAL_HPY_DEF_GET_METH, moduleDefine);
                                PBuiltinFunction fun = addFunctionNode.execute(context, null, methodDef);
                                PBuiltinMethod method = factory.createBuiltinMethod(module, fun);
                                writeAttrToMethodNode.execute(method, SpecialAttributeNames.__MODULE__, mName);
                                writeAttrNode.execute(module, fun.getName(), method);
                                break;
                            case GraalHPyDef.HPY_DEF_KIND_SLOT:
                            case GraalHPyDef.HPY_DEF_KIND_MEMBER:
                            case GraalHPyDef.HPY_DEF_KIND_GETSET:
                                // silently ignore
                                // TODO(fa): maybe we should log a warning
                                break;
                            default:
                                assert false : "unknown definition kind";
                        }
                    }

                    // process legacy methods
                    Object legacyMethods = callGetterNode.call(context, GRAAL_HPY_MODULE_GET_LEGACY_METHODS, moduleDef);
                    // the field 'legacy_methods' may be 'NULL'
                    if (!ptrLib.isNull(legacyMethods)) {
                        if (!ptrLib.hasArrayElements(legacyMethods)) {
                            throw raiseNode.raise(PythonBuiltinClassType.SystemError, "field 'legacyMethods' did not return an array");
                        }

=======
                // process HPy methods
                Object moduleDefines = callGetterNode.call(context, GRAAL_HPY_MODULE_GET_DEFINES, moduleDef);
                if (!ptrLib.hasArrayElements(moduleDefines)) {
                    CompilerDirectives.transferToInterpreterAndInvalidate();
                    throw raiseNode.raise(PythonBuiltinClassType.SystemError, "field 'defines' did not return an array");
                }

                try {
                    long nModuleDefines = ptrLib.getArraySize(moduleDefines);
                    for (long i = 0; i < nModuleDefines; i++) {
                        Object moduleDefine = ptrLib.readArrayElement(moduleDefines, i);
                        int kind = castToJavaIntNode.execute(callGetterNode.call(context, GRAAL_HPY_DEF_GET_KIND, moduleDefine));
                        switch (kind) {
                            case GraalHPyDef.HPY_DEF_KIND_METH:
                                Object methodDef = callGetterNode.call(context, GRAAL_HPY_DEF_GET_METH, moduleDefine);
                                PBuiltinFunction fun = addFunctionNode.execute(context, null, methodDef);
                                PBuiltinMethod method = factory.createBuiltinMethod(module, fun);
                                writeAttrToMethodNode.execute(method, SpecialAttributeNames.__MODULE__, mName);
                                writeAttrNode.execute(module, fun.getName(), method);
                                break;
                            case GraalHPyDef.HPY_DEF_KIND_SLOT:
                            case GraalHPyDef.HPY_DEF_KIND_MEMBER:
                            case GraalHPyDef.HPY_DEF_KIND_GETSET:
                                // silently ignore
                                // TODO(fa): maybe we should log a warning
                                break;
                            default:
                                assert false : "unknown definition kind";
                        }
                    }
                } catch (UnsupportedMessageException | InvalidArrayIndexException e) {
                    // should not happen since we check if 'moduleDefines' has array elements
                    throw CompilerDirectives.shouldNotReachHere();
                }

                // process legacy methods
                Object legacyMethods = callGetterNode.call(context, GRAAL_HPY_MODULE_GET_LEGACY_METHODS, moduleDef);
                // the field 'legacy_methods' may be 'NULL'
                if (!ptrLib.isNull(legacyMethods)) {
                    if (!ptrLib.hasArrayElements(legacyMethods)) {
                        CompilerDirectives.transferToInterpreterAndInvalidate();
                        throw raiseNode.raise(PythonBuiltinClassType.SystemError, "field 'legacyMethods' did not return an array");
                    }

                    try {
>>>>>>> 6fb7a574
                        long nLegacyMethods = ptrLib.getArraySize(legacyMethods);
                        for (long i = 0; i < nLegacyMethods; i++) {
                            Object legacyMethod = ptrLib.readArrayElement(legacyMethods, i);

                            PBuiltinFunction fun = addLegacyMethodNode.execute(context, legacyMethod);
                            PBuiltinMethod method = factory.createBuiltinMethod(module, fun);
                            writeAttrToMethodNode.execute(method.getStorage(), SpecialAttributeNames.__MODULE__, mName);
                            writeAttrNode.execute(module, fun.getName(), method);
                        }
<<<<<<< HEAD
=======
                    } catch (UnsupportedMessageException | InvalidArrayIndexException e) {
                        // should not happen since we check if 'legacyMethods' has array elements
                        throw CompilerDirectives.shouldNotReachHere();
>>>>>>> 6fb7a574
                    }

                    writeAttrNode.execute(module, SpecialAttributeNames.__DOC__, mDoc);

<<<<<<< HEAD
                    return asHandleNode.execute(context, module);
                } catch (InteropException e) {
                    throw raiseNode.raise(PythonBuiltinClassType.SystemError, "");
                }
            } finally {
                gil.release(mustRelease);
=======
                return asHandleNode.execute(context, module);
            } catch (PException e) {
                transformExceptionToNativeNode.execute(context, e);
                return context.getNullHandle();
            }
        }

        @TruffleBoundary
        private static boolean checkLayout(Object moduleDef) {
            String[] members = new String[]{"m_name", "m_doc", "m_size", "legacy_methods", "defines"};
            InteropLibrary lib = InteropLibrary.getUncached(moduleDef);
            for (String member : members) {
                if (!lib.isMemberReadable(moduleDef, member)) {
                    return false;
                }
>>>>>>> 6fb7a574
            }
            return true;
        }
    }

    @ExportLibrary(InteropLibrary.class)
    public static final class GraalHPyLongFromLong extends GraalHPyContextFunction {

        private final boolean signed;

        public GraalHPyLongFromLong() {
            this.signed = true;
        }

        public GraalHPyLongFromLong(boolean signed) {
            this.signed = signed;
        }

        @ExportMessage
        Object execute(Object[] arguments,
                        @Cached CastToJavaLongExactNode castToJavaLongNode,
                        @Cached HPyLongFromLong fromLongNode) throws ArityException {
            checkArity(arguments, 2);
            long left = castToJavaLongNode.execute(arguments[1]);

            return fromLongNode.execute(left, signed);
        }
    }

    @ExportLibrary(InteropLibrary.class)
    public static final class GraalHPyLongAsPrimitive extends GraalHPyContextFunction {

        private final int targetSize;
        private final int signed;
        private final boolean exact;
        private final boolean requiresPInt;

        public GraalHPyLongAsPrimitive(int signed, int targetSize, boolean exact) {
            this(signed, targetSize, exact, false);
        }

        public GraalHPyLongAsPrimitive(int signed, int targetSize, boolean exact, boolean requiresPInt) {
            this.targetSize = targetSize;
            this.signed = signed;
            this.exact = exact;
            this.requiresPInt = requiresPInt;
        }

        @ExportMessage
        Object execute(Object[] arguments,
                        @Cached HPyAsContextNode asContextNode,
                        @Cached HPyAsPythonObjectNode asPythonObjectNode,
                        @CachedLibrary(limit = "1") PythonObjectLibrary lib,
                        @Cached IsSubtypeNode isSubtypeNode,
                        @Cached PRaiseNode raiseNode,
                        @Cached AsNativePrimitiveNode asNativePrimitiveNode,
<<<<<<< HEAD
                        @Cached HPyTransformExceptionToNativeNode transformExceptionToNativeNode, @Exclusive @Cached GilNode gil) throws ArityException {
            boolean mustRelease = gil.acquire();
            try {
                if (arguments.length != 2) {
                    CompilerDirectives.transferToInterpreterAndInvalidate();
                    throw ArityException.create(2, arguments.length);
                }
                GraalHPyContext context = asContextNode.execute(arguments[0]);
                Object object = asPythonObjectNode.execute(context, arguments[1]);
                try {
                    return asNativePrimitiveNode.execute(object, signed, targetSize, exact);
                } catch (PException e) {
                    transformExceptionToNativeNode.execute(context, e);
                    return -1L;
                }
            } finally {
                gil.release(mustRelease);
=======
                        @Cached HPyTransformExceptionToNativeNode transformExceptionToNativeNode) throws ArityException {
            checkArity(arguments, 2);
            GraalHPyContext context = asContextNode.execute(arguments[0]);
            Object object = asPythonObjectNode.execute(context, arguments[1]);
            try {
                if (requiresPInt && !isSubtypeNode.execute(lib.getLazyPythonClass(object), PythonBuiltinClassType.PInt)) {
                    throw raiseNode.raise(TypeError, ErrorMessages.INTEGER_REQUIRED);
                }
                return asNativePrimitiveNode.execute(object, signed, targetSize, exact);
            } catch (PException e) {
                transformExceptionToNativeNode.execute(context, e);
                return -1L;
>>>>>>> 6fb7a574
            }
        }
    }

    @ExportLibrary(InteropLibrary.class)
    abstract static class GraalHPyArithmetic extends GraalHPyContextFunction {

        @CompilationFinal private RootCallTarget callTarget;

        @ExportMessage
        Object execute(Object[] arguments,
                        @Cached HPyAsContextNode asContextNode,
                        @Cached HPyAsPythonObjectNode asPythonObjectNode,
                        @Cached HPyAsHandleNode asHandleNode,
                        @Cached GenericInvokeNode invokeNode,
                        @Cached TransformExceptionToNativeNode transformExceptionToNativeNode, @Exclusive @Cached GilNode gil) throws ArityException {
            boolean mustRelease = gil.acquire();
            try {
                // We need to do argument checking at this position because our helper root node
                // won't
                // do it.
                checkArguments(arguments);

                GraalHPyContext context = asContextNode.execute(arguments[0]);
                Object[] pythonArguments = PArguments.create(arguments.length - 1);
                // TODO(fa): cache len and explode loop
                for (int i = 0; i < PArguments.getUserArgumentLength(pythonArguments); i++) {
                    PArguments.setArgument(pythonArguments, i, asPythonObjectNode.execute(context, arguments[i + 1]));
                }

                try {
                    Object result = invokeNode.execute(ensureCallTarget(), pythonArguments);
                    return asHandleNode.execute(result);
                } catch (PException e) {
                    transformExceptionToNativeNode.execute(e);
                    return context.getNullHandle();
                }
            } finally {
                gil.release(mustRelease);
            }
        }

        private RootCallTarget ensureCallTarget() {
            if (callTarget == null) {
                CompilerDirectives.transferToInterpreterAndInvalidate();
                callTarget = createCallTarget(PythonLanguage.getCurrent());
            }
            return callTarget;
        }

        protected abstract void checkArguments(Object[] arguments) throws ArityException;

        protected abstract RootCallTarget createCallTarget(PythonLanguage language);

    }

    public static final class GraalHPyUnaryArithmetic extends GraalHPyArithmetic {
        private final UnaryArithmetic unaryOperator;

        public GraalHPyUnaryArithmetic(UnaryArithmetic unaryOperator) {
            this.unaryOperator = unaryOperator;
        }

        @Override
        protected void checkArguments(Object[] arguments) throws ArityException {
            // we also need to account for the HPy context
            checkArity(arguments, 2);
        }

        @Override
        protected RootCallTarget createCallTarget(PythonLanguage language) {
            return language.getOrCreateUnaryArithmeticCallTarget(unaryOperator);
        }
    }

    public static final class GraalHPyBinaryArithmetic extends GraalHPyArithmetic {
        private final BinaryArithmetic binaryOperator;

        public GraalHPyBinaryArithmetic(BinaryArithmetic unaryOperator) {
            this.binaryOperator = unaryOperator;
        }

        @Override
        protected void checkArguments(Object[] arguments) throws ArityException {
            // we also need to account for the HPy context
            checkArity(arguments, 3);
        }

        @Override
        protected RootCallTarget createCallTarget(PythonLanguage language) {
            return language.getOrCreateBinaryArithmeticCallTarget(binaryOperator);
        }
    }

    public static final class GraalHPyTernaryArithmetic extends GraalHPyArithmetic {
        private final TernaryArithmetic ternaryOperator;

        public GraalHPyTernaryArithmetic(TernaryArithmetic unaryOperator) {
            this.ternaryOperator = unaryOperator;
        }

        @Override
        protected void checkArguments(Object[] arguments) throws ArityException {
            // we also need to account for the HPy context
            checkArity(arguments, 4);
        }

        @Override
        protected RootCallTarget createCallTarget(PythonLanguage language) {
            return language.getOrCreateTernaryArithmeticCallTarget(ternaryOperator);
        }
    }

    public static final class GraalHPyInplaceArithmetic extends GraalHPyArithmetic {
        private final InplaceArithmetic inplaceOperator;

        public GraalHPyInplaceArithmetic(InplaceArithmetic unaryOperator) {
            this.inplaceOperator = unaryOperator;
        }

        @Override
        protected void checkArguments(Object[] arguments) throws ArityException {
            // we also need to account for the HPy context
            if (inplaceOperator.isTernary() && arguments.length != 4) {
                CompilerDirectives.transferToInterpreterAndInvalidate();
                throw ArityException.create(4, arguments.length);
            }
            if (!inplaceOperator.isTernary() && arguments.length != 3) {
                CompilerDirectives.transferToInterpreterAndInvalidate();
                throw ArityException.create(3, arguments.length);
            }
        }

        @Override
        protected RootCallTarget createCallTarget(PythonLanguage language) {
            return language.getOrCreateInplaceArithmeticCallTarget(inplaceOperator);
        }
    }

    @ExportLibrary(InteropLibrary.class)
    public static final class GraalHPyDictNew extends GraalHPyContextFunction {

        @ExportMessage
        Object execute(Object[] arguments,
                        @Cached HPyAsContextNode asContextNode,
                        @Cached PythonObjectFactory factory,
                        @Cached HPyAsHandleNode asHandleNode) throws ArityException {
            checkArity(arguments, 1);
            return asHandleNode.execute(asContextNode.execute(arguments[0]), factory.createDict());
        }
    }

    @ExportLibrary(InteropLibrary.class)
    public static final class GraalHPyDictSetItem extends GraalHPyContextFunction {

        @ExportMessage
        Object execute(Object[] arguments,
                        @Cached HPyAsContextNode asContextNode,
                        @Cached HPyAsPythonObjectNode dictAsPythonObjectNode,
                        @Cached HPyAsPythonObjectNode keyAsPythonObjectNode,
                        @Cached HPyAsPythonObjectNode valueAsPythonObjectNode,
                        @CachedLibrary(limit = "3") HashingStorageLibrary hashingStorageLibrary,
                        @Cached("createClassProfile()") ValueProfile profile,
                        @Cached("createCountingProfile()") ConditionProfile updateStorageProfile,
                        @Cached HPyRaiseNode raiseNode,
<<<<<<< HEAD
                        @Cached HPyTransformExceptionToNativeNode transformExceptionToNativeNode, @Exclusive @Cached GilNode gil) throws ArityException {
            boolean mustRelease = gil.acquire();
=======
                        @Cached HPyTransformExceptionToNativeNode transformExceptionToNativeNode) throws ArityException {
            checkArity(arguments, 4);
            GraalHPyContext context = asContextNode.execute(arguments[0]);
            Object left = profile.profile(dictAsPythonObjectNode.execute(context, arguments[1]));
            if (!PGuards.isDict(left)) {
                return raiseNode.raiseIntWithoutFrame(context, -1, SystemError, "bad internal call");
            }
            PDict dict = (PDict) left;
            Object key = keyAsPythonObjectNode.execute(context, arguments[2]);
            Object value = valueAsPythonObjectNode.execute(context, arguments[3]);
>>>>>>> 6fb7a574
            try {
                if (arguments.length != 4) {
                    CompilerDirectives.transferToInterpreterAndInvalidate();
                    throw ArityException.create(4, arguments.length);
                }
                GraalHPyContext context = asContextNode.execute(arguments[0]);
                Object left = profile.profile(dictAsPythonObjectNode.execute(context, arguments[1]));
                if (!PGuards.isDict(left)) {
                    return raiseNode.raiseIntWithoutFrame(context, -1, SystemError, "bad internal call");
                }
                PDict dict = (PDict) left;
                Object key = keyAsPythonObjectNode.execute(context, arguments[2]);
                Object value = valueAsPythonObjectNode.execute(context, arguments[3]);
                try {
                    HashingStorage dictStorage = dict.getDictStorage();
                    HashingStorage updatedStorage = hashingStorageLibrary.setItem(dictStorage, key, value);
                    if (updateStorageProfile.profile(updatedStorage != dictStorage)) {
                        dict.setDictStorage(updatedStorage);
                    }
                    return 0;
                } catch (PException e) {
                    transformExceptionToNativeNode.execute(context, e);
                    return -1;
                }
            } finally {
                gil.release(mustRelease);
            }
        }
    }

    @ExportLibrary(InteropLibrary.class)
    public static final class GraalHPyDictGetItem extends GraalHPyContextFunction {

        @ExportMessage
        Object execute(Object[] arguments,
                        @Cached HPyAsContextNode asContextNode,
                        @Cached HPyAsPythonObjectNode dictAsPythonObjectNode,
                        @Cached HPyAsPythonObjectNode keyAsPythonObjectNode,
                        @CachedLibrary(limit = "2") HashingStorageLibrary hashingStorageLibrary,
                        @Cached("createClassProfile()") ValueProfile profile,
                        @Cached HPyRaiseNode raiseNode,
<<<<<<< HEAD
                        @Cached HPyAsHandleNode asHandleNode, @Exclusive @Cached GilNode gil) throws ArityException {
            boolean mustRelease = gil.acquire();
=======
                        @Cached HPyAsHandleNode asHandleNode) throws ArityException {
            checkArity(arguments, 3);
            GraalHPyContext context = asContextNode.execute(arguments[0]);
            Object left = profile.profile(dictAsPythonObjectNode.execute(context, arguments[1]));
            if (!PGuards.isDict(left)) {
                return raiseNode.raiseWithoutFrame(context, context.getNullHandle(), SystemError, "bad internal call");
            }
            PDict dict = (PDict) left;
            Object key = keyAsPythonObjectNode.execute(context, arguments[2]);
>>>>>>> 6fb7a574
            try {
                if (arguments.length != 3) {
                    throw ArityException.create(3, arguments.length);
                }
                GraalHPyContext context = asContextNode.execute(arguments[0]);
                Object left = profile.profile(dictAsPythonObjectNode.execute(context, arguments[1]));
                if (!PGuards.isDict(left)) {
                    return raiseNode.raiseWithoutFrame(context, context.getNullHandle(), SystemError, "bad internal call");
                }
                PDict dict = (PDict) left;
                Object key = keyAsPythonObjectNode.execute(context, arguments[2]);
                try {
                    Object item = hashingStorageLibrary.getItem(dict.getDictStorage(), key);
                    if (item != null) {
                        return asHandleNode.execute(item);
                    }
                    return context.getNullHandle();
                } catch (PException e) {
                    // This function has the same (odd) error behavior as PyDict_GetItem: If an
                    // error
                    // occurred, the error is cleared and NULL is returned.
                    return context.getNullHandle();
                }
            } finally {
                gil.release(mustRelease);
            }
        }
    }

    @ExportLibrary(InteropLibrary.class)
    public static final class GraalHPyListNew extends GraalHPyContextFunction {

        @ExportMessage
        Object execute(Object[] arguments,
                        @Cached HPyAsContextNode asContextNode,
                        @Cached CastToJavaIntExactNode castToJavaIntNode,
                        @Cached PythonObjectFactory factory,
                        @Cached HPyAsHandleNode asHandleNode) throws ArityException {
            checkArity(arguments, 2);
            int len = castToJavaIntNode.execute(arguments[1]);
            Object[] data = new Object[len];
            for (int i = 0; i < len; i++) {
                // TODO(fa) maybe this should be NO_VALUE (representing native 'NULL')
                data[i] = PNone.NONE;
            }
            return asHandleNode.execute(asContextNode.execute(arguments[0]), factory.createList(data));
        }
    }

    @ExportLibrary(InteropLibrary.class)
    public static final class GraalHPyListAppend extends GraalHPyContextFunction {

        @ExportMessage
        Object execute(Object[] arguments,
                        @Cached HPyAsContextNode asContextNode,
                        @Cached HPyAsPythonObjectNode listAsPythonObjectNode,
                        @Cached HPyAsPythonObjectNode valueAsPythonObjectNode,
                        @Cached LookupInheritedAttributeNode.Dynamic lookupAppendNode,
                        @Cached CallBinaryMethodNode callAppendNode,
                        @Cached HPyTransformExceptionToNativeNode transformExceptionToNativeNode,
<<<<<<< HEAD
                        @Cached HPyRaiseNode raiseNode, @Exclusive @Cached GilNode gil) throws ArityException {
            boolean mustRelease = gil.acquire();
=======
                        @Cached HPyRaiseNode raiseNode) throws ArityException {
            checkArity(arguments, 3);
            GraalHPyContext context = asContextNode.execute(arguments[0]);
            Object left = listAsPythonObjectNode.execute(context, arguments[1]);
            if (!PGuards.isList(left)) {
                return raiseNode.raiseIntWithoutFrame(context, -1, SystemError, "bad internal call");
            }
            PList list = (PList) left;
            Object value = valueAsPythonObjectNode.execute(context, arguments[2]);
            Object attrAppend = lookupAppendNode.execute(list, "append");
            if (attrAppend == PNone.NO_VALUE) {
                return raiseNode.raiseIntWithoutFrame(context, -1, SystemError, "list does not have attribute 'append'");
            }
>>>>>>> 6fb7a574
            try {
                if (arguments.length != 3) {
                    throw ArityException.create(3, arguments.length);
                }
                GraalHPyContext context = asContextNode.execute(arguments[0]);
                Object left = listAsPythonObjectNode.execute(context, arguments[1]);
                if (!PGuards.isList(left)) {
                    return raiseNode.raiseIntWithoutFrame(context, -1, SystemError, "bad internal call");
                }
                PList list = (PList) left;
                Object value = valueAsPythonObjectNode.execute(context, arguments[2]);
                Object attrAppend = lookupAppendNode.execute(list, "append");
                if (attrAppend == PNone.NO_VALUE) {
                    return raiseNode.raiseIntWithoutFrame(context, -1, SystemError, "list does not have attribute 'append'");
                }
                try {
                    callAppendNode.executeObject(null, attrAppend, list, value);
                    return 0;
                } catch (PException e) {
                    transformExceptionToNativeNode.execute(context, e);
                    return -1;
                }
            } finally {
                gil.release(mustRelease);
            }
        }
    }

    @ExportLibrary(InteropLibrary.class)
    public static final class GraalHPyFloatFromDouble extends GraalHPyContextFunction {

        @ExportMessage
        Object execute(Object[] arguments,
                        @Cached HPyAsContextNode asContextNode,
                        @Cached CastToJavaDoubleNode castToJavaDoubleNode,
                        @Cached HPyAsHandleNode asHandleNode) throws ArityException {
            checkArity(arguments, 2);
            GraalHPyContext context = asContextNode.execute(arguments[0]);
            double value = castToJavaDoubleNode.execute(arguments[1]);
            return asHandleNode.execute(context, value);
        }
    }

    @ExportLibrary(InteropLibrary.class)
    public static final class GraalHPyFloatAsDouble extends GraalHPyContextFunction {

        @ExportMessage
        Object execute(Object[] arguments,
                        @Cached HPyAsContextNode asContextNode,
                        @Cached HPyAsPythonObjectNode asPythonObjectNode,
                        @CachedLibrary(limit = "3") PythonObjectLibrary lib) throws ArityException {
            checkArity(arguments, 2);
            GraalHPyContext context = asContextNode.execute(arguments[0]);
            return lib.asJavaDouble(asPythonObjectNode.execute(context, arguments[1]));
        }
    }

    @ExportLibrary(InteropLibrary.class)
    public static final class GraalHPyCheckBuiltinType extends GraalHPyContextFunction {

        private final PythonBuiltinClassType expectedType;

        public GraalHPyCheckBuiltinType(PythonBuiltinClassType expectedType) {
            this.expectedType = expectedType;
        }

        @ExportMessage
        Object execute(Object[] arguments,
                        @Cached HPyAsContextNode asContextNode,
                        @Cached HPyAsPythonObjectNode asPythonObjectNode,
                        @CachedLibrary(limit = "1") PythonObjectLibrary lib,
<<<<<<< HEAD
                        @Cached IsSubtypeNode isSubtypeNode, @Exclusive @Cached GilNode gil) throws ArityException {
            boolean mustRelease = gil.acquire();
            try {
                if (arguments.length != 2) {
                    throw ArityException.create(2, arguments.length);
                }
                GraalHPyContext context = asContextNode.execute(arguments[0]);
                Object object = asPythonObjectNode.execute(context, arguments[1]);
                return isSubtypeNode.execute(lib.getLazyPythonClass(object), expectedType);
            } finally {
                gil.release(mustRelease);
            }
=======
                        @Cached IsSubtypeNode isSubtypeNode) throws ArityException {
            checkArity(arguments, 2);
            GraalHPyContext context = asContextNode.execute(arguments[0]);
            Object object = asPythonObjectNode.execute(context, arguments[1]);
            return isSubtypeNode.execute(lib.getLazyPythonClass(object), expectedType);
>>>>>>> 6fb7a574
        }
    }

    @ExportLibrary(InteropLibrary.class)
    public static final class GraalHPyErrRaisePredefined extends GraalHPyContextFunction {

        private final PythonBuiltinClassType errType;
        private final Object errorMessage;
        private final boolean primitiveErrorValue;

        public GraalHPyErrRaisePredefined(PythonBuiltinClassType errType) {
            this(errType, null, false);
        }

        public GraalHPyErrRaisePredefined(PythonBuiltinClassType errType, String errorMessage) {
            this(errType, errorMessage, false);
        }

        public GraalHPyErrRaisePredefined(PythonBuiltinClassType errType, String errorMessage, boolean primitiveErrorValue) {
            this.errType = errType;
            this.errorMessage = errorMessage != null ? errorMessage : PNone.NO_VALUE;
            this.primitiveErrorValue = primitiveErrorValue;
        }

        @ExportMessage
        Object execute(Object[] arguments,
                        @Cached HPyAsContextNode asContextNode,
                        @Cached PRaiseNode raiseNode,
                        @Cached HPyTransformExceptionToNativeNode transformExceptionToNativeNode) throws ArityException {
            checkArity(arguments, 1);
            GraalHPyContext context = asContextNode.execute(arguments[0]);

            // Unfortunately, the HPyRaiseNode is not suitable because it expects a String
            // message.
            try {
                throw raiseNode.raise(errType, errorMessage);
            } catch (PException p) {
                transformExceptionToNativeNode.execute(context, p);
            }
            return primitiveErrorValue ? 0 : context.getNullHandle();
        }
    }

    @ExportLibrary(InteropLibrary.class)
    public static final class GraalHPyErrSetString extends GraalHPyContextFunction {

        private final boolean stringMode;

        public GraalHPyErrSetString(boolean stringMode) {
            this.stringMode = stringMode;
        }

        @ExportMessage
        Object execute(Object[] arguments,
                        @Cached HPyAsContextNode asContextNode,
                        @Cached HPyAsPythonObjectNode asPythonObjectNode,
                        @Cached IsSubtypeNode isSubtypeNode,
                        @Cached IsSubtypeNode isExcValueSubtypeNode,
                        @CachedLibrary(limit = "1") PythonObjectLibrary excValueLib,
                        @Cached FromCharPointerNode fromCharPointerNode,
                        @CachedLibrary(limit = "1") InteropLibrary interopLib,
                        @Cached CallNode callExceptionConstructorNode,
                        @Cached PRaiseNode raiseNode,
                        @CachedLanguage LanguageReference<PythonLanguage> langRef,
<<<<<<< HEAD
                        @Cached HPyTransformExceptionToNativeNode transformExceptionToNativeNode,
                        @Exclusive @Cached GilNode gil) throws ArityException {
            boolean mustRelease = gil.acquire();
            try {
                if (arguments.length != 3) {
                    CompilerDirectives.transferToInterpreterAndInvalidate();
                    throw ArityException.create(3, arguments.length);
                }
                GraalHPyContext context = asContextNode.execute(arguments[0]);
                Object errTypeObj = asPythonObjectNode.execute(context, arguments[1]);
                if (!(PGuards.isClass(errTypeObj, interopLib) && isSubtypeNode.execute(errTypeObj, PBaseException))) {
                    return raiseNode.raise(SystemError, "exception %s not a BaseException subclass", errTypeObj);
=======
                        @Cached HPyTransformExceptionToNativeNode transformExceptionToNativeNode) throws ArityException {
            checkArity(arguments, 3);
            GraalHPyContext context = asContextNode.execute(arguments[0]);
            Object errTypeObj = asPythonObjectNode.execute(context, arguments[1]);
            if (!(PGuards.isClass(errTypeObj, interopLib) && isSubtypeNode.execute(errTypeObj, PBaseException))) {
                return raiseNode.raise(SystemError, "exception %s not a BaseException subclass", errTypeObj);
            }
            try {
                Object exception;
                if (stringMode) {
                    Object valueObj = fromCharPointerNode.execute(arguments[2]);
                    exception = callExceptionConstructorNode.execute(errTypeObj, valueObj);
                } else {
                    Object valueObj = asPythonObjectNode.execute(context, arguments[2]);
                    // If the exception value is already an exception object, just take it.
                    if (isExcValueSubtypeNode.execute(excValueLib.getLazyPythonClass(valueObj), PBaseException)) {
                        exception = valueObj;
                    } else {
                        exception = callExceptionConstructorNode.execute(errTypeObj, valueObj);
                    }
>>>>>>> 6fb7a574
                }
                try {
                    Object valueObj;
                    if (stringMode) {
                        valueObj = fromCharPointerNode.execute(arguments[2]);
                    } else {
                        valueObj = asPythonObjectNode.execute(context, arguments[2]);
                    }

<<<<<<< HEAD
                    Object exception = callExceptionConstructorNode.execute(errTypeObj, valueObj);
                    if (PGuards.isPBaseException(exception)) {
                        throw raiseNode.raiseExceptionObject((PBaseException) exception, langRef.get());
                    }
                    // This should really not happen since we did a type check above but in theory,
                    // the constructor could be broken.
                    throw CompilerDirectives.shouldNotReachHere();
                } catch (PException p) {
                    transformExceptionToNativeNode.execute(context, p);
                    return 0;
=======
                if (PGuards.isPBaseException(exception)) {
                    throw raiseNode.raiseExceptionObject((PBaseException) exception, langRef.get());
>>>>>>> 6fb7a574
                }
            } finally {
                gil.release(mustRelease);
            }
        }
    }

    @ExportLibrary(InteropLibrary.class)
    public static final class GraalHPyFatalError extends GraalHPyContextFunction {
        @ExportMessage
        Object execute(Object[] arguments,
                        @Cached HPyAsContextNode asContextNode,
                        @Cached FromCharPointerNode fromCharPointerNode,
                        @Cached CastToJavaStringNode castToJavaStringNode,
                        @CachedLibrary(limit = "1") InteropLibrary interopLib) throws ArityException {
            checkArity(arguments, 2);
            GraalHPyContext context = asContextNode.execute(arguments[0]);
            Object valueObj = fromCharPointerNode.execute(arguments[1]);
            String errorMessage = "<message not set>";
            if (!interopLib.isNull(valueObj)) {
                try {
                    errorMessage = castToJavaStringNode.execute(valueObj);
                } catch (CannotCastException e) {
                    // ignore
                }
            }
            CExtCommonNodes.fatalError(asContextNode, context.getContext(), null, errorMessage, -1);
            throw CompilerDirectives.shouldNotReachHere();
        }
    }

    @ExportLibrary(InteropLibrary.class)
    public static final class GraalHPyErrOccurred extends GraalHPyContextFunction {

        @ExportMessage
        int execute(Object[] arguments,
                        @Cached HPyAsContextNode asContextNode) throws ArityException {
            checkArity(arguments, 1);
            GraalHPyContext context = asContextNode.execute(arguments[0]);
            return context.getContext().getCurrentException() != null ? 1 : 0;
        }
    }

    @ExportLibrary(InteropLibrary.class)
    public static final class GraalHPyErrClear extends GraalHPyContextFunction {

        @ExportMessage
        Object execute(Object[] arguments,
                        @Cached HPyAsContextNode asContextNode) throws ArityException {
            checkArity(arguments, 1);
            GraalHPyContext context = asContextNode.execute(arguments[0]);
            context.getContext().setCurrentException(null);
            return PNone.NO_VALUE;
        }
    }

    @ExportLibrary(InteropLibrary.class)
    public static final class GraalHPyUnicodeAsUTF8String extends GraalHPyContextFunction {

        @ExportMessage
        Object execute(Object[] arguments,
                        @Cached HPyAsContextNode asContextNode,
                        @Cached HPyAsPythonObjectNode asPythonObjectNode,
                        @Cached HPyAsHandleNode resultAsHandleNode,
                        @Cached EncodeNativeStringNode encodeNativeStringNode,
                        @Cached PythonObjectFactory factory,
<<<<<<< HEAD
                        @Cached HPyTransformExceptionToNativeNode transformExceptionToNativeNode, @Exclusive @Cached GilNode gil) throws ArityException {
            boolean mustRelease = gil.acquire();
=======
                        @Cached HPyTransformExceptionToNativeNode transformExceptionToNativeNode) throws ArityException {
            checkArity(arguments, 2);
            GraalHPyContext context = asContextNode.execute(arguments[0]);
            Object unicodeObject = asPythonObjectNode.execute(context, arguments[1]);
>>>>>>> 6fb7a574
            try {
                if (arguments.length != 2) {
                    CompilerDirectives.transferToInterpreterAndInvalidate();
                    throw ArityException.create(2, arguments.length);
                }
                GraalHPyContext context = asContextNode.execute(arguments[0]);
                Object unicodeObject = asPythonObjectNode.execute(context, arguments[1]);
                try {
                    byte[] result = encodeNativeStringNode.execute(StandardCharsets.UTF_8, unicodeObject, CodecsModuleBuiltins.STRICT);
                    return resultAsHandleNode.execute(context, factory.createBytes(result));
                } catch (PException e) {
                    transformExceptionToNativeNode.execute(context, e);
                    return context.getNullHandle();
                }
            } finally {
                gil.release(mustRelease);
            }
        }
    }

    @ExportLibrary(InteropLibrary.class)
    public static final class GraalHPyUnicodeFromString extends GraalHPyContextFunction {

        @ExportMessage
        Object execute(Object[] arguments,
                        @Cached HPyAsContextNode asContextNode,
                        @Cached FromCharPointerNode fromCharPointerNode,
                        @Cached HPyTransformExceptionToNativeNode transformExceptionToNativeNode,
                        @Cached HPyAsHandleNode asHandleNode) throws ArityException {
            checkArity(arguments, 2);
            GraalHPyContext context = asContextNode.execute(arguments[0]);
            try {
                // TODO(fa) provide encoding (utf8)
                Object str = fromCharPointerNode.execute(arguments[1]);
                return asHandleNode.execute(context, str);
            } catch (PException e) {
                transformExceptionToNativeNode.execute(context, e);
                return context.getNullHandle();
            }
        }
    }

    @ExportLibrary(InteropLibrary.class)
    public static final class GraalHPyUnicodeFromWchar extends GraalHPyContextFunction {

        @ExportMessage
        Object execute(Object[] arguments,
                        @Cached HPyAsContextNode asContextNode,
                        @Cached HPyAsHandleNode resultAsHandleNode,
                        @Cached CastToJavaLongExactNode castToJavaLongNode,
                        @Cached PCallHPyFunction callFromWcharArrayNode,
                        @Cached UnicodeFromWcharNode unicodeFromWcharNode,
<<<<<<< HEAD
                        @Cached HPyTransformExceptionToNativeNode transformExceptionToNativeNode, @Exclusive @Cached GilNode gil) throws ArityException {
            boolean mustRelease = gil.acquire();
=======
                        @Cached HPyTransformExceptionToNativeNode transformExceptionToNativeNode) throws ArityException {
            checkArity(arguments, 3);
            GraalHPyContext context = asContextNode.execute(arguments[0]);
            long len = castToJavaLongNode.execute(arguments[2]);
            // Note: 'len' may be -1; in this case, function GRAAL_HPY_I8_FROM_WCHAR_ARRAY will
            // use 'wcslen' to determine the C array's length.
            long byteLen = len == -1 ? -1 : len * context.getWcharSize();
            Object dataArray = callFromWcharArrayNode.call(context, GraalHPyNativeSymbol.GRAAL_HPY_I8_FROM_WCHAR_ARRAY, arguments[1], byteLen);
>>>>>>> 6fb7a574
            try {
                if (arguments.length != 3) {
                    CompilerDirectives.transferToInterpreterAndInvalidate();
                    throw ArityException.create(3, arguments.length);
                }
                GraalHPyContext context = asContextNode.execute(arguments[0]);
                long len = castToJavaLongNode.execute(arguments[2]);
                // Note: 'len' may be -1; in this case, function GRAAL_HPY_I8_FROM_WCHAR_ARRAY will
                // use 'wcslen' to determine the C array's length.
                long byteLen = len == -1 ? -1 : len * context.getWcharSize();
                Object dataArray = callFromWcharArrayNode.call(context, GraalHPyNativeSymbol.GRAAL_HPY_I8_FROM_WCHAR_ARRAY, arguments[1], byteLen);
                try {
                    // UnicodeFromWcharNode always expects an i8 array
                    return resultAsHandleNode.execute(context, unicodeFromWcharNode.execute(dataArray, context.getWcharSize()));
                } catch (PException e) {
                    transformExceptionToNativeNode.execute(context, e);
                    return context.getNullHandle();
                }
            } finally {
                gil.release(mustRelease);
            }
        }
    }

    @ExportLibrary(InteropLibrary.class)
    public static final class GraalHPyAsPyObject extends GraalHPyContextFunction {

        @ExportMessage
        Object execute(Object[] arguments,
                        @Cached HPyAsContextNode asContextNode,
                        @Cached HPyAsPythonObjectNode handleAsPythonObjectNode,
<<<<<<< HEAD
                        @Cached ToNewRefNode toPyObjectPointerNode, @Exclusive @Cached GilNode gil) throws ArityException {
            boolean mustRelease = gil.acquire();
            try {
                if (arguments.length != 2) {
                    CompilerDirectives.transferToInterpreterAndInvalidate();
                    throw ArityException.create(2, arguments.length);
                }
                GraalHPyContext hPyContext = asContextNode.execute(arguments[0]);
                Object object = handleAsPythonObjectNode.execute(hPyContext, arguments[1]);
                return toPyObjectPointerNode.execute(hPyContext.getContext().getCApiContext(), object);
            } finally {
                gil.release(mustRelease);
            }
=======
                        @Cached ToNewRefNode toPyObjectPointerNode) throws ArityException {
            checkArity(arguments, 2);
            GraalHPyContext hPyContext = asContextNode.execute(arguments[0]);
            Object object = handleAsPythonObjectNode.execute(hPyContext, arguments[1]);
            return toPyObjectPointerNode.execute(hPyContext.getContext().getCApiContext(), object);
>>>>>>> 6fb7a574
        }
    }

    @ExportLibrary(InteropLibrary.class)
    public static final class GraalHPyBytesAsString extends GraalHPyContextFunction {

        @ExportMessage
        Object execute(Object[] arguments,
                        @Cached HPyAsContextNode asContextNode,
                        @Cached HPyAsPythonObjectNode asPythonObjectNode,
                        @Cached HPyRaiseNode raiseNode) throws ArityException {
            checkArity(arguments, 2);
            GraalHPyContext context = asContextNode.execute(arguments[0]);
            Object object = asPythonObjectNode.execute(context, arguments[1]);
            if (object instanceof PBytes) {
                return new PySequenceArrayWrapper(object, 1);
            }
            return raiseNode.raiseIntWithoutFrame(context, -1, TypeError, "expected bytes, %p found", object);
        }
    }

    @ExportLibrary(InteropLibrary.class)
    public static final class GraalHPyBytesGetSize extends GraalHPyContextFunction {

        @ExportMessage
        Object execute(Object[] arguments,
                        @Cached HPyAsContextNode asContextNode,
                        @Cached HPyAsPythonObjectNode asPythonObjectNode,
                        @Cached SequenceNodes.LenNode lenNode,
<<<<<<< HEAD
                        @Cached HPyRaiseNode raiseNode, @Exclusive @Cached GilNode gil) throws ArityException {
            boolean mustRelease = gil.acquire();
            try {
                if (arguments.length != 2) {
                    throw ArityException.create(2, arguments.length);
                }
                GraalHPyContext context = asContextNode.execute(arguments[0]);
                Object object = asPythonObjectNode.execute(context, arguments[1]);
                if (object instanceof PBytes) {
                    return lenNode.execute((PSequence) object);
                }
                return raiseNode.raiseIntWithoutFrame(context, -1, TypeError, "expected bytes, %p found", object);
            } finally {
                gil.release(mustRelease);
=======
                        @Cached HPyRaiseNode raiseNode) throws ArityException {
            checkArity(arguments, 2);
            GraalHPyContext context = asContextNode.execute(arguments[0]);
            Object object = asPythonObjectNode.execute(context, arguments[1]);
            if (object instanceof PBytes) {
                return lenNode.execute((PSequence) object);
>>>>>>> 6fb7a574
            }
        }
    }

    @ExportLibrary(InteropLibrary.class)
    public static final class GraalHPyBytesFromStringAndSize extends GraalHPyContextFunction {

        private final boolean withSize;

        public GraalHPyBytesFromStringAndSize(boolean withSize) {
            this.withSize = withSize;
        }

        @ExportMessage
        Object execute(Object[] arguments,
                        @Cached HPyAsContextNode asContextNode,
                        @Cached CastToJavaIntExactNode castToJavaIntNode,
                        @Cached PCallHPyFunction callHelperNode,
                        @Cached GetByteArrayNode getByteArrayNode,
                        @Cached HPyAsHandleNode asHandleNode,
                        @CachedLibrary(limit = "2") InteropLibrary interopLib,
                        @Cached HPyRaiseNode raiseNode,
                        @Cached PythonObjectFactory factory) throws ArityException {
            int expectedArity = withSize ? 3 : 2;
            if (arguments.length != expectedArity) {
                throw ArityException.create(expectedArity, arguments.length);
            }
            GraalHPyContext context = asContextNode.execute(arguments[0]);
            Object charPtr = arguments[1];

            int size;
            try {
                if (withSize) {
                    size = castToJavaIntNode.execute(arguments[2]);
                    if (size == 0) {
                        return factory.createBytes(new byte[size]);
                    }
                } else {
                    size = castToJavaIntNode.execute(callHelperNode.call(context, GraalHPyNativeSymbol.GRAAL_HPY_STRLEN, charPtr));
                }
            } catch (PException e) {
                return raiseNode.raiseWithoutFrame(context, context.getNullHandle(), OverflowError, ErrorMessages.BYTE_STR_IS_TOO_LARGE);
            }

            if (!interopLib.hasArrayElements(charPtr)) {
                charPtr = callHelperNode.call(context, GraalHPyNativeSymbol.GRAAL_HPY_FROM_I8_ARRAY, charPtr, (long) size);
            }

            try {
                return asHandleNode.execute(context, factory.createBytes(getByteArrayNode.execute(charPtr, size)));
            } catch (InteropException e) {
                return raiseNode.raiseWithoutFrame(context, context.getNullHandle(), TypeError, "%m", e);
            } catch (OverflowException e) {
                return raiseNode.raiseWithoutFrame(context, context.getNullHandle(), SystemError, "negative size passed");
            }
        }
    }

    @ExportLibrary(InteropLibrary.class)
    public static final class GraalHPyIsTrue extends GraalHPyContextFunction {

        @ExportMessage
        int execute(Object[] arguments,
                        @Cached HPyAsContextNode asContextNode,
                        @Cached HPyAsPythonObjectNode asPythonObjectNode,
                        @CachedLibrary(limit = "3") PythonObjectLibrary lib) throws ArityException {
            checkArity(arguments, 2);
            GraalHPyContext context = asContextNode.execute(arguments[0]);
            Object object = asPythonObjectNode.execute(context, arguments[1]);
            return lib.isTrue(object) ? 1 : 0;
        }
    }

    @ExportLibrary(InteropLibrary.class)
    public static final class GraalHPyGetAttr extends GraalHPyContextFunction {

        private final FunctionMode mode;

        public GraalHPyGetAttr(FunctionMode mode) {
            checkMode(mode, OBJECT, CHAR_PTR);
            this.mode = mode;
        }

        @ExportMessage
        Object execute(Object[] arguments,
                        @Cached HPyAsContextNode asContextNode,
                        @Cached HPyAsPythonObjectNode receiverAsPythonObjectNode,
                        @Cached HPyAsPythonObjectNode keyAsPythonObjectNode,
                        @Cached HPyAsHandleNode asHandleNode,
                        @Cached FromCharPointerNode fromCharPointerNode,
                        @Cached PInteropGetAttributeNode getAttributeNode,
<<<<<<< HEAD
                        @Cached HPyTransformExceptionToNativeNode transformExceptionToNativeNode, @Exclusive @Cached GilNode gil) throws ArityException {
            boolean mustRelease = gil.acquire();
=======
                        @Cached HPyTransformExceptionToNativeNode transformExceptionToNativeNode) throws ArityException {
            checkArity(arguments, 3);
            GraalHPyContext context = asContextNode.execute(arguments[0]);
            Object receiver = receiverAsPythonObjectNode.execute(context, arguments[1]);
            Object key;
            switch (mode) {
                case OBJECT:
                    key = keyAsPythonObjectNode.execute(context, arguments[2]);
                    break;
                case CHAR_PTR:
                    key = fromCharPointerNode.execute(arguments[2]);
                    break;
                default:
                    CompilerDirectives.transferToInterpreterAndInvalidate();
                    throw new IllegalStateException("should not be reached");
            }
>>>>>>> 6fb7a574
            try {
                if (arguments.length != 3) {
                    throw ArityException.create(3, arguments.length);
                }
                GraalHPyContext context = asContextNode.execute(arguments[0]);
                Object receiver = receiverAsPythonObjectNode.execute(context, arguments[1]);
                Object key;
                switch (mode) {
                    case OBJECT:
                        key = keyAsPythonObjectNode.execute(context, arguments[2]);
                        break;
                    case CHAR_PTR:
                        key = fromCharPointerNode.execute(arguments[2]);
                        break;
                    default:
                        CompilerDirectives.transferToInterpreterAndInvalidate();
                        throw new IllegalStateException("should not be reached");
                }
                try {
                    return asHandleNode.execute(context, getAttributeNode.execute(receiver, key));
                } catch (PException e) {
                    transformExceptionToNativeNode.execute(context, e);
                    return context.getNullHandle();
                }
            } finally {
                gil.release(mustRelease);
            }
        }
    }

    @ExportLibrary(InteropLibrary.class)
    public static final class GraalHPyTypeFromSpec extends GraalHPyContextFunction {

        @ExportMessage
        Object execute(Object[] arguments,
                        @Cached HPyAsContextNode asContextNode,
                        @Cached PCallHPyFunction callHelperFunctionNode,
                        @Cached HPyCreateTypeFromSpecNode createTypeFromSpecNode,
                        @Cached HPyAsHandleNode asHandleNode,
<<<<<<< HEAD
                        @Cached HPyTransformExceptionToNativeNode transformExceptionToNativeNode, @Exclusive @Cached GilNode gil) throws ArityException {
            boolean mustRelease = gil.acquire();
            try {
                if (arguments.length != 3) {
                    CompilerDirectives.transferToInterpreterAndInvalidate();
                    throw ArityException.create(3, arguments.length);
                }
=======
                        @Cached HPyTransformExceptionToNativeNode transformExceptionToNativeNode) throws ArityException {
            checkArity(arguments, 3);
>>>>>>> 6fb7a574

                GraalHPyContext context = asContextNode.execute(arguments[0]);
                Object typeSpec = callHelperFunctionNode.call(context, GRAAL_HPY_FROM_HPY_TYPE_SPEC, arguments[1]);
                Object typeSpecParamArray = callHelperFunctionNode.call(context, GRAAL_HPY_FROM_HPY_TYPE_SPEC_PARAM_ARRAY, arguments[2]);

                try {
                    Object newType = createTypeFromSpecNode.execute(context, typeSpec, typeSpecParamArray);
                    assert PGuards.isClass(newType, InteropLibrary.getUncached()) : "Object created from type spec is not a type";
                    return asHandleNode.execute(context, newType);
                } catch (PException e) {
                    transformExceptionToNativeNode.execute(context, e);
                    return context.getNullHandle();
                }
            } finally {
                gil.release(mustRelease);
            }
        }

    }

    @ExportLibrary(InteropLibrary.class)
    public static final class GraalHPyHasAttr extends GraalHPyContextFunction {

        private final FunctionMode mode;

        public GraalHPyHasAttr(FunctionMode mode) {
            checkMode(mode, OBJECT, CHAR_PTR);
            this.mode = mode;
        }

        @ExportMessage
        int execute(Object[] arguments,
                        @Cached HPyAsContextNode asContextNode,
                        @Cached HPyAsPythonObjectNode receiverAsPythonObjectNode,
                        @Cached HPyAsPythonObjectNode keyAsPythonObjectNode,
                        @Cached FromCharPointerNode fromCharPointerNode,
<<<<<<< HEAD
                        @Cached PInteropGetAttributeNode getAttributeNode, @Exclusive @Cached GilNode gil) throws ArityException {
            boolean mustRelease = gil.acquire();
=======
                        @Cached PInteropGetAttributeNode getAttributeNode) throws ArityException {
            checkArity(arguments, 3);
            GraalHPyContext context = asContextNode.execute(arguments[0]);
            Object receiver = receiverAsPythonObjectNode.execute(context, arguments[1]);
            Object key;
            switch (mode) {
                case OBJECT:
                    key = keyAsPythonObjectNode.execute(context, arguments[2]);
                    break;
                case CHAR_PTR:
                    key = fromCharPointerNode.execute(arguments[2]);
                    break;
                default:
                    CompilerDirectives.transferToInterpreter();
                    throw new IllegalStateException("should not be reached");
            }
>>>>>>> 6fb7a574
            try {
                if (arguments.length != 3) {
                    throw ArityException.create(3, arguments.length);
                }
                GraalHPyContext context = asContextNode.execute(arguments[0]);
                Object receiver = receiverAsPythonObjectNode.execute(context, arguments[1]);
                Object key;
                switch (mode) {
                    case OBJECT:
                        key = keyAsPythonObjectNode.execute(context, arguments[2]);
                        break;
                    case CHAR_PTR:
                        key = fromCharPointerNode.execute(arguments[2]);
                        break;
                    default:
                        CompilerDirectives.transferToInterpreter();
                        throw new IllegalStateException("should not be reached");
                }
                try {
                    Object attr = getAttributeNode.execute(receiver, key);
                    return attr != PNone.NO_VALUE ? 1 : 0;
                } catch (PException e) {
                    return 0;
                }
            } finally {
                gil.release(mustRelease);
            }
        }
    }

    @ExportLibrary(InteropLibrary.class)
    public static final class GraalHPySetAttr extends GraalHPyContextFunction {

        private final FunctionMode mode;

        public GraalHPySetAttr(FunctionMode mode) {
            checkMode(mode, OBJECT, CHAR_PTR);
            this.mode = mode;
        }

        @ExportMessage
        int execute(Object[] arguments,
                        @Cached HPyAsContextNode asContextNode,
                        @Cached HPyAsPythonObjectNode receiverAsPythonObjectNode,
                        @Cached HPyAsPythonObjectNode keyAsPythonObjectNode,
                        @Cached HPyAsPythonObjectNode valueAsPythonObjectNode,
                        @CachedLibrary(limit = "1") PythonObjectLibrary lib,
                        @Cached IsBuiltinClassProfile isPStringProfile,
                        @Cached FromCharPointerNode fromCharPointerNode,
                        @Cached LookupInheritedAttributeNode.Dynamic lookupSetAttrNode,
                        @Cached CallTernaryMethodNode callSetAttrNode,
                        @Cached("createBinaryProfile()") ConditionProfile profile,
                        @Cached HPyRaiseNode raiseNativeNode,
<<<<<<< HEAD
                        @Cached HPyTransformExceptionToNativeNode transformExceptionToNativeNode, @Exclusive @Cached GilNode gil) throws ArityException {
            boolean mustRelease = gil.acquire();
            try {
                if (arguments.length != 4) {
                    throw ArityException.create(4, arguments.length);
                }
=======
                        @Cached HPyTransformExceptionToNativeNode transformExceptionToNativeNode) throws ArityException {
            checkArity(arguments, 4);
>>>>>>> 6fb7a574

                GraalHPyContext context = asContextNode.execute(arguments[0]);
                Object receiver = receiverAsPythonObjectNode.execute(context, arguments[1]);
                Object key;
                switch (mode) {
                    case OBJECT:
                        key = keyAsPythonObjectNode.execute(context, arguments[2]);
                        if (!isPStringProfile.profileClass(lib.getLazyPythonClass(key), PythonBuiltinClassType.PString)) {
                            return raiseNativeNode.raiseIntWithoutFrame(context, -1, TypeError, "attribute name must be string, not '%p'", key);
                        }
                        break;
                    case CHAR_PTR:
                        key = fromCharPointerNode.execute(arguments[2]);
                        break;
                    default:
                        CompilerDirectives.transferToInterpreter();
                        throw new IllegalStateException("should not be reached");
                }
                Object value = valueAsPythonObjectNode.execute(context, arguments[3]);

                Object attrGetattribute = lookupSetAttrNode.execute(receiver, SpecialMethodNames.__SETATTR__);
                if (profile.profile(attrGetattribute != PNone.NO_VALUE)) {
                    try {
                        callSetAttrNode.execute(null, attrGetattribute, receiver, key, value);
                    } catch (PException e) {
                        transformExceptionToNativeNode.execute(context, e);
                        return -1;
                    }
                } else {
                    return raiseNativeNode.raiseIntWithoutFrame(context, -1, TypeError, "'%p' object has no attributes", receiver);
                }
                return 0;
            } finally {
                gil.release(mustRelease);
            }
        }
    }

    @ExportLibrary(InteropLibrary.class)
    public static final class GraalHPyGetItem extends GraalHPyContextFunction {

        private final FunctionMode mode;

        public GraalHPyGetItem(FunctionMode mode) {
            checkMode(mode, OBJECT, CHAR_PTR, INT32);
            this.mode = mode;
        }

        @ExportMessage
        Object execute(Object[] arguments,
                        @Cached HPyAsContextNode asContextNode,
                        @Cached HPyAsPythonObjectNode receiverAsPythonObjectNode,
                        @Cached HPyAsPythonObjectNode keyAsPythonObjectNode,
                        @Cached HPyAsHandleNode asHandleNode,
                        @Cached FromCharPointerNode fromCharPointerNode,
                        @Cached PInteropSubscriptNode getItemNode,
<<<<<<< HEAD
                        @Cached HPyTransformExceptionToNativeNode transformExceptionToNativeNode, @Exclusive @Cached GilNode gil) throws ArityException {
            boolean mustRelease = gil.acquire();
=======
                        @Cached HPyTransformExceptionToNativeNode transformExceptionToNativeNode) throws ArityException {
            checkArity(arguments, 3);
            GraalHPyContext context = asContextNode.execute(arguments[0]);
            Object receiver = receiverAsPythonObjectNode.execute(context, arguments[1]);
            Object key;
            switch (mode) {
                case OBJECT:
                    key = keyAsPythonObjectNode.execute(context, arguments[2]);
                    break;
                case CHAR_PTR:
                    key = fromCharPointerNode.execute(arguments[2]);
                    break;
                case INT32:
                    key = arguments[2];
                    assert key instanceof Number;
                    break;
                default:
                    CompilerDirectives.transferToInterpreter();
                    throw new IllegalStateException("should not be reached");
            }
>>>>>>> 6fb7a574
            try {
                if (arguments.length != 3) {
                    throw ArityException.create(3, arguments.length);
                }
                GraalHPyContext context = asContextNode.execute(arguments[0]);
                Object receiver = receiverAsPythonObjectNode.execute(context, arguments[1]);
                Object key;
                switch (mode) {
                    case OBJECT:
                        key = keyAsPythonObjectNode.execute(context, arguments[2]);
                        break;
                    case CHAR_PTR:
                        key = fromCharPointerNode.execute(arguments[2]);
                        break;
                    case INT32:
                        key = arguments[2];
                        assert key instanceof Number;
                        break;
                    default:
                        CompilerDirectives.transferToInterpreter();
                        throw new IllegalStateException("should not be reached");
                }
                try {
                    return asHandleNode.execute(context, getItemNode.execute(receiver, key));
                } catch (PException e) {
                    transformExceptionToNativeNode.execute(context, e);
                    return context.getNullHandle();
                }
            } finally {
                gil.release(mustRelease);
            }
        }
    }

    @ExportLibrary(InteropLibrary.class)
    public static final class GraalHPySetItem extends GraalHPyContextFunction {

        private final FunctionMode mode;

        public GraalHPySetItem(FunctionMode mode) {
            checkMode(mode, OBJECT, CHAR_PTR, INT32);
            this.mode = mode;
        }

        @ExportMessage
        Object execute(Object[] arguments,
                        @Cached HPyAsContextNode asContextNode,
                        @Cached HPyAsPythonObjectNode receiverAsPythonObjectNode,
                        @Cached HPyAsPythonObjectNode keyAsPythonObjectNode,
                        @Cached HPyAsPythonObjectNode valueAsPythonObjectNode,
                        @Cached FromCharPointerNode fromCharPointerNode,
                        @Cached PInteropSubscriptAssignNode setItemNode,
                        @Cached HPyTransformExceptionToNativeNode transformExceptionToNativeNode,
<<<<<<< HEAD
                        @Cached HPyRaiseNode raiseNativeNode, @Exclusive @Cached GilNode gil) throws ArityException {
            boolean mustRelease = gil.acquire();
=======
                        @Cached HPyRaiseNode raiseNativeNode) throws ArityException {
            checkArity(arguments, 4);
            GraalHPyContext context = asContextNode.execute(arguments[0]);
            Object receiver = receiverAsPythonObjectNode.execute(context, arguments[1]);
            Object key;
            switch (mode) {
                case OBJECT:
                    key = keyAsPythonObjectNode.execute(context, arguments[2]);
                    break;
                case CHAR_PTR:
                    key = fromCharPointerNode.execute(arguments[2]);
                    break;
                case INT32:
                    key = arguments[2];
                    assert key instanceof Number;
                    break;
                default:
                    CompilerDirectives.transferToInterpreter();
                    throw new IllegalStateException("should not be reached");
            }
            Object value = valueAsPythonObjectNode.execute(context, arguments[3]);
>>>>>>> 6fb7a574
            try {
                if (arguments.length != 4) {
                    throw ArityException.create(4, arguments.length);
                }
                GraalHPyContext context = asContextNode.execute(arguments[0]);
                Object receiver = receiverAsPythonObjectNode.execute(context, arguments[1]);
                Object key;
                switch (mode) {
                    case OBJECT:
                        key = keyAsPythonObjectNode.execute(context, arguments[2]);
                        break;
                    case CHAR_PTR:
                        key = fromCharPointerNode.execute(arguments[2]);
                        break;
                    case INT32:
                        key = arguments[2];
                        assert key instanceof Number;
                        break;
                    default:
                        CompilerDirectives.transferToInterpreter();
                        throw new IllegalStateException("should not be reached");
                }
                Object value = valueAsPythonObjectNode.execute(context, arguments[3]);
                try {
                    setItemNode.execute(receiver, key, value);
                    return 0;
                } catch (PException e) {
                    transformExceptionToNativeNode.execute(context, e);
                } catch (UnsupportedMessageException e) {
                    raiseNativeNode.raiseIntWithoutFrame(context, -1, TypeError, "%p object does not support item assignment", receiver);
                }
                return -1;
            } finally {
                gil.release(mustRelease);
            }
        }
    }

    @ExportLibrary(InteropLibrary.class)
    public static final class GraalHPyFromPyObject extends GraalHPyContextFunction {

        @ExportMessage
        Object execute(Object[] arguments,
                        @Cached HPyAsContextNode asContextNode,
                        @Cached AsPythonObjectNode asPythonObjectNode,
                        @Cached ResolveHandleNode resolveHandleNode,
                        @Cached ResolveNativeReferenceNode resolveNativeReferenceNode,
<<<<<<< HEAD
                        @Cached HPyAsHandleNode asHandleNode, @Exclusive @Cached GilNode gil) throws ArityException {
            boolean mustRelease = gil.acquire();
            try {
                if (arguments.length != 2) {
                    CompilerDirectives.transferToInterpreterAndInvalidate();
                    throw ArityException.create(2, arguments.length);
                }
                // IMPORTANT: this is not stealing the reference. The CPython implementation
                // actually
                // increases the reference count by 1.
                Object resolvedPyObject = asPythonObjectNode.execute(resolveNativeReferenceNode.execute(resolveHandleNode.execute(arguments[1]), false));
                return asHandleNode.execute(asContextNode.execute(arguments[0]), resolvedPyObject);
            } finally {
                gil.release(mustRelease);
            }
=======
                        @Cached HPyAsHandleNode asHandleNode) throws ArityException {
            checkArity(arguments, 2);
            // IMPORTANT: this is not stealing the reference. The CPython implementation actually
            // increases the reference count by 1.
            Object resolvedPyObject = asPythonObjectNode.execute(resolveNativeReferenceNode.execute(resolveHandleNode.execute(arguments[1]), false));
            return asHandleNode.execute(asContextNode.execute(arguments[0]), resolvedPyObject);
>>>>>>> 6fb7a574
        }
    }

    @ExportLibrary(InteropLibrary.class)
    public static final class GraalHPyNew extends GraalHPyContextFunction {
        private static final TruffleLogger LOGGER = PythonLanguage.getLogger(GraalHPyNew.class);

        @ExportMessage
        Object execute(Object[] arguments,
                        @Cached HPyAsContextNode asContextNode,
                        @Cached HPyAsPythonObjectNode asPythonObjectNode,
                        @Cached ReadAttributeFromObjectNode readBasicsizeNode,
                        @Cached IsTypeNode isTypeNode,
                        @Cached HPyRaiseNode raiseNode,
                        @Cached PythonObjectFactory factory,
                        @Cached WriteAttributeToObjectNode writeNativeSpaceNode,
                        @Cached ReadAttributeFromObjectNode readAttributeFromObjectNode,
                        @Cached PCallHPyFunction callMallocNode,
                        @Cached PCallHPyFunction callWriteDataNode,
<<<<<<< HEAD
                        @Cached HPyAsHandleNode asHandleNode, @Exclusive @Cached GilNode gil) throws ArityException {
            boolean mustRelease = gil.acquire();
            try {
                if (arguments.length != 3) {
                    CompilerDirectives.transferToInterpreterAndInvalidate();
                    throw ArityException.create(3, arguments.length);
                }
                GraalHPyContext context = asContextNode.execute(arguments[0]);
                Object type = asPythonObjectNode.execute(context, arguments[1]);
                Object dataOutVar = arguments[2];
=======
                        @Cached HPyAsHandleNode asHandleNode) throws ArityException {
            checkArity(arguments, 3);
            GraalHPyContext context = asContextNode.execute(arguments[0]);
            Object type = asPythonObjectNode.execute(context, arguments[1]);
            Object dataOutVar = arguments[2];
>>>>>>> 6fb7a574

                // check if agrument is actually a type
                if (!isTypeNode.execute(type)) {
                    return raiseNode.raiseWithoutFrame(context, context.getNullHandle(), TypeError, "HPy_New arg 1 must be a type");
                }

                // create the managed Python object
                PythonObject pythonObject = factory.createPythonObject(type);

                // allocate native space
                Object attrObj = readBasicsizeNode.execute(type, TYPE_HPY_BASICSIZE);
                if (attrObj != PNone.NO_VALUE) {
                    // we fully control this attribute; if it is there, it's always a long
                    long basicsize = (long) attrObj;
                    Object dataPtr = callMallocNode.call(context, GraalHPyNativeSymbol.GRAAL_HPY_CALLOC, basicsize, 1L);
                    writeNativeSpaceNode.execute(pythonObject, OBJECT_HPY_NATIVE_SPACE, dataPtr);
                    Object destroyFunc = readAttributeFromObjectNode.execute(type, TYPE_HPY_DESTROY);
                    context.createHandleReference(pythonObject, dataPtr, destroyFunc != PNone.NO_VALUE ? destroyFunc : null);

                    // write data pointer to out var
                    callWriteDataNode.call(context, GRAAL_HPY_WRITE_PTR, dataOutVar, 0L, dataPtr);

                    if (LOGGER.isLoggable(Level.FINEST)) {
                        LOGGER.finest(() -> String.format("Allocated HPy object with native space of size %d at %s", basicsize, dataPtr));
                    }
                    // TODO(fa): add memory tracing
                }
                return asHandleNode.execute(pythonObject);
            } finally {
                gil.release(mustRelease);
            }
        }
    }

    @ExportLibrary(InteropLibrary.class)
    public static final class GraalHPyCast extends GraalHPyContextFunction {

        @ExportMessage
        Object execute(Object[] arguments,
                        @Cached HPyAsContextNode asContextNode,
                        @Cached HPyAsPythonObjectNode asPythonObjectNode,
                        @Cached HPyGetNativeSpacePointerNode getNativeSpacePointerNode) throws ArityException {
            checkArity(arguments, 2);
            GraalHPyContext context = asContextNode.execute(arguments[0]);
            Object receiver = asPythonObjectNode.execute(context, arguments[1]);

            // we can also just return NO_VALUE since that will be interpreter as NULL
            return getNativeSpacePointerNode.execute(receiver);
        }
    }

    @ExportLibrary(InteropLibrary.class)
    public static final class GraalHPyTypeGenericNew extends GraalHPyContextFunction {

        private static final TruffleLogger LOGGER = PythonLanguage.getLogger(GraalHPyTypeGenericNew.class);

        @ExportMessage
        Object execute(Object[] arguments,
                        @Cached HPyAsContextNode asContextNode,
                        @Cached HPyAsPythonObjectNode asPythonObjectNode,
                        @Cached ReadAttributeFromObjectNode readBasicsizeNode,
                        @Cached PythonObjectFactory factory,
                        @Cached WriteAttributeToObjectNode writeNativeSpaceNode,
                        @Cached PCallHPyFunction callMallocNode,
<<<<<<< HEAD
                        @Cached HPyAsHandleNode asHandleNode, @Exclusive @Cached GilNode gil) throws ArityException {
            boolean mustRelease = gil.acquire();
            try {
                if (arguments.length != 5) {
                    CompilerDirectives.transferToInterpreterAndInvalidate();
                    throw ArityException.create(5, arguments.length);
                }
                GraalHPyContext context = asContextNode.execute(arguments[0]);
                Object type = asPythonObjectNode.execute(context, arguments[1]);

                // create the managed Python object
                PythonObject pythonObject = factory.createPythonObject(type);

                // allocate native space
                Object attrObj = readBasicsizeNode.execute(type, TYPE_HPY_BASICSIZE);
                if (attrObj != PNone.NO_VALUE) {
                    // we fully control this attribute; if it is there, it's always a long
                    long basicsize = (long) attrObj;
                    Object dataPtr = callMallocNode.call(context, GraalHPyNativeSymbol.GRAAL_HPY_CALLOC, basicsize, 1L);
                    writeNativeSpaceNode.execute(pythonObject, OBJECT_HPY_NATIVE_SPACE, dataPtr);

                    if (LOGGER.isLoggable(Level.FINEST)) {
                        LOGGER.finest(() -> String.format("Allocated HPy object with native space of size %d at %s", basicsize, dataPtr));
                    }
                    // TODO(fa): add memory tracing
=======
                        @Cached HPyAsHandleNode asHandleNode) throws ArityException {
            checkArity(arguments, 5);
            GraalHPyContext context = asContextNode.execute(arguments[0]);
            Object type = asPythonObjectNode.execute(context, arguments[1]);

            // create the managed Python object
            PythonObject pythonObject = factory.createPythonObject(type);

            // allocate native space
            Object attrObj = readBasicsizeNode.execute(type, TYPE_HPY_BASICSIZE);
            if (attrObj != PNone.NO_VALUE) {
                // we fully control this attribute; if it is there, it's always a long
                long basicsize = (long) attrObj;
                Object dataPtr = callMallocNode.call(context, GraalHPyNativeSymbol.GRAAL_HPY_CALLOC, basicsize, 1L);
                writeNativeSpaceNode.execute(pythonObject, OBJECT_HPY_NATIVE_SPACE, dataPtr);

                if (LOGGER.isLoggable(Level.FINEST)) {
                    LOGGER.finest(() -> String.format("Allocated HPy object with native space of size %d at %s", basicsize, dataPtr));
>>>>>>> 6fb7a574
                }
                return asHandleNode.execute(pythonObject);
            } finally {
                gil.release(mustRelease);
            }
        }
    }

    @ExportLibrary(InteropLibrary.class)
    public static final class GraalHPyCallBuiltinFunction extends GraalHPyContextFunction {

        private final String key;
        private final int nPythonArguments;
        private final ReturnType returnType;

        private ConversionNodeSupplier toNativeNodeSupplier;

        public GraalHPyCallBuiltinFunction(String key, int nPythonArguments) {
            this(key, nPythonArguments, ReturnType.OBJECT, null);
        }

        public GraalHPyCallBuiltinFunction(String key, int nPythonArguments, ReturnType returnType, ConversionNodeSupplier toNativeNodeSupplier) {
            this.key = key;
            assert nPythonArguments >= 0 : "number of arguments cannot be negative";
            this.nPythonArguments = nPythonArguments;
            this.returnType = returnType;
            this.toNativeNodeSupplier = toNativeNodeSupplier != null ? toNativeNodeSupplier : GraalHPyConversionNodeSupplier.HANDLE;
        }

        @ExportMessage
        static class Execute {

            @Specialization
            static Object doGeneric(GraalHPyCallBuiltinFunction receiver, Object[] arguments,
                            @Cached HPyAsContextNode asContextNode,
                            @Cached HPyAsPythonObjectNode asPythonObjectNode,
                            @Cached ReadAttributeFromObjectNode readAttributeFromObjectNode,
                            @CachedLibrary(limit = "1") PythonObjectLibrary lib,
                            @Cached(value = "createToNativeNode(receiver)", uncached = "getUncachedToNativeNode(receiver)") CExtToNativeNode toNativeNode,
                            @Cached HPyTransformExceptionToNativeNode transformExceptionToNativeNode, @Exclusive @Cached GilNode gil) throws ArityException {
                boolean mustRelease = gil.acquire();
                try {
                    if (arguments.length != receiver.nPythonArguments + 1) {
                        CompilerDirectives.transferToInterpreterAndInvalidate();
                        throw ArityException.create(receiver.nPythonArguments + 1, arguments.length);
                    }
                    GraalHPyContext nativeContext = asContextNode.execute(arguments[0]);
                    Object[] pythonArguments = new Object[receiver.nPythonArguments];
                    for (int i = 0; i < pythonArguments.length; i++) {
                        pythonArguments[i] = asPythonObjectNode.execute(nativeContext, arguments[i + 1]);
                    }
                    try {
                        Object builtinFunction = readAttributeFromObjectNode.execute(nativeContext.getContext().getBuiltins(), receiver.key);
                        return toNativeNode.execute(nativeContext, lib.callObjectWithState(builtinFunction, null, pythonArguments));
                    } catch (PException e) {
                        transformExceptionToNativeNode.execute(nativeContext, e);
                        switch (receiver.returnType) {
                            case OBJECT:
                                return nativeContext.getNullHandle();
                            case INT:
                                return -1;
                            case FLOAT:
                                return -1.0;

                        }
                    }
                } finally {
                    gil.release(mustRelease);
                }
                throw CompilerDirectives.shouldNotReachHere();
            }

            static CExtToNativeNode createToNativeNode(GraalHPyCallBuiltinFunction receiver) {
                return receiver.toNativeNodeSupplier.createToNativeNode();
            }

            static CExtToNativeNode getUncachedToNativeNode(GraalHPyCallBuiltinFunction receiver) {
                return receiver.toNativeNodeSupplier.getUncachedToNativeNode();
            }
        }
    }

    @ExportLibrary(InteropLibrary.class)
    public static final class GraalHPyRichcompare extends GraalHPyContextFunction {

        private final boolean returnPrimitive;

        public GraalHPyRichcompare(boolean returnPrimitive) {
            this.returnPrimitive = returnPrimitive;
        }

        @ExportMessage
        Object execute(Object[] arguments,
                        @Cached HPyAsContextNode asContextNode,
                        @Cached HPyAsPythonObjectNode asPythonObjectNode,
                        @Cached CastToJavaIntExactNode castToJavaIntExactNode,
                        @CachedLibrary(limit = "1") PythonObjectLibrary lib,
                        @CachedLibrary(limit = "1") PythonObjectLibrary resultLib,
                        @Cached HPyAsHandleNode asHandleNode,
<<<<<<< HEAD
                        @Cached HPyTransformExceptionToNativeNode transformExceptionToNativeNode, @Exclusive @Cached GilNode gil) throws ArityException, UnsupportedTypeException {
            boolean mustRelease = gil.acquire();
=======
                        @Cached HPyTransformExceptionToNativeNode transformExceptionToNativeNode) throws ArityException, UnsupportedTypeException {
            checkArity(arguments, 4);
            GraalHPyContext nativeContext = asContextNode.execute(arguments[0]);
            Object receiver = asPythonObjectNode.execute(nativeContext, arguments[1]);
            Object[] pythonArguments = new Object[2];
            pythonArguments[0] = asPythonObjectNode.execute(nativeContext, arguments[2]);
            try {
                pythonArguments[1] = SpecialMethodNames.getCompareOpString(castToJavaIntExactNode.execute(arguments[3]));
            } catch (CannotCastException e) {
                CompilerDirectives.transferToInterpreterAndInvalidate();
                throw UnsupportedTypeException.create(arguments, "4th argument must fit into Java int");
            }
>>>>>>> 6fb7a574
            try {
                if (arguments.length != 4) {
                    CompilerDirectives.transferToInterpreterAndInvalidate();
                    throw ArityException.create(4, arguments.length);
                }
                GraalHPyContext nativeContext = asContextNode.execute(arguments[0]);
                Object receiver = asPythonObjectNode.execute(nativeContext, arguments[1]);
                Object[] pythonArguments = new Object[2];
                pythonArguments[0] = asPythonObjectNode.execute(nativeContext, arguments[2]);
                try {
                    pythonArguments[1] = SpecialMethodNames.getCompareOpString(castToJavaIntExactNode.execute(arguments[3]));
                } catch (CannotCastException e) {
                    CompilerDirectives.transferToInterpreterAndInvalidate();
                    throw UnsupportedTypeException.create(arguments, "4th argument must fit into Java int");
                }
                try {
                    Object result = lib.lookupAndCallSpecialMethodWithState(receiver, null, SpecialMethodNames.RICHCMP, pythonArguments);
                    return returnPrimitive ? PInt.intValue(resultLib.isTrue(result)) : asHandleNode.execute(nativeContext, result);
                } catch (PException e) {
                    transformExceptionToNativeNode.execute(nativeContext, e);
                    return returnPrimitive ? 0 : nativeContext.getNullHandle();
                }
            } finally {
                gil.release(mustRelease);
            }
        }
    }

    @ExportLibrary(InteropLibrary.class)
    public static final class GraalHPyAsIndex extends GraalHPyContextFunction {

        @ExportMessage
        Object execute(Object[] arguments,
                        @Cached HPyAsContextNode asContextNode,
                        @Cached HPyAsPythonObjectNode asPythonObjectNode,
                        @CachedLibrary(limit = "1") PythonObjectLibrary lib,
                        @Cached HPyAsHandleNode asHandleNode,
                        @Cached HPyTransformExceptionToNativeNode transformExceptionToNativeNode) throws ArityException {
            checkArity(arguments, 2);
            GraalHPyContext nativeContext = asContextNode.execute(arguments[0]);
            Object receiver = asPythonObjectNode.execute(nativeContext, arguments[1]);
            try {
                return asHandleNode.execute(nativeContext, lib.asIndex(receiver));
            } catch (PException e) {
                transformExceptionToNativeNode.execute(nativeContext, e);
                return nativeContext.getNullHandle();
            }
        }
    }

    @ExportLibrary(InteropLibrary.class)
    public static final class GraalHPyIsNumber extends GraalHPyContextFunction {

        @ExportMessage
        Object execute(Object[] arguments,
                        @Cached HPyAsContextNode asContextNode,
                        @Cached HPyAsPythonObjectNode asPythonObjectNode,
                        @CachedLibrary(limit = "3") PythonObjectLibrary lib,
                        @Cached HPyTransformExceptionToNativeNode transformExceptionToNativeNode) throws ArityException {
            checkArity(arguments, 2);
            GraalHPyContext nativeContext = asContextNode.execute(arguments[0]);
            Object receiver = asPythonObjectNode.execute(nativeContext, arguments[1]);
            try {
                return lib.canBePInt(receiver) || lib.canBeJavaDouble(receiver);
            } catch (PException e) {
                transformExceptionToNativeNode.execute(nativeContext, e);
                return nativeContext.getNullHandle();
            }
        }
    }

    @ExportLibrary(InteropLibrary.class)
    public static final class GraalHPyTupleFromArray extends GraalHPyContextFunction {

        @ExportMessage
        Object execute(Object[] arguments,
                        @Cached HPyAsContextNode asContextNode,
                        @Cached CastToJavaIntExactNode castToJavaIntExactNode,
                        @CachedLibrary(limit = "3") InteropLibrary lib,
                        @Cached PCallHPyFunction callHelperNode,
                        @Cached HPyAsPythonObjectNode asPythonObjectNode,
                        @Cached PRaiseNode raiseNode,
                        @Cached PythonObjectFactory factory,
                        @Cached HPyAsHandleNode asHandleNode,
<<<<<<< HEAD
                        @Cached HPyTransformExceptionToNativeNode transformExceptionToNativeNode, @Exclusive @Cached GilNode gil) throws ArityException, UnsupportedTypeException {
            boolean mustRelease = gil.acquire();
=======
                        @Cached HPyTransformExceptionToNativeNode transformExceptionToNativeNode) throws ArityException, UnsupportedTypeException {
            checkArity(arguments, 3);
            GraalHPyContext nativeContext = asContextNode.execute(arguments[0]);
            Object arrayPtr = arguments[1];
            int n;
>>>>>>> 6fb7a574
            try {
                if (arguments.length != 3) {
                    CompilerDirectives.transferToInterpreterAndInvalidate();
                    throw ArityException.create(3, arguments.length);
                }
                GraalHPyContext nativeContext = asContextNode.execute(arguments[0]);
                Object arrayPtr = arguments[1];
                int n;
                try {
                    n = castToJavaIntExactNode.execute(arguments[2]);
                } catch (CannotCastException e) {
                    CompilerDirectives.transferToInterpreterAndInvalidate();
                    throw UnsupportedTypeException.create(arguments, "third argument must fit into int");
                }

                Object typedArrayPtr = callHelperNode.call(nativeContext, GraalHPyNativeSymbol.GRAAL_HPY_FROM_HPY_ARRAY, arrayPtr, n);
                if (!lib.hasArrayElements(typedArrayPtr)) {
                    throw CompilerDirectives.shouldNotReachHere("returned pointer object must have array type");
                }

                try {
                    Object[] elements = new Object[n];
                    try {
                        for (int i = 0; i < elements.length; i++) {
                            // This will read an element of a 'HPy arr[]' and the returned value
                            // will be
                            // an HPy "structure". So, we also need to read element "_i" to get the
                            // internal handle value.
                            Object hpyStructPtr = lib.readArrayElement(typedArrayPtr, i);
                            elements[i] = asPythonObjectNode.execute(nativeContext, lib.readMember(hpyStructPtr, GraalHPyHandle.I));
                        }
                    } catch (UnsupportedMessageException e) {
                        throw CompilerDirectives.shouldNotReachHere(e);
                    } catch (InvalidArrayIndexException e) {
                        CompilerDirectives.transferToInterpreterAndInvalidate();
                        throw raiseNode.raise(SystemError, "Cannot access index %d although array should have size %d ", e.getInvalidIndex(), n);
                    } catch (UnknownIdentifierException e) {
                        CompilerDirectives.transferToInterpreterAndInvalidate();
                        throw raiseNode.raise(SystemError, "Cannot read handle value");
                    }

                    return asHandleNode.execute(nativeContext, factory.createTuple(elements));
                } catch (PException e) {
                    transformExceptionToNativeNode.execute(nativeContext, e);
                    return nativeContext.getNullHandle();
                }
            } finally {
                gil.release(mustRelease);
            }
        }
    }

    abstract static class GraalHPyBuilderNewBase extends GraalHPyContextFunction {

        protected abstract Object createObject(int capacity);

        protected final Object doExecute(Object[] arguments,
                        @Cached HPyAsContextNode asContextNode,
                        @Cached CastToJavaIntExactNode castToJavaIntExactNode,
                        @Cached HPyAsHandleNode asHandleNode) throws ArityException {
            checkArity(arguments, 2);
            GraalHPyContext nativeContext = asContextNode.execute(arguments[0]);
            try {
                int capacity = castToJavaIntExactNode.execute(arguments[1]);
                if (capacity >= 0) {
                    return asHandleNode.execute(nativeContext, createObject(capacity));
                }
            } catch (CannotCastException e) {
                // fall through
            }
            return nativeContext.getNullHandle();
        }
    }

    @ExportLibrary(InteropLibrary.class)
    public static final class GraalHPyBuilderNew extends GraalHPyBuilderNewBase {
        @ExportMessage
        Object execute(Object[] arguments,
                        @Cached HPyAsContextNode asContextNode,
                        @Cached CastToJavaIntExactNode castToJavaIntExactNode,
                        @Cached HPyAsHandleNode asHandleNode) throws ArityException {
            return doExecute(arguments, asContextNode, castToJavaIntExactNode, asHandleNode);
        }

        @Override
        protected Object createObject(int capacity) {
            Object[] data = new Object[capacity];
            for (int i = 0; i < data.length; i++) {
                data[i] = PNone.NONE;
            }
            return new ObjectSequenceStorage(data);
        }
    }

    @ExportLibrary(InteropLibrary.class)
    public static final class GraalHPyBuilderSet extends GraalHPyContextFunction {

        @ExportMessage
        Object execute(Object[] arguments,
                        @Cached HPyAsContextNode asContextNode,
                        @Cached HPyAsPythonObjectNode asPythonObjectNode,
                        @Cached CastToJavaIntExactNode castToJavaIntExactNode,
                        @Cached SequenceStorageNodes.SetItemDynamicNode setItemNode,
                        @Cached TransformExceptionToNativeNode transformExceptionToNativeNode) throws ArityException, UnsupportedTypeException {
            checkArity(arguments, 4);
            GraalHPyContext nativeContext = asContextNode.execute(arguments[0]);
            Object builder = asPythonObjectNode.execute(nativeContext, arguments[1]);
            if (!isValid(builder)) {
                // that's really unexpected since the C signature should enforce a valid builder
                // but
                // someone could have messed it up
                CompilerDirectives.transferToInterpreterAndInvalidate();
                throw UnsupportedTypeException.create(arguments, "invalid builder object");
            }
            ObjectSequenceStorage storage = (ObjectSequenceStorage) builder;

            try {
                int idx = castToJavaIntExactNode.execute(arguments[2]);
                Object value = asPythonObjectNode.execute(nativeContext, arguments[3]);
                setItemNode.execute(NoGeneralizationNode.DEFAULT, storage, idx, value);
            } catch (CannotCastException e) {
                // fall through
            } catch (PException e) {
                transformExceptionToNativeNode.execute(e);
            }
            return 0;
        }

        private boolean isValid(Object object) {
            return object instanceof ObjectSequenceStorage;
        }

    }

    @ExportLibrary(InteropLibrary.class)
    public static final class GraalHPyBuilderBuild extends GraalHPyContextFunction {

        private final PythonBuiltinClassType type;

        public GraalHPyBuilderBuild(PythonBuiltinClassType type) {
            assert type == PythonBuiltinClassType.PTuple || type == PythonBuiltinClassType.PList;
            this.type = type;
        }

        @ExportMessage
        Object execute(Object[] arguments,
                        @Cached HPyAsContextNode asContextNode,
                        @Cached HPyAsPythonObjectNode asPythonObjectNode,
                        @Cached PythonObjectFactory factory,
                        @Cached HPyAsHandleNode asHandleNode) throws ArityException, UnsupportedTypeException {
            checkArity(arguments, 2);
            GraalHPyContext nativeContext = asContextNode.execute(arguments[0]);
            ObjectSequenceStorage builder = cast(asPythonObjectNode.execute(nativeContext, arguments[1]));
            if (builder == null) {
                // that's really unexpected since the C signature should enforce a valid builder
                // but
                // someone could have messed it up
                CompilerDirectives.transferToInterpreterAndInvalidate();
                throw UnsupportedTypeException.create(arguments, "invalid builder object");
            }

            Object sequence;
            switch (type) {
                case PTuple:
                    sequence = factory.createTuple(builder);
                    break;
                case PList:
                    sequence = factory.createList(builder);
                    break;
                default:
                    throw CompilerDirectives.shouldNotReachHere();
            }
            return asHandleNode.execute(sequence);
        }

        private static ObjectSequenceStorage cast(Object object) {
            if (object instanceof ObjectSequenceStorage) {
                return (ObjectSequenceStorage) object;
            }
            return null;
        }

    }

    @ExportLibrary(InteropLibrary.class)
    public static final class GraalHPyBuilderCancel extends GraalHPyContextFunction {

        @ExportMessage
        Object execute(Object[] arguments,
                        @Cached HPyAsContextNode asContextNode,
                        @Cached HPyEnsureHandleNode ensureHandleNode,
                        @Cached ConditionProfile isAllocatedProfile,
                        @Cached HPyAsPythonObjectNode asPythonObjectNode) throws ArityException, UnsupportedTypeException {
            checkArity(arguments, 2);
            GraalHPyContext nativeContext = asContextNode.execute(arguments[0]);
            GraalHPyHandle hpyHandle = ensureHandleNode.execute(nativeContext, arguments[1]);
            hpyHandle.close(nativeContext, isAllocatedProfile);

            // be pedantic and also check what we are cancelling
            ObjectSequenceStorage builder = cast(asPythonObjectNode.execute(nativeContext, hpyHandle));
            if (builder == null) {
                // that's really unexpected since the C signature should enforce a valid builder
                // but
                // someone could have messed it up
                CompilerDirectives.transferToInterpreterAndInvalidate();
                throw UnsupportedTypeException.create(arguments, "invalid builder object");
            }

            return 0;
        }

        private static ObjectSequenceStorage cast(Object object) {
            if (object instanceof ObjectSequenceStorage) {
                return (ObjectSequenceStorage) object;
            }
            return null;
        }

    }

    @ExportLibrary(InteropLibrary.class)
    public static final class GraalHPyTrackerNew extends GraalHPyBuilderNewBase {
        @ExportMessage
        Object execute(Object[] arguments,
                        @Cached HPyAsContextNode asContextNode,
                        @Cached CastToJavaIntExactNode castToJavaIntExactNode,
                        @Cached HPyAsHandleNode asHandleNode) throws ArityException {
            return doExecute(arguments, asContextNode, castToJavaIntExactNode, asHandleNode);
        }

        @Override
        protected Object createObject(int capacity) {
            return new GraalHPyTracker(capacity);
        }
    }

    @ExportLibrary(InteropLibrary.class)
    public static final class GraalHPyTrackerAdd extends GraalHPyContextFunction {
        @ExportMessage
        Object execute(Object[] arguments,
                        @Cached HPyAsContextNode asContextNode,
                        @Cached HPyAsPythonObjectNode asPythonObjectNode,
                        @Cached HPyEnsureHandleNode ensureHandleNode) throws ArityException, UnsupportedTypeException {
            checkArity(arguments, 3);
            GraalHPyContext nativeContext = asContextNode.execute(arguments[0]);
            GraalHPyTracker builder = cast(asPythonObjectNode.execute(nativeContext, arguments[1]));
            if (builder == null) {
                // that's really unexpected since the C signature should enforce a valid builder
                // but
                // someone could have messed it up
                CompilerDirectives.transferToInterpreterAndInvalidate();
                throw UnsupportedTypeException.create(arguments, "invalid builder object");
            }
            try {
                builder.add(ensureHandleNode.execute(nativeContext, arguments[2]));
            } catch (OverflowException | OutOfMemoryError e) {
                return -1;
            }
            return 0;
        }

        private static GraalHPyTracker cast(Object object) {
            if (object instanceof GraalHPyTracker) {
                return (GraalHPyTracker) object;
            }
            return null;
        }
    }

    @ExportLibrary(InteropLibrary.class)
    public static final class GraalHPyTrackerCleanup extends GraalHPyContextFunction {
        private final boolean removeAll;

        public GraalHPyTrackerCleanup(boolean removeAll) {
            this.removeAll = removeAll;
        }

        @ExportMessage
        Object execute(Object[] arguments,
                        @Cached HPyAsContextNode asContextNode,
                        @Cached HPyEnsureHandleNode ensureHandleNode,
                        @Cached ConditionProfile trackerHandleNativeProfile) throws ArityException, UnsupportedTypeException {
            checkArity(arguments, 2);
            GraalHPyContext nativeContext = asContextNode.execute(arguments[0]);
            GraalHPyHandle trackerHandle = ensureHandleNode.execute(nativeContext, arguments[1]);
            GraalHPyTracker builder = cast(trackerHandle.getDelegate());
            if (builder == null) {
                // that's really unexpected since the C signature should enforce a valid builder
                // but
                // someone could have messed it up
                CompilerDirectives.transferToInterpreterAndInvalidate();
                throw UnsupportedTypeException.create(arguments, "invalid builder object");
            }
            if (removeAll) {
                builder.removeAll();
            } else {
                builder.free(nativeContext, ConditionProfile.getUncached());
                trackerHandle.close(nativeContext, trackerHandleNativeProfile);
            }
            return 0;
        }

        private static GraalHPyTracker cast(Object object) {
            if (object instanceof GraalHPyTracker) {
                return (GraalHPyTracker) object;
            }
            return null;
        }
    }

    @ExportLibrary(InteropLibrary.class)
    public static final class GraalHPyIsCallable extends GraalHPyContextFunction {

        @ExportMessage
        Object execute(Object[] arguments,
                        @Cached HPyAsContextNode asContextNode,
                        @Cached HPyAsPythonObjectNode asPythonObjectNode,
                        @CachedLibrary(limit = "3") PythonObjectLibrary objectLib) throws ArityException {
            checkArity(arguments, 2);
            GraalHPyContext nativeContext = asContextNode.execute(arguments[0]);
            Object object = asPythonObjectNode.execute(nativeContext, arguments[1]);
            return PInt.intValue(objectLib.isCallable(object));
        }
    }

    @ExportLibrary(InteropLibrary.class)
    public static final class GraalHPyIsCallTupleDict extends GraalHPyContextFunction {

        @ExportMessage
        Object execute(Object[] arguments,
                        @Cached HPyAsContextNode asContextNode,
                        @Cached HPyAsPythonObjectNode asPythonObjectNode,
                        @Cached HPyEnsureHandleNode ensureHandleNode,
                        @Cached HPyCastArgsNode castArgsNode,
                        @Cached HPyCastKwargsNode castKwargsNode,
                        @Cached HPyAsHandleNode asHandleNode,
                        @Cached CallNode callNode,
                        @Cached HPyTransformExceptionToNativeNode transformExceptionToNativeNode) throws ArityException {
            checkArity(arguments, 4);
            GraalHPyContext nativeContext = asContextNode.execute(arguments[0]);
            try {
                Object[] args = castArgsNode.execute(ensureHandleNode.execute(nativeContext, arguments[2]));
                PKeyword[] keywords = castKwargsNode.execute(ensureHandleNode.execute(nativeContext, arguments[3]));
                Object callable = asPythonObjectNode.execute(nativeContext, arguments[1]);
                return asHandleNode.execute(nativeContext, callNode.execute(callable, args, keywords));
            } catch (PException e) {
                // transformExceptionToNativeNode acts as a branch profile
                transformExceptionToNativeNode.execute(nativeContext, e);
                return nativeContext.getNullHandle();
            }
        }
    }
}<|MERGE_RESOLUTION|>--- conflicted
+++ resolved
@@ -253,7 +253,7 @@
 
     /**
      * Creates an HPy module from a module definition structure:
-     * 
+     *
      * <pre>
      * typedef struct {
      *     void *dummy;
@@ -283,83 +283,68 @@
                         @Cached HPyCreateFunctionNode addFunctionNode,
                         @Cached HPyAddLegacyMethodNode addLegacyMethodNode,
                         @Cached HPyAsHandleNode asHandleNode,
-<<<<<<< HEAD
-                        @Cached PRaiseNode raiseNode, @Exclusive @Cached GilNode gil) throws ArityException {
-            boolean mustRelease = gil.acquire();
-            try {
-                if (arguments.length != 2) {
-                    throw ArityException.create(2, arguments.length);
-                }
+                        @Cached PRaiseNode raiseNode,
+                        @Cached HPyTransformExceptionToNativeNode transformExceptionToNativeNode, @Exclusive @Cached GilNode gil) throws ArityException {
+            boolean mustRelease = gil.acquire();
+            try {
+                checkArity(arguments, 2);
                 GraalHPyContext context = asContextNode.execute(arguments[0]);
 
                 // call to type the pointer
                 Object moduleDef = callFromHPyModuleDefNode.call(context, GRAAL_HPY_FROM_HPY_MODULE_DEF, arguments[1]);
 
-                assert ptrLib.hasMembers(moduleDef);
+                assert checkLayout(moduleDef);
 
                 try {
-                    String mName = castToJavaStringNode.execute(fromCharPointerNode.execute(ptrLib.readMember(moduleDef, "m_name")));
-=======
-                        @Cached PRaiseNode raiseNode,
-                        @Cached HPyTransformExceptionToNativeNode transformExceptionToNativeNode) throws ArityException {
-            checkArity(arguments, 2);
-            GraalHPyContext context = asContextNode.execute(arguments[0]);
-
-            // call to type the pointer
-            Object moduleDef = callFromHPyModuleDefNode.call(context, GRAAL_HPY_FROM_HPY_MODULE_DEF, arguments[1]);
-
-            assert checkLayout(moduleDef);
-
-            try {
-                String mName;
-                Object mDoc;
-                try {
-                    mName = castToJavaStringNode.execute(fromCharPointerNode.execute(ptrLib.readMember(moduleDef, "m_name")));
-
-                    // do not eagerly read the doc string; this turned out to be unnecessarily
-                    // expensive
-                    mDoc = fromCharPointerNode.execute(ptrLib.readMember(moduleDef, "m_doc"));
-                } catch (UnsupportedMessageException | UnknownIdentifierException e) {
-                    CompilerDirectives.transferToInterpreterAndInvalidate();
-                    throw raiseNode.raise(PythonBuiltinClassType.SystemError, "Cannot create module from definition because: %m", e);
-                }
->>>>>>> 6fb7a574
-
-                    // do not eagerly read the doc string; this turned out to be unnecessarily
-                    // expensive
-                    Object mDoc = fromCharPointerNode.execute(ptrLib.readMember(moduleDef, "m_doc"));
-
-<<<<<<< HEAD
+                    String mName;
+                    Object mDoc;
+                    try {
+                        mName = castToJavaStringNode.execute(fromCharPointerNode.execute(ptrLib.readMember(moduleDef, "m_name")));
+
+                        // do not eagerly read the doc string; this turned out to be unnecessarily
+                        // expensive
+                        mDoc = fromCharPointerNode.execute(ptrLib.readMember(moduleDef, "m_doc"));
+                    } catch (UnsupportedMessageException | UnknownIdentifierException e) {
+                        CompilerDirectives.transferToInterpreterAndInvalidate();
+                        throw raiseNode.raise(PythonBuiltinClassType.SystemError, "Cannot create module from definition because: %m", e);
+                    }
+
                     // create the module object
                     PythonModule module = factory.createPythonModule(mName);
 
                     // process HPy methods
                     Object moduleDefines = callGetterNode.call(context, GRAAL_HPY_MODULE_GET_DEFINES, moduleDef);
                     if (!ptrLib.hasArrayElements(moduleDefines)) {
+                        CompilerDirectives.transferToInterpreterAndInvalidate();
                         throw raiseNode.raise(PythonBuiltinClassType.SystemError, "field 'defines' did not return an array");
                     }
 
-                    long nModuleDefines = ptrLib.getArraySize(moduleDefines);
-                    for (long i = 0; i < nModuleDefines; i++) {
-                        Object moduleDefine = ptrLib.readArrayElement(moduleDefines, i);
-                        int kind = castToJavaIntNode.execute(callGetterNode.call(context, GRAAL_HPY_DEF_GET_KIND, moduleDefine));
-                        switch (kind) {
-                            case GraalHPyDef.HPY_DEF_KIND_METH:
-                                Object methodDef = callGetterNode.call(context, GRAAL_HPY_DEF_GET_METH, moduleDefine);
-                                PBuiltinFunction fun = addFunctionNode.execute(context, null, methodDef);
-                                PBuiltinMethod method = factory.createBuiltinMethod(module, fun);
-                                writeAttrToMethodNode.execute(method, SpecialAttributeNames.__MODULE__, mName);
-                                writeAttrNode.execute(module, fun.getName(), method);
-                                break;
-                            case GraalHPyDef.HPY_DEF_KIND_SLOT:
-                            case GraalHPyDef.HPY_DEF_KIND_MEMBER:
-                            case GraalHPyDef.HPY_DEF_KIND_GETSET:
-                                // silently ignore
-                                // TODO(fa): maybe we should log a warning
-                                break;
-                            default:
-                                assert false : "unknown definition kind";
+                    try {
+                        long nModuleDefines = ptrLib.getArraySize(moduleDefines);
+                        for (long i = 0; i < nModuleDefines; i++) {
+                            Object moduleDefine = ptrLib.readArrayElement(moduleDefines, i);
+                            int kind = castToJavaIntNode.execute(callGetterNode.call(context, GRAAL_HPY_DEF_GET_KIND, moduleDefine));
+                            switch (kind) {
+                                case GraalHPyDef.HPY_DEF_KIND_METH:
+                                    Object methodDef = callGetterNode.call(context, GRAAL_HPY_DEF_GET_METH, moduleDefine);
+                                    PBuiltinFunction fun = addFunctionNode.execute(context, null, methodDef);
+                                    PBuiltinMethod method = factory.createBuiltinMethod(module, fun);
+                                    writeAttrToMethodNode.execute(method, SpecialAttributeNames.__MODULE__, mName);
+                                    writeAttrNode.execute(module, fun.getName(), method);
+                                    break;
+                                case GraalHPyDef.HPY_DEF_KIND_SLOT:
+                                case GraalHPyDef.HPY_DEF_KIND_MEMBER:
+                                case GraalHPyDef.HPY_DEF_KIND_GETSET:
+                                    // silently ignore
+                                    // TODO(fa): maybe we should log a warning
+                                    break;
+                                default:
+                                    assert false : "unknown definition kind";
+                            }
                         }
+                    } catch (UnsupportedMessageException | InvalidArrayIndexException e) {
+                        // should not happen since we check if 'moduleDefines' has array elements
+                        throw CompilerDirectives.shouldNotReachHere();
                     }
 
                     // process legacy methods
@@ -367,87 +352,35 @@
                     // the field 'legacy_methods' may be 'NULL'
                     if (!ptrLib.isNull(legacyMethods)) {
                         if (!ptrLib.hasArrayElements(legacyMethods)) {
+                            CompilerDirectives.transferToInterpreterAndInvalidate();
                             throw raiseNode.raise(PythonBuiltinClassType.SystemError, "field 'legacyMethods' did not return an array");
                         }
 
-=======
-                // process HPy methods
-                Object moduleDefines = callGetterNode.call(context, GRAAL_HPY_MODULE_GET_DEFINES, moduleDef);
-                if (!ptrLib.hasArrayElements(moduleDefines)) {
-                    CompilerDirectives.transferToInterpreterAndInvalidate();
-                    throw raiseNode.raise(PythonBuiltinClassType.SystemError, "field 'defines' did not return an array");
-                }
-
-                try {
-                    long nModuleDefines = ptrLib.getArraySize(moduleDefines);
-                    for (long i = 0; i < nModuleDefines; i++) {
-                        Object moduleDefine = ptrLib.readArrayElement(moduleDefines, i);
-                        int kind = castToJavaIntNode.execute(callGetterNode.call(context, GRAAL_HPY_DEF_GET_KIND, moduleDefine));
-                        switch (kind) {
-                            case GraalHPyDef.HPY_DEF_KIND_METH:
-                                Object methodDef = callGetterNode.call(context, GRAAL_HPY_DEF_GET_METH, moduleDefine);
-                                PBuiltinFunction fun = addFunctionNode.execute(context, null, methodDef);
+                        try {
+                            long nLegacyMethods = ptrLib.getArraySize(legacyMethods);
+                            for (long i = 0; i < nLegacyMethods; i++) {
+                                Object legacyMethod = ptrLib.readArrayElement(legacyMethods, i);
+
+                                PBuiltinFunction fun = addLegacyMethodNode.execute(context, legacyMethod);
                                 PBuiltinMethod method = factory.createBuiltinMethod(module, fun);
-                                writeAttrToMethodNode.execute(method, SpecialAttributeNames.__MODULE__, mName);
+                                writeAttrToMethodNode.execute(method.getStorage(), SpecialAttributeNames.__MODULE__, mName);
                                 writeAttrNode.execute(module, fun.getName(), method);
-                                break;
-                            case GraalHPyDef.HPY_DEF_KIND_SLOT:
-                            case GraalHPyDef.HPY_DEF_KIND_MEMBER:
-                            case GraalHPyDef.HPY_DEF_KIND_GETSET:
-                                // silently ignore
-                                // TODO(fa): maybe we should log a warning
-                                break;
-                            default:
-                                assert false : "unknown definition kind";
+                            }
+                        } catch (UnsupportedMessageException | InvalidArrayIndexException e) {
+                            // should not happen since we check if 'legacyMethods' has array elements
+                            throw CompilerDirectives.shouldNotReachHere();
                         }
                     }
-                } catch (UnsupportedMessageException | InvalidArrayIndexException e) {
-                    // should not happen since we check if 'moduleDefines' has array elements
-                    throw CompilerDirectives.shouldNotReachHere();
-                }
-
-                // process legacy methods
-                Object legacyMethods = callGetterNode.call(context, GRAAL_HPY_MODULE_GET_LEGACY_METHODS, moduleDef);
-                // the field 'legacy_methods' may be 'NULL'
-                if (!ptrLib.isNull(legacyMethods)) {
-                    if (!ptrLib.hasArrayElements(legacyMethods)) {
-                        CompilerDirectives.transferToInterpreterAndInvalidate();
-                        throw raiseNode.raise(PythonBuiltinClassType.SystemError, "field 'legacyMethods' did not return an array");
-                    }
-
-                    try {
->>>>>>> 6fb7a574
-                        long nLegacyMethods = ptrLib.getArraySize(legacyMethods);
-                        for (long i = 0; i < nLegacyMethods; i++) {
-                            Object legacyMethod = ptrLib.readArrayElement(legacyMethods, i);
-
-                            PBuiltinFunction fun = addLegacyMethodNode.execute(context, legacyMethod);
-                            PBuiltinMethod method = factory.createBuiltinMethod(module, fun);
-                            writeAttrToMethodNode.execute(method.getStorage(), SpecialAttributeNames.__MODULE__, mName);
-                            writeAttrNode.execute(module, fun.getName(), method);
-                        }
-<<<<<<< HEAD
-=======
-                    } catch (UnsupportedMessageException | InvalidArrayIndexException e) {
-                        // should not happen since we check if 'legacyMethods' has array elements
-                        throw CompilerDirectives.shouldNotReachHere();
->>>>>>> 6fb7a574
-                    }
 
                     writeAttrNode.execute(module, SpecialAttributeNames.__DOC__, mDoc);
 
-<<<<<<< HEAD
                     return asHandleNode.execute(context, module);
-                } catch (InteropException e) {
-                    throw raiseNode.raise(PythonBuiltinClassType.SystemError, "");
-                }
-            } finally {
-                gil.release(mustRelease);
-=======
-                return asHandleNode.execute(context, module);
-            } catch (PException e) {
-                transformExceptionToNativeNode.execute(context, e);
-                return context.getNullHandle();
+                } catch (PException e) {
+                    transformExceptionToNativeNode.execute(context, e);
+                    return context.getNullHandle();
+                }
+            } finally {
+                gil.release(mustRelease);
             }
         }
 
@@ -459,7 +392,6 @@
                 if (!lib.isMemberReadable(moduleDef, member)) {
                     return false;
                 }
->>>>>>> 6fb7a574
             }
             return true;
         }
@@ -516,17 +448,16 @@
                         @Cached IsSubtypeNode isSubtypeNode,
                         @Cached PRaiseNode raiseNode,
                         @Cached AsNativePrimitiveNode asNativePrimitiveNode,
-<<<<<<< HEAD
                         @Cached HPyTransformExceptionToNativeNode transformExceptionToNativeNode, @Exclusive @Cached GilNode gil) throws ArityException {
             boolean mustRelease = gil.acquire();
             try {
-                if (arguments.length != 2) {
-                    CompilerDirectives.transferToInterpreterAndInvalidate();
-                    throw ArityException.create(2, arguments.length);
-                }
+                checkArity(arguments, 2);
                 GraalHPyContext context = asContextNode.execute(arguments[0]);
                 Object object = asPythonObjectNode.execute(context, arguments[1]);
                 try {
+                    if (requiresPInt && !isSubtypeNode.execute(lib.getLazyPythonClass(object), PythonBuiltinClassType.PInt)) {
+                        throw raiseNode.raise(TypeError, ErrorMessages.INTEGER_REQUIRED);
+                    }
                     return asNativePrimitiveNode.execute(object, signed, targetSize, exact);
                 } catch (PException e) {
                     transformExceptionToNativeNode.execute(context, e);
@@ -534,20 +465,6 @@
                 }
             } finally {
                 gil.release(mustRelease);
-=======
-                        @Cached HPyTransformExceptionToNativeNode transformExceptionToNativeNode) throws ArityException {
-            checkArity(arguments, 2);
-            GraalHPyContext context = asContextNode.execute(arguments[0]);
-            Object object = asPythonObjectNode.execute(context, arguments[1]);
-            try {
-                if (requiresPInt && !isSubtypeNode.execute(lib.getLazyPythonClass(object), PythonBuiltinClassType.PInt)) {
-                    throw raiseNode.raise(TypeError, ErrorMessages.INTEGER_REQUIRED);
-                }
-                return asNativePrimitiveNode.execute(object, signed, targetSize, exact);
-            } catch (PException e) {
-                transformExceptionToNativeNode.execute(context, e);
-                return -1L;
->>>>>>> 6fb7a574
             }
         }
     }
@@ -713,26 +630,10 @@
                         @Cached("createClassProfile()") ValueProfile profile,
                         @Cached("createCountingProfile()") ConditionProfile updateStorageProfile,
                         @Cached HPyRaiseNode raiseNode,
-<<<<<<< HEAD
                         @Cached HPyTransformExceptionToNativeNode transformExceptionToNativeNode, @Exclusive @Cached GilNode gil) throws ArityException {
             boolean mustRelease = gil.acquire();
-=======
-                        @Cached HPyTransformExceptionToNativeNode transformExceptionToNativeNode) throws ArityException {
-            checkArity(arguments, 4);
-            GraalHPyContext context = asContextNode.execute(arguments[0]);
-            Object left = profile.profile(dictAsPythonObjectNode.execute(context, arguments[1]));
-            if (!PGuards.isDict(left)) {
-                return raiseNode.raiseIntWithoutFrame(context, -1, SystemError, "bad internal call");
-            }
-            PDict dict = (PDict) left;
-            Object key = keyAsPythonObjectNode.execute(context, arguments[2]);
-            Object value = valueAsPythonObjectNode.execute(context, arguments[3]);
->>>>>>> 6fb7a574
-            try {
-                if (arguments.length != 4) {
-                    CompilerDirectives.transferToInterpreterAndInvalidate();
-                    throw ArityException.create(4, arguments.length);
-                }
+            try {
+                checkArity(arguments, 4);
                 GraalHPyContext context = asContextNode.execute(arguments[0]);
                 Object left = profile.profile(dictAsPythonObjectNode.execute(context, arguments[1]));
                 if (!PGuards.isDict(left)) {
@@ -769,24 +670,10 @@
                         @CachedLibrary(limit = "2") HashingStorageLibrary hashingStorageLibrary,
                         @Cached("createClassProfile()") ValueProfile profile,
                         @Cached HPyRaiseNode raiseNode,
-<<<<<<< HEAD
                         @Cached HPyAsHandleNode asHandleNode, @Exclusive @Cached GilNode gil) throws ArityException {
             boolean mustRelease = gil.acquire();
-=======
-                        @Cached HPyAsHandleNode asHandleNode) throws ArityException {
-            checkArity(arguments, 3);
-            GraalHPyContext context = asContextNode.execute(arguments[0]);
-            Object left = profile.profile(dictAsPythonObjectNode.execute(context, arguments[1]));
-            if (!PGuards.isDict(left)) {
-                return raiseNode.raiseWithoutFrame(context, context.getNullHandle(), SystemError, "bad internal call");
-            }
-            PDict dict = (PDict) left;
-            Object key = keyAsPythonObjectNode.execute(context, arguments[2]);
->>>>>>> 6fb7a574
-            try {
-                if (arguments.length != 3) {
-                    throw ArityException.create(3, arguments.length);
-                }
+            try {
+                checkArity(arguments, 3);
                 GraalHPyContext context = asContextNode.execute(arguments[0]);
                 Object left = profile.profile(dictAsPythonObjectNode.execute(context, arguments[1]));
                 if (!PGuards.isDict(left)) {
@@ -801,8 +688,7 @@
                     }
                     return context.getNullHandle();
                 } catch (PException e) {
-                    // This function has the same (odd) error behavior as PyDict_GetItem: If an
-                    // error
+                    // This function has the same (odd) error behavior as PyDict_GetItem: If an error
                     // occurred, the error is cleared and NULL is returned.
                     return context.getNullHandle();
                 }
@@ -843,28 +729,10 @@
                         @Cached LookupInheritedAttributeNode.Dynamic lookupAppendNode,
                         @Cached CallBinaryMethodNode callAppendNode,
                         @Cached HPyTransformExceptionToNativeNode transformExceptionToNativeNode,
-<<<<<<< HEAD
                         @Cached HPyRaiseNode raiseNode, @Exclusive @Cached GilNode gil) throws ArityException {
             boolean mustRelease = gil.acquire();
-=======
-                        @Cached HPyRaiseNode raiseNode) throws ArityException {
-            checkArity(arguments, 3);
-            GraalHPyContext context = asContextNode.execute(arguments[0]);
-            Object left = listAsPythonObjectNode.execute(context, arguments[1]);
-            if (!PGuards.isList(left)) {
-                return raiseNode.raiseIntWithoutFrame(context, -1, SystemError, "bad internal call");
-            }
-            PList list = (PList) left;
-            Object value = valueAsPythonObjectNode.execute(context, arguments[2]);
-            Object attrAppend = lookupAppendNode.execute(list, "append");
-            if (attrAppend == PNone.NO_VALUE) {
-                return raiseNode.raiseIntWithoutFrame(context, -1, SystemError, "list does not have attribute 'append'");
-            }
->>>>>>> 6fb7a574
-            try {
-                if (arguments.length != 3) {
-                    throw ArityException.create(3, arguments.length);
-                }
+            try {
+                checkArity(arguments, 3);
                 GraalHPyContext context = asContextNode.execute(arguments[0]);
                 Object left = listAsPythonObjectNode.execute(context, arguments[1]);
                 if (!PGuards.isList(left)) {
@@ -932,26 +800,16 @@
                         @Cached HPyAsContextNode asContextNode,
                         @Cached HPyAsPythonObjectNode asPythonObjectNode,
                         @CachedLibrary(limit = "1") PythonObjectLibrary lib,
-<<<<<<< HEAD
                         @Cached IsSubtypeNode isSubtypeNode, @Exclusive @Cached GilNode gil) throws ArityException {
             boolean mustRelease = gil.acquire();
             try {
-                if (arguments.length != 2) {
-                    throw ArityException.create(2, arguments.length);
-                }
+                checkArity(arguments, 2);
                 GraalHPyContext context = asContextNode.execute(arguments[0]);
                 Object object = asPythonObjectNode.execute(context, arguments[1]);
                 return isSubtypeNode.execute(lib.getLazyPythonClass(object), expectedType);
             } finally {
                 gil.release(mustRelease);
             }
-=======
-                        @Cached IsSubtypeNode isSubtypeNode) throws ArityException {
-            checkArity(arguments, 2);
-            GraalHPyContext context = asContextNode.execute(arguments[0]);
-            Object object = asPythonObjectNode.execute(context, arguments[1]);
-            return isSubtypeNode.execute(lib.getLazyPythonClass(object), expectedType);
->>>>>>> 6fb7a574
         }
     }
 
@@ -1016,52 +874,31 @@
                         @Cached CallNode callExceptionConstructorNode,
                         @Cached PRaiseNode raiseNode,
                         @CachedLanguage LanguageReference<PythonLanguage> langRef,
-<<<<<<< HEAD
                         @Cached HPyTransformExceptionToNativeNode transformExceptionToNativeNode,
                         @Exclusive @Cached GilNode gil) throws ArityException {
             boolean mustRelease = gil.acquire();
             try {
-                if (arguments.length != 3) {
-                    CompilerDirectives.transferToInterpreterAndInvalidate();
-                    throw ArityException.create(3, arguments.length);
-                }
+                checkArity(arguments, 3);
                 GraalHPyContext context = asContextNode.execute(arguments[0]);
                 Object errTypeObj = asPythonObjectNode.execute(context, arguments[1]);
                 if (!(PGuards.isClass(errTypeObj, interopLib) && isSubtypeNode.execute(errTypeObj, PBaseException))) {
                     return raiseNode.raise(SystemError, "exception %s not a BaseException subclass", errTypeObj);
-=======
-                        @Cached HPyTransformExceptionToNativeNode transformExceptionToNativeNode) throws ArityException {
-            checkArity(arguments, 3);
-            GraalHPyContext context = asContextNode.execute(arguments[0]);
-            Object errTypeObj = asPythonObjectNode.execute(context, arguments[1]);
-            if (!(PGuards.isClass(errTypeObj, interopLib) && isSubtypeNode.execute(errTypeObj, PBaseException))) {
-                return raiseNode.raise(SystemError, "exception %s not a BaseException subclass", errTypeObj);
-            }
-            try {
-                Object exception;
-                if (stringMode) {
-                    Object valueObj = fromCharPointerNode.execute(arguments[2]);
-                    exception = callExceptionConstructorNode.execute(errTypeObj, valueObj);
-                } else {
-                    Object valueObj = asPythonObjectNode.execute(context, arguments[2]);
-                    // If the exception value is already an exception object, just take it.
-                    if (isExcValueSubtypeNode.execute(excValueLib.getLazyPythonClass(valueObj), PBaseException)) {
-                        exception = valueObj;
+                }
+                try {
+                    Object exception;
+                    if (stringMode) {
+                        Object valueObj = fromCharPointerNode.execute(arguments[2]);
+                        exception = callExceptionConstructorNode.execute(errTypeObj, valueObj);
                     } else {
-                        exception = callExceptionConstructorNode.execute(errTypeObj, valueObj);
+                        Object valueObj = asPythonObjectNode.execute(context, arguments[2]);
+                        // If the exception value is already an exception object, just take it.
+                        if (isExcValueSubtypeNode.execute(excValueLib.getLazyPythonClass(valueObj), PBaseException)) {
+                            exception = valueObj;
+                        } else {
+                            exception = callExceptionConstructorNode.execute(errTypeObj, valueObj);
+                        }
                     }
->>>>>>> 6fb7a574
-                }
-                try {
-                    Object valueObj;
-                    if (stringMode) {
-                        valueObj = fromCharPointerNode.execute(arguments[2]);
-                    } else {
-                        valueObj = asPythonObjectNode.execute(context, arguments[2]);
-                    }
-
-<<<<<<< HEAD
-                    Object exception = callExceptionConstructorNode.execute(errTypeObj, valueObj);
+
                     if (PGuards.isPBaseException(exception)) {
                         throw raiseNode.raiseExceptionObject((PBaseException) exception, langRef.get());
                     }
@@ -1071,10 +908,6 @@
                 } catch (PException p) {
                     transformExceptionToNativeNode.execute(context, p);
                     return 0;
-=======
-                if (PGuards.isPBaseException(exception)) {
-                    throw raiseNode.raiseExceptionObject((PBaseException) exception, langRef.get());
->>>>>>> 6fb7a574
                 }
             } finally {
                 gil.release(mustRelease);
@@ -1141,20 +974,10 @@
                         @Cached HPyAsHandleNode resultAsHandleNode,
                         @Cached EncodeNativeStringNode encodeNativeStringNode,
                         @Cached PythonObjectFactory factory,
-<<<<<<< HEAD
                         @Cached HPyTransformExceptionToNativeNode transformExceptionToNativeNode, @Exclusive @Cached GilNode gil) throws ArityException {
             boolean mustRelease = gil.acquire();
-=======
-                        @Cached HPyTransformExceptionToNativeNode transformExceptionToNativeNode) throws ArityException {
-            checkArity(arguments, 2);
-            GraalHPyContext context = asContextNode.execute(arguments[0]);
-            Object unicodeObject = asPythonObjectNode.execute(context, arguments[1]);
->>>>>>> 6fb7a574
-            try {
-                if (arguments.length != 2) {
-                    CompilerDirectives.transferToInterpreterAndInvalidate();
-                    throw ArityException.create(2, arguments.length);
-                }
+            try {
+                checkArity(arguments, 2);
                 GraalHPyContext context = asContextNode.execute(arguments[0]);
                 Object unicodeObject = asPythonObjectNode.execute(context, arguments[1]);
                 try {
@@ -1202,24 +1025,10 @@
                         @Cached CastToJavaLongExactNode castToJavaLongNode,
                         @Cached PCallHPyFunction callFromWcharArrayNode,
                         @Cached UnicodeFromWcharNode unicodeFromWcharNode,
-<<<<<<< HEAD
                         @Cached HPyTransformExceptionToNativeNode transformExceptionToNativeNode, @Exclusive @Cached GilNode gil) throws ArityException {
             boolean mustRelease = gil.acquire();
-=======
-                        @Cached HPyTransformExceptionToNativeNode transformExceptionToNativeNode) throws ArityException {
-            checkArity(arguments, 3);
-            GraalHPyContext context = asContextNode.execute(arguments[0]);
-            long len = castToJavaLongNode.execute(arguments[2]);
-            // Note: 'len' may be -1; in this case, function GRAAL_HPY_I8_FROM_WCHAR_ARRAY will
-            // use 'wcslen' to determine the C array's length.
-            long byteLen = len == -1 ? -1 : len * context.getWcharSize();
-            Object dataArray = callFromWcharArrayNode.call(context, GraalHPyNativeSymbol.GRAAL_HPY_I8_FROM_WCHAR_ARRAY, arguments[1], byteLen);
->>>>>>> 6fb7a574
-            try {
-                if (arguments.length != 3) {
-                    CompilerDirectives.transferToInterpreterAndInvalidate();
-                    throw ArityException.create(3, arguments.length);
-                }
+            try {
+                checkArity(arguments, 3);
                 GraalHPyContext context = asContextNode.execute(arguments[0]);
                 long len = castToJavaLongNode.execute(arguments[2]);
                 // Note: 'len' may be -1; in this case, function GRAAL_HPY_I8_FROM_WCHAR_ARRAY will
@@ -1246,27 +1055,16 @@
         Object execute(Object[] arguments,
                         @Cached HPyAsContextNode asContextNode,
                         @Cached HPyAsPythonObjectNode handleAsPythonObjectNode,
-<<<<<<< HEAD
                         @Cached ToNewRefNode toPyObjectPointerNode, @Exclusive @Cached GilNode gil) throws ArityException {
             boolean mustRelease = gil.acquire();
             try {
-                if (arguments.length != 2) {
-                    CompilerDirectives.transferToInterpreterAndInvalidate();
-                    throw ArityException.create(2, arguments.length);
-                }
+                checkArity(arguments, 2);
                 GraalHPyContext hPyContext = asContextNode.execute(arguments[0]);
                 Object object = handleAsPythonObjectNode.execute(hPyContext, arguments[1]);
                 return toPyObjectPointerNode.execute(hPyContext.getContext().getCApiContext(), object);
             } finally {
                 gil.release(mustRelease);
             }
-=======
-                        @Cached ToNewRefNode toPyObjectPointerNode) throws ArityException {
-            checkArity(arguments, 2);
-            GraalHPyContext hPyContext = asContextNode.execute(arguments[0]);
-            Object object = handleAsPythonObjectNode.execute(hPyContext, arguments[1]);
-            return toPyObjectPointerNode.execute(hPyContext.getContext().getCApiContext(), object);
->>>>>>> 6fb7a574
         }
     }
 
@@ -1296,13 +1094,10 @@
                         @Cached HPyAsContextNode asContextNode,
                         @Cached HPyAsPythonObjectNode asPythonObjectNode,
                         @Cached SequenceNodes.LenNode lenNode,
-<<<<<<< HEAD
                         @Cached HPyRaiseNode raiseNode, @Exclusive @Cached GilNode gil) throws ArityException {
             boolean mustRelease = gil.acquire();
             try {
-                if (arguments.length != 2) {
-                    throw ArityException.create(2, arguments.length);
-                }
+                checkArity(arguments, 2);
                 GraalHPyContext context = asContextNode.execute(arguments[0]);
                 Object object = asPythonObjectNode.execute(context, arguments[1]);
                 if (object instanceof PBytes) {
@@ -1311,14 +1106,6 @@
                 return raiseNode.raiseIntWithoutFrame(context, -1, TypeError, "expected bytes, %p found", object);
             } finally {
                 gil.release(mustRelease);
-=======
-                        @Cached HPyRaiseNode raiseNode) throws ArityException {
-            checkArity(arguments, 2);
-            GraalHPyContext context = asContextNode.execute(arguments[0]);
-            Object object = asPythonObjectNode.execute(context, arguments[1]);
-            if (object instanceof PBytes) {
-                return lenNode.execute((PSequence) object);
->>>>>>> 6fb7a574
             }
         }
     }
@@ -1410,31 +1197,10 @@
                         @Cached HPyAsHandleNode asHandleNode,
                         @Cached FromCharPointerNode fromCharPointerNode,
                         @Cached PInteropGetAttributeNode getAttributeNode,
-<<<<<<< HEAD
                         @Cached HPyTransformExceptionToNativeNode transformExceptionToNativeNode, @Exclusive @Cached GilNode gil) throws ArityException {
             boolean mustRelease = gil.acquire();
-=======
-                        @Cached HPyTransformExceptionToNativeNode transformExceptionToNativeNode) throws ArityException {
-            checkArity(arguments, 3);
-            GraalHPyContext context = asContextNode.execute(arguments[0]);
-            Object receiver = receiverAsPythonObjectNode.execute(context, arguments[1]);
-            Object key;
-            switch (mode) {
-                case OBJECT:
-                    key = keyAsPythonObjectNode.execute(context, arguments[2]);
-                    break;
-                case CHAR_PTR:
-                    key = fromCharPointerNode.execute(arguments[2]);
-                    break;
-                default:
-                    CompilerDirectives.transferToInterpreterAndInvalidate();
-                    throw new IllegalStateException("should not be reached");
-            }
->>>>>>> 6fb7a574
-            try {
-                if (arguments.length != 3) {
-                    throw ArityException.create(3, arguments.length);
-                }
+            try {
+                checkArity(arguments, 3);
                 GraalHPyContext context = asContextNode.execute(arguments[0]);
                 Object receiver = receiverAsPythonObjectNode.execute(context, arguments[1]);
                 Object key;
@@ -1470,18 +1236,10 @@
                         @Cached PCallHPyFunction callHelperFunctionNode,
                         @Cached HPyCreateTypeFromSpecNode createTypeFromSpecNode,
                         @Cached HPyAsHandleNode asHandleNode,
-<<<<<<< HEAD
                         @Cached HPyTransformExceptionToNativeNode transformExceptionToNativeNode, @Exclusive @Cached GilNode gil) throws ArityException {
             boolean mustRelease = gil.acquire();
             try {
-                if (arguments.length != 3) {
-                    CompilerDirectives.transferToInterpreterAndInvalidate();
-                    throw ArityException.create(3, arguments.length);
-                }
-=======
-                        @Cached HPyTransformExceptionToNativeNode transformExceptionToNativeNode) throws ArityException {
-            checkArity(arguments, 3);
->>>>>>> 6fb7a574
+                checkArity(arguments, 3);
 
                 GraalHPyContext context = asContextNode.execute(arguments[0]);
                 Object typeSpec = callHelperFunctionNode.call(context, GRAAL_HPY_FROM_HPY_TYPE_SPEC, arguments[1]);
@@ -1518,31 +1276,10 @@
                         @Cached HPyAsPythonObjectNode receiverAsPythonObjectNode,
                         @Cached HPyAsPythonObjectNode keyAsPythonObjectNode,
                         @Cached FromCharPointerNode fromCharPointerNode,
-<<<<<<< HEAD
                         @Cached PInteropGetAttributeNode getAttributeNode, @Exclusive @Cached GilNode gil) throws ArityException {
             boolean mustRelease = gil.acquire();
-=======
-                        @Cached PInteropGetAttributeNode getAttributeNode) throws ArityException {
-            checkArity(arguments, 3);
-            GraalHPyContext context = asContextNode.execute(arguments[0]);
-            Object receiver = receiverAsPythonObjectNode.execute(context, arguments[1]);
-            Object key;
-            switch (mode) {
-                case OBJECT:
-                    key = keyAsPythonObjectNode.execute(context, arguments[2]);
-                    break;
-                case CHAR_PTR:
-                    key = fromCharPointerNode.execute(arguments[2]);
-                    break;
-                default:
-                    CompilerDirectives.transferToInterpreter();
-                    throw new IllegalStateException("should not be reached");
-            }
->>>>>>> 6fb7a574
-            try {
-                if (arguments.length != 3) {
-                    throw ArityException.create(3, arguments.length);
-                }
+            try {
+                checkArity(arguments, 3);
                 GraalHPyContext context = asContextNode.execute(arguments[0]);
                 Object receiver = receiverAsPythonObjectNode.execute(context, arguments[1]);
                 Object key;
@@ -1592,17 +1329,10 @@
                         @Cached CallTernaryMethodNode callSetAttrNode,
                         @Cached("createBinaryProfile()") ConditionProfile profile,
                         @Cached HPyRaiseNode raiseNativeNode,
-<<<<<<< HEAD
                         @Cached HPyTransformExceptionToNativeNode transformExceptionToNativeNode, @Exclusive @Cached GilNode gil) throws ArityException {
             boolean mustRelease = gil.acquire();
             try {
-                if (arguments.length != 4) {
-                    throw ArityException.create(4, arguments.length);
-                }
-=======
-                        @Cached HPyTransformExceptionToNativeNode transformExceptionToNativeNode) throws ArityException {
-            checkArity(arguments, 4);
->>>>>>> 6fb7a574
+                checkArity(arguments, 4);
 
                 GraalHPyContext context = asContextNode.execute(arguments[0]);
                 Object receiver = receiverAsPythonObjectNode.execute(context, arguments[1]);
@@ -1659,35 +1389,10 @@
                         @Cached HPyAsHandleNode asHandleNode,
                         @Cached FromCharPointerNode fromCharPointerNode,
                         @Cached PInteropSubscriptNode getItemNode,
-<<<<<<< HEAD
                         @Cached HPyTransformExceptionToNativeNode transformExceptionToNativeNode, @Exclusive @Cached GilNode gil) throws ArityException {
             boolean mustRelease = gil.acquire();
-=======
-                        @Cached HPyTransformExceptionToNativeNode transformExceptionToNativeNode) throws ArityException {
-            checkArity(arguments, 3);
-            GraalHPyContext context = asContextNode.execute(arguments[0]);
-            Object receiver = receiverAsPythonObjectNode.execute(context, arguments[1]);
-            Object key;
-            switch (mode) {
-                case OBJECT:
-                    key = keyAsPythonObjectNode.execute(context, arguments[2]);
-                    break;
-                case CHAR_PTR:
-                    key = fromCharPointerNode.execute(arguments[2]);
-                    break;
-                case INT32:
-                    key = arguments[2];
-                    assert key instanceof Number;
-                    break;
-                default:
-                    CompilerDirectives.transferToInterpreter();
-                    throw new IllegalStateException("should not be reached");
-            }
->>>>>>> 6fb7a574
-            try {
-                if (arguments.length != 3) {
-                    throw ArityException.create(3, arguments.length);
-                }
+            try {
+                checkArity(arguments, 3);
                 GraalHPyContext context = asContextNode.execute(arguments[0]);
                 Object receiver = receiverAsPythonObjectNode.execute(context, arguments[1]);
                 Object key;
@@ -1737,36 +1442,10 @@
                         @Cached FromCharPointerNode fromCharPointerNode,
                         @Cached PInteropSubscriptAssignNode setItemNode,
                         @Cached HPyTransformExceptionToNativeNode transformExceptionToNativeNode,
-<<<<<<< HEAD
                         @Cached HPyRaiseNode raiseNativeNode, @Exclusive @Cached GilNode gil) throws ArityException {
             boolean mustRelease = gil.acquire();
-=======
-                        @Cached HPyRaiseNode raiseNativeNode) throws ArityException {
-            checkArity(arguments, 4);
-            GraalHPyContext context = asContextNode.execute(arguments[0]);
-            Object receiver = receiverAsPythonObjectNode.execute(context, arguments[1]);
-            Object key;
-            switch (mode) {
-                case OBJECT:
-                    key = keyAsPythonObjectNode.execute(context, arguments[2]);
-                    break;
-                case CHAR_PTR:
-                    key = fromCharPointerNode.execute(arguments[2]);
-                    break;
-                case INT32:
-                    key = arguments[2];
-                    assert key instanceof Number;
-                    break;
-                default:
-                    CompilerDirectives.transferToInterpreter();
-                    throw new IllegalStateException("should not be reached");
-            }
-            Object value = valueAsPythonObjectNode.execute(context, arguments[3]);
->>>>>>> 6fb7a574
-            try {
-                if (arguments.length != 4) {
-                    throw ArityException.create(4, arguments.length);
-                }
+            try {
+                checkArity(arguments, 4);
                 GraalHPyContext context = asContextNode.execute(arguments[0]);
                 Object receiver = receiverAsPythonObjectNode.execute(context, arguments[1]);
                 Object key;
@@ -1810,30 +1489,17 @@
                         @Cached AsPythonObjectNode asPythonObjectNode,
                         @Cached ResolveHandleNode resolveHandleNode,
                         @Cached ResolveNativeReferenceNode resolveNativeReferenceNode,
-<<<<<<< HEAD
                         @Cached HPyAsHandleNode asHandleNode, @Exclusive @Cached GilNode gil) throws ArityException {
             boolean mustRelease = gil.acquire();
             try {
-                if (arguments.length != 2) {
-                    CompilerDirectives.transferToInterpreterAndInvalidate();
-                    throw ArityException.create(2, arguments.length);
-                }
-                // IMPORTANT: this is not stealing the reference. The CPython implementation
-                // actually
+                checkArity(arguments, 2);
+                // IMPORTANT: this is not stealing the reference. The CPython implementation actually
                 // increases the reference count by 1.
                 Object resolvedPyObject = asPythonObjectNode.execute(resolveNativeReferenceNode.execute(resolveHandleNode.execute(arguments[1]), false));
                 return asHandleNode.execute(asContextNode.execute(arguments[0]), resolvedPyObject);
             } finally {
                 gil.release(mustRelease);
             }
-=======
-                        @Cached HPyAsHandleNode asHandleNode) throws ArityException {
-            checkArity(arguments, 2);
-            // IMPORTANT: this is not stealing the reference. The CPython implementation actually
-            // increases the reference count by 1.
-            Object resolvedPyObject = asPythonObjectNode.execute(resolveNativeReferenceNode.execute(resolveHandleNode.execute(arguments[1]), false));
-            return asHandleNode.execute(asContextNode.execute(arguments[0]), resolvedPyObject);
->>>>>>> 6fb7a574
         }
     }
 
@@ -1853,24 +1519,13 @@
                         @Cached ReadAttributeFromObjectNode readAttributeFromObjectNode,
                         @Cached PCallHPyFunction callMallocNode,
                         @Cached PCallHPyFunction callWriteDataNode,
-<<<<<<< HEAD
                         @Cached HPyAsHandleNode asHandleNode, @Exclusive @Cached GilNode gil) throws ArityException {
             boolean mustRelease = gil.acquire();
             try {
-                if (arguments.length != 3) {
-                    CompilerDirectives.transferToInterpreterAndInvalidate();
-                    throw ArityException.create(3, arguments.length);
-                }
+                checkArity(arguments, 3);
                 GraalHPyContext context = asContextNode.execute(arguments[0]);
                 Object type = asPythonObjectNode.execute(context, arguments[1]);
                 Object dataOutVar = arguments[2];
-=======
-                        @Cached HPyAsHandleNode asHandleNode) throws ArityException {
-            checkArity(arguments, 3);
-            GraalHPyContext context = asContextNode.execute(arguments[0]);
-            Object type = asPythonObjectNode.execute(context, arguments[1]);
-            Object dataOutVar = arguments[2];
->>>>>>> 6fb7a574
 
                 // check if agrument is actually a type
                 if (!isTypeNode.execute(type)) {
@@ -1935,14 +1590,10 @@
                         @Cached PythonObjectFactory factory,
                         @Cached WriteAttributeToObjectNode writeNativeSpaceNode,
                         @Cached PCallHPyFunction callMallocNode,
-<<<<<<< HEAD
                         @Cached HPyAsHandleNode asHandleNode, @Exclusive @Cached GilNode gil) throws ArityException {
             boolean mustRelease = gil.acquire();
             try {
-                if (arguments.length != 5) {
-                    CompilerDirectives.transferToInterpreterAndInvalidate();
-                    throw ArityException.create(5, arguments.length);
-                }
+                checkArity(arguments, 5);
                 GraalHPyContext context = asContextNode.execute(arguments[0]);
                 Object type = asPythonObjectNode.execute(context, arguments[1]);
 
@@ -1961,26 +1612,6 @@
                         LOGGER.finest(() -> String.format("Allocated HPy object with native space of size %d at %s", basicsize, dataPtr));
                     }
                     // TODO(fa): add memory tracing
-=======
-                        @Cached HPyAsHandleNode asHandleNode) throws ArityException {
-            checkArity(arguments, 5);
-            GraalHPyContext context = asContextNode.execute(arguments[0]);
-            Object type = asPythonObjectNode.execute(context, arguments[1]);
-
-            // create the managed Python object
-            PythonObject pythonObject = factory.createPythonObject(type);
-
-            // allocate native space
-            Object attrObj = readBasicsizeNode.execute(type, TYPE_HPY_BASICSIZE);
-            if (attrObj != PNone.NO_VALUE) {
-                // we fully control this attribute; if it is there, it's always a long
-                long basicsize = (long) attrObj;
-                Object dataPtr = callMallocNode.call(context, GraalHPyNativeSymbol.GRAAL_HPY_CALLOC, basicsize, 1L);
-                writeNativeSpaceNode.execute(pythonObject, OBJECT_HPY_NATIVE_SPACE, dataPtr);
-
-                if (LOGGER.isLoggable(Level.FINEST)) {
-                    LOGGER.finest(() -> String.format("Allocated HPy object with native space of size %d at %s", basicsize, dataPtr));
->>>>>>> 6fb7a574
                 }
                 return asHandleNode.execute(pythonObject);
             } finally {
@@ -2080,28 +1711,10 @@
                         @CachedLibrary(limit = "1") PythonObjectLibrary lib,
                         @CachedLibrary(limit = "1") PythonObjectLibrary resultLib,
                         @Cached HPyAsHandleNode asHandleNode,
-<<<<<<< HEAD
                         @Cached HPyTransformExceptionToNativeNode transformExceptionToNativeNode, @Exclusive @Cached GilNode gil) throws ArityException, UnsupportedTypeException {
             boolean mustRelease = gil.acquire();
-=======
-                        @Cached HPyTransformExceptionToNativeNode transformExceptionToNativeNode) throws ArityException, UnsupportedTypeException {
-            checkArity(arguments, 4);
-            GraalHPyContext nativeContext = asContextNode.execute(arguments[0]);
-            Object receiver = asPythonObjectNode.execute(nativeContext, arguments[1]);
-            Object[] pythonArguments = new Object[2];
-            pythonArguments[0] = asPythonObjectNode.execute(nativeContext, arguments[2]);
-            try {
-                pythonArguments[1] = SpecialMethodNames.getCompareOpString(castToJavaIntExactNode.execute(arguments[3]));
-            } catch (CannotCastException e) {
-                CompilerDirectives.transferToInterpreterAndInvalidate();
-                throw UnsupportedTypeException.create(arguments, "4th argument must fit into Java int");
-            }
->>>>>>> 6fb7a574
-            try {
-                if (arguments.length != 4) {
-                    CompilerDirectives.transferToInterpreterAndInvalidate();
-                    throw ArityException.create(4, arguments.length);
-                }
+            try {
+                checkArity(arguments, 4);
                 GraalHPyContext nativeContext = asContextNode.execute(arguments[0]);
                 Object receiver = asPythonObjectNode.execute(nativeContext, arguments[1]);
                 Object[] pythonArguments = new Object[2];
@@ -2181,21 +1794,10 @@
                         @Cached PRaiseNode raiseNode,
                         @Cached PythonObjectFactory factory,
                         @Cached HPyAsHandleNode asHandleNode,
-<<<<<<< HEAD
                         @Cached HPyTransformExceptionToNativeNode transformExceptionToNativeNode, @Exclusive @Cached GilNode gil) throws ArityException, UnsupportedTypeException {
             boolean mustRelease = gil.acquire();
-=======
-                        @Cached HPyTransformExceptionToNativeNode transformExceptionToNativeNode) throws ArityException, UnsupportedTypeException {
-            checkArity(arguments, 3);
-            GraalHPyContext nativeContext = asContextNode.execute(arguments[0]);
-            Object arrayPtr = arguments[1];
-            int n;
->>>>>>> 6fb7a574
-            try {
-                if (arguments.length != 3) {
-                    CompilerDirectives.transferToInterpreterAndInvalidate();
-                    throw ArityException.create(3, arguments.length);
-                }
+            try {
+                checkArity(arguments, 3);
                 GraalHPyContext nativeContext = asContextNode.execute(arguments[0]);
                 Object arrayPtr = arguments[1];
                 int n;
