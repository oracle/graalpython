--- conflicted
+++ resolved
@@ -141,10 +141,7 @@
 import com.oracle.graal.python.runtime.object.PythonObjectFactory;
 import com.oracle.graal.python.runtime.sequence.PSequence;
 import com.oracle.graal.python.runtime.sequence.storage.ObjectSequenceStorage;
-<<<<<<< HEAD
-=======
 import com.oracle.graal.python.util.OverflowException;
->>>>>>> d7da3e1c
 import com.oracle.truffle.api.CompilerAsserts;
 import com.oracle.truffle.api.CompilerDirectives;
 import com.oracle.truffle.api.CompilerDirectives.CompilationFinal;
@@ -781,10 +778,6 @@
 
             // Unfortunately, the HPyRaiseNode is not suitable because it expects a String message.
             try {
-<<<<<<< HEAD
-                // TODO should probably use com.oracle.graal.python.nodes.PConstructAndRaiseNode
-=======
->>>>>>> d7da3e1c
                 throw raiseNode.raise(errType, errorMessage);
             } catch (PException p) {
                 transformExceptionToNativeNode.execute(context, p);
