--- conflicted
+++ resolved
@@ -65,6 +65,7 @@
 import com.oracle.truffle.api.HostCompilerDirectives.InliningCutoff;
 import com.oracle.truffle.api.dsl.Bind;
 import com.oracle.truffle.api.dsl.Cached;
+import com.oracle.truffle.api.dsl.Cached.Exclusive;
 import com.oracle.truffle.api.dsl.Cached.Shared;
 import com.oracle.truffle.api.dsl.Fallback;
 import com.oracle.truffle.api.dsl.GenerateCached;
@@ -295,12 +296,8 @@
         }
 
         @Specialization
-<<<<<<< HEAD
-        static PSlice.SliceInfo doSliceObject(PObjectSlice slice,
-=======
         @InliningCutoff
         static PSlice.SliceInfo doSliceObject(Node inliningTarget, PObjectSlice slice,
->>>>>>> b9c5641f
                         @Cached SliceLossyCastToInt toInt,
                         @Cached PRaiseNode.Lazy raiseNode) {
             /* this is harder to get right than you might think */
@@ -343,11 +340,11 @@
         public abstract PSlice.SliceInfoLong execute(Node inliningTarget, PSlice slice);
 
         @Specialization
-        static PSlice.SliceInfoLong doSliceInt(PIntSlice slice,
-                        @Shared @Cached PRaiseNode raiseNode) {
+        static PSlice.SliceInfoLong doSliceInt(Node inliningTarget, PIntSlice slice,
+                        @Exclusive @Cached PRaiseNode.Lazy raiseNode) {
             long step = slice.getIntStep();
             if (step == 0) {
-                raiseNode.raise(ValueError, ErrorMessages.SLICE_STEP_CANNOT_BE_ZERO);
+                throw raiseNode.get(inliningTarget).raise(ValueError, ErrorMessages.SLICE_STEP_CANNOT_BE_ZERO);
             }
 
             long start;
@@ -362,7 +359,7 @@
         @Specialization
         static PSlice.SliceInfoLong doSliceObject(Node inliningTarget, PObjectSlice slice,
                         @Cached SliceLossyCastToLong toInt,
-                        @Shared @Cached PRaiseNode raiseNode) {
+                        @Exclusive @Cached PRaiseNode.Lazy raiseNode) {
             /* this is harder to get right than you might think */
             long start, stop, step;
             if (slice.getStep() == PNone.NONE) {
@@ -370,7 +367,7 @@
             } else {
                 step = toInt.execute(inliningTarget, slice.getStep());
                 if (step == 0) {
-                    raiseNode.raise(ValueError, ErrorMessages.SLICE_STEP_CANNOT_BE_ZERO);
+                    throw raiseNode.get(inliningTarget).raise(ValueError, ErrorMessages.SLICE_STEP_CANNOT_BE_ZERO);
                 }
                 /*
                  * Same as in CPython 'PySlice_Unpack': Here step might be -Long.MAX_VALUE-1; in
@@ -487,14 +484,14 @@
         public abstract long execute(Node inliningTarget, Object x);
 
         @Specialization(guards = "!isPNone(i)")
-        static long doGeneric(Object i,
-                        @Cached PRaiseNode raise,
+        static long doGeneric(Node inliningTarget, Object i,
+                        @Cached PRaiseNode.Lazy raise,
                         @Cached PyIndexCheckNode indexCheckNode,
-                        @Cached PyLongSign signNode,
+                        @Cached(inline = false) PyLongSign signNode,
                         @Cached PyLongAsLongAndOverflowNode asSizeNode) {
-            if (indexCheckNode.execute(i)) {
+            if (indexCheckNode.execute(inliningTarget, i)) {
                 try {
-                    return asSizeNode.execute(null, i);
+                    return asSizeNode.execute(null, inliningTarget, i);
                 } catch (OverflowException e) {
                     if (signNode.execute(i) < 0) {
                         return Long.MIN_VALUE;
@@ -502,7 +499,7 @@
                     return Long.MAX_VALUE;
                 }
             }
-            throw raise.raise(TypeError, ErrorMessages.SLICE_INDICES_MUST_BE_INT_NONE_HAVE_INDEX);
+            throw raise.get(inliningTarget).raise(TypeError, ErrorMessages.SLICE_INDICES_MUST_BE_INT_NONE_HAVE_INDEX);
         }
     }
 
