/*
 * Copyright (c) 2017, 2018, Oracle and/or its affiliates.
 * Copyright (c) 2013, Regents of the University of California
 *
 * All rights reserved.
 *
 * Redistribution and use in source and binary forms, with or without modification, are
 * permitted provided that the following conditions are met:
 *
 * 1. Redistributions of source code must retain the above copyright notice, this list of
 * conditions and the following disclaimer.
 * 2. Redistributions in binary form must reproduce the above copyright notice, this list of
 * conditions and the following disclaimer in the documentation and/or other materials provided
 * with the distribution.
 *
 * THIS SOFTWARE IS PROVIDED BY THE COPYRIGHT HOLDERS AND CONTRIBUTORS "AS IS" AND ANY EXPRESS
 * OR IMPLIED WARRANTIES, INCLUDING, BUT NOT LIMITED TO, THE IMPLIED WARRANTIES OF
 * MERCHANTABILITY AND FITNESS FOR A PARTICULAR PURPOSE ARE DISCLAIMED. IN NO EVENT SHALL THE
 * COPYRIGHT HOLDER OR CONTRIBUTORS BE LIABLE FOR ANY DIRECT, INDIRECT, INCIDENTAL, SPECIAL,
 * EXEMPLARY, OR CONSEQUENTIAL DAMAGES (INCLUDING, BUT NOT LIMITED TO, PROCUREMENT OF SUBSTITUTE
 * GOODS OR SERVICES; LOSS OF USE, DATA, OR PROFITS; OR BUSINESS INTERRUPTION) HOWEVER CAUSED
 * AND ON ANY THEORY OF LIABILITY, WHETHER IN CONTRACT, STRICT LIABILITY, OR TORT (INCLUDING
 * NEGLIGENCE OR OTHERWISE) ARISING IN ANY WAY OUT OF THE USE OF THIS SOFTWARE, EVEN IF ADVISED
 * OF THE POSSIBILITY OF SUCH DAMAGE.
 */
package com.oracle.graal.python.builtins;

import static com.oracle.graal.python.nodes.BuiltinNames.__BUILTINS_PATCHES__;
import static com.oracle.graal.python.nodes.SpecialAttributeNames.__PACKAGE__;
import static com.oracle.graal.python.runtime.exception.PythonErrorType.SyntaxError;

import java.io.IOException;
import java.math.BigInteger;
import java.net.MalformedURLException;
import java.net.URL;
import java.util.ArrayList;
import java.util.Arrays;
import java.util.HashMap;
import java.util.List;
import java.util.Map;
import java.util.Map.Entry;
import java.util.ServiceLoader;
import java.util.function.Supplier;

import org.graalvm.nativeimage.ImageInfo;

import com.oracle.graal.python.PythonLanguage;
import com.oracle.graal.python.builtins.modules.ArrayModuleBuiltins;
import com.oracle.graal.python.builtins.modules.AstModuleBuiltins;
import com.oracle.graal.python.builtins.modules.AtexitModuleBuiltins;
import com.oracle.graal.python.builtins.modules.BinasciiModuleBuiltins;
import com.oracle.graal.python.builtins.modules.BuiltinConstructors;
import com.oracle.graal.python.builtins.modules.BuiltinFunctions;
import com.oracle.graal.python.builtins.modules.CodecsModuleBuiltins;
import com.oracle.graal.python.builtins.modules.CollectionsModuleBuiltins;
import com.oracle.graal.python.builtins.modules.CtypesModuleBuiltins;
import com.oracle.graal.python.builtins.modules.ErrnoModuleBuiltins;
import com.oracle.graal.python.builtins.modules.FaulthandlerModuleBuiltins;
import com.oracle.graal.python.builtins.modules.FunctoolsModuleBuiltins;
import com.oracle.graal.python.builtins.modules.GcModuleBuiltins;
import com.oracle.graal.python.builtins.modules.IOModuleBuiltins;
import com.oracle.graal.python.builtins.modules.ImpModuleBuiltins;
import com.oracle.graal.python.builtins.modules.InteropModuleBuiltins;
import com.oracle.graal.python.builtins.modules.ItertoolsModuleBuiltins;
import com.oracle.graal.python.builtins.modules.JavaModuleBuiltins;
import com.oracle.graal.python.builtins.modules.LocaleModuleBuiltins;
import com.oracle.graal.python.builtins.modules.MarshalModuleBuiltins;
import com.oracle.graal.python.builtins.modules.MathModuleBuiltins;
import com.oracle.graal.python.builtins.modules.PosixModuleBuiltins;
import com.oracle.graal.python.builtins.modules.PosixSubprocessModuleBuiltins;
import com.oracle.graal.python.builtins.modules.PyExpatModuleBuiltins;
import com.oracle.graal.python.builtins.modules.RandomModuleBuiltins;
import com.oracle.graal.python.builtins.modules.ReadlineModuleBuiltins;
import com.oracle.graal.python.builtins.modules.SREModuleBuiltins;
import com.oracle.graal.python.builtins.modules.SelectModuleBuiltins;
import com.oracle.graal.python.builtins.modules.SignalModuleBuiltins;
import com.oracle.graal.python.builtins.modules.SocketModuleBuiltins;
import com.oracle.graal.python.builtins.modules.StringModuleBuiltins;
import com.oracle.graal.python.builtins.modules.SysConfigModuleBuiltins;
import com.oracle.graal.python.builtins.modules.SysModuleBuiltins;
import com.oracle.graal.python.builtins.modules.ThreadModuleBuiltins;
import com.oracle.graal.python.builtins.modules.TimeModuleBuiltins;
import com.oracle.graal.python.builtins.modules.TruffleCextBuiltins;
import com.oracle.graal.python.builtins.modules.UnicodeDataModuleBuiltins;
import com.oracle.graal.python.builtins.modules.WeakRefModuleBuiltins;
import com.oracle.graal.python.builtins.modules.ZipImportModuleBuiltins;
import com.oracle.graal.python.builtins.objects.array.ArrayBuiltins;
import com.oracle.graal.python.builtins.objects.bool.BoolBuiltins;
import com.oracle.graal.python.builtins.objects.bytes.ByteArrayBuiltins;
import com.oracle.graal.python.builtins.objects.bytes.BytesBuiltins;
import com.oracle.graal.python.builtins.objects.cell.CellBuiltins;
import com.oracle.graal.python.builtins.objects.code.CodeBuiltins;
import com.oracle.graal.python.builtins.objects.code.PCode;
import com.oracle.graal.python.builtins.objects.complex.ComplexBuiltins;
import com.oracle.graal.python.builtins.objects.dict.DictBuiltins;
import com.oracle.graal.python.builtins.objects.dict.DictItemsIteratorBuiltins;
import com.oracle.graal.python.builtins.objects.dict.DictKeysIteratorBuiltins;
import com.oracle.graal.python.builtins.objects.dict.DictValuesBuiltins;
import com.oracle.graal.python.builtins.objects.dict.DictValuesIteratorBuiltins;
import com.oracle.graal.python.builtins.objects.dict.DictViewBuiltins;
import com.oracle.graal.python.builtins.objects.dict.PDict;
import com.oracle.graal.python.builtins.objects.enumerate.EnumerateBuiltins;
import com.oracle.graal.python.builtins.objects.exception.BaseExceptionBuiltins;
import com.oracle.graal.python.builtins.objects.exception.PBaseException;
import com.oracle.graal.python.builtins.objects.floats.FloatBuiltins;
import com.oracle.graal.python.builtins.objects.foreign.TruffleObjectBuiltins;
import com.oracle.graal.python.builtins.objects.frame.FrameBuiltins;
import com.oracle.graal.python.builtins.objects.function.AbstractFunctionBuiltins;
import com.oracle.graal.python.builtins.objects.function.BuiltinFunctionBuiltins;
import com.oracle.graal.python.builtins.objects.function.FunctionBuiltins;
import com.oracle.graal.python.builtins.objects.function.PArguments;
import com.oracle.graal.python.builtins.objects.function.PBuiltinFunction;
import com.oracle.graal.python.builtins.objects.generator.GeneratorBuiltins;
import com.oracle.graal.python.builtins.objects.getsetdescriptor.GetSetDescriptorTypeBuiltins;
import com.oracle.graal.python.builtins.objects.ints.IntBuiltins;
import com.oracle.graal.python.builtins.objects.ints.PInt;
import com.oracle.graal.python.builtins.objects.iterator.ForeignIteratorBuiltins;
import com.oracle.graal.python.builtins.objects.iterator.IteratorBuiltins;
import com.oracle.graal.python.builtins.objects.iterator.PZipBuiltins;
import com.oracle.graal.python.builtins.objects.iterator.SentinelIteratorBuiltins;
import com.oracle.graal.python.builtins.objects.list.ListBuiltins;
import com.oracle.graal.python.builtins.objects.list.PList;
import com.oracle.graal.python.builtins.objects.mappingproxy.MappingproxyBuiltins;
import com.oracle.graal.python.builtins.objects.memoryview.BufferBuiltins;
import com.oracle.graal.python.builtins.objects.memoryview.MemoryviewBuiltins;
import com.oracle.graal.python.builtins.objects.method.AbstractMethodBuiltins;
import com.oracle.graal.python.builtins.objects.method.BuiltinMethodBuiltins;
import com.oracle.graal.python.builtins.objects.method.MethodBuiltins;
import com.oracle.graal.python.builtins.objects.module.PythonModule;
import com.oracle.graal.python.builtins.objects.object.ObjectBuiltins;
import com.oracle.graal.python.builtins.objects.object.PythonObject;
import com.oracle.graal.python.builtins.objects.random.RandomBuiltins;
import com.oracle.graal.python.builtins.objects.range.RangeBuiltins;
import com.oracle.graal.python.builtins.objects.referencetype.ReferenceTypeBuiltins;
import com.oracle.graal.python.builtins.objects.reversed.ReversedBuiltins;
import com.oracle.graal.python.builtins.objects.set.FrozenSetBuiltins;
import com.oracle.graal.python.builtins.objects.set.SetBuiltins;
import com.oracle.graal.python.builtins.objects.slice.SliceBuiltins;
import com.oracle.graal.python.builtins.objects.str.StringBuiltins;
import com.oracle.graal.python.builtins.objects.superobject.SuperBuiltins;
import com.oracle.graal.python.builtins.objects.thread.LockBuiltins;
import com.oracle.graal.python.builtins.objects.thread.RLockBuiltins;
import com.oracle.graal.python.builtins.objects.thread.ThreadBuiltins;
import com.oracle.graal.python.builtins.objects.traceback.TracebackBuiltins;
import com.oracle.graal.python.builtins.objects.tuple.TupleBuiltins;
import com.oracle.graal.python.builtins.objects.type.PythonBuiltinClass;
import com.oracle.graal.python.builtins.objects.type.PythonClass;
import com.oracle.graal.python.builtins.objects.type.TypeBuiltins;
import com.oracle.graal.python.builtins.objects.zipimporter.ZipImporterBuiltins;
import com.oracle.graal.python.runtime.PythonContext;
import com.oracle.graal.python.runtime.PythonCore;
import com.oracle.graal.python.runtime.PythonOptions;
import com.oracle.graal.python.runtime.PythonParser;
import com.oracle.graal.python.runtime.PythonParser.ParserMode;
import com.oracle.graal.python.runtime.exception.PException;
import com.oracle.graal.python.runtime.object.PythonObjectFactory;
import com.oracle.truffle.api.CompilerDirectives.CompilationFinal;
import com.oracle.truffle.api.CompilerDirectives.TruffleBoundary;
import com.oracle.truffle.api.RootCallTarget;
import com.oracle.truffle.api.TruffleFile;
import com.oracle.truffle.api.TruffleLanguage.Env;
import com.oracle.truffle.api.TruffleOptions;
import com.oracle.truffle.api.nodes.Node;
import com.oracle.truffle.api.nodes.RootNode;
import com.oracle.truffle.api.source.Source;
import com.oracle.truffle.api.source.SourceSection;

/**
 * The core is intended to the immutable part of the interpreter, including most modules and most
 * types.
 */
public final class Python3Core implements PythonCore {
<<<<<<< HEAD
    // Order matters!
    private static final String[] CORE_FILES = new String[]{
                    "_descriptor",
                    "object",
                    "sys",
                    "dict",
                    "_mappingproxy",
                    "str",
                    "type",
                    "_imp",
                    "function",
                    "_functools",
                    "method",
                    "code",
                    "_warnings",
                    "posix",
                    "_io",
                    "_frozen_importlib",
                    "classes",
                    "_weakref",
                    "set",
                    "itertools",
                    "base_exception",
                    "python_cext",
                    "_collections",
                    "memoryview",
                    "list",
                    "_codecs",
                    "bytes",
                    "bytearray",
                    "float",
                    "time",
                    "unicodedata",
                    "_locale",
                    "_sre",
                    "function",
                    "_socket",
                    "zipimport",
    };
=======
    private final String[] coreFiles;

    private static final String[] initializeCoreFiles() {
        // Order matters!
        List<String> coreFiles = new ArrayList<>(Arrays.asList(
                        "_descriptor",
                        "object",
                        "sys",
                        "dict",
                        "_mappingproxy",
                        "str",
                        "type",
                        "_imp",
                        "function",
                        "_functools",
                        "method",
                        "code",
                        "_warnings",
                        "posix",
                        "_io",
                        "_frozen_importlib",
                        "classes",
                        "_weakref",
                        "set",
                        "itertools",
                        "base_exception",
                        "python_cext",
                        "_collections",
                        "memoryview",
                        "list",
                        "_codecs",
                        "bytes",
                        "bytearray",
                        "float",
                        "time",
                        "unicodedata",
                        "_locale",
                        "_sre",
                        "function",
                        "_sysconfig",
                        "_socket",
                        "_thread"));

        return coreFiles.toArray(new String[coreFiles.size()]);
    }
>>>>>>> f55f64b6

    private final PythonBuiltins[] builtins;

    private static final PythonBuiltins[] initializeBuiltins() {
        List<PythonBuiltins> builtins = new ArrayList<>(Arrays.asList(
                        new BuiltinConstructors(),
                        new BuiltinFunctions(),
                        new InteropModuleBuiltins(),
                        new ObjectBuiltins(),
                        new CellBuiltins(),
                        new BoolBuiltins(),
                        new FloatBuiltins(),
                        new BytesBuiltins(),
                        new ComplexBuiltins(),
                        new ByteArrayBuiltins(),
                        new TypeBuiltins(),
                        new IntBuiltins(),
                        new TruffleObjectBuiltins(),
                        new ListBuiltins(),
                        new DictBuiltins(),
                        new DictViewBuiltins(),
                        new DictValuesBuiltins(),
                        new DictKeysIteratorBuiltins(),
                        new DictValuesIteratorBuiltins(),
                        new DictItemsIteratorBuiltins(),
                        new RangeBuiltins(),
                        new SliceBuiltins(),
                        new TupleBuiltins(),
                        new StringBuiltins(),
                        new SetBuiltins(),
                        new FrozenSetBuiltins(),
                        new IteratorBuiltins(),
                        new ReversedBuiltins(),
                        new PZipBuiltins(),
                        new EnumerateBuiltins(),
                        new SentinelIteratorBuiltins(),
                        new ForeignIteratorBuiltins(),
                        new GeneratorBuiltins(),
                        new AbstractFunctionBuiltins(),
                        new FunctionBuiltins(),
                        new BuiltinFunctionBuiltins(),
                        new AbstractMethodBuiltins(),
                        new MethodBuiltins(),
                        new BuiltinMethodBuiltins(),
                        new CodeBuiltins(),
                        new FrameBuiltins(),
                        new MappingproxyBuiltins(),
                        new GetSetDescriptorTypeBuiltins(),
                        new BaseExceptionBuiltins(),
                        new PosixModuleBuiltins(),
                        new ImpModuleBuiltins(),
                        new ArrayModuleBuiltins(),
                        new ArrayBuiltins(),
                        new TimeModuleBuiltins(),
                        new MathModuleBuiltins(),
                        new MarshalModuleBuiltins(),
                        new RandomModuleBuiltins(),
                        new RandomBuiltins(),
                        new TruffleCextBuiltins(),
                        new WeakRefModuleBuiltins(),
                        new ReferenceTypeBuiltins(),
                        new IOModuleBuiltins(),
                        new StringModuleBuiltins(),
                        new ItertoolsModuleBuiltins(),
                        new FunctoolsModuleBuiltins(),
                        new ErrnoModuleBuiltins(),
                        new CodecsModuleBuiltins(),
                        new CollectionsModuleBuiltins(),
                        new JavaModuleBuiltins(),
                        new SREModuleBuiltins(),
                        new AstModuleBuiltins(),
                        new SelectModuleBuiltins(),
                        new SocketModuleBuiltins(),
                        new SignalModuleBuiltins(),
                        new TracebackBuiltins(),
                        new GcModuleBuiltins(),
                        new AtexitModuleBuiltins(),
                        new FaulthandlerModuleBuiltins(),
                        new UnicodeDataModuleBuiltins(),
                        new LocaleModuleBuiltins(),
                        new SysModuleBuiltins(),
                        new BufferBuiltins(),
                        new MemoryviewBuiltins(),
                        new SuperBuiltins(),
                        new BinasciiModuleBuiltins(),
                        new PosixSubprocessModuleBuiltins(),
                        new CtypesModuleBuiltins(),
                        new ReadlineModuleBuiltins(),
                        new PyExpatModuleBuiltins(),
<<<<<<< HEAD
                        new ZipImporterBuiltins(),
                        new ZipImportModuleBuiltins()));
=======
                        new SysConfigModuleBuiltins()));
>>>>>>> f55f64b6
        if (!TruffleOptions.AOT) {
            ServiceLoader<PythonBuiltins> providers = ServiceLoader.load(PythonBuiltins.class);
            for (PythonBuiltins builtin : providers) {
                builtins.add(builtin);
            }
        }
        // threads
        if (PythonLanguage.WITH_THREADS) {
            builtins.addAll(new ArrayList<>(Arrays.asList(
                            new ThreadModuleBuiltins(),
                            new ThreadBuiltins(),
                            new LockBuiltins(),
                            new RLockBuiltins())));
        }
        return builtins.toArray(new PythonBuiltins[builtins.size()]);
    }

    // not using EnumMap, HashMap, etc. to allow this to fold away during partial evaluation
    @CompilationFinal(dimensions = 1) private final PythonBuiltinClass[] builtinTypes = new PythonBuiltinClass[PythonBuiltinClassType.VALUES.length];

    private final Map<String, PythonModule> builtinModules = new HashMap<>();
    @CompilationFinal private PythonModule builtinsModule;

    @CompilationFinal private PInt pyTrue;
    @CompilationFinal private PInt pyFalse;

    private final PythonParser parser;

    @CompilationFinal private PythonContext singletonContext;

    /*
     * This field cannot be made CompilationFinal since code might get compiled during context
     * initialization.
     */
    private boolean initialized;

    private final PythonObjectFactory factory = PythonObjectFactory.create();

    public Python3Core(PythonParser parser) {
        this.parser = parser;
        this.builtins = initializeBuiltins();
        this.coreFiles = initializeCoreFiles();
    }

    @Override
    public PythonLanguage getLanguage() {
        return singletonContext.getLanguage();
    }

    @Override
    public PythonContext getContext() {
        return singletonContext;
    }

    @Override
    public PythonParser getParser() {
        return parser;
    }

    @Override
    public boolean isInitialized() {
        return initialized;
    }

    public void initialize(PythonContext context) {
        singletonContext = context;
        initializeJavaCore();
        initializeSysModule();
        initializePythonCore();
        initialized = true;
    }

    private void initializeJavaCore() {
        initializeTypes();
        populateBuiltins();
        publishBuiltinModules();
        builtinsModule = builtinModules.get("builtins");
    }

    private void initializePythonCore() {
        String coreHome = PythonCore.getCoreHomeOrFail();
        loadFile("builtins", coreHome);
        for (String s : coreFiles) {
            loadFile(s, coreHome);
        }
        exportCInterface(getContext());
        initialized = true;
    }

    @Override
    public void postInitialize() {
        if (!TruffleOptions.AOT || ImageInfo.inImageRuntimeCode()) {
            initialized = false;

            loadFile(__BUILTINS_PATCHES__, PythonCore.getCoreHomeOrFail());

            PythonModule os = lookupBuiltinModule("posix");
            Object environAttr = os.getAttribute("environ");
            ((PDict) environAttr).setDictStorage(createEnvironDict().getDictStorage());

            initialized = true;
        }
    }

    public PythonModule initializeSysModule() {
        PythonModule sys = builtinModules.get("sys");
        String[] args = getContext().getEnv().getApplicationArguments();
        sys.setAttribute("argv", factory().createList(Arrays.copyOf(args, args.length, Object[].class)));
        String prefix = PythonCore.getSysPrefix(getContext().getEnv());
        for (String name : SysModuleBuiltins.SYS_PREFIX_ATTRIBUTES) {
            sys.setAttribute(name, prefix);
        }
        initializeSysPath(sys, args);
        return sys;
    }

    private void initializeSysPath(PythonModule sys, String[] args) {
        Env env = getContext().getEnv();
        String option = PythonOptions.getOption(getContext(), PythonOptions.PythonPath);
        Object[] path;
        int pathIdx = 0;
        if (option.length() > 0) {
            String[] split = option.split(PythonCore.PATH_SEPARATOR);
            path = new Object[split.length + 3];
            System.arraycopy(split, 0, path, 0, split.length);
            pathIdx = split.length;
        } else {
            path = new Object[3];
        }
        path[pathIdx] = getScriptPath(env, args);
        path[pathIdx + 1] = PythonCore.getStdlibHome(env);
        path[pathIdx + 2] = PythonCore.getCoreHome(env) + PythonCore.FILE_SEPARATOR + "modules";
        PList sysPaths = factory().createList(path);
        sys.setAttribute("path", sysPaths);
        // sysPaths.append(getPythonLibraryExtrasPath());
    }

    private static String getScriptPath(Env env, String[] args) {
        String scriptPath;
        if (args.length > 0) {
            String argv0 = args[0];
            if (argv0 != null && !argv0.startsWith("-") && !argv0.isEmpty()) {
                TruffleFile scriptFile = env.getTruffleFile(argv0);
                try {
                    scriptPath = scriptFile.getAbsoluteFile().getParent().getPath();
                } catch (SecurityException e) {
                    scriptPath = scriptFile.getParent().getPath();
                }
                if (scriptPath == null) {
                    scriptPath = ".";
                }
            } else {
                scriptPath = "";
            }
        } else {
            scriptPath = "";
        }
        return scriptPath;
    }

    @TruffleBoundary
    public PythonModule lookupBuiltinModule(String name) {
        return builtinModules.get(name);
    }

    public PythonBuiltinClass lookupType(PythonBuiltinClassType type) {
        assert builtinTypes[type.ordinal()] != null;
        return builtinTypes[type.ordinal()];
    }

    @TruffleBoundary
    public String[] builtinModuleNames() {
        return builtinModules.keySet().toArray(new String[0]);
    }

    @Override
    public PythonModule getBuiltins() {
        return builtinsModule;
    }

    @Override
    @TruffleBoundary
    public PException raise(PythonBuiltinClassType type, String format, Object... args) {
        PBaseException instance;
        if (format != null) {
            instance = factory.createBaseException(type, format, args);
        } else {
            instance = factory.createBaseException(type);
        }
        throw PException.fromObject(instance, null);
    }

    private void publishBuiltinModules() {
        PythonModule sysModule = builtinModules.get("sys");
        PDict sysModules = (PDict) sysModule.getAttribute("modules");
        for (Entry<String, PythonModule> entry : builtinModules.entrySet()) {
            sysModules.setItem(entry.getKey(), entry.getValue());
        }
    }

    public void exportCInterface(PythonContext context) {
        Env env = context.getEnv();
        if (env != null) {
            env.exportSymbol("python_cext", builtinModules.get("python_cext"));
            env.exportSymbol("python_builtins", builtinsModule);

            // export all exception classes for the C API
            for (PythonBuiltinClassType errorType : PythonBuiltinClassType.EXCEPTIONS) {
                PythonClass errorClass = lookupType(errorType);
                env.exportSymbol("python_" + errorClass.getName(), errorClass);
            }
        }
    }

    private PythonClass initializeBuiltinClass(PythonBuiltinClassType type) {
        int index = type.ordinal();
        if (builtinTypes[index] == null) {
            if (type.getBase() == type) {
                // object case
                builtinTypes[index] = new PythonBuiltinClass(type, null);
            } else {
                builtinTypes[index] = new PythonBuiltinClass(type, initializeBuiltinClass(type.getBase()));
            }
        }
        return builtinTypes[index];
    }

    private void initializeTypes() {
        // create class objects for builtin types
        for (PythonBuiltinClassType builtinClass : PythonBuiltinClassType.VALUES) {
            initializeBuiltinClass(builtinClass);
        }
        // n.b.: the builtin modules and classes and their constructors are initialized first here,
        // so we have the mapping from java classes to python classes and builtin names to modules
        // available.
        for (PythonBuiltins builtin : builtins) {
            CoreFunctions annotation = builtin.getClass().getAnnotation(CoreFunctions.class);
            if (annotation.defineModule().length() > 0) {
                createModule(annotation.defineModule());
            }
        }
        // publish builtin types in the corresponding modules
        for (PythonBuiltinClassType builtinClass : PythonBuiltinClassType.VALUES) {
            String module = builtinClass.getPublicInModule();
            if (module != null) {
                PythonModule pythonModule = lookupBuiltinModule(module);
                if (pythonModule != null) {
                    pythonModule.setAttribute(builtinClass.getName(), lookupType(builtinClass));
                }
            }
        }
        // now initialize well-known objects
        pyTrue = new PInt(lookupType(PythonBuiltinClassType.Boolean), BigInteger.ONE);
        pyFalse = new PInt(lookupType(PythonBuiltinClassType.Boolean), BigInteger.ZERO);
    }

    private void populateBuiltins() {
        for (PythonBuiltins builtin : builtins) {
            builtin.initialize(this);
            CoreFunctions annotation = builtin.getClass().getAnnotation(CoreFunctions.class);
            if (annotation.defineModule().length() > 0) {
                addBuiltinsTo(builtinModules.get(annotation.defineModule()), builtin);
            }
            for (PythonBuiltinClassType klass : annotation.extendClasses()) {
                addBuiltinsTo(lookupType(klass), builtin);
            }
        }

        // core machinery
        createModule("_descriptor");
        createModule("_warnings");
        PythonModule bootstrapExternal = createModule("importlib._bootstrap_external");
        bootstrapExternal.setAttribute(__PACKAGE__, "importlib");
        builtinModules.put("_frozen_importlib_external", bootstrapExternal);
        PythonModule bootstrap = createModule("importlib._bootstrap");
        bootstrap.setAttribute(__PACKAGE__, "importlib");
        builtinModules.put("_frozen_importlib", bootstrap);
    }

    private PythonModule createModule(String name) {
        PythonModule mod = builtinModules.get(name);
        if (mod == null) {
            mod = factory().createPythonModule(name);
            builtinModules.put(name, mod);
        }
        return mod;
    }

    private void addBuiltinsTo(PythonObject obj, PythonBuiltins builtinsForObj) {
        Map<String, Object> builtinConstants = builtinsForObj.getBuiltinConstants();
        for (Map.Entry<String, Object> entry : builtinConstants.entrySet()) {
            String constantName = entry.getKey();
            obj.setAttribute(constantName, entry.getValue());
        }

        Map<String, BoundBuiltinCallable<?>> builtinFunctions = builtinsForObj.getBuiltinFunctions();
        for (Entry<String, BoundBuiltinCallable<?>> entry : builtinFunctions.entrySet()) {
            String methodName = entry.getKey();
            Object value;
            assert obj instanceof PythonModule || obj instanceof PythonBuiltinClass : "unexpected object while adding builtins";
            if (obj instanceof PythonModule) {
                value = factory.createBuiltinMethod(obj, (PBuiltinFunction) entry.getValue());
            } else {
                value = entry.getValue().boundToObject(((PythonBuiltinClass) obj).getType(), factory());
            }
            obj.setAttribute(methodName, value);
        }

        Map<PythonBuiltinClass, Entry<PythonBuiltinClassType[], Boolean>> builtinClasses = builtinsForObj.getBuiltinClasses();
        for (Entry<PythonBuiltinClass, Entry<PythonBuiltinClassType[], Boolean>> entry : builtinClasses.entrySet()) {
            boolean isPublic = entry.getValue().getValue();
            if (isPublic) {
                PythonBuiltinClass pythonClass = entry.getKey();
                obj.setAttribute(pythonClass.getName(), pythonClass);
            }
        }
    }

    @TruffleBoundary
    private Source getSource(String basename, String prefix) {
        URL url = null;
        try {
            url = new URL(prefix);
        } catch (MalformedURLException e) {
            // pass
        }
        String suffix = FILE_SEPARATOR + basename + ".py";
        PythonContext ctxt = getContext();
        if (url != null) {
            // This path is hit when we load the core library e.g. from a Jar file
            try {
                return getLanguage().newSource(ctxt, new URL(url + suffix), basename);
            } catch (IOException e) {
                throw new RuntimeException("Could not read core library from " + url);
            }
        } else {
            Env env = ctxt.getEnv();
            TruffleFile file = env.getTruffleFile(prefix + suffix);
            try {
                return getLanguage().newSource(ctxt, file, basename);
            } catch (SecurityException | IOException t) {
                throw new RuntimeException("Could not read core library from " + file);
            }
        }
    }

    private void loadFile(String s, String prefix) {
        Source source = getSource(s, prefix);
        Supplier<PCode> getCode = () -> factory.createCode((RootNode) getParser().parse(ParserMode.File, this, source, null));
        RootCallTarget callTarget = getLanguage().cacheCode(source.getName(), getCode).getRootCallTarget();
        PythonModule mod = lookupBuiltinModule(s);
        if (mod == null) {
            // use an anonymous module for the side-effects
            mod = factory().createPythonModule("__anonymous__");
        }
        callTarget.call(PArguments.withGlobals(mod));
    }

    @TruffleBoundary
    private PDict createEnvironDict() {
        Map<String, String> getenv = System.getenv();
        PDict environ = factory.createDict();
        for (Entry<String, String> entry : getenv.entrySet()) {
            environ.setItem(factory.createBytes(entry.getKey().getBytes()), factory.createBytes(entry.getValue().getBytes()));
        }
        return environ;
    }

    public PythonObjectFactory factory() {
        return factory;
    }

    public void setContext(PythonContext context) {
        assert singletonContext == null;
        singletonContext = context;
    }

    public PInt getTrue() {
        return pyTrue;
    }

    public PInt getFalse() {
        return pyFalse;
    }

    public RuntimeException raiseInvalidSyntax(Source source, SourceSection section) {
        Node location = new Node() {
            @Override
            public SourceSection getSourceSection() {
                return section;
            }
        };
        PBaseException instance;
        instance = factory().createBaseException(SyntaxError, "invalid syntax", new Object[0]);
        String path = source.getPath();
        instance.setAttribute("filename", path != null ? path : source.getName() != null ? source.getName() : "<string>");
        instance.setAttribute("text", section.isAvailable() ? source.getCharacters(section.getStartLine()) : "");
        instance.setAttribute("lineno", section.getStartLine());
        instance.setAttribute("offset", section.getStartColumn());
        instance.setAttribute("msg", section.getCharIndex() == source.getLength() ? "unexpected EOF while parsing" : "invalid syntax");
        throw PException.fromObject(instance, location);
    }
}<|MERGE_RESOLUTION|>--- conflicted
+++ resolved
@@ -170,47 +170,6 @@
  * types.
  */
 public final class Python3Core implements PythonCore {
-<<<<<<< HEAD
-    // Order matters!
-    private static final String[] CORE_FILES = new String[]{
-                    "_descriptor",
-                    "object",
-                    "sys",
-                    "dict",
-                    "_mappingproxy",
-                    "str",
-                    "type",
-                    "_imp",
-                    "function",
-                    "_functools",
-                    "method",
-                    "code",
-                    "_warnings",
-                    "posix",
-                    "_io",
-                    "_frozen_importlib",
-                    "classes",
-                    "_weakref",
-                    "set",
-                    "itertools",
-                    "base_exception",
-                    "python_cext",
-                    "_collections",
-                    "memoryview",
-                    "list",
-                    "_codecs",
-                    "bytes",
-                    "bytearray",
-                    "float",
-                    "time",
-                    "unicodedata",
-                    "_locale",
-                    "_sre",
-                    "function",
-                    "_socket",
-                    "zipimport",
-    };
-=======
     private final String[] coreFiles;
 
     private static final String[] initializeCoreFiles() {
@@ -256,7 +215,6 @@
 
         return coreFiles.toArray(new String[coreFiles.size()]);
     }
->>>>>>> f55f64b6
 
     private final PythonBuiltins[] builtins;
 
@@ -346,12 +304,9 @@
                         new CtypesModuleBuiltins(),
                         new ReadlineModuleBuiltins(),
                         new PyExpatModuleBuiltins(),
-<<<<<<< HEAD
+                        new SysConfigModuleBuiltins()));
                         new ZipImporterBuiltins(),
                         new ZipImportModuleBuiltins()));
-=======
-                        new SysConfigModuleBuiltins()));
->>>>>>> f55f64b6
         if (!TruffleOptions.AOT) {
             ServiceLoader<PythonBuiltins> providers = ServiceLoader.load(PythonBuiltins.class);
             for (PythonBuiltins builtin : providers) {
