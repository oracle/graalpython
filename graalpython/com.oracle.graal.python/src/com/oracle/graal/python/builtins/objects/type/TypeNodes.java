/*
 * Copyright (c) 2018, 2025, Oracle and/or its affiliates. All rights reserved.
 * DO NOT ALTER OR REMOVE COPYRIGHT NOTICES OR THIS FILE HEADER.
 *
 * The Universal Permissive License (UPL), Version 1.0
 *
 * Subject to the condition set forth below, permission is hereby granted to any
 * person obtaining a copy of this software, associated documentation and/or
 * data (collectively the "Software"), free of charge and under any and all
 * copyright rights in the Software, and any and all patent rights owned or
 * freely licensable by each licensor hereunder covering either (i) the
 * unmodified Software as contributed to or provided by such licensor, or (ii)
 * the Larger Works (as defined below), to deal in both
 *
 * (a) the Software, and
 *
 * (b) any piece of software and/or hardware listed in the lrgrwrks.txt file if
 * one is included with the Software each a "Larger Work" to which the Software
 * is contributed by such licensors),
 *
 * without restriction, including without limitation the rights to copy, create
 * derivative works of, display, perform, and distribute the Software and make,
 * use, sell, offer for sale, import, export, have made, and have sold the
 * Software and the Larger Work(s), and to sublicense the foregoing rights on
 * either these or other terms.
 *
 * This license is subject to the following condition:
 *
 * The above copyright notice and either this complete permission notice or at a
 * minimum a reference to the UPL must be included in all copies or substantial
 * portions of the Software.
 *
 * THE SOFTWARE IS PROVIDED "AS IS", WITHOUT WARRANTY OF ANY KIND, EXPRESS OR
 * IMPLIED, INCLUDING BUT NOT LIMITED TO THE WARRANTIES OF MERCHANTABILITY,
 * FITNESS FOR A PARTICULAR PURPOSE AND NONINFRINGEMENT. IN NO EVENT SHALL THE
 * AUTHORS OR COPYRIGHT HOLDERS BE LIABLE FOR ANY CLAIM, DAMAGES OR OTHER
 * LIABILITY, WHETHER IN AN ACTION OF CONTRACT, TORT OR OTHERWISE, ARISING FROM,
 * OUT OF OR IN CONNECTION WITH THE SOFTWARE OR THE USE OR OTHER DEALINGS IN THE
 * SOFTWARE.
 */
package com.oracle.graal.python.builtins.objects.type;

import static com.oracle.graal.python.builtins.PythonBuiltinClassType.SystemError;
import static com.oracle.graal.python.builtins.PythonBuiltinClassType.TypeError;
import static com.oracle.graal.python.builtins.objects.PNone.NO_VALUE;
import static com.oracle.graal.python.builtins.objects.cext.capi.NativeCAPISymbol.FUN_SUBCLASS_CHECK;
import static com.oracle.graal.python.builtins.objects.cext.structs.CFields.PyHeapTypeObject__ht_qualname;
import static com.oracle.graal.python.builtins.objects.cext.structs.CFields.PyTypeObject__tp_base;
import static com.oracle.graal.python.builtins.objects.cext.structs.CFields.PyTypeObject__tp_bases;
import static com.oracle.graal.python.builtins.objects.cext.structs.CFields.PyTypeObject__tp_basicsize;
import static com.oracle.graal.python.builtins.objects.cext.structs.CFields.PyTypeObject__tp_dictoffset;
import static com.oracle.graal.python.builtins.objects.cext.structs.CFields.PyTypeObject__tp_flags;
import static com.oracle.graal.python.builtins.objects.cext.structs.CFields.PyTypeObject__tp_itemsize;
import static com.oracle.graal.python.builtins.objects.cext.structs.CFields.PyTypeObject__tp_mro;
import static com.oracle.graal.python.builtins.objects.cext.structs.CFields.PyTypeObject__tp_name;
import static com.oracle.graal.python.builtins.objects.cext.structs.CFields.PyTypeObject__tp_subclasses;
import static com.oracle.graal.python.builtins.objects.cext.structs.CFields.PyTypeObject__tp_weaklistoffset;
import static com.oracle.graal.python.builtins.objects.type.TypeFlags.BASETYPE;
import static com.oracle.graal.python.builtins.objects.type.TypeFlags.BASE_EXC_SUBCLASS;
import static com.oracle.graal.python.builtins.objects.type.TypeFlags.BYTES_SUBCLASS;
import static com.oracle.graal.python.builtins.objects.type.TypeFlags.COLLECTION_FLAGS;
import static com.oracle.graal.python.builtins.objects.type.TypeFlags.DEFAULT;
import static com.oracle.graal.python.builtins.objects.type.TypeFlags.DICT_SUBCLASS;
import static com.oracle.graal.python.builtins.objects.type.TypeFlags.DISALLOW_INSTANTIATION;
import static com.oracle.graal.python.builtins.objects.type.TypeFlags.HAVE_GC;
import static com.oracle.graal.python.builtins.objects.type.TypeFlags.HEAPTYPE;
import static com.oracle.graal.python.builtins.objects.type.TypeFlags.IMMUTABLETYPE;
import static com.oracle.graal.python.builtins.objects.type.TypeFlags.IS_ABSTRACT;
import static com.oracle.graal.python.builtins.objects.type.TypeFlags.LIST_SUBCLASS;
import static com.oracle.graal.python.builtins.objects.type.TypeFlags.LONG_SUBCLASS;
import static com.oracle.graal.python.builtins.objects.type.TypeFlags.MANAGED_DICT;
import static com.oracle.graal.python.builtins.objects.type.TypeFlags.MAPPING;
import static com.oracle.graal.python.builtins.objects.type.TypeFlags.MATCH_SELF;
import static com.oracle.graal.python.builtins.objects.type.TypeFlags.METHOD_DESCRIPTOR;
import static com.oracle.graal.python.builtins.objects.type.TypeFlags.READY;
import static com.oracle.graal.python.builtins.objects.type.TypeFlags.SEQUENCE;
import static com.oracle.graal.python.builtins.objects.type.TypeFlags.SUBCLASS_FLAGS;
import static com.oracle.graal.python.builtins.objects.type.TypeFlags.TUPLE_SUBCLASS;
import static com.oracle.graal.python.builtins.objects.type.TypeFlags.TYPE_SUBCLASS;
import static com.oracle.graal.python.builtins.objects.type.TypeFlags.UNICODE_SUBCLASS;
import static com.oracle.graal.python.nodes.HiddenAttr.BASICSIZE;
import static com.oracle.graal.python.nodes.HiddenAttr.DICTOFFSET;
import static com.oracle.graal.python.nodes.HiddenAttr.ITEMSIZE;
import static com.oracle.graal.python.nodes.HiddenAttr.WEAKLISTOFFSET;
import static com.oracle.graal.python.nodes.SpecialAttributeNames.T___CLASSCELL__;
<<<<<<< HEAD
import static com.oracle.graal.python.nodes.SpecialAttributeNames.T___CLASSDICTCELL__;
=======
import static com.oracle.graal.python.nodes.SpecialAttributeNames.T___CLASS__;
>>>>>>> a0933eb1
import static com.oracle.graal.python.nodes.SpecialAttributeNames.T___DICT__;
import static com.oracle.graal.python.nodes.SpecialAttributeNames.T___DOC__;
import static com.oracle.graal.python.nodes.SpecialAttributeNames.T___QUALNAME__;
import static com.oracle.graal.python.nodes.SpecialAttributeNames.T___SLOTS__;
import static com.oracle.graal.python.nodes.SpecialAttributeNames.T___WEAKREF__;
import static com.oracle.graal.python.nodes.SpecialMethodNames.T_MRO;
import static com.oracle.graal.python.nodes.SpecialMethodNames.T___CLASS_GETITEM__;
import static com.oracle.graal.python.nodes.SpecialMethodNames.T___HASH__;
import static com.oracle.graal.python.nodes.SpecialMethodNames.T___INIT_SUBCLASS__;
import static com.oracle.graal.python.nodes.SpecialMethodNames.T___NEW__;
import static com.oracle.graal.python.util.PythonUtils.TS_ENCODING;

import java.util.ArrayList;
import java.util.Arrays;
import java.util.Iterator;
import java.util.List;

import com.oracle.graal.python.PythonLanguage;
import com.oracle.graal.python.builtins.Builtin;
import com.oracle.graal.python.builtins.Python3Core;
import com.oracle.graal.python.builtins.PythonBuiltinClassType;
import com.oracle.graal.python.builtins.modules.WeakRefModuleBuiltins.GetWeakRefsNode;
import com.oracle.graal.python.builtins.modules.WeakRefModuleBuiltinsFactory;
import com.oracle.graal.python.builtins.modules.cext.PythonCextTypeBuiltins.PyTruffleType_AddMember;
import com.oracle.graal.python.builtins.objects.PNone;
import com.oracle.graal.python.builtins.objects.cell.PCell;
import com.oracle.graal.python.builtins.objects.cext.PythonAbstractNativeObject;
import com.oracle.graal.python.builtins.objects.cext.PythonNativeClass;
import com.oracle.graal.python.builtins.objects.cext.capi.CApiMemberAccessNodes;
import com.oracle.graal.python.builtins.objects.cext.capi.CExtNodes;
import com.oracle.graal.python.builtins.objects.cext.capi.CExtNodes.PCallCapiFunction;
import com.oracle.graal.python.builtins.objects.cext.capi.NativeCAPISymbol;
import com.oracle.graal.python.builtins.objects.cext.capi.transitions.CApiTransitionsFactory.PythonToNativeNodeGen;
import com.oracle.graal.python.builtins.objects.cext.structs.CFields;
import com.oracle.graal.python.builtins.objects.cext.structs.CStructAccess;
import com.oracle.graal.python.builtins.objects.common.EconomicMapStorage;
import com.oracle.graal.python.builtins.objects.common.EmptyStorage;
import com.oracle.graal.python.builtins.objects.common.HashingStorage;
import com.oracle.graal.python.builtins.objects.common.HashingStorageNodes.HashingStorageDelItem;
import com.oracle.graal.python.builtins.objects.common.HashingStorageNodes.HashingStorageForEach;
import com.oracle.graal.python.builtins.objects.common.HashingStorageNodes.HashingStorageForEachCallback;
import com.oracle.graal.python.builtins.objects.common.HashingStorageNodes.HashingStorageGetItem;
import com.oracle.graal.python.builtins.objects.common.HashingStorageNodes.HashingStorageGetIterator;
import com.oracle.graal.python.builtins.objects.common.HashingStorageNodes.HashingStorageIterator;
import com.oracle.graal.python.builtins.objects.common.HashingStorageNodes.HashingStorageIteratorKey;
import com.oracle.graal.python.builtins.objects.common.HashingStorageNodes.HashingStorageIteratorKeyHash;
import com.oracle.graal.python.builtins.objects.common.HashingStorageNodes.HashingStorageIteratorNext;
import com.oracle.graal.python.builtins.objects.common.HashingStorageNodes.HashingStorageIteratorValue;
import com.oracle.graal.python.builtins.objects.common.HashingStorageNodes.HashingStorageLen;
import com.oracle.graal.python.builtins.objects.common.HashingStorageNodes.HashingStorageSetItemWithHash;
import com.oracle.graal.python.builtins.objects.common.HashingStorageNodesFactory.HashingStorageSetItemWithHashNodeGen;
import com.oracle.graal.python.builtins.objects.common.SequenceNodes.GetObjectArrayNode;
import com.oracle.graal.python.builtins.objects.common.SequenceStorageNodes;
import com.oracle.graal.python.builtins.objects.common.SequenceStorageNodes.GetInternalObjectArrayNode;
import com.oracle.graal.python.builtins.objects.common.SequenceStorageNodes.GetItemScalarNode;
import com.oracle.graal.python.builtins.objects.dict.PDict;
import com.oracle.graal.python.builtins.objects.exception.ExceptionNodes;
import com.oracle.graal.python.builtins.objects.frame.PFrame;
import com.oracle.graal.python.builtins.objects.function.PArguments;
import com.oracle.graal.python.builtins.objects.function.PBuiltinFunction;
import com.oracle.graal.python.builtins.objects.function.PFunction;
import com.oracle.graal.python.builtins.objects.function.PKeyword;
import com.oracle.graal.python.builtins.objects.getsetdescriptor.GetSetDescriptor;
import com.oracle.graal.python.builtins.objects.getsetdescriptor.IndexedSlotDescriptor;
import com.oracle.graal.python.builtins.objects.ints.PInt;
import com.oracle.graal.python.builtins.objects.list.PList;
import com.oracle.graal.python.builtins.objects.module.PythonModule;
import com.oracle.graal.python.builtins.objects.object.ObjectBuiltins;
import com.oracle.graal.python.builtins.objects.object.ObjectBuiltinsFactory;
import com.oracle.graal.python.builtins.objects.object.PythonObject;
import com.oracle.graal.python.builtins.objects.str.StringBuiltins.IsIdentifierNode;
import com.oracle.graal.python.builtins.objects.str.StringUtils;
import com.oracle.graal.python.builtins.objects.superobject.SuperObject;
import com.oracle.graal.python.builtins.objects.tuple.PTuple;
import com.oracle.graal.python.builtins.objects.type.TpSlots.Builder;
import com.oracle.graal.python.builtins.objects.type.TpSlots.GetCachedTpSlotsNode;
import com.oracle.graal.python.builtins.objects.type.TpSlots.TpSlotMeta;
import com.oracle.graal.python.builtins.objects.type.TypeNodesFactory.GetBaseClassNodeGen;
import com.oracle.graal.python.builtins.objects.type.TypeNodesFactory.GetBaseClassesNodeGen;
import com.oracle.graal.python.builtins.objects.type.TypeNodesFactory.GetBasicSizeNodeGen;
import com.oracle.graal.python.builtins.objects.type.TypeNodesFactory.GetIndexedSlotsCountNodeGen;
import com.oracle.graal.python.builtins.objects.type.TypeNodesFactory.GetMroStorageNodeGen;
import com.oracle.graal.python.builtins.objects.type.TypeNodesFactory.GetNameNodeGen;
import com.oracle.graal.python.builtins.objects.type.TypeNodesFactory.GetSolidBaseNodeGen;
import com.oracle.graal.python.builtins.objects.type.TypeNodesFactory.GetSubclassesAsArrayNodeGen;
import com.oracle.graal.python.builtins.objects.type.TypeNodesFactory.GetSubclassesNodeGen;
import com.oracle.graal.python.builtins.objects.type.TypeNodesFactory.GetTpNameNodeGen;
import com.oracle.graal.python.builtins.objects.type.TypeNodesFactory.GetTypeFlagsNodeGen;
import com.oracle.graal.python.builtins.objects.type.TypeNodesFactory.InstancesOfTypeHaveDictNodeGen;
import com.oracle.graal.python.builtins.objects.type.TypeNodesFactory.InstancesOfTypeHaveWeakrefsNodeGen;
import com.oracle.graal.python.builtins.objects.type.TypeNodesFactory.IsAcceptableBaseNodeGen;
import com.oracle.graal.python.builtins.objects.type.TypeNodesFactory.IsSameTypeNodeGen;
import com.oracle.graal.python.builtins.objects.type.TypeNodesFactory.IsTypeNodeGen;
import com.oracle.graal.python.builtins.objects.type.TypeNodesFactory.SetTypeFlagsNodeGen;
import com.oracle.graal.python.builtins.objects.type.slots.TpSlotHashFun;
import com.oracle.graal.python.lib.PyObjectLookupAttr;
import com.oracle.graal.python.lib.PyObjectSizeNode;
import com.oracle.graal.python.lib.PyUnicodeCheckNode;
import com.oracle.graal.python.nodes.ErrorMessages;
import com.oracle.graal.python.nodes.HiddenAttr;
import com.oracle.graal.python.nodes.PConstructAndRaiseNode;
import com.oracle.graal.python.nodes.PGuards;
import com.oracle.graal.python.nodes.PNodeWithContext;
import com.oracle.graal.python.nodes.PRaiseNode;
import com.oracle.graal.python.nodes.SpecialAttributeNames;
import com.oracle.graal.python.nodes.SpecialMethodNames;
import com.oracle.graal.python.nodes.attributes.GetAttributeNode;
import com.oracle.graal.python.nodes.attributes.LookupAttributeInMRONode;
import com.oracle.graal.python.nodes.attributes.ReadAttributeFromObjectNode;
import com.oracle.graal.python.nodes.call.CallNode;
import com.oracle.graal.python.nodes.call.special.CallUnaryMethodNode;
import com.oracle.graal.python.nodes.call.special.LookupSpecialMethodNode;
import com.oracle.graal.python.nodes.classes.AbstractObjectGetBasesNode;
import com.oracle.graal.python.nodes.classes.AbstractObjectIsSubclassNode;
import com.oracle.graal.python.nodes.classes.IsSubtypeNode;
import com.oracle.graal.python.nodes.expression.CastToListExpressionNode.CastToListNode;
import com.oracle.graal.python.nodes.frame.ReadCallerFrameNode;
import com.oracle.graal.python.nodes.function.BuiltinFunctionRootNode;
import com.oracle.graal.python.nodes.object.BuiltinClassProfiles.IsBuiltinClassProfile;
import com.oracle.graal.python.nodes.object.GetClassNode;
import com.oracle.graal.python.nodes.object.GetClassNode.GetPythonObjectClassNode;
import com.oracle.graal.python.nodes.object.GetOrCreateDictNode;
import com.oracle.graal.python.nodes.util.CannotCastException;
import com.oracle.graal.python.nodes.util.CastToTruffleStringNode;
import com.oracle.graal.python.runtime.ExecutionContext.IndirectCallContext;
import com.oracle.graal.python.runtime.IndirectCallData;
import com.oracle.graal.python.runtime.PythonContext;
import com.oracle.graal.python.runtime.exception.PException;
import com.oracle.graal.python.runtime.exception.PythonErrorType;
import com.oracle.graal.python.runtime.object.PFactory;
import com.oracle.graal.python.runtime.sequence.PSequence;
import com.oracle.graal.python.runtime.sequence.storage.MroSequenceStorage;
import com.oracle.graal.python.runtime.sequence.storage.ObjectSequenceStorage;
import com.oracle.graal.python.runtime.sequence.storage.SequenceStorage;
import com.oracle.graal.python.util.PythonUtils;
import com.oracle.truffle.api.CompilerAsserts;
import com.oracle.truffle.api.CompilerDirectives;
import com.oracle.truffle.api.CompilerDirectives.TruffleBoundary;
import com.oracle.truffle.api.CompilerDirectives.ValueType;
import com.oracle.truffle.api.HostCompilerDirectives.InliningCutoff;
import com.oracle.truffle.api.RootCallTarget;
import com.oracle.truffle.api.dsl.Bind;
import com.oracle.truffle.api.dsl.Cached;
import com.oracle.truffle.api.dsl.Cached.Exclusive;
import com.oracle.truffle.api.dsl.Cached.Shared;
import com.oracle.truffle.api.dsl.Fallback;
import com.oracle.truffle.api.dsl.GenerateCached;
import com.oracle.truffle.api.dsl.GenerateInline;
import com.oracle.truffle.api.dsl.GenerateUncached;
import com.oracle.truffle.api.dsl.ImportStatic;
import com.oracle.truffle.api.dsl.NeverDefault;
import com.oracle.truffle.api.dsl.ReportPolymorphism;
import com.oracle.truffle.api.dsl.Specialization;
import com.oracle.truffle.api.frame.Frame;
import com.oracle.truffle.api.frame.VirtualFrame;
import com.oracle.truffle.api.interop.InteropLibrary;
import com.oracle.truffle.api.library.CachedLibrary;
import com.oracle.truffle.api.nodes.ControlFlowException;
import com.oracle.truffle.api.nodes.Node;
import com.oracle.truffle.api.object.DynamicObjectLibrary;
import com.oracle.truffle.api.object.Shape;
import com.oracle.truffle.api.profiles.InlinedBranchProfile;
import com.oracle.truffle.api.profiles.InlinedConditionProfile;
import com.oracle.truffle.api.profiles.InlinedCountingConditionProfile;
import com.oracle.truffle.api.profiles.InlinedExactClassProfile;
import com.oracle.truffle.api.strings.TruffleString;
import com.oracle.truffle.api.strings.TruffleString.CodePointLengthNode;
import com.oracle.truffle.api.strings.TruffleString.EqualNode;
import com.oracle.truffle.api.strings.TruffleString.IsValidNode;

public abstract class TypeNodes {

    private static final int SIZEOF_PY_OBJECT_PTR = Long.BYTES;

    @GenerateUncached
    @SuppressWarnings("truffle-inlining")       // footprint reduction 40 -> 21
    public abstract static class GetTypeFlagsNode extends Node {

        public abstract long execute(Object clazz);

        public static long executeUncached(Object clazz) {
            return GetTypeFlagsNodeGen.getUncached().execute(clazz);
        }

        @Specialization
        static long doBuiltinClassType(PythonBuiltinClassType clazz,
                        @Bind("this") Node inliningTarget,
                        @Shared("read") @Cached HiddenAttr.ReadNode readHiddenFlagsNode,
                        @Shared("write") @Cached HiddenAttr.WriteNode writeHiddenFlagsNode,
                        @Shared("profile") @Cached InlinedCountingConditionProfile profile) {
            return doManaged(PythonContext.get(inliningTarget).getCore().lookupType(clazz), inliningTarget, readHiddenFlagsNode, writeHiddenFlagsNode, profile);
        }

        @Specialization
        static long doManaged(PythonManagedClass clazz,
                        @Bind("this") Node inliningTarget,
                        @Shared("read") @Cached HiddenAttr.ReadNode readHiddenFlagsNode,
                        @Shared("write") @Cached HiddenAttr.WriteNode writeHiddenFlagsNode,
                        @Shared("profile") @Cached InlinedCountingConditionProfile profile) {

            Object flagsObject = readHiddenFlagsNode.execute(inliningTarget, clazz, HiddenAttr.FLAGS, null);
            if (profile.profile(inliningTarget, flagsObject != null)) {
                // we have it under control; it must be a long
                return (long) flagsObject;
            }
            long flags = computeFlags(clazz);
            writeHiddenFlagsNode.execute(inliningTarget, clazz, HiddenAttr.FLAGS, flags);
            return flags;
        }

        @Specialization
        @InliningCutoff
        static long doNative(PythonNativeClass clazz,
                        @Cached CStructAccess.ReadI64Node getTpFlagsNode) {
            return getTpFlagsNode.readFromObj(clazz, PyTypeObject__tp_flags);
        }

        @TruffleBoundary
        private static long computeFlags(PythonManagedClass clazz) {
            if (clazz instanceof PythonBuiltinClass) {
                return defaultBuiltinFlags(((PythonBuiltinClass) clazz).getType());
            }
            // according to 'type_new' in 'typeobject.c', all have DEFAULT, HEAPTYPE, and BASETYPE.
            // The HAVE_GC is inherited. But we do not mimic this behavior in every detail, so it
            // should be fine to just set it.
            long result = DEFAULT | HEAPTYPE | BASETYPE | HAVE_GC;

            if (clazz.isAbstractClass()) {
                result |= IS_ABSTRACT;
            }

            if ((clazz.getInstanceShape().getFlags() & PythonObject.HAS_SLOTS_BUT_NO_DICT_FLAG) == 0) {
                result |= MANAGED_DICT;
            }

            PythonContext context = PythonContext.get(null);
            // flags are inherited
            MroSequenceStorage mroStorage = GetMroStorageNode.executeUncached(clazz);
            int n = mroStorage.length();
            for (int i = 0; i < n; i++) {
                Object mroEntry = SequenceStorageNodes.GetItemDynamicNode.executeUncached(mroStorage, i);
                if (mroEntry instanceof PythonBuiltinClassType) {
                    mroEntry = context.getCore().lookupType((PythonBuiltinClassType) mroEntry);
                }
                if (mroEntry instanceof PythonAbstractNativeObject) {
                    result = setFlags(result, doNative((PythonAbstractNativeObject) mroEntry, CStructAccess.ReadI64Node.getUncached()));
                } else if (mroEntry != clazz && mroEntry instanceof PythonManagedClass) {
                    long flags = doManaged((PythonManagedClass) mroEntry, null, HiddenAttr.ReadNode.getUncached(), HiddenAttr.WriteNode.getUncached(),
                                    InlinedCountingConditionProfile.getUncached());
                    result = setFlags(result, flags);
                }
            }
            return result;
        }

        private static long defaultBuiltinFlags(PythonBuiltinClassType clazz) {
            long result;
            switch (clazz) {
                case DictRemover:
                case StructParam:
                case CArgObject:
                case MultibyteCodec:
                case PEllipsis:
                case PNotImplemented:
                case PNone:
                    result = DEFAULT;
                    break;
                case PythonObject:
                case StgDict:
                case PyCData:
                case PyCArray:
                case PyCPointer:
                case PyCFuncPtr:
                case Structure:
                case Union:
                case SimpleCData:
                case MultibyteIncrementalEncoder:
                case MultibyteIncrementalDecoder:
                case MultibyteStreamReader:
                case MultibyteStreamWriter:
                case PyCSimpleType:
                case PyCFuncPtrType:
                    result = DEFAULT | BASETYPE;
                    break;
                case PArray:
                    result = DEFAULT | BASETYPE | SEQUENCE;
                    break;
                case PythonClass:
                case Super:
                case PythonModule:
                case PReferenceType:
                case PProperty:
                case PDeque:
                case POrderedDict:
                case PSimpleQueue:
                case PSimpleNamespace:
                case PMap:
                case PStaticmethod:
                case PZip:
                case PReverseIterator:
                case PCycle:
                case PEnumerate:
                case PyCStructType:
                case PyCPointerType:
                case PyCArrayType:
                case UnionType:
                case PBaseException:
                    result = DEFAULT | HAVE_GC | BASETYPE;
                    break;
                case PFrozenSet:
                case PSet:
                    result = DEFAULT | HAVE_GC | BASETYPE | MATCH_SELF;
                    break;
                case Boolean:
                    result = DEFAULT | MATCH_SELF;
                    break;
                case PFunction:
                case PBuiltinFunction:
                case WrapperDescriptor:
                case PLruCacheWrapper:
                    result = DEFAULT | HAVE_GC | METHOD_DESCRIPTOR;
                    break;
                case PLruListElem:
                    result = DEFAULT | HAVE_GC;
                    break;
                case PBytesIOBuf:
                case PMethod:
                case PBuiltinFunctionOrMethod:
                case PBuiltinMethod:
                case MethodWrapper:
                case PInstancemethod:
                case GetSetDescriptor:
                case MemberDescriptor:
                case PFrame:
                case PGenerator:
                case PSlice:
                case PTraceback:
                case PDequeIter:
                case PDequeRevIter:
                case CField:
                case CThunkObject:
                case PArrayIterator:
                case PAsyncGenerator:
                case PCell:
                case PIterator:
                    result = DEFAULT | HAVE_GC;
                    break;
                case PMappingproxy:
                    result = DEFAULT | HAVE_GC | MAPPING;
                    break;
                case PMemoryView:
                    result = DEFAULT | HAVE_GC | SEQUENCE;
                    break;
                case PDict:
                    result = DEFAULT | HAVE_GC | BASETYPE | MATCH_SELF | MAPPING;
                    break;
                case PDefaultDict:
                    result = DEFAULT | HAVE_GC | BASETYPE | MAPPING;
                    break;
                case PList:
                case PTuple:
                    result = DEFAULT | HAVE_GC | BASETYPE | MATCH_SELF | SEQUENCE;
                    break;
                case PRange:
                    result = DEFAULT | SEQUENCE;
                    break;
                case PythonModuleDef:
                case Capsule:
                    result = 0;
                    break;
                case PByteArray:
                case PFloat:
                case PInt:
                case PString:
                case PBytes:
                    result = DEFAULT | BASETYPE | MATCH_SELF;
                    break;
                default:
                    // default case; this includes: PythonObject, PCode, PInstancemethod, PNone,
                    // PNotImplemented, PEllipsis, exceptions
                    result = DEFAULT;
                    break;
            }
            result |= clazz.isAcceptableBase() ? BASETYPE : 0;
            result |= clazz.disallowInstantiation() ? DISALLOW_INSTANTIATION : 0;
            PythonBuiltinClassType iter = clazz;
            while (iter != null) {
                if (iter == PythonBuiltinClassType.PBaseException) {
                    result |= BASE_EXC_SUBCLASS | HAVE_GC;
                } else if (iter == PythonBuiltinClassType.PythonClass) {
                    result |= TYPE_SUBCLASS;
                } else if (iter == PythonBuiltinClassType.PInt) {
                    result |= LONG_SUBCLASS;
                } else if (iter == PythonBuiltinClassType.PBytes) {
                    result |= BYTES_SUBCLASS;
                } else if (iter == PythonBuiltinClassType.PString) {
                    result |= UNICODE_SUBCLASS;
                } else if (iter == PythonBuiltinClassType.PTuple) {
                    result |= TUPLE_SUBCLASS;
                } else if (iter == PythonBuiltinClassType.PList) {
                    result |= LIST_SUBCLASS;
                } else if (iter == PythonBuiltinClassType.PDict) {
                    result |= DICT_SUBCLASS;
                }
                iter = iter.getBase();
            }
            // we always claim that all types are fully initialized
            // so far, all builtin types we care about are IMMUTABLE
            return result | READY | IMMUTABLETYPE;
        }

        public static GetTypeFlagsNode getUncached() {
            return TypeNodesFactory.GetTypeFlagsNodeGen.getUncached();
        }
    }

    @GenerateUncached
    @GenerateInline
    @GenerateCached(false)
    public abstract static class SetTypeFlagsNode extends Node {

        public abstract void execute(Node inliningTarget, Object clazz, long flags);

        public static void executeUncached(Object clazz, long flags) {
            SetTypeFlagsNodeGen.getUncached().execute(null, clazz, flags);
        }

        @Specialization
        static void doPBCT(Node inliningTarget, PythonBuiltinClassType clazz, long flags,
                        @Shared("write") @Cached HiddenAttr.WriteNode writeHiddenFlagsNode) {
            doManaged(inliningTarget, PythonContext.get(inliningTarget).getCore().lookupType(clazz), flags, writeHiddenFlagsNode);
        }

        @Specialization
        static void doManaged(Node inliningTarget, PythonManagedClass clazz, long flags,
                        @Shared("write") @Cached HiddenAttr.WriteNode writeHiddenFlagsNode) {
            writeHiddenFlagsNode.execute(inliningTarget, clazz, HiddenAttr.FLAGS, flags);
        }

        @Specialization
        static void doNative(PythonNativeClass clazz, long flags,
                        @Cached(inline = false) CStructAccess.WriteLongNode write) {
            write.writeToObject(clazz, PyTypeObject__tp_flags, flags);
        }
    }

    private static long setFlags(long result, long flags) {
        if ((flags & IS_ABSTRACT) != 0) {
            flags &= ~IS_ABSTRACT;
        }
        if ((result & COLLECTION_FLAGS) != 0) {
            // SEQUENCE and MAPPING are mutually exclusive.
            // If multiple inheritance, the first one wins.
            flags &= ~COLLECTION_FLAGS;
        }
        result |= flags & (COLLECTION_FLAGS | SUBCLASS_FLAGS | MATCH_SELF);
        return result | READY;
    }

    @GenerateUncached
    @GenerateInline(inlineByDefault = true)
    @GenerateCached
    public abstract static class GetMroNode extends Node {

        public abstract PythonAbstractClass[] execute(Node inliningTarget, Object obj);

        public final PythonAbstractClass[] executeCached(Object obj) {
            return execute(this, obj);
        }

        public static PythonAbstractClass[] executeUncached(Object obj) {
            return TypeNodesFactory.GetMroNodeGen.getUncached().execute(null, obj);
        }

        @Specialization
        static PythonAbstractClass[] doIt(Node inliningTarget, Object obj,
                        @Cached GetMroStorageNode getMroStorageNode) {
            return getMroStorageNode.execute(inliningTarget, obj).getInternalClassArray();
        }

        @NeverDefault
        public static GetMroNode create() {
            return TypeNodesFactory.GetMroNodeGen.create();
        }
    }

    @GenerateUncached
    @GenerateInline(inlineByDefault = true)
    @GenerateCached
    public abstract static class GetMroStorageNode extends PNodeWithContext {

        public abstract MroSequenceStorage execute(Node inliningTarget, Object obj);

        public final MroSequenceStorage executeCached(Object obj) {
            return execute(this, obj);
        }

        public static MroSequenceStorage executeUncached(Object obj) {
            return GetMroStorageNodeGen.getUncached().execute(null, obj);
        }

        private static MroSequenceStorage doPythonClass(PythonManagedClass obj, Node inliningTarget, InlinedConditionProfile notInitialized, InlinedConditionProfile isPythonClass,
                        PythonLanguage language) {
            if (!notInitialized.profile(inliningTarget, obj.isMROInitialized())) {
                initializeMRO(obj, inliningTarget, isPythonClass, language);
            }
            return obj.getMethodResolutionOrder();
        }

        @InliningCutoff
        private static void initializeMRO(PythonManagedClass obj, Node inliningTarget, InlinedConditionProfile isPythonClass, PythonLanguage language) {
            PythonAbstractClass[] mro = ComputeMroNode.doSlowPath(inliningTarget, obj, false);
            if (isPythonClass.profile(inliningTarget, obj instanceof PythonClass)) {
                ((PythonClass) obj).setMRO(mro, language);
            } else {
                assert obj instanceof PythonBuiltinClass;
                // the cast is here to help the compiler
                ((PythonBuiltinClass) obj).setMRO(mro);
            }
        }

        @Specialization
        static MroSequenceStorage doPythonClass(Node inliningTarget, PythonManagedClass obj,
                        @Exclusive @Cached InlinedConditionProfile notInitialized,
                        @Exclusive @Cached InlinedConditionProfile isPythonClass) {
            return doPythonClass(obj, inliningTarget, notInitialized, isPythonClass, PythonLanguage.get(inliningTarget));
        }

        @Specialization
        static MroSequenceStorage doBuiltinClass(Node inliningTarget, PythonBuiltinClassType obj) {
            return PythonContext.get(inliningTarget).lookupType(obj).getMethodResolutionOrder();
        }

        @Specialization
        @InliningCutoff
        static MroSequenceStorage doNativeClass(Node inliningTarget, PythonNativeClass obj,
                        @Cached(inline = false) CStructAccess.ReadObjectNode getTpMroNode,
                        @Exclusive @Cached InlinedConditionProfile lazyTypeInitProfile,
                        @Exclusive @Cached InlinedExactClassProfile tpMroProfile,
                        @Exclusive @Cached InlinedExactClassProfile storageProfile,
                        @Exclusive @Cached InlinedBranchProfile raiseSystemErrorBranch) {
            Object tupleObj = getTpMroNode.readFromObj(obj, PyTypeObject__tp_mro);
            if (lazyTypeInitProfile.profile(inliningTarget, tupleObj == PNone.NO_VALUE)) {
                tupleObj = initializeType(inliningTarget, obj, getTpMroNode);
            }
            Object profiled = tpMroProfile.profile(inliningTarget, tupleObj);
            if (profiled instanceof PTuple) {
                SequenceStorage sequenceStorage = storageProfile.profile(inliningTarget, ((PTuple) profiled).getSequenceStorage());
                if (sequenceStorage instanceof MroSequenceStorage) {
                    return (MroSequenceStorage) sequenceStorage;
                }
            }
            raiseSystemErrorBranch.enter(inliningTarget);
            throw PRaiseNode.raiseStatic(inliningTarget, SystemError, ErrorMessages.INVALID_MRO_OBJ);
        }

        private static Object initializeType(Node inliningTarget, PythonNativeClass obj, CStructAccess.ReadObjectNode getTpMroNode) {
            // Special case: lazy type initialization (should happen at most only once per type)
            CompilerDirectives.transferToInterpreter();

            // call 'PyType_Ready' on the type
            int res = (int) PCallCapiFunction.callUncached(NativeCAPISymbol.FUN_PY_TYPE_READY, PythonToNativeNodeGen.getUncached().execute(obj));
            if (res < 0) {
                throw PRaiseNode.raiseStatic(inliningTarget, SystemError, ErrorMessages.LAZY_INITIALIZATION_FAILED, obj);
            }

            Object tupleObj = getTpMroNode.readFromObj(obj, PyTypeObject__tp_mro);
            assert tupleObj != PNone.NO_VALUE : "MRO object is still NULL even after lazy type initialization";
            return tupleObj;
        }

        @Specialization(replaces = {"doPythonClass", "doBuiltinClass", "doNativeClass"})
        @TruffleBoundary
        static MroSequenceStorage doSlowPath(Node inliningTarget, Object obj) {
            if (obj instanceof PythonManagedClass) {
                return doPythonClass((PythonManagedClass) obj, inliningTarget, InlinedConditionProfile.getUncached(), InlinedConditionProfile.getUncached(), PythonLanguage.get(null));
            } else if (obj instanceof PythonBuiltinClassType) {
                return PythonContext.get(null).lookupType((PythonBuiltinClassType) obj).getMethodResolutionOrder();
            } else if (PGuards.isNativeClass(obj)) {
                CStructAccess.ReadObjectNode getTypeMemeberNode = CStructAccess.ReadObjectNode.getUncached();
                Object tupleObj = getTypeMemeberNode.readFromObj((PythonNativeClass) obj, PyTypeObject__tp_mro);
                if (tupleObj == PNone.NO_VALUE) {
                    tupleObj = initializeType(inliningTarget, (PythonNativeClass) obj, CStructAccess.ReadObjectNode.getUncached());
                }
                if (tupleObj instanceof PTuple) {
                    SequenceStorage sequenceStorage = ((PTuple) tupleObj).getSequenceStorage();
                    if (sequenceStorage instanceof MroSequenceStorage) {
                        return (MroSequenceStorage) sequenceStorage;
                    }
                }
                throw PRaiseNode.raiseStatic(inliningTarget, SystemError, ErrorMessages.INVALID_MRO_OBJ);
            }
            throw new IllegalStateException("unknown type " + obj.getClass().getName());
        }

        @NeverDefault
        public static GetMroStorageNode create() {
            return GetMroStorageNodeGen.create();
        }

        public static GetMroStorageNode getUncached() {
            return GetMroStorageNodeGen.getUncached();
        }
    }

    /**
     * Equivalent of {@code _PyType_Name}. Returns unqualified name. Different from
     * {@code GetTpNameNode}.
     */
    @GenerateUncached
    @GenerateInline
    @GenerateCached(false)
    public abstract static class GetNameNode extends Node {

        public abstract TruffleString execute(Node inliningTarget, Object obj);

        public static TruffleString executeUncached(Object obj) {
            return GetNameNodeGen.getUncached().execute(null, obj);
        }

        @Specialization
        static TruffleString doManagedClass(PythonManagedClass obj) {
            return obj.getName();
        }

        @Specialization
        static TruffleString doBuiltinClassType(PythonBuiltinClassType obj) {
            return obj.getName();
        }

        @Specialization
        TruffleString doNativeClass(PythonNativeClass obj,
                        @Cached CStructAccess.ReadCharPtrNode getTpNameNode,
                        @Cached TruffleString.CodePointLengthNode codePointLengthNode,
                        @Cached TruffleString.LastIndexOfCodePointNode indexOfCodePointNode,
                        @Cached TruffleString.SubstringNode substringNode) {
            // 'tp_name' contains the fully-qualified name, i.e., 'module.A.B...'
            TruffleString tpName = getTpNameNode.readFromObj(obj, PyTypeObject__tp_name);
            int nameLen = codePointLengthNode.execute(tpName, TS_ENCODING);
            int lastDot = indexOfCodePointNode.execute(tpName, '.', nameLen, 0, TS_ENCODING);
            if (lastDot < 0) {
                return tpName;
            }
            return substringNode.execute(tpName, lastDot + 1, nameLen - lastDot - 1, TS_ENCODING, true);
        }
    }

    /*
     * Equivalent of getting {@code tp_name} field. Returns unqualified name for heaptypes, but
     * qualified name for builtins. Typically used in exception messages.
     */
    @GenerateUncached
    @GenerateInline
    @GenerateCached(false)
    public abstract static class GetTpNameNode extends Node {

        public abstract TruffleString execute(Node inliningTarget, Object obj);

        public static TruffleString executeUncached(Object obj) {
            return GetTpNameNodeGen.getUncached().execute(null, obj);
        }

        @Specialization
        static TruffleString doPythonClass(PythonClass obj) {
            return obj.getName();
        }

        @Specialization
        static TruffleString doBuiltinClass(PythonBuiltinClass obj) {
            return doBuiltinClassType(obj.getType());
        }

        @Specialization
        static TruffleString doBuiltinClassType(PythonBuiltinClassType obj) {
            return obj.getPrintName();
        }

        @Specialization
        TruffleString doNativeClass(PythonNativeClass obj,
                        @Cached(inline = false) CStructAccess.ReadCharPtrNode getTpNameNode) {
            return getTpNameNode.readFromObj(obj, PyTypeObject__tp_name);
        }
    }

    // Equivalent of PyType_GetQualName
    @GenerateInline
    @GenerateUncached
    @GenerateCached(false)
    public abstract static class GetQualNameNode extends Node {
        public abstract TruffleString execute(Node inliningTarget, Object type);

        @Specialization
        static TruffleString getQualName(PythonManagedClass clazz) {
            return clazz.getQualName();
        }

        @Specialization
        static TruffleString getQualName(Node inliningTarget, PythonAbstractNativeObject clazz,
                        @Cached(inline = false) GetTypeFlagsNode getTypeFlagsNode,
                        @Cached(inline = false) CStructAccess.ReadObjectNode readObjectNode,
                        @Cached(inline = false) CStructAccess.ReadCharPtrNode readCharPtrNode,
                        @Cached CastToTruffleStringNode cast) {
            assert IsTypeNode.executeUncached(clazz);
            long flags = getTypeFlagsNode.execute(clazz);
            if ((flags & HEAPTYPE) != 0) {
                Object qualname = readObjectNode.readFromObj(clazz, PyHeapTypeObject__ht_qualname);
                try {
                    return cast.execute(inliningTarget, qualname);
                } catch (CannotCastException e) {
                    throw CompilerDirectives.shouldNotReachHere("Cannot cast ht_qualname to string");
                }
            } else {
                return readCharPtrNode.readFromObj(clazz, PyTypeObject__tp_name);
            }
        }
    }

    @GenerateUncached
    @GenerateInline
    @GenerateCached(false)
    public abstract static class GetSubclassesNode extends PNodeWithContext {

        public abstract PDict execute(Node inliningTarget, Object clazz);

        public static PDict executeUncached(Object clazz) {
            return GetSubclassesNodeGen.getUncached().execute(null, clazz);
        }

        protected static void unsafeAddSubclass(Object base, Object subclass) {
            long hash = ObjectBuiltins.HashNode.hash(subclass);
            PDict dict = executeUncached(base);
            HashingStorage storage = dict.getDictStorage();
            // Booting order problem: special method slot for object.__eq__ is not initialized yet
            // In the unlikely event of hash collision __eq__ would fail
            if (HashingStorageLen.executeUncached(storage) == 0) {
                // This should not call __eq__
                HashingStorageSetItemWithHash setItem = HashingStorageSetItemWithHashNodeGen.getUncached();
                storage = setItem.execute(null, null, storage, subclass, hash, subclass);
                dict.setDictStorage(storage);
            } else {
                // the storage must be EconomicMap, because keys should not be Strings so there is
                // no other option left
                EconomicMapStorage mapStorage = (EconomicMapStorage) storage;
                mapStorage.putUncachedWithJavaEq(subclass, hash, subclass);
            }
        }

        protected static void unsafeRemoveSubclass(Object base, Object subclass) {
            long hash = ObjectBuiltins.HashNode.hash(subclass);
            PDict dict = executeUncached(base);
            HashingStorage storage = dict.getDictStorage();
            if (storage instanceof EconomicMapStorage ems) {
                HashingStorageDelItem.executeUncachedWithHash(ems, subclass, hash);
            } else {
                assert storage == EmptyStorage.INSTANCE : "Unexpected storage type!";
            }
        }

        @Specialization
        static PDict doPythonClass(PythonManagedClass obj) {
            return obj.getSubClasses();
        }

        @Specialization
        static PDict doPythonClass(Node inliningTarget, PythonBuiltinClassType obj) {
            return PythonContext.get(inliningTarget).lookupType(obj).getSubClasses();
        }

        @Specialization
        static PDict doNativeClass(Node inliningTarget, PythonAbstractNativeObject obj,
                        @Cached(inline = false) CStructAccess.ReadObjectNode getTpSubclassesNode,
                        @Cached InlinedExactClassProfile profile) {
            Object tpSubclasses = getTpSubclassesNode.readFromObj(obj, PyTypeObject__tp_subclasses);

            Object profiled = profile.profile(inliningTarget, tpSubclasses);
            if (profiled instanceof PDict dict) {
                return dict;
            }
            CompilerDirectives.transferToInterpreterAndInvalidate();
            throw new IllegalStateException("invalid subclasses dict " + profiled.getClass().getName());
        }
    }

    @GenerateUncached
    @GenerateInline(true)
    @GenerateCached(true)
    public abstract static class GetSubclassesAsArrayNode extends Node {

        private static final PythonAbstractClass[] EMPTY = new PythonAbstractClass[0];

        abstract PythonAbstractClass[] execute(Node inliningTarget, Object clazz);

        public static PythonAbstractClass[] executeUncached(Object clazz) {
            return GetSubclassesAsArrayNodeGen.getUncached().execute(null, clazz);
        }

        static final class PythonAbstractClassList {
            final PythonAbstractClass[] subclasses;
            int i;

            PythonAbstractClassList(PythonAbstractClass[] subclasses) {
                this.subclasses = subclasses;
                this.i = 0;
            }

            void add(PythonAbstractClass clazz) {
                subclasses[i++] = clazz;
            }
        }

        @GenerateUncached
        @GenerateInline(true)
        abstract static class EachSubclassAdd extends HashingStorageForEachCallback<PythonAbstractClassList> {

            @Override
            public abstract PythonAbstractClassList execute(Frame frame, Node inliningTarget, HashingStorage storage, HashingStorageIterator it, PythonAbstractClassList subclasses);

            @Specialization
            static PythonAbstractClassList doIt(Node inliningTarget, HashingStorage storage, HashingStorageIterator it, PythonAbstractClassList subclasses,
                            @Cached HashingStorageIteratorValue itValue) {
                Object value = itValue.execute(inliningTarget, storage, it);
                subclasses.add(PythonAbstractClass.cast(value));
                return subclasses;
            }
        }

        @Specialization
        static PythonAbstractClass[] doTpSubclasses(Node inliningTarget, Object object,
                        @Cached GetSubclassesNode getSubclassesNode,
                        @Cached EachSubclassAdd eachNode,
                        @Cached HashingStorageLen dictLen,
                        @Cached HashingStorageForEach forEachNode) {
            PDict subclasses = getSubclassesNode.execute(inliningTarget, object);
            if (subclasses == null) {
                return EMPTY;
            }

            HashingStorage storage = subclasses.getDictStorage();
            if (storage == EmptyStorage.INSTANCE) {
                return EMPTY;
            }

            int size = dictLen.execute(inliningTarget, storage);
            PythonAbstractClassList list = new PythonAbstractClassList(new PythonAbstractClass[size]);
            forEachNode.execute(null, inliningTarget, storage, eachNode, list);
            return list.subclasses;
        }
    }

    @GenerateUncached
    @GenerateInline
    @GenerateCached(false)
    public abstract static class GetBaseClassesNode extends PNodeWithContext {

        // TODO(fa): this should not return a Java array; maybe a SequenceStorage would fit
        public abstract PythonAbstractClass[] execute(Node inliningTarget, Object obj);

        public static PythonAbstractClass[] executeUncached(Object obj) {
            return GetBaseClassesNodeGen.getUncached().execute(null, obj);
        }

        @Specialization
        static PythonAbstractClass[] doPythonClass(PythonManagedClass obj) {
            return obj.getBaseClasses();
        }

        @Specialization
        PythonAbstractClass[] doPythonClass(PythonBuiltinClassType obj) {
            return PythonContext.get(this).lookupType(obj).getBaseClasses();
        }

        @Specialization
        static PythonAbstractClass[] doNative(Node inliningTarget, PythonNativeClass obj,
                        @Cached PRaiseNode raise,
                        @Cached(inline = false) CStructAccess.ReadObjectNode getTpBasesNode,
                        @Cached InlinedExactClassProfile resultTypeProfile,
                        @Cached GetInternalObjectArrayNode toArrayNode) {
            Object result = resultTypeProfile.profile(inliningTarget, getTpBasesNode.readFromObj(obj, PyTypeObject__tp_bases));
            if (result instanceof PTuple tuple) {
                SequenceStorage storage = tuple.getSequenceStorage();
                Object[] values = toArrayNode.execute(inliningTarget, storage);
                try {
                    return cast(values, storage);
                } catch (ClassCastException e) {
                    throw raise.raise(inliningTarget, PythonBuiltinClassType.SystemError, ErrorMessages.UNSUPPORTED_OBJ_IN, "tp_bases");
                }
            }
            throw raise.raise(inliningTarget, PythonBuiltinClassType.SystemError, ErrorMessages.TYPE_DOES_NOT_PROVIDE_BASES);
        }

        // TODO: get rid of this
        private static PythonAbstractClass[] cast(Object[] arr, SequenceStorage storage) {
            PythonAbstractClass[] bases = new PythonAbstractClass[storage.length()];
            for (int i = 0; i < storage.length(); i++) {
                bases[i] = (PythonAbstractClass) arr[i];
            }
            return bases;
        }
    }

    @GenerateUncached
    @GenerateInline
    @GenerateCached(false)
    public abstract static class GetBaseClassNode extends Node {

        public abstract Object execute(Node inliningTarget, Object obj);

        public static Object executeUncached(Object obj) {
            return GetBaseClassNodeGen.getUncached().execute(null, obj);
        }

        @Specialization
        static Object doPythonClass(PythonManagedClass obj) {
            return obj.getBase();
        }

        @Specialization
        static Object doBuiltinType(PythonBuiltinClassType obj) {
            return obj.getBase();
        }

        @Specialization
        static Object doNative(Node inliningTarget, PythonNativeClass obj,
                        @Cached(inline = false) CStructAccess.ReadObjectNode getTpBaseNode,
                        @Cached InlinedExactClassProfile resultTypeProfile) {
            Object result = resultTypeProfile.profile(inliningTarget, getTpBaseNode.readFromObj(obj, PyTypeObject__tp_base));
            if (PGuards.isPNone(result)) {
                return null;
            } else if (PGuards.isPythonClass(result)) {
                return result;
            }
            CompilerDirectives.transferToInterpreterAndInvalidate();
            throw PRaiseNode.raiseStatic(inliningTarget, SystemError, ErrorMessages.INVALID_BASE_TYPE_OBJ_FOR_CLASS, obj, result);
        }

        public static GetBaseClassNode getUncached() {
            return GetBaseClassNodeGen.getUncached();
        }
    }

    @ImportStatic(SpecialMethodNames.class)
    @GenerateUncached
    @GenerateInline
    @GenerateCached(false)
    public abstract static class GetBestBaseClassNode extends PNodeWithContext {

        public abstract PythonAbstractClass execute(Node inliningTarget, PythonAbstractClass[] bases);

        @Specialization(guards = "bases.length == 0")
        static PythonAbstractClass getEmpty(@SuppressWarnings("unused") PythonAbstractClass[] bases) {
            return null;
        }

        @Specialization(guards = "bases.length == 1")
        static PythonAbstractClass getOne(PythonAbstractClass[] bases) {
            return bases[0];
        }

        @Specialization(guards = "bases.length > 1")
        static PythonAbstractClass getBestBase(Node inliningTarget, PythonAbstractClass[] bases,
                        @Cached(inline = false) IsSubtypeNode isSubTypeNode,
                        @Cached GetSolidBaseNode getSolidBaseNode,
                        @Cached PRaiseNode raiseNode) {
            return bestBase(inliningTarget, bases, getSolidBaseNode, isSubTypeNode, raiseNode);
        }

        @Fallback
        @SuppressWarnings("unused")
        // The fallback is necessary because the DSL otherwise generates code with a warning on
        // varargs ambiguity
        static PythonAbstractClass fallback(PythonAbstractClass[] bases) {
            throw CompilerDirectives.shouldNotReachHere();
        }

        /**
         * Aims to get as close as possible to typeobject.best_base().
         */
        private static PythonAbstractClass bestBase(Node inliningTarget, PythonAbstractClass[] bases, GetSolidBaseNode getSolidBaseNode, IsSubtypeNode isSubTypeNode, PRaiseNode raiseNode)
                        throws PException {
            PythonAbstractClass base = null;
            Object winner = null;
            for (int i = 0; i < bases.length; i++) {
                PythonAbstractClass basei = bases[i];
                Object candidate = getSolidBaseNode.execute(inliningTarget, basei);
                if (winner == null) {
                    winner = candidate;
                    base = basei;
                } else if (isSubTypeNode.execute(winner, candidate)) {
                    //
                } else if (isSubTypeNode.execute(candidate, winner)) {
                    winner = candidate;
                    base = basei;
                } else {
                    throw raiseNode.raise(inliningTarget, TypeError, ErrorMessages.MULTIPLE_BASES_LAYOUT_CONFLICT);
                }
            }
            return base;
        }
    }

    @GenerateInline(inlineByDefault = true)
    @GenerateCached
    @GenerateUncached
    public abstract static class GetIndexedSlotsCountNode extends Node {
        public abstract int execute(Node inliningTarget, Object cls);

        public static int executeUncached(Object cls) {
            return GetIndexedSlotsCountNodeGen.getUncached().execute(null, cls);
        }

        @Specialization
        static int doManaged(PythonManagedClass cls) {
            return cls.getIndexedSlotCount();
        }

        @Specialization
        static int getNative(Node inliningTarget, PythonNativeClass cls,
                        @Cached GetBaseClassNode getBaseClassNode,
                        @Cached(inline = false) GetIndexedSlotsCountNode recursiveNode) {
            return recursiveNode.execute(inliningTarget, getBaseClassNode.execute(inliningTarget, cls));
        }

        @Fallback
        static int fallback(@SuppressWarnings("unused") Object cls) {
            return 0;
        }
    }

    public abstract static class CheckCompatibleForAssigmentNode extends PNodeWithContext {

        @Child private LookupAttributeInMRONode lookupSlotsNode;
        @Child private LookupAttributeInMRONode lookupNewNode;
        @Child private PyObjectSizeNode sizeNode;
        @Child private ReadAttributeFromObjectNode readAttr;
        @Child private InstancesOfTypeHaveDictNode instancesHaveDictNode;

        public abstract boolean execute(VirtualFrame frame, Object oldBase, Object newBase);

        @Specialization
        boolean isCompatible(VirtualFrame frame, Object oldBase, Object newBase,
                        @Bind("this") Node inliningTarget,
                        @Cached InlinedBranchProfile errorSlotsBranch,
                        @Cached IsSameTypeNode isSameTypeNode,
                        @Cached GetBaseClassNode getBaseClassNode) {
            if (!compatibleForAssignment(frame, inliningTarget, oldBase, newBase, isSameTypeNode, getBaseClassNode)) {
                errorSlotsBranch.enter(inliningTarget);
                throw PRaiseNode.raiseStatic(inliningTarget, TypeError, ErrorMessages.CLASS_ASSIGNMENT_N_LAYOUT_DIFFERS_FROM_N, newBase, oldBase);
            }
            return true;
        }

        /**
         * Aims to get as close as possible to typeobject.compatible_for_assignment().
         */
        private boolean compatibleForAssignment(VirtualFrame frame, Node inliningTarget, Object oldB, Object newB, IsSameTypeNode isSameTypeNode, GetBaseClassNode getBaseClassNode) {
            Object newBase = newB;
            Object oldBase = oldB;

            Object newParent = getBaseClassNode.execute(inliningTarget, newBase);
            while (newParent != null && compatibleWithBase(frame, newBase, newParent)) {
                newBase = newParent;
                newParent = getBaseClassNode.execute(inliningTarget, newBase);
            }

            Object oldParent = getBaseClassNode.execute(inliningTarget, oldBase);
            while (oldParent != null && compatibleWithBase(frame, oldBase, oldParent)) {
                oldBase = oldParent;
                oldParent = getBaseClassNode.execute(inliningTarget, oldBase);
            }

            return isSameTypeNode.execute(inliningTarget, newBase, oldBase) || (isSameTypeNode.execute(inliningTarget, newParent, oldParent) && sameSlotsAdded(frame, newBase, oldBase));
        }

        /**
         * Aims to get as close as possible to typeobject.compatible_with_tp_base().
         */
        private boolean compatibleWithBase(VirtualFrame frame, Object child, Object parent) {
            if (PGuards.isNativeClass(child) && PGuards.isNativeClass(parent)) {
                // TODO: call C function 'compatible_for_assignment'
                return false;
            }

            // (child->tp_flags & Py_TPFLAGS_HAVE_GC) == (parent->tp_flags & Py_TPFLAGS_HAVE_GC)
            if (PGuards.isNativeClass(child) != PGuards.isNativeClass(parent)) {
                return false;
            }

            // instead of child->tp_dictoffset == parent->tp_dictoffset
            if (instancesHaveDict(child) != instancesHaveDict(parent)) {
                return false;
            }

            // instead of child->tp_basicsize == parent->tp_basicsize
            // the assumption is made that a different "allocator" => different basic size, hm
            Object childNewMethod = getLookupNewNode().execute(child);
            Object parentNewMethod = getLookupNewNode().execute(parent);
            if (childNewMethod != parentNewMethod) {
                return false;
            }

            // instead of child->tp_itemsize == parent->tp_itemsize
            Object childSlots = getSlotsFromType(child);
            Object parentSlots = getSlotsFromType(parent);
            if (childSlots == null && parentSlots == null) {
                return true;
            }
            if (childSlots == null || parentSlots == null) {
                return false;
            }
            return compareSlots(frame, parent, child, parentSlots, childSlots);
        }

        private boolean sameSlotsAdded(VirtualFrame frame, Object a, Object b) {
            // !(a->tp_flags & Py_TPFLAGS_HEAPTYPE) || !(b->tp_flags & Py_TPFLAGS_HEAPTYPE))
            if (PGuards.isKindOfBuiltinClass(a) || PGuards.isKindOfBuiltinClass(b)) {
                return false;
            }
            Object aSlots = getSlotsFromType(a);
            Object bSlots = getSlotsFromType(b);
            return compareSlots(frame, a, b, aSlots, bSlots);
        }

        private boolean compareSlots(VirtualFrame frame, Object aType, Object bType, Object aSlotsArg, Object bSlotsArg) {
            Object aSlots = aSlotsArg;
            Object bSlots = bSlotsArg;

            if (aSlots == null && bSlots == null) {
                return true;
            }

            if (aSlots != null && bSlots != null) {
                return compareSortedSlots(aSlots, bSlots);
            }

            aSlots = getLookupSlots().execute(aType);
            bSlots = getLookupSlots().execute(bType);
            int aSize = aSlots != PNone.NO_VALUE ? getSizeNode().executeCached(frame, aSlots) : 0;
            int bSize = bSlots != PNone.NO_VALUE ? getSizeNode().executeCached(frame, bSlots) : 0;
            return aSize == bSize;
        }

        private Object getSlotsFromType(Object type) {
            Object slots = getReadAttr().execute(type, T___SLOTS__);
            return slots != PNone.NO_VALUE ? slots : null;
        }

        private boolean instancesHaveDict(Object type) {
            if (instancesHaveDictNode == null) {
                CompilerDirectives.transferToInterpreterAndInvalidate();
                instancesHaveDictNode = insert(InstancesOfTypeHaveDictNode.create());
            }
            return instancesHaveDictNode.execute(type);
        }

        private ReadAttributeFromObjectNode getReadAttr() {
            if (readAttr == null) {
                CompilerDirectives.transferToInterpreterAndInvalidate();
                readAttr = insert(ReadAttributeFromObjectNode.createForceType());
            }
            return readAttr;
        }

        private PyObjectSizeNode getSizeNode() {
            if (sizeNode == null) {
                CompilerDirectives.transferToInterpreterAndInvalidate();
                sizeNode = insert(PyObjectSizeNode.create());
            }
            return sizeNode;
        }

        private LookupAttributeInMRONode getLookupSlots() {
            if (lookupSlotsNode == null) {
                CompilerDirectives.transferToInterpreterAndInvalidate();
                lookupSlotsNode = insert(LookupAttributeInMRONode.create(T___SLOTS__));
            }
            return lookupSlotsNode;
        }

        private LookupAttributeInMRONode getLookupNewNode() {
            if (lookupNewNode == null) {
                CompilerDirectives.transferToInterpreterAndInvalidate();
                lookupNewNode = insert(LookupAttributeInMRONode.createForLookupOfUnmanagedClasses(T___NEW__));
            }
            return lookupNewNode;
        }
    }

    /**
     * Equivalent of checking type->tp_dictoffset != 0 in CPython
     */
    @GenerateInline(false)
    @GenerateUncached
    abstract static class InstancesOfTypeHaveDictNode extends PNodeWithContext {
        public abstract boolean execute(Object type);

        public static boolean executeUncached(Object type) {
            return InstancesOfTypeHaveDictNodeGen.getUncached().execute(type);
        }

        @Specialization
        static boolean doPBCT(PythonBuiltinClassType type) {
            return type.isBuiltinWithDict();
        }

        @Specialization
        static boolean doPythonClass(PythonManagedClass type) {
            return (type.getInstanceShape().getFlags() & PythonObject.HAS_SLOTS_BUT_NO_DICT_FLAG) == 0;
        }

        @Specialization
        static boolean doNativeObject(PythonAbstractNativeObject type,
                        @Cached CStructAccess.ReadI64Node getMember) {
            return getMember.readFromObj(type, PyTypeObject__tp_dictoffset) != 0;
        }

        @Fallback
        static boolean doOther(@SuppressWarnings("unused") Object type) {
            return true;
        }

        @NeverDefault
        public static InstancesOfTypeHaveDictNode create() {
            return TypeNodesFactory.InstancesOfTypeHaveDictNodeGen.create();
        }
    }

    @GenerateInline
    @GenerateCached(false)
    @GenerateUncached
    abstract static class InstancesOfTypeHaveWeakrefsNode extends PNodeWithContext {
        public abstract boolean execute(Node inliningTarget, Object type);

        public static boolean executeUncached(Object type) {
            return InstancesOfTypeHaveWeakrefsNodeGen.getUncached().execute(null, type);
        }

        @Specialization
        static boolean check(Node inliningTarget, Object type,
                        @Cached NeedsNativeAllocationNode needsNativeAllocationNode,
                        @Cached(inline = false) ReadAttributeFromObjectNode read,
                        @Cached GetWeakListOffsetNode getWeakListOffsetNode) {
            if (needsNativeAllocationNode.execute(inliningTarget, type)) {
                return getWeakListOffsetNode.execute(inliningTarget, type) != 0;
            } else {
                return read.execute(type, T___WEAKREF__) != PNone.NO_VALUE;
            }
        }
    }

    @TruffleBoundary
    private static boolean compareSortedSlots(Object aSlots, Object bSlots) {
        Object[] aArray = GetObjectArrayNode.executeUncached(aSlots);
        Object[] bArray = GetObjectArrayNode.executeUncached(bSlots);
        if (bArray.length != aArray.length) {
            return false;
        }
        aArray = Arrays.copyOf(aArray, aArray.length);
        bArray = Arrays.copyOf(bArray, bArray.length);
        // what cpython does in same_slots_added() is a compare on a sorted slots list
        // ((PyHeapTypeObject *)a)->ht_slots which is populated in type_new() and
        // NOT the same like the unsorted __slots__ attribute.
        for (int i = 0; i < aArray.length; ++i) {
            try {
                aArray[i] = CastToTruffleStringNode.executeUncached(aArray[i]).toJavaStringUncached();
                bArray[i] = CastToTruffleStringNode.executeUncached(bArray[i]).toJavaStringUncached();
            } catch (CannotCastException e) {
                throw CompilerDirectives.shouldNotReachHere("slots are not strings");
            }
        }
        Arrays.sort(bArray);
        Arrays.sort(aArray);
        for (int i = 0; i < aArray.length; i++) {
            if (!aArray[i].equals(bArray[i])) {
                return false;
            }
        }
        return true;
    }

    @GenerateUncached
    @GenerateInline
    @GenerateCached(false)
    @ImportStatic(SpecialMethodNames.class)
    abstract static class GetSolidBaseNode extends Node {

        abstract Object execute(Node inliningTarget, Object type);

        static Object executeUncached(Object type) {
            return GetSolidBaseNodeGen.getUncached().execute(null, type);
        }

        @Specialization
        protected static Object getSolid(Node inliningTarget, Object type,
                        @Cached GetBaseClassNode getBaseClassNode,
                        @Cached(value = "createForceType()", inline = false) ReadAttributeFromObjectNode readAttr,
                        @Cached InlinedBranchProfile typeIsNotBase,
                        @Cached InlinedBranchProfile hasBase,
                        @Cached InlinedBranchProfile hasNoBase) {
            return solidBase(type, inliningTarget, getBaseClassNode, PythonContext.get(inliningTarget), readAttr, typeIsNotBase, hasBase,
                            hasNoBase, 0);
        }

        @TruffleBoundary
        protected static Object solidBaseTB(Object type, Node inliningTarget, GetBaseClassNode getBaseClassNode, PythonContext context, int depth) {
            return solidBase(type, inliningTarget, getBaseClassNode, context, ReadAttributeFromObjectNode.getUncachedForceType(), InlinedBranchProfile.getUncached(),
                            InlinedBranchProfile.getUncached(), InlinedBranchProfile.getUncached(), depth);
        }

        protected static Object solidBase(Object type, Node inliningTarget, GetBaseClassNode getBaseClassNode, PythonContext context, ReadAttributeFromObjectNode readAttr,
                        InlinedBranchProfile typeIsNotBase, InlinedBranchProfile hasBase, InlinedBranchProfile hasNoBase, int depth) {
            CompilerAsserts.partialEvaluationConstant(depth);
            Object base = getBaseClassNode.execute(inliningTarget, type);
            if (base != null) {
                hasBase.enter(inliningTarget);
                if (depth > 3) {
                    base = solidBaseTB(base, inliningTarget, getBaseClassNode, context, depth);
                } else {
                    base = solidBase(base, inliningTarget, getBaseClassNode, context, readAttr, typeIsNotBase, hasBase,
                                    hasNoBase, depth + 1);
                }
            } else {
                hasNoBase.enter(inliningTarget);
                base = context.lookupType(PythonBuiltinClassType.PythonObject);
            }

            if (type == base) {
                return type;
            }
            typeIsNotBase.enter(inliningTarget);

            if (shapeDiffers(type, base, readAttr)) {
                return type;
            } else {
                return base;
            }
        }

        @TruffleBoundary
        static boolean shapeDiffers(Object type, Object base, ReadAttributeFromObjectNode readAttr) {
            if (NeedsNativeAllocationNode.executeUncached(type) || NeedsNativeAllocationNode.executeUncached(base)) {
                long tSize = GetBasicSizeNode.executeUncached(type);
                long bSize = GetBasicSizeNode.executeUncached(base);
                if (tSize != bSize) {
                    return true;
                }
                long tItemSize = GetItemSizeNode.executeUncached(type);
                long bItemSize = GetItemSizeNode.executeUncached(base);
                return tItemSize != bItemSize;
            }

            Object typeSlots = getSlotsFromType(type, readAttr);
            if (typeSlots != null && length(typeSlots) != 0) {
                return true;
            }
            Object typeNewMethod = LookupAttributeInMRONode.lookup(T___NEW__, GetMroStorageNode.executeUncached(type), ReadAttributeFromObjectNode.getUncached(), true,
                            DynamicObjectLibrary.getUncached());
            Object baseNewMethod = LookupAttributeInMRONode.lookup(T___NEW__, GetMroStorageNode.executeUncached(base), ReadAttributeFromObjectNode.getUncached(), true,
                            DynamicObjectLibrary.getUncached());
            return typeNewMethod != baseNewMethod;
        }

        @TruffleBoundary
        private static int length(Object slotsObject) {
            assert PGuards.isString(slotsObject) || PGuards.isPSequence(slotsObject) : "slotsObject must be either a String or a PSequence";

            if (PGuards.isString(slotsObject)) {
                TruffleString slotName = (TruffleString) slotsObject;
                return (T___DICT__.equalsUncached(slotName, TS_ENCODING) || T___WEAKREF__.equalsUncached(slotName, TS_ENCODING)) ? 0 : 1;
            } else {
                SequenceStorage storage = ((PSequence) slotsObject).getSequenceStorage();

                int count = 0;
                int length = storage.length();
                Object[] slots = GetInternalObjectArrayNode.executeUncached(storage);
                for (int i = 0; i < length; i++) {
                    // omit __DICT__ and __WEAKREF__, they cause no class layout conflict
                    // see also test_slts.py#test_no_bases_have_class_layout_conflict
                    Object s = slots[i];
                    if (!(s instanceof TruffleString && (T___DICT__.equalsUncached((TruffleString) s, TS_ENCODING) || T___WEAKREF__.equalsUncached((TruffleString) s, TS_ENCODING)))) {
                        count++;
                    }
                }
                return count;
            }
        }

        private static Object getSlotsFromType(Object type, ReadAttributeFromObjectNode readAttr) {
            Object slots = readAttr.execute(type, T___SLOTS__);
            return slots != PNone.NO_VALUE ? slots : null;
        }
    }

    @GenerateUncached
    @ImportStatic(SpecialMethodNames.class)
    @GenerateInline(inlineByDefault = true)
    @GenerateCached
    public abstract static class IsSameTypeNode extends PNodeWithContext {
        public abstract boolean execute(Node inliningTarget, Object left, Object right);

        public final boolean executeCached(Object left, Object right) {
            return execute(this, left, right);
        }

        public static boolean executeUncached(Object left, Object right) {
            return IsSameTypeNodeGen.getUncached().execute(null, left, right);
        }

        public static IsSameTypeNode create() {
            return IsSameTypeNodeGen.create();
        }

        @Specialization
        static boolean doManaged(PythonManagedClass left, PythonManagedClass right) {
            return left == right;
        }

        @Specialization
        static boolean doManaged(PythonBuiltinClassType left, PythonBuiltinClassType right) {
            return left == right;
        }

        @Specialization
        static boolean doManaged(PythonBuiltinClassType left, PythonBuiltinClass right) {
            return left == right.getType();
        }

        @Specialization
        static boolean doManaged(PythonBuiltinClass left, PythonBuiltinClassType right) {
            return left.getType() == right;
        }

        @Specialization
        @InliningCutoff
        static boolean doNativeSingleContext(PythonAbstractNativeObject left, PythonAbstractNativeObject right,
                        @CachedLibrary(limit = "1") InteropLibrary lib) {
            if (left == right) {
                return true;
            }
            if (left.getPtr() instanceof Long && right.getPtr() instanceof Long) {
                return (long) left.getPtr() == (long) right.getPtr();
            }
            return lib.isIdentical(left.getPtr(), right.getPtr(), lib);
        }

        @Fallback
        static boolean doOther(@SuppressWarnings("unused") Object left, @SuppressWarnings("unused") Object right) {
            return false;
        }
    }

    @GenerateUncached
    @GenerateInline
    @GenerateCached(false)
    @ImportStatic(SpecialMethodNames.class)
    public abstract static class ProfileClassNode extends PNodeWithContext {

        public abstract Object execute(Node inliningTarget, Object object);

        public final Object profile(Node inliningTarget, Object object) {
            return execute(inliningTarget, object);
        }

        public final PythonBuiltinClassType profile(Node inliningTarget, PythonBuiltinClassType object) {
            return (PythonBuiltinClassType) execute(inliningTarget, object);
        }

        @Specialization(guards = {"classType == cachedClassType"}, limit = "1")
        static PythonBuiltinClassType doPythonBuiltinClassType(@SuppressWarnings("unused") PythonBuiltinClassType classType,
                        @Cached("classType") PythonBuiltinClassType cachedClassType) {
            return cachedClassType;
        }

        @Specialization(guards = {"classType == cachedClassType"}, limit = "1")
        static PythonBuiltinClassType doPythonBuiltinClassType(@SuppressWarnings("unused") PythonBuiltinClass builtinClass,
                        @Bind("builtinClass.getType()") @SuppressWarnings("unused") PythonBuiltinClassType classType,
                        @Cached("classType") PythonBuiltinClassType cachedClassType) {
            return cachedClassType;
        }

        @Specialization(guards = {"isSingleContext()", "isPythonAbstractClass(object)"}, rewriteOn = NotSameTypeException.class)
        static Object doPythonAbstractClass(Object object,
                        @Cached(value = "object", weak = true) Object cachedObject,
                        @CachedLibrary(limit = "2") InteropLibrary lib) throws NotSameTypeException {
            if (lib.isIdentical(object, cachedObject, lib)) {
                return cachedObject;
            }
            CompilerDirectives.transferToInterpreterAndInvalidate();
            throw NotSameTypeException.INSTANCE;
        }

        @Specialization(replaces = {"doPythonBuiltinClassType", "doPythonAbstractClass"})
        static Object doDisabled(Object object) {
            return object;
        }

        protected static boolean isPythonAbstractClass(Object obj) {
            return PythonAbstractClass.isInstance(obj);
        }

        static final class NotSameTypeException extends ControlFlowException {
            private static final long serialVersionUID = 1L;
            static final NotSameTypeException INSTANCE = new NotSameTypeException();
        }
    }

    public abstract static class ComputeMroNode extends Node {

        @TruffleBoundary
        public static PythonAbstractClass[] doSlowPath(Node node, PythonAbstractClass cls) {
            return doSlowPath(node, cls, true);
        }

        @TruffleBoundary
        public static PythonAbstractClass[] doSlowPath(Node node, PythonAbstractClass cls, boolean invokeMro) {
            return computeMethodResolutionOrder(node, cls, invokeMro);
        }

        @TruffleBoundary
        static PythonAbstractClass[] invokeMro(Node node, PythonAbstractClass cls) {
            Object type = GetClassNode.executeUncached(cls);
            if (IsTypeNode.executeUncached(type) && type instanceof PythonClass) {
                Object mroMeth = LookupAttributeInMRONode.Dynamic.getUncached().execute(type, T_MRO);
                if (mroMeth instanceof PFunction) {
                    Object mroObj = CallUnaryMethodNode.getUncached().executeObject(mroMeth, cls);
                    if (mroObj instanceof PSequence mroSequence) {
                        SequenceStorage mroStorage = mroSequence.getSequenceStorage();
                        return mroCheck(node, cls, GetInternalObjectArrayNode.executeUncached(mroStorage), mroStorage);
                    }
                    throw PRaiseNode.raiseStatic(node, TypeError, ErrorMessages.OBJ_NOT_ITERABLE, cls);
                }
            }
            return null;
        }

        private static PythonAbstractClass[] computeMethodResolutionOrder(Node node, PythonAbstractClass cls, boolean invokeMro) {
            CompilerAsserts.neverPartOfCompilation();

            PythonAbstractClass[] currentMRO;
            if (invokeMro) {
                PythonAbstractClass[] mro = invokeMro(node, cls);
                if (mro != null) {
                    return mro;
                }
            }

            PythonAbstractClass[] baseClasses = GetBaseClassesNode.executeUncached(cls);
            if (baseClasses.length == 0) {
                currentMRO = new PythonAbstractClass[]{cls};
            } else if (baseClasses.length == 1) {
                PythonAbstractClass[] baseMRO = GetMroNode.executeUncached(baseClasses[0]);

                if (baseMRO == null) {
                    currentMRO = new PythonAbstractClass[]{cls};
                } else {
                    currentMRO = new PythonAbstractClass[baseMRO.length + 1];
                    PythonUtils.arraycopy(baseMRO, 0, currentMRO, 1, baseMRO.length);
                    currentMRO[0] = cls;
                }
            } else {
                MROMergeState[] toMerge = new MROMergeState[baseClasses.length + 1];

                for (int i = 0; i < baseClasses.length; i++) {
                    toMerge[i] = new MROMergeState(GetMroNode.executeUncached(baseClasses[i]));
                }

                toMerge[baseClasses.length] = new MROMergeState(baseClasses);
                ArrayList<PythonAbstractClass> mro = new ArrayList<>();
                mro.add(cls);
                currentMRO = mergeMROs(node, toMerge, mro);
            }
            return currentMRO;
        }

        private static PythonAbstractClass[] mroCheck(Node node, Object cls, Object[] mro, SequenceStorage storage) {
            List<PythonAbstractClass> resultMro = new ArrayList<>(storage.length());
            Object solid = GetSolidBaseNode.executeUncached(cls);
            for (int i = 0; i < storage.length(); i++) {
                Object object = mro[i];
                if (object == null) {
                    continue;
                }
                if (!IsTypeNode.executeUncached(object)) {
                    throw PRaiseNode.raiseStatic(node, TypeError, ErrorMessages.S_RETURNED_NON_CLASS, "mro()", object);
                }
                if (!IsSubtypeNode.getUncached().execute(solid, GetSolidBaseNode.executeUncached(object))) {
                    throw PRaiseNode.raiseStatic(node, TypeError, ErrorMessages.S_RETURNED_BASE_WITH_UNSUITABLE_LAYOUT, "mro()", object);
                }
                resultMro.add((PythonAbstractClass) object);
            }
            return resultMro.toArray(new PythonAbstractClass[resultMro.size()]);
        }

        private static PythonAbstractClass[] mergeMROs(Node node, MROMergeState[] toMerge, List<PythonAbstractClass> mro) {
            int idx;
            scan: for (idx = 0; idx < toMerge.length; idx++) {
                if (toMerge[idx].isMerged()) {
                    continue scan;
                }

                PythonAbstractClass candidate = toMerge[idx].getCandidate();
                for (MROMergeState mergee : toMerge) {
                    if (mergee.pastnextContains(candidate)) {
                        continue scan;
                    }
                }

                mro.add(candidate);

                for (MROMergeState element : toMerge) {
                    element.noteMerged(candidate);
                }

                // restart scan
                idx = -1;
            }

            List<PythonAbstractClass> notMerged = new ArrayList<>();
            for (MROMergeState mergee : toMerge) {
                if (!mergee.isMerged()) {
                    PythonAbstractClass candidate = mergee.getCandidate();
                    if (!notMerged.contains(candidate)) {
                        notMerged.add(candidate);
                    }
                }
            }
            if (!notMerged.isEmpty()) {
                Iterator<PythonAbstractClass> it = notMerged.iterator();
                StringBuilder bases = new StringBuilder(GetNameNode.executeUncached(it.next()).toJavaStringUncached());
                while (it.hasNext()) {
                    bases.append(", ").append(GetNameNode.executeUncached(it.next()));
                }
                throw PRaiseNode.raiseStatic(node, TypeError, ErrorMessages.CANNOT_GET_CONSISTEMT_METHOD_RESOLUTION, bases.toString());
            }

            return mro.toArray(new PythonAbstractClass[mro.size()]);
        }

    }

    @GenerateUncached
    @GenerateInline(inlineByDefault = true)
    @GenerateCached
    @ImportStatic(PGuards.class)
    public abstract static class IsTypeNode extends Node {

        public abstract boolean execute(Node inliningTarget, Object obj);

        public final boolean executeCached(Object obj) {
            return execute(this, obj);
        }

        public static boolean executeUncached(Object obj) {
            return IsTypeNodeGen.getUncached().execute(null, obj);
        }

        @Specialization
        static boolean doManagedClass(@SuppressWarnings("unused") PythonClass obj) {
            return true;
        }

        @Specialization
        static boolean doManagedClass(@SuppressWarnings("unused") PythonBuiltinClass obj) {
            return true;
        }

        @Specialization
        static boolean doBuiltinType(@SuppressWarnings("unused") PythonBuiltinClassType obj) {
            return true;
        }

        @Specialization
        @InliningCutoff
        static boolean doNativeClass(Node inliningTarget, PythonAbstractNativeObject obj,
                        @Cached IsBuiltinClassProfile profile,
                        @Cached GetPythonObjectClassNode getClassNode,
                        @Cached(inline = false) CExtNodes.PCallCapiFunction nativeTypeCheck) {
            Object type = getClassNode.execute(inliningTarget, obj);
            if (profile.profileClass(inliningTarget, type, PythonBuiltinClassType.PythonClass)) {
                return true;
            }
            if (PythonNativeClass.isInstance(type)) {
                return (int) nativeTypeCheck.call(FUN_SUBCLASS_CHECK, obj.getPtr()) == 1;
            }
            return false;
        }

        @Fallback
        static boolean doOther(@SuppressWarnings("unused") Object obj) {
            return false;
        }

        @NeverDefault
        public static IsTypeNode create() {
            return IsTypeNodeGen.create();
        }
    }

    @GenerateUncached
    @GenerateInline(false)
    public abstract static class IsAcceptableBaseNode extends Node {

        public abstract boolean execute(Object obj);

        @Specialization
        static boolean doUserClass(PythonClass obj) {
            return true;
        }

        @Specialization
        static boolean doBuiltinClass(@SuppressWarnings("unused") PythonBuiltinClass obj) {
            return obj.getType().isAcceptableBase();
        }

        @Specialization
        static boolean doBuiltinType(PythonBuiltinClassType obj) {
            return obj.isAcceptableBase();
        }

        @Specialization
        static boolean doNativeClass(PythonAbstractNativeObject obj,
                        @Bind("this") Node inliningTarget,
                        @Cached IsTypeNode isType,
                        @Cached GetTypeFlagsNode getFlags) {
            if (isType.execute(inliningTarget, obj)) {
                return (getFlags.execute(obj) & BASETYPE) != 0;
            }
            return false;
        }

        @Fallback
        static boolean doOther(@SuppressWarnings("unused") Object obj) {
            return false;
        }

        public static IsAcceptableBaseNode create() {
            return IsAcceptableBaseNodeGen.create();
        }
    }

    @ImportStatic(PGuards.class)
    @GenerateUncached
    @ReportPolymorphism
    @SuppressWarnings("truffle-inlining")       // footprint reduction 36 -> 18
    public abstract static class GetInstanceShape extends PNodeWithContext {

        public abstract Shape execute(Object clazz);

        public static Shape executeUncached(Object clazz) {
            return TypeNodesFactory.GetInstanceShapeNodeGen.getUncached().execute(clazz);
        }

        @Specialization(guards = "clazz == cachedClazz", limit = "1")
        @SuppressWarnings("unused")
        protected Shape doBuiltinClassTypeCached(PythonBuiltinClassType clazz,
                        @Cached("clazz") PythonBuiltinClassType cachedClazz) {
            return cachedClazz.getInstanceShape(getLanguage());
        }

        @Specialization(replaces = "doBuiltinClassTypeCached")
        protected Shape doBuiltinClassType(PythonBuiltinClassType clazz) {
            return clazz.getInstanceShape(getLanguage());
        }

        @Specialization(guards = {"isSingleContext()", "clazz == cachedClazz"}, limit = "3")
        @SuppressWarnings("unused")
        protected static Shape doBuiltinClassCached(PythonBuiltinClass clazz,
                        @Cached("clazz") PythonBuiltinClass cachedClazz) {
            return cachedClazz.getInstanceShape();
        }

        @Specialization(guards = {"isSingleContext()", "clazz == cachedClazz"}, limit = "3")
        @SuppressWarnings("unused")
        protected static Shape doClassCached(PythonClass clazz,
                        @Cached("clazz") PythonClass cachedClazz) {
            return cachedClazz.getInstanceShape();
        }

        @Specialization(replaces = {"doClassCached", "doBuiltinClassCached"})
        protected static Shape doManagedClass(PythonManagedClass clazz) {
            return clazz.getInstanceShape();
        }

        @Specialization
        @InliningCutoff
        protected static Shape doNativeClass(PythonAbstractNativeObject clazz,
                        @Bind("this") Node inliningTarget,
                        @Cached CStructAccess.ReadObjectNode getTpDictNode,
                        @Cached HiddenAttr.ReadNode readAttrNode) {
            Object tpDictObj = getTpDictNode.readFromObj(clazz, CFields.PyTypeObject__tp_dict);
            if (tpDictObj instanceof PythonManagedClass) {
                return ((PythonManagedClass) tpDictObj).getInstanceShape();
            }
            if (tpDictObj instanceof PDict dict) {
                Object instanceShapeObj = readAttrNode.execute(inliningTarget, dict, HiddenAttr.INSTANCESHAPE, PNone.NO_VALUE);
                if (instanceShapeObj != PNone.NO_VALUE) {
                    return (Shape) instanceShapeObj;
                }
                throw CompilerDirectives.shouldNotReachHere("instanceshape object is not a shape");
            }
            // TODO(fa): track unique shape per native class in language?
            throw CompilerDirectives.shouldNotReachHere("custom dicts for native classes are unsupported");
        }

        @Specialization(guards = {"!isManagedClass(clazz)", "!isPythonBuiltinClassType(clazz)"})
        @InliningCutoff
        protected static Shape doError(@SuppressWarnings("unused") Object clazz,
                        @Bind("this") Node inliningTarget) {
            throw PRaiseNode.raiseStatic(inliningTarget, PythonBuiltinClassType.SystemError, ErrorMessages.CANNOT_GET_SHAPE_OF_NATIVE_CLS);
        }

        public static GetInstanceShape getUncached() {
            return TypeNodesFactory.GetInstanceShapeNodeGen.getUncached();
        }
    }

    @ImportStatic({SpecialMethodNames.class, SpecialAttributeNames.class})
    public abstract static class CreateTypeNode extends Node {
        public abstract PythonClass execute(VirtualFrame frame, PDict namespaceOrig, TruffleString name, PTuple bases, Object metaclass, PKeyword[] kwds);

        @Child private ReadAttributeFromObjectNode readAttrNode;
        @Child private ReadCallerFrameNode readCallerFrameNode;
        @Child private CastToTruffleStringNode castToStringNode;

        private ReadAttributeFromObjectNode ensureReadAttrNode() {
            if (readAttrNode == null) {
                CompilerDirectives.transferToInterpreterAndInvalidate();
                readAttrNode = insert(ReadAttributeFromObjectNode.create());
            }
            return readAttrNode;
        }

        private ReadCallerFrameNode getReadCallerFrameNode() {
            if (readCallerFrameNode == null) {
                CompilerDirectives.transferToInterpreterAndInvalidate();
                readCallerFrameNode = insert(ReadCallerFrameNode.create());
            }
            return readCallerFrameNode;
        }

        private CastToTruffleStringNode ensureCastToStringNode() {
            if (castToStringNode == null) {
                CompilerDirectives.transferToInterpreterAndInvalidate();
                castToStringNode = insert(CastToTruffleStringNode.create());
            }
            return castToStringNode;
        }

        @Specialization
        protected PythonClass makeType(VirtualFrame frame, PDict namespaceOrig, TruffleString name, PTuple bases, Object metaclass, PKeyword[] kwds,
                        @Bind("this") Node inliningTarget,
                        @Cached HashingStorage.InitNode initNode,
                        @Cached HashingStorageGetItem getItemGlobals,
                        @Cached HashingStorageGetItem getItemNamespace,
                        @Cached HashingStorageGetIterator getIterator,
                        @Cached HashingStorageIteratorNext itNext,
                        @Cached HashingStorageIteratorKey itKey,
                        @Cached HashingStorageIteratorValue itValue,
                        @Cached HashingStorageDelItem delItemNamespace,
                        @Cached GetClassNode getClassNode,
                        @Cached("create(T___SET_NAME__)") LookupSpecialMethodNode getSetNameNode,
                        @Cached CallNode callSetNameNode,
                        @Cached CallNode callInitSubclassNode,
                        @Cached("create(T___INIT_SUBCLASS__)") GetAttributeNode getInitSubclassNode,
                        @Cached GetMroStorageNode getMroStorageNode,
                        @Bind PythonLanguage language,
                        @Cached PRaiseNode raise,
<<<<<<< HEAD
                        @Cached ExceptionNodes.FormatNoteNode formatNoteNode,
                        @Cached AllocateTypeWithMetaclassNode typeMetaclass,
                        @Cached GetOrCreateDictNode getOrCreateDictNode) {
            try {
                assert SpecialMethodSlot.pushInitializedTypePlaceholder();
                PDict namespace = PFactory.createDict(language);
                namespace.setDictStorage(initNode.execute(frame, namespaceOrig, PKeyword.EMPTY_KEYWORDS));
                PythonClass newType = typeMetaclass.execute(frame, name, bases, namespace, metaclass);

                // set '__module__' attribute
                Object moduleAttr = ensureReadAttrNode().execute(newType, SpecialAttributeNames.T___MODULE__);
                if (moduleAttr == PNone.NO_VALUE) {
                    PythonObject globals;
                    if (getRootNode() instanceof BuiltinFunctionRootNode) {
                        PFrame callerFrame = getReadCallerFrameNode().executeWith(frame, 0);
                        globals = callerFrame != null ? callerFrame.getGlobals() : null;
                    } else {
                        globals = PArguments.getGlobals(frame);
                    }
                    if (globals != null) {
                        TruffleString moduleName = getModuleNameFromGlobals(inliningTarget, globals, getItemGlobals);
                        if (moduleName != null) {
                            newType.setAttribute(SpecialAttributeNames.T___MODULE__, moduleName);
                        }
=======
                        @Cached AllocateTypeWithMetaclassNode typeMetaclass) {
            PDict namespace = PFactory.createDict(language);
            namespace.setDictStorage(initNode.execute(frame, namespaceOrig, PKeyword.EMPTY_KEYWORDS));
            PythonClass newType = typeMetaclass.execute(frame, name, bases, namespace, metaclass);

            // set '__module__' attribute
            Object moduleAttr = ensureReadAttrNode().execute(newType, SpecialAttributeNames.T___MODULE__);
            if (moduleAttr == PNone.NO_VALUE) {
                PythonObject globals;
                if (getRootNode() instanceof BuiltinFunctionRootNode) {
                    PFrame callerFrame = getReadCallerFrameNode().executeWith(frame, 0);
                    globals = callerFrame != null ? callerFrame.getGlobals() : null;
                } else {
                    globals = PArguments.getGlobals(frame);
                }
                if (globals != null) {
                    TruffleString moduleName = getModuleNameFromGlobals(inliningTarget, globals, getItemGlobals);
                    if (moduleName != null) {
                        newType.setAttribute(SpecialAttributeNames.T___MODULE__, moduleName);
>>>>>>> a0933eb1
                    }
                }
            }

            // delete __qualname__ from namespace
            delItemNamespace.execute(inliningTarget, namespace.getDictStorage(), T___QUALNAME__, namespace);

            // initialize '__doc__' attribute
            if (newType.getAttribute(SpecialAttributeNames.T___DOC__) == PNone.NO_VALUE) {
                newType.setAttribute(SpecialAttributeNames.T___DOC__, PNone.NONE);
            }

            // set __class__ cell contents
            Object classcell = getItemNamespace.execute(inliningTarget, namespace.getDictStorage(), SpecialAttributeNames.T___CLASSCELL__);
            if (classcell != null) {
                if (classcell instanceof PCell) {
                    ((PCell) classcell).setRef(newType);
                } else {
                    throw raise.raise(inliningTarget, TypeError, ErrorMessages.MUST_BE_A_CELL, "__classcell__");
                }
<<<<<<< HEAD

                // set __classdict__ cell contents
                Object classdictcell = getItemNamespace.execute(inliningTarget, namespace.getDictStorage(), SpecialAttributeNames.T___CLASSDICTCELL__);
                if (classdictcell != null) {
                    if (classdictcell instanceof PCell cell) {
                        cell.setRef(getOrCreateDictNode.execute(inliningTarget, newType));
                    } else {
                        throw raise.raise(inliningTarget, TypeError, ErrorMessages.MUST_BE_A_CELL, "__classdictcell__");
                    }
                    delItemNamespace.execute(inliningTarget, namespace.getDictStorage(), SpecialAttributeNames.T___CLASSDICTCELL__, namespace);
                }

                SpecialMethodSlot.initializeSpecialMethodSlots(newType, getMroStorageNode.execute(inliningTarget, newType), language);

                // Initialization of the type slots:
                //
                // For now, we have the same helper functions as CPython and we execute them in the
                // same order even-though we could squash them and optimize the wrapping and
                // unwrapping of slots, but it would be more difficult to make sure that at the end
                // of the day we produce exactly the same results, especially if there are native
                // types in the MRO (we can, e.g., optimize this only for pure Python types to keep
                // it still simple).
                //
                // From CPython point of view: we are in "type_new_impl", we call PyType_Ready,
                // which calls:
                //
                // - type_ready_fill_dict, which calls add_operators, which fills the dunder methods
                // from the slots. Here we are creating a managed type, so there cannot be any
                // native slots, so this is a no-op for us.
                //
                // - type_ready_inherit to inherit the type slots. Here we may inherit slots from
                // native classes in the MRO and things would get complicated if we did not follow
                // CPython structure.
                //
                // - type_ready_set_hash: sets tp_hash=PyObject_HashNotImplemented and __hash__=None
                // if tp_hash is NULL (it must be, this is managed class) and there's no __hash__
                // magic method.
                //
                // - fixup_slot_dispatchers to set the slots according to magic methods.

                Builder inheritedSlots = TpSlots.buildInherited(newType, namespace, getMroStorageNode.execute(inliningTarget, newType), true);
                // type_ready_set_hash
                if (inheritedSlots.get(TpSlotMeta.TP_HASH) == null) {
                    Object dunderHash = getItemNamespace.execute(inliningTarget, namespace.getDictStorage(), T___HASH__);
                    if (dunderHash == null) {
                        inheritedSlots.set(TpSlotMeta.TP_HASH, TpSlotHashFun.HASH_NOT_IMPLEMENTED);
                        newType.setAttribute(T___HASH__, PNone.NONE);
                    }
                }
                TpSlots.fixupSlotDispatchers(newType, inheritedSlots);
                newType.setTpSlots(inheritedSlots.build());

                HashingStorage storage = namespace.getDictStorage();
                HashingStorageIterator it = getIterator.execute(inliningTarget, storage);
                while (itNext.execute(inliningTarget, storage, it)) {
                    Object value = itValue.execute(inliningTarget, storage, it);
                    Object setName = getSetNameNode.execute(value);
                    if (setName != PNone.NO_VALUE) {
                        Object key = itKey.execute(inliningTarget, storage, it);
                        try {
                            callSetNameNode.execute(frame, setName, value, newType, key);
                        } catch (PException e) {
                            formatNoteNode.execute(frame, inliningTarget, e, ErrorMessages.ERROR_CALLING_SET_NAME, value, key, newType);
                            throw e;
                        }
=======
                delItemNamespace.execute(inliningTarget, namespace.getDictStorage(), SpecialAttributeNames.T___CLASSCELL__, namespace);
            }

            // Initialization of the type slots:
            //
            // For now, we have the same helper functions as CPython and we execute them in the
            // same order even-though we could squash them and optimize the wrapping and
            // unwrapping of slots, but it would be more difficult to make sure that at the end
            // of the day we produce exactly the same results, especially if there are native
            // types in the MRO (we can, e.g., optimize this only for pure Python types to keep
            // it still simple).
            //
            // From CPython point of view: we are in "type_new_impl", we call PyType_Ready,
            // which calls:
            //
            // - type_ready_fill_dict, which calls add_operators, which fills the dunder methods
            // from the slots. Here we are creating a managed type, so there cannot be any
            // native slots, so this is a no-op for us.
            //
            // - type_ready_inherit to inherit the type slots. Here we may inherit slots from
            // native classes in the MRO and things would get complicated if we did not follow
            // CPython structure.
            //
            // - type_ready_set_hash: sets tp_hash=PyObject_HashNotImplemented and __hash__=None
            // if tp_hash is NULL (it must be, this is managed class) and there's no __hash__
            // magic method.
            //
            // - fixup_slot_dispatchers to set the slots according to magic methods.

            Builder inheritedSlots = TpSlots.buildInherited(newType, namespace, getMroStorageNode.execute(inliningTarget, newType), true);
            // type_ready_set_hash
            if (inheritedSlots.get(TpSlotMeta.TP_HASH) == null) {
                Object dunderHash = getItemNamespace.execute(inliningTarget, namespace.getDictStorage(), T___HASH__);
                if (dunderHash == null) {
                    inheritedSlots.set(TpSlotMeta.TP_HASH, TpSlotHashFun.HASH_NOT_IMPLEMENTED);
                    newType.setAttribute(T___HASH__, PNone.NONE);
                }
            }
            TpSlots.fixupSlotDispatchers(newType, inheritedSlots);
            newType.setTpSlots(inheritedSlots.build());

            HashingStorage storage = namespace.getDictStorage();
            HashingStorageIterator it = getIterator.execute(inliningTarget, storage);
            while (itNext.execute(inliningTarget, storage, it)) {
                Object value = itValue.execute(inliningTarget, storage, it);
                Object setName = getSetNameNode.execute(frame, getClassNode.execute(inliningTarget, value), value);
                if (setName != PNone.NO_VALUE) {
                    Object key = itKey.execute(inliningTarget, storage, it);
                    try {
                        callSetNameNode.execute(frame, setName, value, newType, key);
                    } catch (PException e) {
                        throw raise.raiseWithCause(inliningTarget, PythonBuiltinClassType.RuntimeError, e, ErrorMessages.ERROR_CALLING_SET_NAME, value, key, newType);
>>>>>>> a0933eb1
                    }
                }
            }

            // Call __init_subclass__ on the parent of a newly generated type
            SuperObject superObject = PFactory.createSuperObject(language);
            superObject.init(newType, newType, newType);
            callInitSubclassNode.execute(frame, getInitSubclassNode.executeObject(frame, superObject), PythonUtils.EMPTY_OBJECT_ARRAY, kwds);

            newType.initializeMroShape(language);

            return newType;
        }

        private TruffleString getModuleNameFromGlobals(Node inliningTarget, PythonObject globals, HashingStorageGetItem getItem) {
            Object nameAttr;
            if (globals instanceof PythonModule) {
                nameAttr = ensureReadAttrNode().execute(globals, SpecialAttributeNames.T___NAME__);
            } else if (globals instanceof PDict) {
                nameAttr = getItem.execute(inliningTarget, ((PDict) globals).getDictStorage(), SpecialAttributeNames.T___NAME__);
            } else {
                CompilerDirectives.transferToInterpreterAndInvalidate();
                throw new IllegalStateException("invalid globals object");
            }
            if (nameAttr == null || nameAttr == PNone.NO_VALUE) {
                return null;
            }
            try {
                return ensureCastToStringNode().executeCached(nameAttr);
            } catch (CannotCastException e) {
                CompilerDirectives.transferToInterpreterAndInvalidate();
                throw new IllegalStateException();
            }
        }
    }

    @ImportStatic({SpecialMethodNames.class, SpecialAttributeNames.class})
    @GenerateInline(false) // footprint reduction 208 -> 190
    protected abstract static class AllocateTypeWithMetaclassNode extends Node {

        public abstract PythonClass execute(VirtualFrame frame, TruffleString name, PTuple bases, PDict namespace, Object metaclass);

        @ValueType
        private static class TypeNewContext {
            boolean addDict;
            boolean addWeak;
            boolean mayAddDict;
            boolean mayAddWeak;
            Object slotsObject;
            TruffleString[] copiedSlots;
            boolean qualnameSet;
        }

        @Specialization
        static PythonClass typeMetaclass(VirtualFrame frame, TruffleString name, PTuple bases, PDict namespace, Object metaclass,
                        @Bind("this") Node inliningTarget,
                        @Cached("createFor(this)") IndirectCallData indirectCallData,
                        @Cached HashingStorageSetItemWithHash setHashingStorageItem,
                        @Cached GetOrCreateDictNode getOrCreateDictNode,
                        @Cached HashingStorageGetIterator getHashingStorageIterator,
                        @Cached HashingStorageIteratorNext hashingStorageItNext,
                        @Cached HashingStorageIteratorKey hashingStorageItKey,
                        @Cached HashingStorageIteratorKeyHash hashingStorageItKeyHash,
                        @Cached HashingStorageIteratorValue hashingStorageItValue,
                        @Cached SequenceStorageNodes.GetItemScalarNode getItemNode,
                        @Cached GetDictOffsetNode dictOffsetNode,
                        @Cached InstancesOfTypeHaveWeakrefsNode hasWeakrefsNode,
                        @Cached GetBestBaseClassNode getBestBaseNode,
                        @Cached GetIndexedSlotsCountNode getIndexedSlotsCountNode,
                        @Cached IsIdentifierNode isIdentifier,
                        @Cached PConstructAndRaiseNode.Lazy constructAndRaiseNode,
                        @Cached PRaiseNode raise,
                        @Cached GetObjectArrayNode getObjectArray,
                        @Cached GetInstanceShape getInstanceShape,
                        @Cached CastToListNode castToListNode,
                        @Cached PyUnicodeCheckNode stringCheck,
                        @Cached TruffleString.IsValidNode isValidNode,
                        @Cached TruffleString.CodePointLengthNode codePointLengthNode,
                        @Cached TruffleString.IndexOfCodePointNode indexOfCodePointNode,
                        @Cached TruffleString.EqualNode equalNode,
                        @Cached CastToTruffleStringNode castToStringNode,
                        @Cached GetItemSizeNode getItemSize) {
            PythonContext context = PythonContext.get(inliningTarget);
            PythonLanguage language = context.getLanguage(inliningTarget);
            Python3Core core = context.getCore();
            TypeNewContext ctx = new TypeNewContext();
            Object[] array = getObjectArray.execute(inliningTarget, bases);

            PythonAbstractClass[] basesArray;
            if (array.length == 0) {
                // Adjust for empty tuple bases
                basesArray = new PythonAbstractClass[]{core.lookupType(PythonBuiltinClassType.PythonObject)};
            } else {
                basesArray = new PythonAbstractClass[array.length];
                for (int i = 0; i < array.length; i++) {
                    // TODO: deal with non-class bases
                    if (PythonAbstractClass.isInstance(array[i])) {
                        basesArray[i] = (PythonAbstractClass) array[i];
                    } else if (array[i] instanceof PythonBuiltinClassType) {
                        basesArray[i] = core.lookupType((PythonBuiltinClassType) array[i]);
                    } else {
                        throw raise.raise(inliningTarget, PythonBuiltinClassType.NotImplementedError, ErrorMessages.CREATING_CLASS_NON_CLS_BASES);
                    }
                }
            }
            // check for possible layout conflicts
            PythonAbstractClass base = getBestBaseNode.execute(inliningTarget, basesArray);

            assert metaclass != null;

            if (!isValidNode.execute(name, TS_ENCODING)) {
                throw constructAndRaiseNode.get(inliningTarget).raiseUnicodeEncodeError(frame, "utf-8", name, 0, codePointLengthNode.execute(name, TS_ENCODING), "can't encode class name");
            }
            if (indexOfCodePointNode.execute(name, 0, 0, codePointLengthNode.execute(name, TS_ENCODING), TS_ENCODING) >= 0) {
                throw raise.raise(inliningTarget, PythonBuiltinClassType.ValueError, ErrorMessages.TYPE_NAME_NO_NULL_CHARS);
            }

            // 1.) create class, but avoid calling mro method - it might try to access __dict__ so
            // we have to copy dict slots first
            PythonClass pythonClass = PFactory.createPythonClass(language, metaclass, getInstanceShape.execute(metaclass), name, false, base, basesArray);

            // 2.) copy the dictionary slots
            copyDictSlots(frame, inliningTarget, language, ctx, pythonClass, namespace, setHashingStorageItem,
                            getHashingStorageIterator, hashingStorageItNext, hashingStorageItKey, hashingStorageItKeyHash, hashingStorageItValue,
                            constructAndRaiseNode, raise, isValidNode, equalNode, codePointLengthNode, getOrCreateDictNode, stringCheck, castToStringNode);
            if (!ctx.qualnameSet) {
                pythonClass.setQualName(name);
            }

            // 3.) invoke metaclass mro() method
            pythonClass.invokeMro(inliningTarget);

            // see cpython://Objects/typeobject.c#type_new_slots
            // may_add_dict = base->tp_dictoffset == 0
            ctx.mayAddDict = dictOffsetNode.execute(inliningTarget, base) == 0;
            // may_add_weak = base->tp_weaklistoffset == 0 && base->tp_itemsize == 0
            boolean hasItemSize = getItemSize.execute(inliningTarget, base) != 0;
            ctx.mayAddWeak = !hasWeakrefsNode.execute(inliningTarget, base) && !hasItemSize;

            if (ctx.slotsObject == null) {
                if (ctx.mayAddDict) {
                    ctx.addDict = true;
                }
                if (ctx.mayAddWeak) {
                    ctx.addWeak = true;
                }
            } else {
                // see cpython://Objects/typeobject.c#type_new_slots_impl
                // have slots
                // Make it into a list
                SequenceStorage slotsStorage;
                Object slotsObject = ctx.slotsObject;
                if (stringCheck.execute(inliningTarget, ctx.slotsObject)) {
                    slotsStorage = new ObjectSequenceStorage(new Object[]{castToStringNode.execute(inliningTarget, ctx.slotsObject)});
                } else if (ctx.slotsObject instanceof PTuple slotsTuple) {
                    slotsStorage = slotsTuple.getSequenceStorage();
                } else if (ctx.slotsObject instanceof PList slotsList) {
                    slotsStorage = slotsList.getSequenceStorage();
                } else {
                    PList slotsList = castToListNode.execute(frame, ctx.slotsObject);
                    slotsObject = slotsList;
                    slotsStorage = slotsList.getSequenceStorage();
                }
                int slotlen = slotsStorage.length();

                if (slotlen > 0 && hasItemSize) {
                    throw raise.raise(inliningTarget, TypeError, ErrorMessages.NONEMPTY_SLOTS_NOT_ALLOWED_FOR_SUBTYPE_OF_S, base);
                }

                for (int i = 0; i < slotlen; i++) {
                    TruffleString slotName;
                    Object element = getItemNode.execute(inliningTarget, slotsStorage, i);
                    // Check valid slot name
                    if (stringCheck.execute(inliningTarget, element)) {
                        slotName = castToStringNode.execute(inliningTarget, element);
                        if (!(boolean) isIdentifier.execute(frame, slotName)) {
                            throw raise.raise(inliningTarget, TypeError, ErrorMessages.SLOTS_MUST_BE_IDENTIFIERS);
                        }
                    } else {
                        throw raise.raise(inliningTarget, TypeError, ErrorMessages.MUST_BE_STRINGS_NOT_P, "__slots__ items", element);
                    }
                    if (equalNode.execute(slotName, T___DICT__, TS_ENCODING)) {
                        if (!ctx.mayAddDict || ctx.addDict) {
                            throw raise.raise(inliningTarget, TypeError, ErrorMessages.DICT_SLOT_DISALLOWED_WE_GOT_ONE);
                        }
                        ctx.addDict = true;
                        addDictDescrAttribute(basesArray, pythonClass, language);
                    } else if (equalNode.execute(slotName, T___WEAKREF__, TS_ENCODING)) {
                        if (!ctx.mayAddWeak || ctx.addWeak) {
                            throw raise.raise(inliningTarget, TypeError, ErrorMessages.WEAKREF_SLOT_DISALLOWED_WE_GOT_ONE);
                        }
                        ctx.addWeak = true;
                    }
                }
                // Make slots into a tuple
                Object state = IndirectCallContext.enter(frame, language, context, indirectCallData);
                try {
                    pythonClass.setAttribute(T___SLOTS__, slotsObject);

                    // checks for some name errors too
                    ctx.copiedSlots = copySlots(inliningTarget, ctx, name, slotsStorage, slotlen, namespace);
                } finally {
                    IndirectCallContext.exit(frame, language, context, state);
                }
                /* Secondary bases may provide weakrefs or dict */
                typeNewSlotBases(ctx, base, basesArray);
            }

            int indexedSlotCount = getIndexedSlotsCountNode.execute(inliningTarget, base);
            if (ctx.copiedSlots != null) {
                for (TruffleString slotName : ctx.copiedSlots) {
                    IndexedSlotDescriptor slotDesc = PFactory.createIndexedSlotDescriptor(language, slotName, indexedSlotCount++, pythonClass);
                    pythonClass.setAttribute(slotName, slotDesc);
                }
            }
            pythonClass.setIndexedSlotCount(indexedSlotCount);

            if (ctx.addDict) {
                addDictDescrAttribute(basesArray, pythonClass, language);
            } else if (ctx.mayAddDict) {
                pythonClass.setHasSlotsButNoDictFlag();
            }
            if (ctx.addWeak) {
                addWeakrefDescrAttribute(pythonClass, language);
            }

            if (pythonClass.needsNativeAllocation()) {
                addNativeSlots(ctx, pythonClass, base);
            }

            return pythonClass;
        }

        // equivalent of type_new_slot_bases in CPython
        private static void typeNewSlotBases(TypeNewContext ctx, Object primaryBase, PythonAbstractClass[] basesArray) {
            if (basesArray.length > 1 && (ctx.mayAddDict && !ctx.addDict || ctx.mayAddWeak && !ctx.addWeak)) {
                for (PythonAbstractClass base : basesArray) {
                    if (base == primaryBase) {
                        /* Skip primary base */
                        continue;
                    }
                    if (ctx.mayAddDict && !ctx.addDict && InstancesOfTypeHaveDictNode.executeUncached(base)) {
                        ctx.addDict = true;
                    }
                    if (ctx.mayAddWeak && !ctx.addWeak && InstancesOfTypeHaveWeakrefsNode.executeUncached(base)) {
                        ctx.addWeak = true;
                    }
                    if (!(ctx.mayAddDict && !ctx.addDict || ctx.mayAddWeak && !ctx.addWeak)) {
                        break;
                    }
                }
            }
        }

        @TruffleBoundary
        private static void addDictDescrAttribute(PythonAbstractClass[] basesArray, PythonClass pythonClass, PythonLanguage language) {
            // Note: we need to avoid MRO lookup of __dict__ using slots because they are not
            // initialized yet
            if ((!hasPythonClassBases(basesArray) && LookupAttributeInMRONode.lookupSlowPath(pythonClass, T___DICT__) == PNone.NO_VALUE) || basesHaveSlots(basesArray)) {
                Builtin dictBuiltin = ObjectBuiltins.DictNode.class.getAnnotation(Builtin.class);
                RootCallTarget callTarget = PythonLanguage.get(null).createCachedCallTarget(
                                l -> new BuiltinFunctionRootNode(l, dictBuiltin, ObjectBuiltinsFactory.DictNodeFactory.getInstance(), true), ObjectBuiltins.DictNode.class);
                setAttribute(T___DICT__, dictBuiltin, callTarget, pythonClass, language);
            }
        }

        @TruffleBoundary
        private static void addWeakrefDescrAttribute(PythonClass pythonClass, PythonLanguage language) {
            if (LookupAttributeInMRONode.lookupSlowPath(pythonClass, T___WEAKREF__) == PNone.NO_VALUE) {
                Builtin builtin = GetWeakRefsNode.class.getAnnotation(Builtin.class);
                RootCallTarget callTarget = PythonLanguage.get(null).createCachedCallTarget(
                                l -> new BuiltinFunctionRootNode(l, builtin, WeakRefModuleBuiltinsFactory.GetWeakRefsNodeFactory.getInstance(), true), GetWeakRefsNode.class);
                setAttribute(T___WEAKREF__, builtin, callTarget, pythonClass, language);
            }
        }

        private static void setAttribute(TruffleString name, Builtin builtin, RootCallTarget callTarget, PythonClass pythonClass, PythonLanguage language) {
            int flags = PBuiltinFunction.getFlags(builtin, callTarget);
            PBuiltinFunction function = PFactory.createBuiltinFunction(language, name, pythonClass, 1, flags, callTarget);
            GetSetDescriptor desc = PFactory.createGetSetDescriptor(language, function, function, name, pythonClass, true);
            pythonClass.setAttribute(name, desc);
        }

        private static boolean basesHaveSlots(PythonAbstractClass[] basesArray) {
            // this is merely based on empirical observation
            // see also test_type.py#test_dict()
            for (PythonAbstractClass c : basesArray) {
                // TODO: what about native?
                if (c instanceof PythonClass) {
                    if (((PythonClass) c).getAttribute(T___SLOTS__) != PNone.NO_VALUE) {
                        return true;
                    }
                }
            }
            return false;
        }

        private static boolean hasPythonClassBases(PythonAbstractClass[] basesArray) {
            for (PythonAbstractClass c : basesArray) {
                if (c instanceof PythonClass) {
                    return true;
                }
            }
            return false;
        }

        /**
         * If a managed type inherits from a native type (which means that the object will be
         * allocated in native) and if the type has {@code __slots__}, we need to do following:
         *
         * <ol>
         * <li>We need to increase the basicsize by {@code sizeof(PyObject *)} for each name in
         * {@code __slots__} since each dynamic slot automatically becomes a
         * {@link CApiMemberAccessNodes#T_OBJECT_EX} member.</li>
         * <li>We need to install a member descriptor for each dynamic slot.</li>
         * <li>We need to set tp_dictoffset and tp_weaklistoffset and adjust the basicsize
         * accordingly</li>
         * </ol>
         * <p>
         * Mostly based on type_new_descriptors
         */
        @TruffleBoundary
        private static void addNativeSlots(TypeNewContext ctx, PythonManagedClass pythonClass, Object base) {
            long slotOffset = GetBasicSizeNode.executeUncached(base);
            if (ctx.copiedSlots != null) {
                if (ctx.copiedSlots.length != 0) {
                    if (slotOffset == 0) {
                        throw CompilerDirectives.shouldNotReachHere("tp_basicsize not set on a type");
                    }
                    slotOffset = installMemberDescriptors(pythonClass, ctx.copiedSlots, slotOffset);
                }
            }
            long dictOffset = GetDictOffsetNode.executeUncached(base);
            long weakListOffset = GetWeakListOffsetNode.executeUncached(base);
            long itemSize = GetItemSizeNode.executeUncached(base);
            if (ctx.addDict) {
                long flags = GetTypeFlagsNode.executeUncached(pythonClass);
                SetTypeFlagsNode.executeUncached(pythonClass, flags | MANAGED_DICT);
                dictOffset = -1;
            }
            if (ctx.addWeak) {
                weakListOffset = slotOffset;
            }

            SetDictOffsetNode.executeUncached(pythonClass, dictOffset);
            SetBasicSizeNode.executeUncached(pythonClass, slotOffset);
            SetItemSizeNode.executeUncached(pythonClass, itemSize);
            SetWeakListOffsetNode.executeUncached(pythonClass, weakListOffset);
        }

        @TruffleBoundary
        private static long installMemberDescriptors(PythonManagedClass pythonClass, TruffleString[] slotNames, long slotOffset) {
            PDict typeDict = GetOrCreateDictNode.executeUncached(pythonClass);
            for (TruffleString slotName : slotNames) {
                PyTruffleType_AddMember.addMember(pythonClass, typeDict, slotName, CApiMemberAccessNodes.T_OBJECT_EX, slotOffset, 1, PNone.NO_VALUE);
                slotOffset += SIZEOF_PY_OBJECT_PTR;
            }
            return slotOffset;
        }

        private static void copyDictSlots(VirtualFrame frame, Node inliningTarget, PythonLanguage language, TypeNewContext ctx, PythonClass pythonClass, PDict namespace,
                        HashingStorageSetItemWithHash setHashingStorageItem,
                        HashingStorageGetIterator getHashingStorageIterator, HashingStorageIteratorNext hashingStorageItNext, HashingStorageIteratorKey hashingStorageItKey,
                        HashingStorageIteratorKeyHash hashingStorageItKeyHash, HashingStorageIteratorValue hashingStorageItValue,
                        PConstructAndRaiseNode.Lazy constructAndRaiseNode, PRaiseNode raise, IsValidNode isValidNode,
                        EqualNode equalNode, CodePointLengthNode codePointLengthNode, GetOrCreateDictNode getOrCreateDictNode, PyUnicodeCheckNode stringCheck,
                        CastToTruffleStringNode castToStringNode) {
            // copy the dictionary slots over, as CPython does through PyDict_Copy
            // Also check for a __slots__ sequence variable in dict
            PDict typeDict = null;
            HashingStorage namespaceStorage = namespace.getDictStorage();
            HashingStorageIterator it = getHashingStorageIterator.execute(inliningTarget, namespaceStorage);
            while (hashingStorageItNext.execute(inliningTarget, namespaceStorage, it)) {
                Object keyObj = hashingStorageItKey.execute(inliningTarget, namespaceStorage, it);
                Object value = hashingStorageItValue.execute(inliningTarget, namespaceStorage, it);
                if (stringCheck.execute(inliningTarget, keyObj)) {
                    TruffleString key = castToStringNode.execute(inliningTarget, keyObj);
                    if (equalNode.execute(T___SLOTS__, key, TS_ENCODING)) {
                        ctx.slotsObject = value;
                        continue;
                    }
                    if (equalNode.execute(T___NEW__, key, TS_ENCODING)) {
                        // see CPython: if it's a plain function, make it a static function
                        if (value instanceof PFunction) {
                            pythonClass.setAttribute(key, PFactory.createStaticmethodFromCallableObj(language, value));
                        } else {
                            pythonClass.setAttribute(key, value);
                        }
                        continue;
                    }
                    if (equalNode.execute(T___INIT_SUBCLASS__, key, TS_ENCODING) || equalNode.execute(T___CLASS_GETITEM__, key, TS_ENCODING)) {
                        // see CPython: Special-case __init_subclass__ and
                        // __class_getitem__: if they are plain functions, make them
                        // classmethods
                        if (value instanceof PFunction) {
                            pythonClass.setAttribute(key, PFactory.createClassmethodFromCallableObj(language, value));
                        } else {
                            pythonClass.setAttribute(key, value);
                        }
                        continue;
                    }
                    if (equalNode.execute(T___DOC__, key, TS_ENCODING)) {
                        // CPython sets tp_doc to a copy of dict['__doc__'], if that is a string. It
                        // forcibly encodes the string as UTF-8, and raises an error if that is not
                        // possible.
                        try {
                            TruffleString doc = castToStringNode.execute(inliningTarget, value);
                            if (!isValidNode.execute(doc, TS_ENCODING)) {
                                throw constructAndRaiseNode.get(inliningTarget).raiseUnicodeEncodeError(frame, "utf-8", doc, 0, codePointLengthNode.execute(doc, TS_ENCODING),
                                                "can't encode docstring");
                            }
                        } catch (CannotCastException e) {
                            // ignore
                        }
                        pythonClass.setAttribute(key, value);
                        continue;
                    }
                    if (equalNode.execute(T___QUALNAME__, key, TS_ENCODING)) {
                        try {
                            pythonClass.setQualName(castToStringNode.execute(inliningTarget, value));
                            ctx.qualnameSet = true;
                        } catch (CannotCastException e) {
                            throw raise.raise(inliningTarget, PythonBuiltinClassType.TypeError, ErrorMessages.MUST_BE_S_NOT_P, "type __qualname__", "str", value);
                        }
                        continue;
                    }
                    if (equalNode.execute(T___CLASSCELL__, key, TS_ENCODING)) {
                        // don't populate this attribute
                        continue;
                    }
                    if (typeDict == null && keyObj instanceof TruffleString) {
                        pythonClass.setAttribute(key, value);
                        continue;
                    }
                }
                // Creates DynamicObjectStorage which ignores non-string keys
                typeDict = getOrCreateDictNode.execute(inliningTarget, pythonClass);
                // Writing a non string key converts DynamicObjectStorage to EconomicMapStorage
                long keyHash = hashingStorageItKeyHash.execute(frame, inliningTarget, namespaceStorage, it);
                HashingStorage updatedStore = setHashingStorageItem.execute(frame, inliningTarget, typeDict.getDictStorage(), keyObj, keyHash, value);
                typeDict.setDictStorage(updatedStore);
            }
        }

        @TruffleBoundary
        private static TruffleString[] copySlots(Node inliningTarget, TypeNewContext ctx, TruffleString className, SequenceStorage slotList, int slotlen, PDict namespace) {
            int nslots = slotlen - PInt.intValue(ctx.addDict) - PInt.intValue(ctx.addWeak);
            TruffleString[] newSlots = new TruffleString[nslots];
            int j = 0;
            for (int i = 0; i < slotlen; i++) {
                // the cast is ensured by the previous loop
                // n.b.: passing the null frame here is fine, since the storage and index are known
                // types
                TruffleString slotName = CastToTruffleStringNode.executeUncached(GetItemScalarNode.executeUncached(slotList, i));
                if ((ctx.addDict && T___DICT__.equalsUncached(slotName, TS_ENCODING)) || (ctx.addWeak && T___WEAKREF__.equalsUncached(slotName, TS_ENCODING))) {
                    continue;
                }

                try {
                    slotName = PythonUtils.mangleName(className, slotName);
                } catch (OutOfMemoryError e) {
                    throw PRaiseNode.raiseStatic(inliningTarget, PythonBuiltinClassType.OverflowError, ErrorMessages.PRIVATE_IDENTIFIER_TOO_LARGE_TO_BE_MANGLED);
                }
                if (slotName == null) {
                    return null;
                }

                newSlots[j] = slotName;
                // Passing 'null' frame is fine because the caller already transfers the exception
                // state to the context.
                if (!T___CLASSCELL__.equalsUncached(slotName, TS_ENCODING) && !T___CLASSDICTCELL__.equalsUncached(slotName, TS_ENCODING) && !T___QUALNAME__.equalsUncached(slotName, TS_ENCODING) &&
                                HashingStorageGetItem.hasKeyUncached(namespace.getDictStorage(), slotName)) {
                    // __qualname__, __classcell__ and __classdictcell__ will be deleted later
                    throw PRaiseNode.raiseStatic(inliningTarget, PythonBuiltinClassType.ValueError, ErrorMessages.S_S_CONFLICTS_WITH_CLASS_VARIABLE, slotName, "__slots__");
                }
                j++;
            }
            assert j == nslots;

            // sort newSlots
            Arrays.sort(newSlots, StringUtils::compareStringsUncached);

            return newSlots;
        }
    }

    @GenerateUncached
    @GenerateInline
    @GenerateCached(false)
    @SuppressWarnings("truffle-inlining")       // footprint reduction 44 -> 26
    public abstract static class GetBasicSizeNode extends Node {
        public abstract long execute(Node inliningTarget, Object cls);

        public static long executeUncached(Object cls) {
            return GetBasicSizeNodeGen.getUncached().execute(null, cls);
        }

        @Specialization
        long lookup(Object cls,
                        @Cached CExtNodes.LookupNativeI64MemberFromBaseNode lookup) {
            return lookup.execute(cls, PyTypeObject__tp_basicsize, BASICSIZE);
        }
    }

    @GenerateUncached
    @GenerateInline
    @GenerateCached(false)
    public abstract static class SetBasicSizeNode extends Node {
        public abstract void execute(Node inliningTarget, PythonManagedClass cls, long value);

        public static void executeUncached(PythonManagedClass cls, long value) {
            TypeNodesFactory.SetBasicSizeNodeGen.getUncached().execute(null, cls, value);
        }

        @Specialization
        static void set(Node inliningTarget, PythonManagedClass cls, long value,
                        @Cached HiddenAttr.WriteNode write) {
            write.execute(inliningTarget, cls, BASICSIZE, value);
        }
    }

    @GenerateUncached
    @GenerateInline
    @GenerateCached(false)
    public abstract static class GetItemSizeNode extends Node {
        public abstract long execute(Node inliningTarget, Object cls);

        public static long executeUncached(Object cls) {
            return TypeNodesFactory.GetItemSizeNodeGen.getUncached().execute(null, cls);
        }

        @Specialization
        static long lookup(Object cls,
                        @Cached(inline = false) CExtNodes.LookupNativeI64MemberFromBaseNode lookup) {
            return lookup.execute(cls, PyTypeObject__tp_itemsize, ITEMSIZE, GetItemSizeNode::getBuiltinTypeItemsize);
        }

        private static int getBuiltinTypeItemsize(PythonBuiltinClassType cls) {
            // Our formatter currently forces all the case labels on a single line
            // @formatter:off
            return switch (cls) {
                case PBytes -> 1;
                case PInt -> 4;
                case PFrame, PMemoryView, PTuple, PStatResult, PTerminalSize, PUnameResult, PStructTime, PProfilerEntry,
                        PProfilerSubentry, PStructPasswd, PStructRusage, PVersionInfo, PFlags, PFloatInfo,
                        PIntInfo, PHashInfo, PThreadInfo, PUnraisableHookArgs, PIOBase, PFileIO, PBufferedIOBase,
                        PBufferedReader, PBufferedWriter, PBufferedRWPair, PBufferedRandom, PIncrementalNewlineDecoder,
                        PTextIOWrapper, CArgObject, CThunkObject, StgDict, Structure, Union, PyCPointer, PyCArray,
                        PWindowsVersion, PyCData, SimpleCData, PyCFuncPtr, CField, DictRemover, StructParam -> 8;
                case PythonClass -> 40;
                default -> 0;
            };
            // @formatter:on
        }
    }

    @GenerateUncached
    @GenerateInline
    @GenerateCached(false)
    public abstract static class SetItemSizeNode extends Node {
        public abstract void execute(Node inliningTarget, PythonManagedClass cls, long value);

        public static void executeUncached(PythonManagedClass cls, long value) {
            TypeNodesFactory.SetItemSizeNodeGen.getUncached().execute(null, cls, value);
        }

        @Specialization
        static void set(Node inliningTarget, PythonManagedClass cls, long value,
                        @Cached HiddenAttr.WriteNode write) {
            write.execute(inliningTarget, cls, ITEMSIZE, value);
        }
    }

    @GenerateUncached
    @GenerateInline
    @GenerateCached(false)
    public abstract static class GetDictOffsetNode extends Node {
        private static final long MANAGED_DICT_OFFSET = -8;

        public abstract long execute(Node inliningTarget, Object cls);

        public static long executeUncached(Object cls) {
            return TypeNodesFactory.GetDictOffsetNodeGen.getUncached().execute(null, cls);
        }

        @Specialization
        static long lookup(Object cls,
                        @Cached(inline = false) GetTypeFlagsNode getTypeFlagsNode,
                        @Cached(inline = false) CExtNodes.LookupNativeI64MemberFromBaseNode lookup) {
            long result = lookup.execute(cls, PyTypeObject__tp_dictoffset, DICTOFFSET, GetDictOffsetNode::getBuiltinDictoffset);
            if (result == 0 && (getTypeFlagsNode.execute(cls) & TypeFlags.MANAGED_DICT) != 0) {
                return MANAGED_DICT_OFFSET;
            }
            return result;
        }

        private static int getBuiltinDictoffset(PythonBuiltinClassType cls) {
            if (!cls.isBuiltinWithDict()) {
                return 0;
            }
            // TODO there are more builtins with dict
            return switch (cls) {
                case PBaseException, PythonModule, PSimpleNamespace -> 16;
                case PythonClass -> 264;
                case PStaticmethod, PClassmethod -> 24;
                case POrderedDict -> 96;
                default -> cls.getBase() != null ? getBuiltinDictoffset(cls.getBase()) : 0;
            };
        }
    }

    @GenerateUncached
    @GenerateInline
    @GenerateCached(false)
    public abstract static class SetDictOffsetNode extends Node {
        public abstract void execute(Node inliningTarget, PythonManagedClass cls, long value);

        public static void executeUncached(PythonManagedClass cls, long value) {
            TypeNodesFactory.SetDictOffsetNodeGen.getUncached().execute(null, cls, value);
        }

        @Specialization
        static void set(Node inliningTarget, PythonManagedClass cls, long value,
                        @Cached HiddenAttr.WriteNode write) {
            write.execute(inliningTarget, cls, DICTOFFSET, value);
        }
    }

    @GenerateUncached
    @GenerateInline
    @GenerateCached(false)
    public abstract static class GetWeakListOffsetNode extends Node {
        public abstract long execute(Node inliningTarget, Object cls);

        public static long executeUncached(Object cls) {
            return TypeNodesFactory.GetWeakListOffsetNodeGen.getUncached().execute(null, cls);
        }

        @Specialization
        static long lookup(Object cls,
                        @Cached(inline = false) CExtNodes.LookupNativeI64MemberFromBaseNode lookup) {
            return lookup.execute(cls, PyTypeObject__tp_weaklistoffset, WEAKLISTOFFSET, PythonBuiltinClassType::getWeaklistoffset);
        }
    }

    @GenerateUncached
    @GenerateInline
    @GenerateCached(false)
    public abstract static class SetWeakListOffsetNode extends Node {
        public abstract void execute(Node inliningTarget, PythonManagedClass cls, long value);

        public static void executeUncached(PythonManagedClass cls, long value) {
            TypeNodesFactory.SetWeakListOffsetNodeGen.getUncached().execute(null, cls, value);
        }

        @Specialization
        static void set(Node inliningTarget, PythonManagedClass cls, long value,
                        @Cached HiddenAttr.WriteNode write) {
            write.execute(inliningTarget, cls, WEAKLISTOFFSET, value);
        }
    }

    /**
     * Tests if the given {@code cls} is a Python class that needs a native allocation. This is the
     * case if {@code cls} either is a native class or it is a managed class that (indirectly)
     * inherits from a native class.
     */
    @GenerateUncached
    @GenerateInline
    @GenerateCached(false)
    public abstract static class NeedsNativeAllocationNode extends Node {
        public abstract boolean execute(Node inliningTarget, Object cls);

        public static boolean executeUncached(Object cls) {
            return TypeNodesFactory.NeedsNativeAllocationNodeGen.getUncached().execute(null, cls);
        }

        @Specialization
        static boolean doPBCT(@SuppressWarnings("unused") PythonBuiltinClassType cls) {
            return false;
        }

        @Specialization
        static boolean doBuiltin(@SuppressWarnings("unused") PythonBuiltinClass cls) {
            return false;
        }

        @Specialization
        static boolean doManaged(PythonManagedClass cls) {
            return cls.needsNativeAllocation();
        }

        @Specialization
        static boolean doNative(@SuppressWarnings("unused") PythonNativeClass cls) {
            return true;
        }

        @Fallback
        static boolean doOther(@SuppressWarnings("unused") Object cls) {
            return false;
        }
    }

    @GenerateUncached
    @GenerateInline
    @GenerateCached(false)
    public abstract static class HasSameConstructorNode extends Node {

        public abstract boolean execute(Node inliningTarget, Object leftClass, Object rightClass);

        @Specialization
        static boolean doGeneric(Node inliningTarget, Object left, Object right,
                        @Cached(inline = false) LookupAttributeInMRONode.Dynamic lookupNew,
                        @Cached InlinedExactClassProfile leftNewProfile,
                        @Cached InlinedExactClassProfile rightNewProfile) {
            assert IsTypeNode.executeUncached(left);
            assert IsTypeNode.executeUncached(right);

            Object leftNew = leftNewProfile.profile(inliningTarget, lookupNew.execute(left, T___NEW__));
            Object rightNew = rightNewProfile.profile(inliningTarget, lookupNew.execute(right, T___NEW__));
            return leftNew == rightNew;
        }
    }

    /**
     * Check whether given type didn't override default object {@code __init__}. Equivalent of
     * CPython's {@code type->tp_init == object_init} check.
     */
    @GenerateInline(inlineByDefault = true)
    public abstract static class HasObjectInitNode extends Node {
        public abstract boolean execute(Node inliningTarget, Object type);

        public final boolean executeCached(Object type) {
            return execute(this, type);
        }

        @Specialization
        static boolean check(Node inliningTarget, Object type,
                        @Cached GetCachedTpSlotsNode getSlots) {
            TpSlots slots = getSlots.execute(inliningTarget, type);
            return slots.tp_init() == ObjectBuiltins.SLOTS.tp_init();
        }
    }

    /** Equivalent of CPython's {@code recursive_isinstance} */
    @GenerateInline
    @GenerateCached(false)
    public abstract static class GenericInstanceCheckNode extends Node {

        public abstract boolean execute(VirtualFrame frame, Node inliningTarget, Object instance, Object cls);

        @Specialization(guards = "isTypeNode.execute(inliningTarget, cls)", limit = "1")
        static boolean isInstance(VirtualFrame frame, Node inliningTarget, Object instance, Object cls,
                        @Cached PyObjectLookupAttr lookupAttr,
                        @Cached IsTypeNode isTypeNode,
                        @Cached InlinedConditionProfile classSameResult,
                        @Cached GetClassNode getClassNode,
                        @Cached IsSubtypeNode isSubtypeNode) {
            Object type = getClassNode.execute(inliningTarget, instance);
            if (isSubtypeNode.execute(type, cls)) {
                return true;
            }

            Object instanceClass = lookupAttr.execute(frame, inliningTarget, instance, T___CLASS__);
            if (classSameResult.profile(inliningTarget, instanceClass == type)) {
                // We already did a check on this type
                return false;
            } else if (isTypeNode.execute(inliningTarget, instanceClass)) {
                return isSubtypeNode.execute(instanceClass, cls);
            } else {
                return false;
            }
        }

        @Fallback
        static boolean isInstance(VirtualFrame frame, Node inliningTarget, Object instance, Object cls,
                        @Cached PyObjectLookupAttr lookupAttr,
                        @Cached AbstractObjectIsSubclassNode abstractIsSubclassNode,
                        @Cached AbstractObjectGetBasesNode getBasesNode,
                        @Cached PRaiseNode raiseNode) {
            if (getBasesNode.execute(frame, inliningTarget, cls) == null) {
                throw raiseNode.raise(inliningTarget, PythonErrorType.TypeError, ErrorMessages.ISINSTANCE_ARG_2_MUST_BE_TYPE_OR_TUPLE_OF_TYPE, instance);
            }

            Object instanceClass = lookupAttr.execute(frame, inliningTarget, instance, T___CLASS__);
            if (instanceClass != NO_VALUE) {
                return abstractIsSubclassNode.execute(frame, instanceClass, cls);
            } else {
                return false;
            }
        }
    }

    /** Equivalent of CPython's {@code recursive_issubclass} */
    @GenerateInline
    @GenerateCached(false)
    public abstract static class GenericSubclassCheckNode extends Node {

        public abstract boolean execute(VirtualFrame frame, Node inliningTarget, Object derived, Object cls);

        @Specialization(guards = {"isTypeNode.execute(inliningTarget, cls)", "isTypeNode.execute(inliningTarget, derived)"}, limit = "1")
        static boolean doTypes(Node inliningTarget, Object derived, Object cls,
                        @SuppressWarnings("unused") @Cached IsTypeNode isTypeNode,
                        @Cached IsSameTypeNode isSameTypeNode,
                        @Cached IsSubtypeNode isSubtypeNode) {
            return isSameTypeNode.execute(inliningTarget, cls, derived) || isSubtypeNode.execute(derived, cls);
        }

        @Fallback
        @InliningCutoff
        static boolean doObjects(VirtualFrame frame, Node inliningTarget, Object derived, Object cls,
                        @Cached AbstractObjectGetBasesNode getBasesNode,
                        @Cached AbstractObjectIsSubclassNode abstractIsSubclassNode,
                        @Cached PRaiseNode raiseDerived,
                        @Cached PRaiseNode raiseCls) {
            if (getBasesNode.execute(frame, inliningTarget, derived) == null) {
                throw raiseDerived.raise(inliningTarget, TypeError, ErrorMessages.ARG_D_MUST_BE_S, "issubclass()", 1, "class");
            }
            if (getBasesNode.execute(frame, inliningTarget, cls) == null) {
                throw raiseCls.raise(inliningTarget, TypeError, ErrorMessages.ISSUBCLASS_MUST_BE_CLASS_OR_TUPLE);
            }
            return abstractIsSubclassNode.execute(frame, derived, cls);
        }
    }
}<|MERGE_RESOLUTION|>--- conflicted
+++ resolved
@@ -83,11 +83,8 @@
 import static com.oracle.graal.python.nodes.HiddenAttr.ITEMSIZE;
 import static com.oracle.graal.python.nodes.HiddenAttr.WEAKLISTOFFSET;
 import static com.oracle.graal.python.nodes.SpecialAttributeNames.T___CLASSCELL__;
-<<<<<<< HEAD
 import static com.oracle.graal.python.nodes.SpecialAttributeNames.T___CLASSDICTCELL__;
-=======
 import static com.oracle.graal.python.nodes.SpecialAttributeNames.T___CLASS__;
->>>>>>> a0933eb1
 import static com.oracle.graal.python.nodes.SpecialAttributeNames.T___DICT__;
 import static com.oracle.graal.python.nodes.SpecialAttributeNames.T___DOC__;
 import static com.oracle.graal.python.nodes.SpecialAttributeNames.T___QUALNAME__;
@@ -1954,33 +1951,9 @@
                         @Cached GetMroStorageNode getMroStorageNode,
                         @Bind PythonLanguage language,
                         @Cached PRaiseNode raise,
-<<<<<<< HEAD
                         @Cached ExceptionNodes.FormatNoteNode formatNoteNode,
                         @Cached AllocateTypeWithMetaclassNode typeMetaclass,
                         @Cached GetOrCreateDictNode getOrCreateDictNode) {
-            try {
-                assert SpecialMethodSlot.pushInitializedTypePlaceholder();
-                PDict namespace = PFactory.createDict(language);
-                namespace.setDictStorage(initNode.execute(frame, namespaceOrig, PKeyword.EMPTY_KEYWORDS));
-                PythonClass newType = typeMetaclass.execute(frame, name, bases, namespace, metaclass);
-
-                // set '__module__' attribute
-                Object moduleAttr = ensureReadAttrNode().execute(newType, SpecialAttributeNames.T___MODULE__);
-                if (moduleAttr == PNone.NO_VALUE) {
-                    PythonObject globals;
-                    if (getRootNode() instanceof BuiltinFunctionRootNode) {
-                        PFrame callerFrame = getReadCallerFrameNode().executeWith(frame, 0);
-                        globals = callerFrame != null ? callerFrame.getGlobals() : null;
-                    } else {
-                        globals = PArguments.getGlobals(frame);
-                    }
-                    if (globals != null) {
-                        TruffleString moduleName = getModuleNameFromGlobals(inliningTarget, globals, getItemGlobals);
-                        if (moduleName != null) {
-                            newType.setAttribute(SpecialAttributeNames.T___MODULE__, moduleName);
-                        }
-=======
-                        @Cached AllocateTypeWithMetaclassNode typeMetaclass) {
             PDict namespace = PFactory.createDict(language);
             namespace.setDictStorage(initNode.execute(frame, namespaceOrig, PKeyword.EMPTY_KEYWORDS));
             PythonClass newType = typeMetaclass.execute(frame, name, bases, namespace, metaclass);
@@ -1999,7 +1972,6 @@
                     TruffleString moduleName = getModuleNameFromGlobals(inliningTarget, globals, getItemGlobals);
                     if (moduleName != null) {
                         newType.setAttribute(SpecialAttributeNames.T___MODULE__, moduleName);
->>>>>>> a0933eb1
                     }
                 }
             }
@@ -2020,74 +1992,18 @@
                 } else {
                     throw raise.raise(inliningTarget, TypeError, ErrorMessages.MUST_BE_A_CELL, "__classcell__");
                 }
-<<<<<<< HEAD
-
-                // set __classdict__ cell contents
-                Object classdictcell = getItemNamespace.execute(inliningTarget, namespace.getDictStorage(), SpecialAttributeNames.T___CLASSDICTCELL__);
-                if (classdictcell != null) {
-                    if (classdictcell instanceof PCell cell) {
-                        cell.setRef(getOrCreateDictNode.execute(inliningTarget, newType));
-                    } else {
-                        throw raise.raise(inliningTarget, TypeError, ErrorMessages.MUST_BE_A_CELL, "__classdictcell__");
-                    }
-                    delItemNamespace.execute(inliningTarget, namespace.getDictStorage(), SpecialAttributeNames.T___CLASSDICTCELL__, namespace);
-                }
-
-                SpecialMethodSlot.initializeSpecialMethodSlots(newType, getMroStorageNode.execute(inliningTarget, newType), language);
-
-                // Initialization of the type slots:
-                //
-                // For now, we have the same helper functions as CPython and we execute them in the
-                // same order even-though we could squash them and optimize the wrapping and
-                // unwrapping of slots, but it would be more difficult to make sure that at the end
-                // of the day we produce exactly the same results, especially if there are native
-                // types in the MRO (we can, e.g., optimize this only for pure Python types to keep
-                // it still simple).
-                //
-                // From CPython point of view: we are in "type_new_impl", we call PyType_Ready,
-                // which calls:
-                //
-                // - type_ready_fill_dict, which calls add_operators, which fills the dunder methods
-                // from the slots. Here we are creating a managed type, so there cannot be any
-                // native slots, so this is a no-op for us.
-                //
-                // - type_ready_inherit to inherit the type slots. Here we may inherit slots from
-                // native classes in the MRO and things would get complicated if we did not follow
-                // CPython structure.
-                //
-                // - type_ready_set_hash: sets tp_hash=PyObject_HashNotImplemented and __hash__=None
-                // if tp_hash is NULL (it must be, this is managed class) and there's no __hash__
-                // magic method.
-                //
-                // - fixup_slot_dispatchers to set the slots according to magic methods.
-
-                Builder inheritedSlots = TpSlots.buildInherited(newType, namespace, getMroStorageNode.execute(inliningTarget, newType), true);
-                // type_ready_set_hash
-                if (inheritedSlots.get(TpSlotMeta.TP_HASH) == null) {
-                    Object dunderHash = getItemNamespace.execute(inliningTarget, namespace.getDictStorage(), T___HASH__);
-                    if (dunderHash == null) {
-                        inheritedSlots.set(TpSlotMeta.TP_HASH, TpSlotHashFun.HASH_NOT_IMPLEMENTED);
-                        newType.setAttribute(T___HASH__, PNone.NONE);
-                    }
-                }
-                TpSlots.fixupSlotDispatchers(newType, inheritedSlots);
-                newType.setTpSlots(inheritedSlots.build());
-
-                HashingStorage storage = namespace.getDictStorage();
-                HashingStorageIterator it = getIterator.execute(inliningTarget, storage);
-                while (itNext.execute(inliningTarget, storage, it)) {
-                    Object value = itValue.execute(inliningTarget, storage, it);
-                    Object setName = getSetNameNode.execute(value);
-                    if (setName != PNone.NO_VALUE) {
-                        Object key = itKey.execute(inliningTarget, storage, it);
-                        try {
-                            callSetNameNode.execute(frame, setName, value, newType, key);
-                        } catch (PException e) {
-                            formatNoteNode.execute(frame, inliningTarget, e, ErrorMessages.ERROR_CALLING_SET_NAME, value, key, newType);
-                            throw e;
-                        }
-=======
                 delItemNamespace.execute(inliningTarget, namespace.getDictStorage(), SpecialAttributeNames.T___CLASSCELL__, namespace);
+            }
+
+            // set __classdict__ cell contents
+            Object classdictcell = getItemNamespace.execute(inliningTarget, namespace.getDictStorage(), SpecialAttributeNames.T___CLASSDICTCELL__);
+            if (classdictcell != null) {
+                if (classdictcell instanceof PCell cell) {
+                    cell.setRef(getOrCreateDictNode.execute(inliningTarget, newType));
+                } else {
+                    throw raise.raise(inliningTarget, TypeError, ErrorMessages.MUST_BE_A_CELL, "__classdictcell__");
+                }
+                delItemNamespace.execute(inliningTarget, namespace.getDictStorage(), SpecialAttributeNames.T___CLASSDICTCELL__, namespace);
             }
 
             // Initialization of the type slots:
@@ -2138,8 +2054,8 @@
                     try {
                         callSetNameNode.execute(frame, setName, value, newType, key);
                     } catch (PException e) {
-                        throw raise.raiseWithCause(inliningTarget, PythonBuiltinClassType.RuntimeError, e, ErrorMessages.ERROR_CALLING_SET_NAME, value, key, newType);
->>>>>>> a0933eb1
+                        formatNoteNode.execute(frame, inliningTarget, e, ErrorMessages.ERROR_CALLING_SET_NAME, value, key, newType);
+                        throw e;
                     }
                 }
             }
