/*
 * Copyright (c) 2017, 2025, Oracle and/or its affiliates.
 * Copyright (c) 2014, Regents of the University of California
 *
 * All rights reserved.
 *
 * Redistribution and use in source and binary forms, with or without modification, are
 * permitted provided that the following conditions are met:
 *
 * 1. Redistributions of source code must retain the above copyright notice, this list of
 * conditions and the following disclaimer.
 * 2. Redistributions in binary form must reproduce the above copyright notice, this list of
 * conditions and the following disclaimer in the documentation and/or other materials provided
 * with the distribution.
 *
 * THIS SOFTWARE IS PROVIDED BY THE COPYRIGHT HOLDERS AND CONTRIBUTORS "AS IS" AND ANY EXPRESS
 * OR IMPLIED WARRANTIES, INCLUDING, BUT NOT LIMITED TO, THE IMPLIED WARRANTIES OF
 * MERCHANTABILITY AND FITNESS FOR A PARTICULAR PURPOSE ARE DISCLAIMED. IN NO EVENT SHALL THE
 * COPYRIGHT HOLDER OR CONTRIBUTORS BE LIABLE FOR ANY DIRECT, INDIRECT, INCIDENTAL, SPECIAL,
 * EXEMPLARY, OR CONSEQUENTIAL DAMAGES (INCLUDING, BUT NOT LIMITED TO, PROCUREMENT OF SUBSTITUTE
 * GOODS OR SERVICES; LOSS OF USE, DATA, OR PROFITS; OR BUSINESS INTERRUPTION) HOWEVER CAUSED
 * AND ON ANY THEORY OF LIABILITY, WHETHER IN CONTRACT, STRICT LIABILITY, OR TORT (INCLUDING
 * NEGLIGENCE OR OTHERWISE) ARISING IN ANY WAY OUT OF THE USE OF THIS SOFTWARE, EVEN IF ADVISED
 * OF THE POSSIBILITY OF SUCH DAMAGE.
 */

package com.oracle.graal.python.builtins.objects.function;

import static com.oracle.graal.python.nodes.SpecialAttributeNames.J___CODE__;
import static com.oracle.graal.python.nodes.SpecialAttributeNames.J___DEFAULTS__;
import static com.oracle.graal.python.nodes.SpecialAttributeNames.J___DOC__;
import static com.oracle.graal.python.nodes.SpecialAttributeNames.J___KWDEFAULTS__;
import static com.oracle.graal.python.nodes.SpecialAttributeNames.J___NAME__;
import static com.oracle.graal.python.nodes.SpecialAttributeNames.J___QUALNAME__;
import static com.oracle.graal.python.nodes.SpecialAttributeNames.J___TYPE_PARAMS__;
import static com.oracle.graal.python.nodes.SpecialAttributeNames.T___DEFAULTS__;
import static com.oracle.graal.python.nodes.SpecialAttributeNames.T___NAME__;
import static com.oracle.graal.python.nodes.SpecialAttributeNames.T___QUALNAME__;
import static com.oracle.graal.python.nodes.SpecialAttributeNames.T___TYPE_PARAMS__;
import static com.oracle.graal.python.nodes.SpecialMethodNames.J_TRUFFLE_SOURCE;
import static com.oracle.graal.python.nodes.SpecialMethodNames.J___REPR__;
import static com.oracle.graal.python.nodes.truffle.TruffleStringMigrationHelpers.assertNoJavaString;
import static com.oracle.graal.python.runtime.exception.PythonErrorType.TypeError;
import static com.oracle.graal.python.util.PythonUtils.TS_ENCODING;

import java.util.ArrayList;
import java.util.List;

import com.oracle.graal.python.PythonLanguage;
import com.oracle.graal.python.annotations.Slot;
import com.oracle.graal.python.annotations.Slot.SlotKind;
import com.oracle.graal.python.builtins.Builtin;
import com.oracle.graal.python.builtins.CoreFunctions;
import com.oracle.graal.python.builtins.PythonBuiltinClassType;
import com.oracle.graal.python.builtins.PythonBuiltins;
import com.oracle.graal.python.builtins.objects.PNone;
import com.oracle.graal.python.builtins.objects.PythonAbstractObject;
import com.oracle.graal.python.builtins.objects.code.PCode;
import com.oracle.graal.python.builtins.objects.common.HashingStorage;
import com.oracle.graal.python.builtins.objects.common.HashingStorageNodes.HashingStorageGetIterator;
import com.oracle.graal.python.builtins.objects.common.HashingStorageNodes.HashingStorageIterator;
import com.oracle.graal.python.builtins.objects.common.HashingStorageNodes.HashingStorageIteratorKey;
import com.oracle.graal.python.builtins.objects.common.HashingStorageNodes.HashingStorageIteratorNext;
import com.oracle.graal.python.builtins.objects.common.HashingStorageNodes.HashingStorageIteratorValue;
import com.oracle.graal.python.builtins.objects.common.SequenceNodes.GetObjectArrayNode;
import com.oracle.graal.python.builtins.objects.dict.PDict;
import com.oracle.graal.python.builtins.objects.getsetdescriptor.DescriptorDeleteMarker;
import com.oracle.graal.python.builtins.objects.method.PMethod;
import com.oracle.graal.python.builtins.objects.str.PString;
import com.oracle.graal.python.builtins.objects.str.StringNodes;
import com.oracle.graal.python.builtins.objects.str.StringUtils.SimpleTruffleStringFormatNode;
import com.oracle.graal.python.builtins.objects.tuple.PTuple;
import com.oracle.graal.python.builtins.objects.type.TpSlots;
import com.oracle.graal.python.builtins.objects.type.slots.TpSlotDescrGet.DescrGetBuiltinNode;
import com.oracle.graal.python.nodes.ErrorMessages;
import com.oracle.graal.python.nodes.PRaiseNode;
import com.oracle.graal.python.nodes.attributes.ReadAttributeFromObjectNode;
import com.oracle.graal.python.nodes.attributes.WriteAttributeToObjectNode;
import com.oracle.graal.python.nodes.builtins.FunctionNodes.GetFunctionCodeNode;
import com.oracle.graal.python.nodes.function.PythonBuiltinBaseNode;
import com.oracle.graal.python.nodes.function.builtins.PythonBinaryBuiltinNode;
import com.oracle.graal.python.nodes.function.builtins.PythonUnaryBuiltinNode;
import com.oracle.graal.python.nodes.truffle.PythonArithmeticTypes;
import com.oracle.graal.python.runtime.object.PFactory;
import com.oracle.graal.python.util.PythonUtils;
import com.oracle.truffle.api.CompilerDirectives.TruffleBoundary;
import com.oracle.truffle.api.dsl.Bind;
import com.oracle.truffle.api.dsl.Cached;
import com.oracle.truffle.api.dsl.Cached.Shared;
import com.oracle.truffle.api.dsl.Fallback;
import com.oracle.truffle.api.dsl.GenerateNodeFactory;
import com.oracle.truffle.api.dsl.GenerateUncached;
import com.oracle.truffle.api.dsl.NodeFactory;
import com.oracle.truffle.api.dsl.Specialization;
import com.oracle.truffle.api.dsl.TypeSystemReference;
import com.oracle.truffle.api.nodes.Node;
import com.oracle.truffle.api.strings.TruffleString;

@CoreFunctions(extendClasses = PythonBuiltinClassType.PFunction)
public final class FunctionBuiltins extends PythonBuiltins {
    public static final TpSlots SLOTS = FunctionBuiltinsSlotsGen.SLOTS;

    @Override
    protected List<? extends NodeFactory<? extends PythonBuiltinBaseNode>> getNodeFactories() {
        return FunctionBuiltinsFactory.getFactories();
    }

    @Slot(SlotKind.tp_descr_get)
    @GenerateUncached
    @GenerateNodeFactory
    public abstract static class GetNode extends DescrGetBuiltinNode {
        @Specialization(guards = {"!isPNone(instance)"})
        static PMethod doMethod(PFunction self, Object instance, @SuppressWarnings("unused") Object klass,
                        @Bind PythonLanguage language) {
            return PFactory.createMethod(language, instance, self);
        }

        @Specialization
        static Object doFunction(PFunction self, @SuppressWarnings("unused") PNone instance, @SuppressWarnings("unused") Object klass) {
            return self;
        }
    }

    @Builtin(name = J___REPR__, minNumOfPositionalArgs = 1)
    @TypeSystemReference(PythonArithmeticTypes.class)
    @GenerateNodeFactory
    abstract static class ReprNode extends PythonUnaryBuiltinNode {
        @Specialization
        static TruffleString reprFunction(PFunction self,
                        @Cached SimpleTruffleStringFormatNode simpleTruffleStringFormatNode) {
            return simpleTruffleStringFormatNode.format("<function %s at 0x%s>", self.getQualname(), PythonAbstractObject.objectHashCodeAsHexString(self));
        }
    }

    @Builtin(name = J___NAME__, minNumOfPositionalArgs = 1, maxNumOfPositionalArgs = 2, isGetter = true, isSetter = true)
    @GenerateNodeFactory
    abstract static class NameNode extends PythonBinaryBuiltinNode {
        @Specialization(guards = "isNoValue(noValue)")
        static Object getName(PFunction self, @SuppressWarnings("unused") PNone noValue) {
            return self.getName();
        }

        @Specialization
        static Object setName(PFunction self, TruffleString value) {
            self.setName(value);
            return PNone.NONE;
        }

        @Specialization(guards = "!isNoValue(value)")
        static Object setName(PFunction self, Object value,
                        @Bind("this") Node inliningTarget,
                        @Cached StringNodes.CastToTruffleStringCheckedNode cast) {
            return setName(self, cast.cast(inliningTarget, value, ErrorMessages.MUST_BE_SET_TO_S_OBJ, T___NAME__, "string"));
        }
    }

    @Builtin(name = J___QUALNAME__, minNumOfPositionalArgs = 1, maxNumOfPositionalArgs = 2, isGetter = true, isSetter = true)
    @GenerateNodeFactory
    abstract static class QualnameNode extends PythonBinaryBuiltinNode {
        @Specialization(guards = "isNoValue(noValue)")
        static Object getQualname(PFunction self, @SuppressWarnings("unused") PNone noValue) {
            return self.getQualname();
        }

        @Specialization
        static Object setQualname(PFunction self, TruffleString value) {
            self.setQualname(value);
            return PNone.NONE;
        }

        @Specialization(guards = "!isNoValue(value)")
        static Object setQualname(PFunction self, Object value,
                        @Bind("this") Node inliningTarget,
                        @Cached StringNodes.CastToTruffleStringCheckedNode cast) {
            return setQualname(self, cast.cast(inliningTarget, value, ErrorMessages.MUST_BE_SET_TO_S_OBJ, T___QUALNAME__, "string"));
        }
    }

    @Builtin(name = J___DEFAULTS__, minNumOfPositionalArgs = 1, maxNumOfPositionalArgs = 2, isGetter = true, isSetter = true, allowsDelete = true)
    @GenerateNodeFactory
    public abstract static class GetDefaultsNode extends PythonBinaryBuiltinNode {
        @Specialization(guards = "isNoValue(defaults)")
        static Object defaults(PFunction self, @SuppressWarnings("unused") PNone defaults,
                        @Bind PythonLanguage language) {
            Object[] argDefaults = self.getDefaults();
            assert argDefaults != null;
            return (argDefaults.length == 0) ? PNone.NONE : PFactory.createTuple(language, argDefaults);
        }

        @Specialization
        static Object setDefaults(PFunction self, PTuple defaults,
                        @Bind("this") Node inliningTarget,
                        @Cached GetObjectArrayNode getObjectArrayNode) {
            self.setDefaults(getObjectArrayNode.execute(inliningTarget, defaults));
            return PNone.NONE;
        }

        @Specialization(guards = "isDeleteMarker(defaults)")
        static Object setDefaults(PFunction self, @SuppressWarnings("unused") Object defaults) {
            self.setDefaults(PythonUtils.EMPTY_OBJECT_ARRAY);
            return PNone.NONE;
        }

        @Specialization(guards = "!isNoValue(defaults)")
        static Object setDefaults(PFunction self, @SuppressWarnings("unused") PNone defaults) {
            self.setDefaults(PythonUtils.EMPTY_OBJECT_ARRAY);
            return PNone.NONE;
        }

        @Fallback
        @SuppressWarnings("unused")
        static Object setDefaults(Object self, Object defaults,
<<<<<<< HEAD
                        @Cached PRaiseNode raiseNode) {
            throw raiseNode.raise(TypeError, ErrorMessages.MUST_BE_SET_TO_S_NOT_P, T___DEFAULTS__, "tuple", defaults);
=======
                        @Bind("this") Node inliningTarget) {
            throw PRaiseNode.raiseStatic(inliningTarget, TypeError, ErrorMessages.MUST_BE_SET_TO_S_NOT_P, T___DEFAULTS__, "tuple");
>>>>>>> c4afe26b
        }
    }

    @Builtin(name = J___KWDEFAULTS__, minNumOfPositionalArgs = 1, maxNumOfPositionalArgs = 2, isGetter = true, isSetter = true)
    @GenerateNodeFactory
    public abstract static class GetKeywordDefaultsNode extends PythonBinaryBuiltinNode {
        @Specialization(guards = "isNoValue(arg)")
        static Object get(PFunction self, @SuppressWarnings("unused") PNone arg,
                        @Bind PythonLanguage language) {
            PKeyword[] kwdefaults = self.getKwDefaults();
            return (kwdefaults.length > 0) ? PFactory.createDict(language, kwdefaults) : PNone.NONE;
        }

        @Specialization(guards = "!isNoValue(arg)")
        static Object set(PFunction self, @SuppressWarnings("unused") PNone arg) {
            self.setKwDefaults(PKeyword.EMPTY_KEYWORDS);
            return PNone.NONE;
        }

        @Specialization(guards = "!isNoValue(arg)")
        @TruffleBoundary
        Object set(PFunction self, PDict arg) {
            ArrayList<PKeyword> keywords = new ArrayList<>();
            final HashingStorage storage = arg.getDictStorage();
            HashingStorageIterator it = HashingStorageGetIterator.executeUncached(storage);
            while (HashingStorageIteratorNext.executeUncached(storage, it)) {
                Object key = assertNoJavaString(HashingStorageIteratorKey.executeUncached(storage, it));
                if (key instanceof PString) {
                    key = ((PString) key).getValueUncached();
                } else if (!(key instanceof TruffleString)) {
                    throw PRaiseNode.raiseStatic(this, PythonBuiltinClassType.TypeError, ErrorMessages.KEYWORD_NAMES_MUST_BE_STR_GOT_P, key);
                }
                keywords.add(new PKeyword((TruffleString) key, HashingStorageIteratorValue.executeUncached(storage, it)));
            }
            self.setKwDefaults(keywords.isEmpty() ? PKeyword.EMPTY_KEYWORDS : keywords.toArray(new PKeyword[keywords.size()]));
            return PNone.NONE;
        }
    }

    @Builtin(name = J_TRUFFLE_SOURCE, minNumOfPositionalArgs = 1, isGetter = true)
    @GenerateNodeFactory
    public abstract static class GetFunctionSourceNode extends PythonUnaryBuiltinNode {
        @Specialization
        static Object doFunction(PFunction function,
                        @Shared("js2ts") @Cached TruffleString.FromJavaStringNode fromJavaStringNode) {
            String sourceCode = function.getSourceCode();
            if (sourceCode != null) {
                return fromJavaStringNode.execute(sourceCode, TS_ENCODING);
            }
            return PNone.NONE;
        }

        @Specialization
        static Object doMethod(PMethod method,
                        @Shared("js2ts") @Cached TruffleString.FromJavaStringNode fromJavaStringNode) {
            Object function = method.getFunction();
            if (function instanceof PFunction) {
                String sourceCode = ((PFunction) function).getSourceCode();
                if (sourceCode != null) {
                    return fromJavaStringNode.execute(sourceCode, TS_ENCODING);
                }
            }
            return PNone.NONE;
        }

        @Fallback
        static Object doGeneric(Object object,
                        @Bind("this") Node inliningTarget) {
            throw PRaiseNode.raiseStatic(inliningTarget, TypeError, ErrorMessages.GETTING_THER_SOURCE_NOT_SUPPORTED_FOR_P, object);
        }
    }

    @Builtin(name = J___CODE__, minNumOfPositionalArgs = 1, maxNumOfPositionalArgs = 2, isGetter = true, isSetter = true)
    @GenerateNodeFactory
    public abstract static class GetCodeNode extends PythonBinaryBuiltinNode {
        @Specialization(guards = {"isNoValue(none)"})
        static Object getCodeU(PFunction self, @SuppressWarnings("unused") PNone none,
                        @Bind("this") Node inliningTarget,
                        @Cached GetFunctionCodeNode getFunctionCodeNode) {
            return getFunctionCodeNode.execute(inliningTarget, self);
        }

        @SuppressWarnings("unused")
        @Specialization
        static Object setCode(PFunction self, PCode code,
                        @Bind("this") Node inliningTarget,
                        @Cached PRaiseNode raiseNode) {
            int closureLength = self.getClosure() == null ? 0 : self.getClosure().length;
            int freeVarsLength = code.getFreeVars().length;
            if (closureLength != freeVarsLength) {
                throw raiseNode.raise(inliningTarget, PythonBuiltinClassType.ValueError, ErrorMessages.REQUIRES_CODE_OBJ, self.getName(), closureLength, freeVarsLength);
            }
            self.setCode(code);
            return PNone.NONE;
        }
    }

    @Builtin(name = J___DOC__, minNumOfPositionalArgs = 1, maxNumOfPositionalArgs = 2, isGetter = true, isSetter = true, allowsDelete = true)
    @GenerateNodeFactory
    abstract static class DocNode extends PythonBinaryBuiltinNode {
        @Specialization(guards = "isNoValue(none)")
        Object get(PFunction self, @SuppressWarnings("unused") Object none) {
            return self.getDoc();
        }

        @Specialization(guards = {"!isNoValue(value)", "!isDeleteMarker(value)"})
        Object set(PFunction self, Object value) {
            self.setDoc(value);
            return PNone.NONE;
        }

        @Specialization
        Object delete(PFunction self, @SuppressWarnings("unused") DescriptorDeleteMarker marker) {
            self.setDoc(PNone.NONE);
            return PNone.NONE;
        }
    }

    @Builtin(name = J___TYPE_PARAMS__, minNumOfPositionalArgs = 1, maxNumOfPositionalArgs = 2, isGetter = true, isSetter = true)
    @GenerateNodeFactory
    public abstract static class GetTypeParamsNode extends PythonBinaryBuiltinNode {
        @Specialization(guards = "isNoValue(value)")
        static Object get(PFunction self, @SuppressWarnings("unused") PNone value,
                        @Bind("this") Node inliningTarget,
                        @Cached ReadAttributeFromObjectNode readObject,
                        @Cached PythonObjectFactory.Lazy factory) {
            Object typeParams = readObject.execute(self, T___TYPE_PARAMS__);
            if (typeParams == PNone.NO_VALUE) {
                return factory.get(inliningTarget).createEmptyTuple();
            }
            return typeParams;
        }

        @Specialization
        static Object set(PFunction self, PTuple typeParams,
                        @Cached WriteAttributeToObjectNode writeObject) {
            writeObject.execute(self, T___TYPE_PARAMS__, typeParams);
            return PNone.NONE;
        }

        @Fallback
        @SuppressWarnings("unused")
        static Object error(Object self, Object value,
                        @Cached PRaiseNode raiseNode) {
            throw raiseNode.raise(TypeError, ErrorMessages.MUST_BE_SET_TO_S_NOT_P, T___TYPE_PARAMS__, "tuple", value);
        }
    }
}<|MERGE_RESOLUTION|>--- conflicted
+++ resolved
@@ -210,13 +210,8 @@
         @Fallback
         @SuppressWarnings("unused")
         static Object setDefaults(Object self, Object defaults,
-<<<<<<< HEAD
-                        @Cached PRaiseNode raiseNode) {
-            throw raiseNode.raise(TypeError, ErrorMessages.MUST_BE_SET_TO_S_NOT_P, T___DEFAULTS__, "tuple", defaults);
-=======
                         @Bind("this") Node inliningTarget) {
-            throw PRaiseNode.raiseStatic(inliningTarget, TypeError, ErrorMessages.MUST_BE_SET_TO_S_NOT_P, T___DEFAULTS__, "tuple");
->>>>>>> c4afe26b
+            throw PRaiseNode.raiseStatic(inliningTarget, TypeError, ErrorMessages.MUST_BE_SET_TO_S_NOT_P, T___DEFAULTS__, "tuple", defaults);
         }
     }
 
@@ -340,12 +335,11 @@
     public abstract static class GetTypeParamsNode extends PythonBinaryBuiltinNode {
         @Specialization(guards = "isNoValue(value)")
         static Object get(PFunction self, @SuppressWarnings("unused") PNone value,
-                        @Bind("this") Node inliningTarget,
-                        @Cached ReadAttributeFromObjectNode readObject,
-                        @Cached PythonObjectFactory.Lazy factory) {
+                        @Bind PythonLanguage language,
+                        @Cached ReadAttributeFromObjectNode readObject) {
             Object typeParams = readObject.execute(self, T___TYPE_PARAMS__);
             if (typeParams == PNone.NO_VALUE) {
-                return factory.get(inliningTarget).createEmptyTuple();
+                return PFactory.createEmptyTuple(language);
             }
             return typeParams;
         }
@@ -360,8 +354,8 @@
         @Fallback
         @SuppressWarnings("unused")
         static Object error(Object self, Object value,
-                        @Cached PRaiseNode raiseNode) {
-            throw raiseNode.raise(TypeError, ErrorMessages.MUST_BE_SET_TO_S_NOT_P, T___TYPE_PARAMS__, "tuple", value);
+                        @Bind("this") Node inliningTarget) {
+            throw PRaiseNode.raiseStatic(inliningTarget, TypeError, ErrorMessages.MUST_BE_SET_TO_S_NOT_P, T___TYPE_PARAMS__, "tuple", value);
         }
     }
 }