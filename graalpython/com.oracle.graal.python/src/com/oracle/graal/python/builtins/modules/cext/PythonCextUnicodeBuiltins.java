--- conflicted
+++ resolved
@@ -78,7 +78,6 @@
 import com.oracle.graal.python.builtins.objects.cext.common.CExtCommonNodes.GetByteArrayNode;
 import com.oracle.graal.python.builtins.objects.ints.PInt;
 import com.oracle.graal.python.builtins.objects.memoryview.PMemoryView;
-import com.oracle.graal.python.builtins.objects.slice.SliceNodes;
 import com.oracle.graal.python.builtins.objects.str.NativeCharSequence;
 import com.oracle.graal.python.builtins.objects.str.PString;
 import com.oracle.graal.python.builtins.objects.str.StringBuiltins;
@@ -410,11 +409,7 @@
         @Specialization(guards = {"isString(s) || isStringSubtype(frame, s, getClassNode, isSubtypeNode)"})
         public Object find(VirtualFrame frame, Object s, long start, long end,
                         @Cached PyObjectLookupAttr lookupAttrNode,
-<<<<<<< HEAD
-                        @Cached SliceNodes.CreateSliceNode sliceNode,
-=======
                         @Cached PySliceNew sliceNode,
->>>>>>> c3128822
                         @Cached CallNode callNode,
                         @SuppressWarnings("unused") @Cached GetClassNode getClassNode,
                         @SuppressWarnings("unused") @Cached IsSubtypeNode isSubtypeNode,
@@ -515,11 +510,7 @@
         @Specialization(guards = {"isAnyString(frame, string, getClassNode, isSubtypeNode)", "isAnyString(frame, substring, getClassNode, isSubtypeNode)", "direction > 0"})
         public static int tailmatch(VirtualFrame frame, Object string, Object substring, long start, long end, @SuppressWarnings("unused") long direction,
                         @Cached PyObjectLookupAttr lookupAttrNode,
-<<<<<<< HEAD
-                        @Cached SliceNodes.CreateSliceNode sliceNode,
-=======
                         @Cached PySliceNew sliceNode,
->>>>>>> c3128822
                         @Cached CallNode callNode,
                         @Cached EndsWithNode endsWith,
                         @SuppressWarnings("unused") @Cached GetClassNode getClassNode,
@@ -538,11 +529,7 @@
         @Specialization(guards = {"isAnyString(frame, string, getClassNode, isSubtypeNode)", "isAnyString(frame, substring, getClassNode, isSubtypeNode)", "direction <= 0"})
         public static int tailmatch(VirtualFrame frame, Object string, Object substring, long start, long end, @SuppressWarnings("unused") long direction,
                         @Cached PyObjectLookupAttr lookupAttrNode,
-<<<<<<< HEAD
-                        @Cached SliceNodes.CreateSliceNode sliceNode,
-=======
                         @Cached PySliceNew sliceNode,
->>>>>>> c3128822
                         @Cached CallNode callNode,
                         @Cached StartsWithNode endsWith,
                         @SuppressWarnings("unused") @Cached GetClassNode getClassNode,
