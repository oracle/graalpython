--- conflicted
+++ resolved
@@ -1,5 +1,5 @@
 /*
- * Copyright (c) 2021, 2023, Oracle and/or its affiliates. All rights reserved.
+ * Copyright (c) 2021, 2024, Oracle and/or its affiliates. All rights reserved.
  * DO NOT ALTER OR REMOVE COPYRIGHT NOTICES OR THIS FILE HEADER.
  *
  * The Universal Permissive License (UPL), Version 1.0
@@ -65,6 +65,7 @@
 import static com.oracle.graal.python.builtins.objects.cext.capi.transitions.ArgDescriptor.PyObjectTransfer;
 import static com.oracle.graal.python.builtins.objects.cext.capi.transitions.ArgDescriptor.Py_ssize_t;
 import static com.oracle.graal.python.builtins.objects.cext.capi.transitions.ArgDescriptor.VA_LIST_PTR;
+import static com.oracle.graal.python.builtins.objects.cext.capi.transitions.ArgDescriptor._PY_ERROR_HANDLER;
 import static com.oracle.graal.python.nodes.ErrorMessages.BAD_ARG_TYPE_FOR_BUILTIN_OP;
 import static com.oracle.graal.python.nodes.SpecialMethodNames.T___GETITEM__;
 import static com.oracle.graal.python.nodes.StringLiterals.T_REPLACE;
@@ -94,6 +95,7 @@
 import com.oracle.graal.python.builtins.modules.cext.PythonCextBuiltins.CApiQuaternaryBuiltinNode;
 import com.oracle.graal.python.builtins.modules.cext.PythonCextBuiltins.CApiTernaryBuiltinNode;
 import com.oracle.graal.python.builtins.modules.cext.PythonCextBuiltins.CApiUnaryBuiltinNode;
+import com.oracle.graal.python.builtins.modules.codecs.ErrorHandlers;
 import com.oracle.graal.python.builtins.objects.PNone;
 import com.oracle.graal.python.builtins.objects.bytes.PBytes;
 import com.oracle.graal.python.builtins.objects.cext.capi.CExtNodes.UnicodeFromFormatNode;
@@ -1117,19 +1119,16 @@
         }
     }
 
-<<<<<<< HEAD
-=======
     @CApiBuiltin(ret = _PY_ERROR_HANDLER, args = {ConstCharPtrAsTruffleString}, call = Direct)
     abstract static class _Py_GetErrorHandler extends CApiUnaryBuiltinNode {
         @Specialization
         static Object doGeneric(TruffleString errors,
                         @Bind("this") Node inliningTarget,
-                        @Cached GetErrorHandlerNode getErrorHandlerNode) {
+                        @Cached ErrorHandlers.GetErrorHandlerNode getErrorHandlerNode) {
             return getErrorHandlerNode.execute(inliningTarget, errors).getNativeValue();
         }
     }
 
->>>>>>> 9f180465
     @CApiBuiltin(ret = PyObjectTransfer, args = {ConstCharPtrAsTruffleString, ConstCharPtr, Py_ssize_t, Py_ssize_t, Py_ssize_t, ConstCharPtrAsTruffleString}, call = Direct)
     abstract static class PyUnicodeDecodeError_Create extends CApi6BuiltinNode {
         @Specialization
