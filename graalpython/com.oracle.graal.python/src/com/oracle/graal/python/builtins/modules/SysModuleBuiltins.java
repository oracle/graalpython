--- conflicted
+++ resolved
@@ -210,28 +210,16 @@
 
         LanguageInfo llvmInfo = env.getLanguages().get(LLVM_LANGUAGE);
         SulongToolchain toolchain = env.lookup(llvmInfo, SulongToolchain.class);
-        String cextModuleHome = String.join(PythonCore.FILE_SEPARATOR, PythonCore.getNativeModuleHome(env), "modules", toolchain.getIdentifier());
-        String cextHome = String.join(PythonCore.FILE_SEPARATOR, PythonCore.getNativeModuleHome(env), toolchain.getIdentifier());
-        String cextSrc = String.join(PythonCore.FILE_SEPARATOR, PythonCore.getNativeModuleHome(env), "src");
+        String cextModuleHome = String.join(env.getFileNameSeparator(), PythonCore.getNativeModuleHome(env), "modules", toolchain.getIdentifier());
+        String cextHome = String.join(env.getFileNameSeparator(), PythonCore.getNativeModuleHome(env), toolchain.getIdentifier());
+        String cextSrc = String.join(env.getFileNameSeparator(), PythonCore.getNativeModuleHome(env), "src");
 
         Object[] path;
         int pathIdx = 0;
         boolean doIsolate = PythonOptions.getOption(context, PythonOptions.IsolateFlag);
-        int defaultPaths = doIsolate ? 2 : 3;
+        int defaultPaths = doIsolate ? 3 : 4;
         if (option.length() > 0) {
             String[] split = option.split(PythonCore.PATH_SEPARATOR);
-<<<<<<< HEAD
-            path = new Object[split.length + 4];
-            System.arraycopy(split, 0, path, 0, split.length);
-            pathIdx = split.length;
-        } else {
-            path = new Object[4];
-        }
-        path[pathIdx] = getScriptPath(env, args);
-        path[pathIdx + 1] = PythonCore.getStdlibHome(env);
-        path[pathIdx + 2] = PythonCore.getCoreHome(env) + PythonCore.FILE_SEPARATOR + "modules";
-        path[pathIdx + 3] = cextModuleHome;
-=======
             path = new Object[split.length + defaultPaths];
             System.arraycopy(split, 0, path, 0, split.length);
             pathIdx = split.length;
@@ -243,7 +231,7 @@
         }
         path[pathIdx++] = PythonCore.getStdlibHome(env);
         path[pathIdx++] = PythonCore.getCoreHome(env) + env.getFileNameSeparator() + "modules";
->>>>>>> 2a719050
+        path[pathIdx++] = cextModuleHome;
         PList sysPaths = core.factory().createList(path);
         sys.setAttribute("path", sysPaths);
         sys.setAttribute("graal_python_cext_home", cextHome);
@@ -526,7 +514,7 @@
         }
     }
 
-    @Builtin(name = "__graal_get_toolchain_path", fixedNumOfPositionalArgs = 1)
+    @Builtin(name = "__graal_get_toolchain_path", minNumOfPositionalArgs = 1)
     @TypeSystemReference(PythonArithmeticTypes.class)
     @GenerateNodeFactory
     public static abstract class GetToolPathNode extends PythonUnaryBuiltinNode {
