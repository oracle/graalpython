--- conflicted
+++ resolved
@@ -209,9 +209,9 @@
 
         LanguageInfo llvmInfo = env.getLanguages().get(LLVM_LANGUAGE);
         Toolchain toolchain = env.lookup(llvmInfo, Toolchain.class);
-        String cextModuleHome = String.join(env.getFileNameSeparator(), PythonCore.getCoreHome(env), "modules", toolchain.getIdentifier());
-        String cextHome = String.join(env.getFileNameSeparator(), PythonCore.getCoreHome(env), toolchain.getIdentifier());
-        String capiSrc = String.join(env.getFileNameSeparator(), PythonCore.getCAPIHome(env));
+        String cextModuleHome = String.join(env.getFileNameSeparator(), context.getCoreHome(), "modules", toolchain.getIdentifier());
+        String cextHome = String.join(env.getFileNameSeparator(), context.getCoreHome(), toolchain.getIdentifier());
+        String capiSrc = String.join(env.getFileNameSeparator(), context.getCAPIHome());
 
         Object[] path;
         int pathIdx = 0;
@@ -228,14 +228,9 @@
         if (!doIsolate) {
             path[pathIdx++] = getScriptPath(env, args);
         }
-<<<<<<< HEAD
-        path[pathIdx++] = PythonCore.getStdlibHome(env);
-        path[pathIdx++] = PythonCore.getCoreHome(env) + env.getFileNameSeparator() + "modules";
-        path[pathIdx++] = cextModuleHome;
-=======
         path[pathIdx++] = context.getStdlibHome();
         path[pathIdx++] = context.getCoreHome() + env.getFileNameSeparator() + "modules";
->>>>>>> b2b8ca78
+        path[pathIdx++] = cextModuleHome;
         PList sysPaths = core.factory().createList(path);
         sys.setAttribute("path", sysPaths);
         sys.setAttribute(GRAAL_PYTHON_CEXT_HOME, cextHome);
