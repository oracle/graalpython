/*
 * Copyright (c) 2023, 2025, Oracle and/or its affiliates. All rights reserved.
 * DO NOT ALTER OR REMOVE COPYRIGHT NOTICES OR THIS FILE HEADER.
 *
 * The Universal Permissive License (UPL), Version 1.0
 *
 * Subject to the condition set forth below, permission is hereby granted to any
 * person obtaining a copy of this software, associated documentation and/or
 * data (collectively the "Software"), free of charge and under any and all
 * copyright rights in the Software, and any and all patent rights owned or
 * freely licensable by each licensor hereunder covering either (i) the
 * unmodified Software as contributed to or provided by such licensor, or (ii)
 * the Larger Works (as defined below), to deal in both
 *
 * (a) the Software, and
 *
 * (b) any piece of software and/or hardware listed in the lrgrwrks.txt file if
 * one is included with the Software each a "Larger Work" to which the Software
 * is contributed by such licensors),
 *
 * without restriction, including without limitation the rights to copy, create
 * derivative works of, display, perform, and distribute the Software and make,
 * use, sell, offer for sale, import, export, have made, and have sold the
 * Software and the Larger Work(s), and to sublicense the foregoing rights on
 * either these or other terms.
 *
 * This license is subject to the following condition:
 *
 * The above copyright notice and either this complete permission notice or at a
 * minimum a reference to the UPL must be included in all copies or substantial
 * portions of the Software.
 *
 * THE SOFTWARE IS PROVIDED "AS IS", WITHOUT WARRANTY OF ANY KIND, EXPRESS OR
 * IMPLIED, INCLUDING BUT NOT LIMITED TO THE WARRANTIES OF MERCHANTABILITY,
 * FITNESS FOR A PARTICULAR PURPOSE AND NONINFRINGEMENT. IN NO EVENT SHALL THE
 * AUTHORS OR COPYRIGHT HOLDERS BE LIABLE FOR ANY CLAIM, DAMAGES OR OTHER
 * LIABILITY, WHETHER IN AN ACTION OF CONTRACT, TORT OR OTHERWISE, ARISING FROM,
 * OUT OF OR IN CONNECTION WITH THE SOFTWARE OR THE USE OR OTHER DEALINGS IN THE
 * SOFTWARE.
 */

package org.graalvm.python.embedding.cext.test;

import static org.graalvm.python.embedding.test.EmbeddingTestUtils.createVenv;
import static org.graalvm.python.embedding.test.EmbeddingTestUtils.deleteDirOnShutdown;
import static org.junit.Assert.assertEquals;
import static org.junit.Assert.assertFalse;
import static org.junit.Assert.assertTrue;
import static org.junit.Assert.fail;

import java.io.IOException;
import java.nio.file.Files;
import java.nio.file.Path;
import java.util.ArrayList;
import java.util.logging.Handler;
import java.util.logging.LogRecord;

import org.graalvm.polyglot.Context;
import org.graalvm.polyglot.Engine;
import org.graalvm.polyglot.PolyglotException;
import org.graalvm.polyglot.Source;
import org.graalvm.python.embedding.tools.exec.BuildToolLog;
import org.graalvm.python.embedding.tools.vfs.VFSUtils;
import org.junit.Assume;
import org.junit.Test;

<<<<<<< HEAD
=======
import com.oracle.graal.python.runtime.PythonOptions;

>>>>>>> 6a78dd12
public class MultiContextCExtTest {
    static final class TestLog extends Handler implements BuildToolLog {
        final StringBuilder logCharSequence = new StringBuilder();
        final StringBuilder logThrowable = new StringBuilder();
        final StringBuilder stderr = new StringBuilder();
        final StringBuilder stdout = new StringBuilder();
        final StringBuilder info = new StringBuilder();
        final StringBuilder warn = new StringBuilder();
        final StringBuilder debug = new StringBuilder();
        final StringBuilder truffleLog = new StringBuilder();

        static void println(CharSequence... args) {
            if (isVerbose()) {
                System.out.println(String.join(" ", args));
            }
        }

        @Override
        public void warning(String txt, Throwable t) {
            println("[warning]", txt);
            println("[throwable]", t.getMessage());
            logThrowable.append(txt).append(t.getMessage());
        }

        @Override
        public void error(String s) {
            println("[err]", s);
            stderr.append(s);
        }

        @Override
        public void debug(String s) {
            println("[debug]", s);
            debug.append(s);
        }

        @Override
        public void subProcessErr(String err) {
            println("[err]", err);
            stderr.append(err);
        }

        @Override
        public void subProcessOut(String out) {
            println("[out]", out);
            stdout.append(out);
        }

        @Override
        public void info(String s) {
            println("[info]", s);
            info.append(s);
        }

        @Override
        public void warning(String s) {
            println("[warning]", s);
            warn.append(s);
        }

        @Override
        public boolean isDebugEnabled() {
            return true;
        }

        @Override
        public boolean isWarningEnabled() {
            return true;
        }

        @Override
        public boolean isInfoEnabled() {
            return true;
        }

        @Override
        public boolean isErrorEnabled() {
            return true;
        }

        @Override
        public boolean isSubprocessOutEnabled() {
            return true;
        }

        @Override
        public void publish(LogRecord record) {
            var msg = String.format("[%s] %s: %s", record.getLoggerName(), record.getLevel().getName(), String.format(record.getMessage(), record.getParameters()));
            println(msg);
            truffleLog.append(msg);
        }

        @Override
        public void flush() {
        }

        @Override
        public void close() {
        }
    }

    @Test
    public void testCreatingVenvForMulticontext() throws IOException, VFSUtils.PackagesChangedException {
        Assume.assumeFalse(PythonOptions.ENABLE_BYTECODE_DSL_INTERPRETER);
        var log = new TestLog();
        Path tmpdir = Files.createTempDirectory("MultiContextCExtTest");
        Path venvDir = tmpdir.resolve("venv");
        deleteDirOnShutdown(tmpdir);

        String pythonNative;
        String exe;
        if (System.getProperty("os.name").toLowerCase().contains("win")) {
            pythonNative = "python-native.dll";
            createVenv(venvDir, "0.1", log, "delvewheel==1.9.0");

            exe = venvDir.resolve("Scripts").resolve("python.exe").toString().replace('\\', '/');
        } else if (System.getProperty("os.name").toLowerCase().contains("mac")) {
            pythonNative = "libpython-native.dylib";
            createVenv(venvDir, "0.1", log);

            exe = venvDir.resolve("bin").resolve("python").toString();
        } else {
            pythonNative = "libpython-native.so";
            createVenv(venvDir, "0.1", log, "patchelf");

            exe = venvDir.resolve("bin").resolve("python").toString();
        }

        var engine = Engine.newBuilder("python").logHandler(log).build();
        var builder = Context.newBuilder().engine(engine).allowAllAccess(true).option("python.Sha3ModuleBackend", "native").option("python.ForceImportSite", "true").option("python.Executable",
                        exe).option("log.python.level", "CONFIG");
        var contexts = new ArrayList<Context>();
        try {
            Context c0, c1, c2, c3, c4, c5;
            contexts.add(c0 = builder.build());
            c0.initialize("python");
            c0.eval("python", String.format("__graalpython__.replicate_extensions_in_venv('%s', 2)", venvDir.toString().replace('\\', '/')));

            assertTrue("created a copy of the capi", Files.list(venvDir).anyMatch((p) -> p.getFileName().toString().startsWith(pythonNative) && p.getFileName().toString().endsWith(".dup0")));
            assertTrue("created another copy of the capi", Files.list(venvDir).anyMatch((p) -> p.getFileName().toString().startsWith(pythonNative) && p.getFileName().toString().endsWith(".dup1")));
            assertFalse("created no more copies of the capi", Files.list(venvDir).anyMatch((p) -> p.getFileName().toString().startsWith(pythonNative) && p.getFileName().toString().endsWith(".dup2")));

            builder.option("python.IsolateNativeModules", "true");
            contexts.add(c1 = builder.build());
            contexts.add(c2 = builder.build());
            contexts.add(c3 = builder.build());
            contexts.add(c4 = builder.build());
            builder.option("python.Executable", "");
            contexts.add(c5 = builder.build());
            c0.initialize("python");
            c1.initialize("python");
            c2.initialize("python");
            c3.initialize("python");
            c4.initialize("python");
            c5.initialize("python");
            var code = Source.create("python", "import _sha3; _sha3.implementation");
            // First one works
            var r1 = c1.eval(code);
            assertEquals("HACL", r1.asString());
            assertFalse("created no more copies of the capi", Files.list(venvDir).anyMatch((p) -> p.getFileName().toString().startsWith(pythonNative) && p.getFileName().toString().endsWith(".dup2")));
            // Second one works because of isolation
            var r2 = c2.eval(code);
            assertEquals("HACL", r2.asString());
            c2.eval("python", "import _sha3; _sha3.implementation = '12'");
            r2 = c2.eval(code);
            assertEquals("12", r2.asString());
            // first context is unaffected
            r1 = c1.eval(code);
            assertEquals("HACL", r1.asString());
            assertFalse("created no more copies of the capi", Files.list(venvDir).anyMatch((p) -> p.getFileName().toString().startsWith(pythonNative) && p.getFileName().toString().endsWith(".dup2")));
            // Third one works and triggers a dynamic relocation
            c3.eval(code);
            assertTrue("created another copy of the capi", Files.list(venvDir).anyMatch((p) -> p.getFileName().toString().startsWith(pythonNative) && p.getFileName().toString().endsWith(".dup2")));
            // Fourth one does not work because we changed the sys.prefix
            c4.eval("python", "import sys; sys.prefix = 12");
            try {
                c4.eval(code);
                fail("should not reach here");
            } catch (PolyglotException e) {
                assertTrue("We rely on sys.prefix", e.getMessage().contains("sys.prefix must be a str"));
            }
            // Fifth works even without a venv
            c5.eval(code);
            // Using a context without isolation in the same process does not work
            try {
                c0.eval(code);
                fail("should not reach here");
            } catch (PolyglotException e) {
                assertTrue("needs LLVM", e.getMessage().contains("LLVM"));
            }
        } finally {
            for (var c : contexts) {
                c.close(true);
            }
        }
    }

    private static boolean isVerbose() {
        return Boolean.getBoolean("com.oracle.graal.python.test.verbose");
    }
}<|MERGE_RESOLUTION|>--- conflicted
+++ resolved
@@ -64,11 +64,8 @@
 import org.junit.Assume;
 import org.junit.Test;
 
-<<<<<<< HEAD
-=======
 import com.oracle.graal.python.runtime.PythonOptions;
 
->>>>>>> 6a78dd12
 public class MultiContextCExtTest {
     static final class TestLog extends Handler implements BuildToolLog {
         final StringBuilder logCharSequence = new StringBuilder();
