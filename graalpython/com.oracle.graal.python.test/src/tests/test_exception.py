--- conflicted
+++ resolved
@@ -172,7 +172,15 @@
             pass
         else:
             assert False, "named exception should be unbound after except block"
-<<<<<<< HEAD
+
+
+    def test_sys_exc_info(self):
+        self.assertEqual(sys.exc_info()[0], None)
+        try:
+            raise ValueError
+        except:
+            self.assertEqual(sys.exc_info()[0], ValueError)
+
 
     def test_raise_non_exception(self):
         try:
@@ -616,14 +624,4 @@
         self.assertEqual(e.__context__.args[0], "first")
         self.assertIsNone(e.__context__.__context__)
         self.assertIsNone(e.__cause__)
-        self.assertTrue(e.__suppress_context__)
-=======
-    
-    def test_sys_exc_info(self):
-        self.assertEqual(sys.exc_info()[0], None)
-        try:
-            raise ValueError
-        except:
-            self.assertEqual(sys.exc_info()[0], ValueError)
-  
->>>>>>> b0146244
+        self.assertTrue(e.__suppress_context__)