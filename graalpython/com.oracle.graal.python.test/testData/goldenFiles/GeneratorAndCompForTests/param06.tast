ModuleRootNode Name: <module 'param06'> SourceSection: [0,78]`def fn(files, dirs):...`
  Signature: varArgs=False, varKeywordArgs=False, noArguments=True, positionalOnly=True, requiresKeywordArgs=False
  FreeVars: None
  NeedsCellFrame: False
  FrameDescriptor:  Empty
  Documentation: None
  InnerRootNode SourceSection: [0,78]`def fn(files, dirs):...`
    ExpressionWithSideEffect SourceSection: [0,78]`def fn(files, dirs):...`
      Expression:
        EmptyNode SourceSection: None
      SideEffect:
        WriteNameNodeGen SourceSection: [0,78]`def fn(files, dirs):...`
          Identifier: fn
          FunctionDefinitionNode Name: fn SourceSection: None
            Arguments: None
            KwArguments: None
            Documentation: None
            FreeVarSlots: None
            ExecutionSlots:
              FreeVarsSlots: None
              CellVarsSlots: files, 
            FunctionRootNode SourceSection: [0,78]`def fn(files, dirs):...`
              Name: fn
              Signature: varArgs=False, varKeywordArgs=False, noArguments=False, positionalOnly=True, requiresKeywordArgs=False
                Param Names: files, dirs
              CelVars: files
              FreeVars: None
              NeedsCellFrame: False
              FrameDescriptor: 4 slots [files, dirs, a, <return_val>]
              ExecutionSlots:
                FreeVarsSlots: None
                CellVarsSlots: files, 
              InnerRootNode SourceSection: [0,78]`def fn(files, dirs):...`
                ReturnTargetNode SourceSection: [0,78]`def fn(files, dirs):...`
                  Body: BlockNode SourceSection: None
                    BlockNode SourceSection: None
                      WriteLocalCellNodeGen SourceSection: None
                        Identifier: files
                        ReadLocalVariableNodeGen SourceSection: None
                          Frame: [0,files,Illegal]
                        ArgumentExpressionNode SourceSection: None
                          ReadIndexedArgumentNodeGen SourceSection: None
                            Index: 0
                      WriteLocalVariableNodeGen SourceSection: None
                        Identifier: dirs
                        Frame: [1,dirs,Illegal]
                        ArgumentExpressionNode SourceSection: None
                          ReadIndexedArgumentNodeGen SourceSection: None
                            Index: 1
                    FunctionBodyNode SourceSection: [23,78]`a = [join(dir, file)...`
                      WriteLocalVariableNodeGen SourceSection: [23,78]`a = [join(dir, file)...`
                        Identifier: a
                        Frame: [2,a,Illegal]
                        PythonCallUnary SourceSection: [28,77]`join(dir, file) for ...`
                          CallUnaryMethodNodeGen SourceSection: None
                          ReadGlobalOrBuiltinNodeGen SourceSection: None
                            Identifier: list
                            ReadAttributeFromObjectNotTypeNodeGen SourceSection: None
                          GeneratorExpressionNode SourceSection: [28,77]`join(dir, file) for ...`
                            Name: <genexpr>
                            FrameDescriptor: 4 slots [file, dir, files, <return_val>]
                            Enclosing
                              FrameDescriptor: 4 slots [files, dirs, a, <return_val>]
                            Active Flags: 2
                            For Nodes: 2
                            Block Nodes: 0
                            Is Enclosing Frame Generator: false
                            FunctionRootNode SourceSection: [28,77]`join(dir, file) for ...`
                              Name: <genexpr>
                              Signature: varArgs=False, varKeywordArgs=False, noArguments=True, positionalOnly=True, requiresKeywordArgs=False
                              CelVars: None
                              FreeVars: files
                              NeedsCellFrame: False
                              FrameDescriptor: 4 slots [file, dir, files, <return_val>]
                              ExecutionSlots:
                                FreeVarsSlots: files, 
                                CellVarsSlots: None
                              InnerRootNode SourceSection: [28,77]`join(dir, file) for ...`
                                GeneratorReturnTargetNode SourceSection: [28,77]`join(dir, file) for ...`
                                  flagSlot: 1
                                  GeneratorForNode SourceSection: [28,77]`join(dir, file) for ...`
                                    GeneratorForNode SourceSection: [55,77]`dirs for file in fil...`
                                      ExpressionStatementNode SourceSection: [28,43]`join(dir, file)`
                                        YieldNode SourceSection: [28,43]`join(dir, file)`
                                          flagSlot: 0
                                          PythonCallBinary SourceSection: [28,43]`join(dir, file)`
                                            CallBinaryMethodNodeGen SourceSection: None
                                            ReadGlobalOrBuiltinNodeGen SourceSection: [28,32]`join`
                                              Identifier: join
                                              ReadAttributeFromObjectNotTypeNodeGen SourceSection: None
                                            ReadGeneratorFrameVariableNodeGen SourceSection: [33,36]`dir`
                                              Frame: [1,dir,Illegal]
                                            ReadGeneratorFrameVariableNodeGen SourceSection: [38,42]`file`
                                              Frame: [0,file,Illegal]
                                          GeneratorAccessNode SourceSection: None
                                      WriteGeneratorFrameVariableNodeGen SourceSection: None
                                        Identifier: file
                                        Frame: [0,file,Illegal]
                                      GetIteratorExpressionNodeGen SourceSection: [72,77]`files`
                                        ReadLocalCellNodeGen SourceSection: [72,77]`files`
                                          ReadGeneratorFrameVariableNodeGen SourceSection: None
                                            Frame: [2,files,Illegal]
                                          ReadFromCellNodeGen SourceSection: None
<<<<<<< HEAD
                                      GetNextNode SourceSection: None
=======
                                      GetNextCached SourceSection: None
                                        LookupAndCallUnaryNodeGen SourceSection: None
                                          Op: __next__
>>>>>>> 8c43da15
                                      GeneratorAccessNode SourceSection: None
                                      IsBuiltinClassProfile SourceSection: None
                                        CachedDispatchFirst SourceSection: None
                                    WriteGeneratorFrameVariableNodeGen SourceSection: None
                                      Identifier: dir
                                      Frame: [1,dir,Illegal]
                                    ArgumentExpressionNode SourceSection: None
                                      ReadIndexedArgumentNodeGen SourceSection: None
                                        Index: 0
<<<<<<< HEAD
                                    GetNextNode SourceSection: None
=======
                                    GetNextCached SourceSection: None
                                      LookupAndCallUnaryNodeGen SourceSection: None
                                        Op: __next__
>>>>>>> 8c43da15
                                    GeneratorAccessNode SourceSection: None
                                    IsBuiltinClassProfile SourceSection: None
                                      CachedDispatchFirst SourceSection: None
                                  ReadGeneratorFrameVariableNodeGen SourceSection: None
                                    Frame: [3,<return_val>,Illegal]
                                  BlockNode SourceSection: None
                                  GeneratorAccessNode SourceSection: None
                                  PRaiseNodeGen SourceSection: None
                            GetIteratorExpressionNodeGen SourceSection: [55,59]`dirs`
                              ReadLocalVariableNodeGen SourceSection: [55,59]`dirs`
                                Frame: [1,dirs,Illegal]
                            PythonObjectFactoryNodeGen SourceSection: None
                  Return Expresssion: ReadLocalVariableNodeGen SourceSection: None
                    Frame: [3,<return_val>,Illegal]<|MERGE_RESOLUTION|>--- conflicted
+++ resolved
@@ -101,13 +101,9 @@
                                           ReadGeneratorFrameVariableNodeGen SourceSection: None
                                             Frame: [2,files,Illegal]
                                           ReadFromCellNodeGen SourceSection: None
-<<<<<<< HEAD
-                                      GetNextNode SourceSection: None
-=======
                                       GetNextCached SourceSection: None
                                         LookupAndCallUnaryNodeGen SourceSection: None
                                           Op: __next__
->>>>>>> 8c43da15
                                       GeneratorAccessNode SourceSection: None
                                       IsBuiltinClassProfile SourceSection: None
                                         CachedDispatchFirst SourceSection: None
@@ -117,13 +113,9 @@
                                     ArgumentExpressionNode SourceSection: None
                                       ReadIndexedArgumentNodeGen SourceSection: None
                                         Index: 0
-<<<<<<< HEAD
-                                    GetNextNode SourceSection: None
-=======
                                     GetNextCached SourceSection: None
                                       LookupAndCallUnaryNodeGen SourceSection: None
                                         Op: __next__
->>>>>>> 8c43da15
                                     GeneratorAccessNode SourceSection: None
                                     IsBuiltinClassProfile SourceSection: None
                                       CachedDispatchFirst SourceSection: None
