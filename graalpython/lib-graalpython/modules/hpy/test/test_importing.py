<<<<<<< HEAD
# MIT License
# 
# Copyright (c) 2020, 2021, Oracle and/or its affiliates.
# Copyright (c) 2019 pyhandle
# 
# Permission is hereby granted, free of charge, to any person obtaining a copy
# of this software and associated documentation files (the "Software"), to deal
# in the Software without restriction, including without limitation the rights
# to use, copy, modify, merge, publish, distribute, sublicense, and/or sell
# copies of the Software, and to permit persons to whom the Software is
# furnished to do so, subject to the following conditions:
# 
# The above copyright notice and this permission notice shall be included in all
# copies or substantial portions of the Software.
# 
# THE SOFTWARE IS PROVIDED "AS IS", WITHOUT WARRANTY OF ANY KIND, EXPRESS OR
# IMPLIED, INCLUDING BUT NOT LIMITED TO THE WARRANTIES OF MERCHANTABILITY,
# FITNESS FOR A PARTICULAR PURPOSE AND NONINFRINGEMENT. IN NO EVENT SHALL THE
# AUTHORS OR COPYRIGHT HOLDERS BE LIABLE FOR ANY CLAIM, DAMAGES OR OTHER
# LIABILITY, WHETHER IN AN ACTION OF CONTRACT, TORT OR OTHERWISE, ARISING FROM,
# OUT OF OR IN CONNECTION WITH THE SOFTWARE OR THE USE OR OTHER DEALINGS IN THE
# SOFTWARE.

=======
import pytest
>>>>>>> 832622cf
from .support import HPyTest
from hpy.devel.abitag import get_hpy_ext_suffix

@pytest.fixture(params=['cpython', 'universal', 'hybrid', 'debug'])
def hpy_abi(request):
    abi = request.param
    yield abi


class TestImporting(HPyTest):

    def full_import(self, name, mod_filename):
        import importlib
        import sys
        import os
        if name in sys.modules:
            raise ValueError(
                "Test module {!r} already present in sys.modules".format(name))
        importlib.invalidate_caches()
        mod_dir = os.path.dirname(mod_filename)
        sys.path.insert(0, mod_dir)
        try:
            module = importlib.import_module(name)
            assert sys.modules[name] is module
        finally:
            # assert that the module import didn't change the sys.path entry
            # that was added above, then remove the entry.
            assert sys.path[0] == mod_dir
            del sys.path[0]
            if name in sys.modules:
                del sys.modules[name]
        return module

    def test_importing_attributes(self, hpy_abi, tmpdir):
        import pytest
        if not self.supports_ordinary_make_module_imports():
            pytest.skip()
        mod = self.make_module("""
            @INIT
        """, name='mytest')
        mod = self.full_import(mod.__name__, mod.__file__)
        assert mod.__name__ == 'mytest'
        assert mod.__package__ == ''
        assert mod.__doc__ == 'some test for hpy'
        assert mod.__loader__.name == 'mytest'
        assert mod.__spec__.loader is mod.__loader__
        assert mod.__spec__.name == 'mytest'
        assert mod.__file__

        if hpy_abi == 'debug':
            hpy_abi = 'universal'
        ext_suffix = get_hpy_ext_suffix(hpy_abi)
        assert repr(mod) == '<module \'mytest\' from {}>'.format(
            repr(str(tmpdir.join('mytest' + ext_suffix))))<|MERGE_RESOLUTION|>--- conflicted
+++ resolved
@@ -1,4 +1,3 @@
-<<<<<<< HEAD
 # MIT License
 # 
 # Copyright (c) 2020, 2021, Oracle and/or its affiliates.
@@ -22,9 +21,7 @@
 # OUT OF OR IN CONNECTION WITH THE SOFTWARE OR THE USE OR OTHER DEALINGS IN THE
 # SOFTWARE.
 
-=======
 import pytest
->>>>>>> 832622cf
 from .support import HPyTest
 from hpy.devel.abitag import get_hpy_ext_suffix
 
