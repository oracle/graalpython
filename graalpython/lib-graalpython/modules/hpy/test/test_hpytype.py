# MIT License
# 
# Copyright (c) 2020, 2021, Oracle and/or its affiliates.
# Copyright (c) 2019 pyhandle
# 
# Permission is hereby granted, free of charge, to any person obtaining a copy
# of this software and associated documentation files (the "Software"), to deal
# in the Software without restriction, including without limitation the rights
# to use, copy, modify, merge, publish, distribute, sublicense, and/or sell
# copies of the Software, and to permit persons to whom the Software is
# furnished to do so, subject to the following conditions:
# 
# The above copyright notice and this permission notice shall be included in all
# copies or substantial portions of the Software.
# 
# THE SOFTWARE IS PROVIDED "AS IS", WITHOUT WARRANTY OF ANY KIND, EXPRESS OR
# IMPLIED, INCLUDING BUT NOT LIMITED TO THE WARRANTIES OF MERCHANTABILITY,
# FITNESS FOR A PARTICULAR PURPOSE AND NONINFRINGEMENT. IN NO EVENT SHALL THE
# AUTHORS OR COPYRIGHT HOLDERS BE LIABLE FOR ANY CLAIM, DAMAGES OR OTHER
# LIABILITY, WHETHER IN AN ACTION OF CONTRACT, TORT OR OTHERWISE, ARISING FROM,
# OUT OF OR IN CONNECTION WITH THE SOFTWARE OR THE USE OR OTHER DEALINGS IN THE
# SOFTWARE.

"""
NOTE: these tests are also meant to be run as PyPy "applevel" tests.

This means that global imports will NOT be visible inside the test
functions. In particular, you have to "import pytest" inside the test in order
to be able to use e.g. pytest.raises (which on PyPy will be implemented by a
"fake pytest module")
"""
from .support import HPyTest, DefaultExtensionTemplate
<<<<<<< HEAD
import pytest
=======
>>>>>>> 9ddc176a


class PointTemplate(DefaultExtensionTemplate):
    """
    ExtensionTemplate with extra markers which helps to define again and again
    a simple Point type. Note that every test can use a different combination
    of markers, to test different features.
    """

    def DEFINE_PointObject(self):
        return """
            typedef struct {
                HPyObject_HEAD
                long x;
                long y;
            } PointObject;
        """

    def DEFINE_Point_new(self):
        return """
            HPyDef_SLOT(Point_new, Point_new_impl, HPy_tp_new)
            static HPy Point_new_impl(HPyContext ctx, HPy cls, HPy *args,
                                      HPy_ssize_t nargs, HPy kw)
            {
                long x, y;
                if (!HPyArg_Parse(ctx, args, nargs, "ll", &x, &y))
                    return HPy_NULL;
                PointObject *point;
                HPy h_point = HPy_New(ctx, cls, &point);
                if (HPy_IsNull(h_point))
                    return HPy_NULL;
                point->x = x;
                point->y = y;
                return h_point;
            }
        """

    def DEFINE_Point_xy(self):
        return """
            HPyDef_MEMBER(Point_x, "x", HPyMember_LONG, offsetof(PointObject, x))
            HPyDef_MEMBER(Point_y, "y", HPyMember_LONG, offsetof(PointObject, y))
        """

    def EXPORT_POINT_TYPE(self, *defines):
        defines += ('NULL',)
        defines = ', '.join(defines)
        #
        self.EXPORT_TYPE('"Point"', "Point_spec")
        return """
            static HPyDef *Point_defines[] = { %s };
            static HPyType_Spec Point_spec = {
                .name = "mytest.Point",
                .basicsize = sizeof(PointObject),
                .defines = Point_defines
            };
        """ % defines



class TestType(HPyTest):

    ExtensionTemplate = PointTemplate

    def test_simple_type(self):
        mod = self.make_module("""
            static HPyType_Spec Dummy_spec = {
                .name = "mytest.Dummy",
                .itemsize = 0,
                .flags = HPy_TPFLAGS_DEFAULT | HPy_TPFLAGS_BASETYPE,
            };

            @EXPORT_TYPE("Dummy", Dummy_spec)
            @INIT
        """)
        assert isinstance(mod.Dummy, type)
        assert mod.Dummy.__name__ == 'Dummy'
        assert mod.Dummy.__module__ == 'mytest'
        assert isinstance(mod.Dummy(), mod.Dummy)

        class Sub(mod.Dummy):
            pass
        assert isinstance(Sub(), mod.Dummy)

    def test_HPyDef_SLOT(self):
        mod = self.make_module("""
            HPyDef_SLOT(Dummy_repr, Dummy_repr_impl, HPy_tp_repr);
            static HPy Dummy_repr_impl(HPyContext ctx, HPy self)
            {
                return HPyUnicode_FromString(ctx, "<Dummy>");
            }

            HPyDef_SLOT(Dummy_abs, Dummy_abs_impl, HPy_nb_absolute);
            static HPy Dummy_abs_impl(HPyContext ctx, HPy self)
            {
                return HPyLong_FromLong(ctx, 1234);
            }

            static HPyDef *Dummy_defines[] = {
                &Dummy_repr,
                &Dummy_abs,
                NULL
            };
            static HPyType_Spec Dummy_spec = {
                .name = "mytest.Dummy",
                .defines = Dummy_defines
            };

            @EXPORT_TYPE("Dummy", Dummy_spec)
            @INIT
        """)
        d = mod.Dummy()
        assert repr(d) == '<Dummy>'
        assert abs(d) == 1234

    def test_HPyDef_METH(self):
        import pytest
        mod = self.make_module("""
            HPyDef_METH(Dummy_foo, "foo", Dummy_foo_impl, HPyFunc_O)
            static HPy Dummy_foo_impl(HPyContext ctx, HPy self, HPy arg)
            {
                return HPy_Add(ctx, arg, arg);
            }

            HPyDef_METH(Dummy_bar, "bar", Dummy_bar_impl, HPyFunc_NOARGS)
            static HPy Dummy_bar_impl(HPyContext ctx, HPy self)
            {
                return HPyLong_FromLong(ctx, 1234);
            }

            HPyDef_METH(Dummy_identity, "identity", Dummy_identity_impl, HPyFunc_NOARGS)
            static HPy Dummy_identity_impl(HPyContext ctx, HPy self)
            {
                return HPy_Dup(ctx, self);
            }

            static HPyDef *dummy_type_defines[] = {
                    &Dummy_foo,
                    &Dummy_bar,
                    &Dummy_identity,
                    NULL
            };

            static HPyType_Spec dummy_type_spec = {
                .name = "mytest.Dummy",
                .defines = dummy_type_defines
            };

            @EXPORT_TYPE("Dummy", dummy_type_spec)
            @INIT
        """)
        d = mod.Dummy()
        assert d.foo(21) == 42
        assert d.bar() == 1234
        assert d.identity() is d
        with pytest.raises(TypeError):
            mod.Dummy.identity()
        class A: pass
        with pytest.raises(TypeError):
            mod.Dummy.identity(A())

    def test_HPy_New(self):
        mod = self.make_module("""
            @DEFINE_PointObject
            @DEFINE_Point_new
<<<<<<< HEAD

            HPyDef_METH(Point_foo, "foo", Point_foo_impl, HPyFunc_NOARGS)
            static HPy Point_foo_impl(HPyContext ctx, HPy self)
            {
                PointObject *point = HPy_CAST(ctx, PointObject, self);
                return HPyLong_FromLong(ctx, point->x*10 + point->y);
            }

            @EXPORT_POINT_TYPE(&Point_new, &Point_foo)
            @INIT
        """)
        p1 = mod.Point(7, 3)
        assert p1.foo() == 73
        p2 = mod.Point(4, 2)
        assert p2.foo() == 42


    def test_HPyDef_Member(self):
        mod = self.make_module("""
            @DEFINE_PointObject
            @DEFINE_Point_new
            @DEFINE_Point_xy
            @EXPORT_POINT_TYPE(&Point_new, &Point_x, &Point_y)
            @INIT
        """)
        p = mod.Point(7, 3)
        assert p.x == 7
        assert p.y == 3
        p.x = 123
        p.y = 456
        assert p.x == 123
        assert p.y == 456


    def test_HPyType_GenericNew(self):
        mod = self.make_module("""
            @DEFINE_PointObject
            @DEFINE_Point_xy

            HPyDef_SLOT(Point_new, HPyType_GenericNew, HPy_tp_new)

            @EXPORT_POINT_TYPE(&Point_new, &Point_x, &Point_y)
            @INIT
        """)
        p = mod.Point()
        assert p.x == 0
        assert p.y == 0

    def test_HPyDef_GET(self):
        mod = self.make_module("""
            @DEFINE_PointObject
            @DEFINE_Point_new

            HPyDef_GET(Point_z, "z", Point_z_get)
            static HPy Point_z_get(HPyContext ctx, HPy self, void *closure)
=======

            HPyDef_METH(Point_foo, "foo", Point_foo_impl, HPyFunc_NOARGS)
            static HPy Point_foo_impl(HPyContext ctx, HPy self)
            {
                PointObject *point = HPy_CAST(ctx, PointObject, self);
                return HPyLong_FromLong(ctx, point->x*10 + point->y);
            }

            @EXPORT_POINT_TYPE(&Point_new, &Point_foo)
            @INIT
        """)
        p1 = mod.Point(7, 3)
        assert p1.foo() == 73
        p2 = mod.Point(4, 2)
        assert p2.foo() == 42

    def test_refcount(self):
        import pytest
        import sys
        if not self.should_check_refcount():
            pytest.skip()
        mod = self.make_module("""
            @DEFINE_PointObject
            @DEFINE_Point_new
            @EXPORT_POINT_TYPE(&Point_new)
            @INIT
        """)
        tp = mod.Point
        init_refcount = sys.getrefcount(tp)
        p = tp(1, 2)
        assert sys.getrefcount(tp) == init_refcount + 1
        p = None
        assert sys.getrefcount(tp) == init_refcount

    def test_HPyDef_Member_basic(self):
        mod = self.make_module("""
            @DEFINE_PointObject
            @DEFINE_Point_new
            @DEFINE_Point_xy
            @EXPORT_POINT_TYPE(&Point_new, &Point_x, &Point_y)
            @INIT
        """)
        p = mod.Point(7, 3)
        assert p.x == 7
        assert p.y == 3
        p.x = 123
        p.y = 456
        assert p.x == 123
        assert p.y == 456

    def test_HPyDef_Member_integers(self):
        import pytest
        BIGNUM = 2**200
        for kind, c_type in [
                ('SHORT', 'short'),
                ('INT', 'int'),
                ('LONG', 'long'),
                ('USHORT', 'unsigned short'),
                ('UINT', 'unsigned int'),
                ('ULONG', 'unsigned long'),
                ('BYTE', 'char'),
                ('UBYTE', 'unsigned char'),
                ('LONGLONG', 'long long'),
                ('ULONGLONG', 'unsigned long long'),
                ('HPYSSIZET', 'HPy_ssize_t'),
                ]:
            mod = self.make_module("""
            typedef struct {
                HPyObject_HEAD
                %(c_type)s member;
            } FooObject;

            HPyDef_SLOT(Foo_new, Foo_new_impl, HPy_tp_new)
            static HPy Foo_new_impl(HPyContext ctx, HPy cls, HPy *args,
                                      HPy_ssize_t nargs, HPy kw)
            {
                FooObject *foo;
                HPy h_obj = HPy_New(ctx, cls, &foo);
                if (HPy_IsNull(h_obj))
                    return HPy_NULL;
                foo->member = 42;
                return h_obj;
            }

            HPyDef_MEMBER(Foo_member, "member", HPyMember_%(kind)s, offsetof(FooObject, member))

            static HPyDef *Foo_defines[] = {
                    &Foo_new,
                    &Foo_member,
                    NULL
            };

            static HPyType_Spec Foo_spec = {
                .name = "test_%(kind)s.Foo",
                .basicsize = sizeof(FooObject),
                .defines = Foo_defines
            };

            @EXPORT_TYPE("Foo", Foo_spec)
            @INIT
            """ % {'c_type': c_type, 'kind': kind}, name='test_%s' % (kind,))
            foo = mod.Foo()
            assert foo.member == 42
            foo.member = 43
            assert foo.member == 43
            with pytest.raises(OverflowError):
                foo.member = BIGNUM
            with pytest.raises(TypeError):
                foo.member = None
            with pytest.raises(TypeError):
                del foo.member

    def test_HPyDef_Member_readonly_integers(self):
        import pytest
        for kind, c_type in [
                ('SHORT', 'short'),
                ('INT', 'int'),
                ('LONG', 'long'),
                ('USHORT', 'unsigned short'),
                ('UINT', 'unsigned int'),
                ('ULONG', 'unsigned long'),
                ('BYTE', 'char'),
                ('UBYTE', 'unsigned char'),
                ('LONGLONG', 'long long'),
                ('ULONGLONG', 'unsigned long long'),
                ('HPYSSIZET', 'HPy_ssize_t'),
                ]:
            mod = self.make_module("""
            typedef struct {
                HPyObject_HEAD
                %(c_type)s member;
            } FooObject;

            HPyDef_SLOT(Foo_new, Foo_new_impl, HPy_tp_new)
            static HPy Foo_new_impl(HPyContext ctx, HPy cls, HPy *args,
                                      HPy_ssize_t nargs, HPy kw)
>>>>>>> 9ddc176a
            {
                FooObject *foo;
                HPy h_obj = HPy_New(ctx, cls, &foo);
                if (HPy_IsNull(h_obj))
                    return HPy_NULL;
                foo->member = 42;
                return h_obj;
            }

<<<<<<< HEAD
            @EXPORT_POINT_TYPE(&Point_new, &Point_z)
            @INIT
        """)
        p = mod.Point(7, 3)
        assert p.z == 73

    def test_HPyDef_GETSET(self):
        mod = self.make_module("""
            @DEFINE_PointObject
            @DEFINE_Point_new

            HPyDef_GETSET(Point_z, "z", Point_z_get, Point_z_set, .closure=(void *)1000)
            static HPy Point_z_get(HPyContext ctx, HPy self, void *closure)
            {
                PointObject *point = HPy_CAST(ctx, PointObject, self);
                return HPyLong_FromLong(ctx, point->x*10 + point->y + (long)closure);
            }
            static int Point_z_set(HPyContext ctx, HPy self, HPy value, void *closure)
            {
                PointObject *point = HPy_CAST(ctx, PointObject, self);
                long current = point->x*10 + point->y + (long)closure;
                long target = HPyLong_AsLong(ctx, value);  // assume no exception
                point->y += target - current;
                return 0;
            }

            @EXPORT_POINT_TYPE(&Point_new, &Point_z)
            @INIT
        """)
        p = mod.Point(7, 3)
        assert p.z == 1073
        p.z = 1075
        assert p.z == 1075

    def test_HPyDef_SET(self):
        mod = self.make_module("""
            @DEFINE_PointObject
            @DEFINE_Point_new
            @DEFINE_Point_xy

            HPyDef_SET(Point_z, "z", Point_z_set, .closure=(void *)1000)
            static int Point_z_set(HPyContext ctx, HPy self, HPy value, void *closure)
            {
                PointObject *point = HPy_CAST(ctx, PointObject, self);
                long current = point->x*10 + point->y + (long)closure;
                long target = HPyLong_AsLong(ctx, value);  // assume no exception
                point->y += target - current;
                return 0;
            }

            @EXPORT_POINT_TYPE(&Point_new, &Point_x, &Point_y, &Point_z)
            @INIT
        """)
        p = mod.Point(7, 3)
        assert p.y == 3
        p.z = 1075
        assert p.y == 5

    # TODO: enable test once supported
    @pytest.mark.xfail
    def test_specparam_base(self):
        mod = self.make_module("""
            static HPyType_Spec Dummy_spec = {
                .name = "mytest.Dummy",
                .itemsize = 0,
                .flags = HPy_TPFLAGS_DEFAULT | HPy_TPFLAGS_BASETYPE,
            };

            static void make_Dummy(HPyContext ctx, HPy module)
            {
                HPyType_SpecParam param[] = {
                    { HPyType_SpecParam_Base, ctx->h_LongType },
                    { 0 }
                };
                HPy h_Dummy = HPyType_FromSpec(ctx, &Dummy_spec, param);
                if (HPy_IsNull(h_Dummy))
                    return;
                HPy_SetAttr_s(ctx, module, "Dummy", h_Dummy);
                HPy_Close(ctx, h_Dummy);
            }
            @EXTRA_INIT_FUNC(make_Dummy)
            @INIT
        """)
=======
            HPyDef_MEMBER(Foo_member, "member", HPyMember_%(kind)s, offsetof(FooObject, member), .readonly=1)

            static HPyDef *Foo_defines[] = {
                    &Foo_new,
                    &Foo_member,
                    NULL
            };

            static HPyType_Spec Foo_spec = {
                .name = "test_%(kind)s.Foo",
                .basicsize = sizeof(FooObject),
                .defines = Foo_defines
            };

            @EXPORT_TYPE("Foo", Foo_spec)
            @INIT
            """ % {'c_type': c_type, 'kind': kind}, name='test_%s' % (kind,))
            foo = mod.Foo()
            assert foo.member == 42
            with pytest.raises(AttributeError):
                foo.member = 43
            assert foo.member == 42
            with pytest.raises(AttributeError):
                del foo.member
            assert foo.member == 42

    def test_HPyDef_Member_others(self):
        import pytest
        mod = self.make_module("""
            #include <string.h>
            typedef struct {
                HPyObject_HEAD
                float FLOAT_member;
                double DOUBLE_member;
                const char* STRING_member;
                char CHAR_member;
                char ISTRING_member[6];
                char BOOL_member;
            } FooObject;

            HPyDef_SLOT(Foo_new, Foo_new_impl, HPy_tp_new)
            static HPy Foo_new_impl(HPyContext ctx, HPy cls, HPy *args,
                                      HPy_ssize_t nargs, HPy kw)
            {
                FooObject *foo;
                HPy h_obj = HPy_New(ctx, cls, &foo);
                if (HPy_IsNull(h_obj))
                    return HPy_NULL;
                foo->FLOAT_member = 1.;
                foo->DOUBLE_member = 1.;
                const char * s = "Hello";
                foo->STRING_member = s;
                foo->CHAR_member = 'A';
                strncpy(foo->ISTRING_member, "Hello", 6);
                foo->BOOL_member = 0;
                return h_obj;
            }

            HPyDef_MEMBER(Foo_FLOAT_member, "FLOAT_member", HPyMember_FLOAT, offsetof(FooObject, FLOAT_member))
            HPyDef_MEMBER(Foo_DOUBLE_member, "DOUBLE_member", HPyMember_DOUBLE, offsetof(FooObject, DOUBLE_member))
            HPyDef_MEMBER(Foo_STRING_member, "STRING_member", HPyMember_STRING, offsetof(FooObject, STRING_member))
            HPyDef_MEMBER(Foo_CHAR_member, "CHAR_member", HPyMember_CHAR, offsetof(FooObject, CHAR_member))
            HPyDef_MEMBER(Foo_ISTRING_member, "ISTRING_member", HPyMember_STRING_INPLACE, offsetof(FooObject, ISTRING_member))
            HPyDef_MEMBER(Foo_BOOL_member, "BOOL_member", HPyMember_BOOL, offsetof(FooObject, BOOL_member))
            HPyDef_MEMBER(Foo_NONE_member, "NONE_member", HPyMember_NONE, offsetof(FooObject, FLOAT_member))

            static HPyDef *Foo_defines[] = {
                    &Foo_new,
                    &Foo_FLOAT_member,
                    &Foo_DOUBLE_member,
                    &Foo_STRING_member,
                    &Foo_CHAR_member,
                    &Foo_ISTRING_member,
                    &Foo_BOOL_member,
                    &Foo_NONE_member,
                    NULL
            };

            static HPyType_Spec Foo_spec = {
                .name = "mytest.Foo",
                .basicsize = sizeof(FooObject),
                .defines = Foo_defines
            };

            @EXPORT_TYPE("Foo", Foo_spec)
            @INIT
            """)
        foo = mod.Foo()
        assert foo.FLOAT_member == 1.
        foo.FLOAT_member = 0.1
        assert foo.FLOAT_member != 0.1
        assert abs(foo.FLOAT_member - 0.1) < 1e-8
        with pytest.raises(TypeError):
            del foo.FLOAT_member

        assert foo.DOUBLE_member == 1.
        foo.DOUBLE_member = 0.1
        assert foo.DOUBLE_member == 0.1  # exactly
        with pytest.raises(TypeError):
            del foo.DOUBLE_member

        assert foo.STRING_member == "Hello"
        with pytest.raises(TypeError):
            foo.STRING_member = "world"
        with pytest.raises(TypeError):
            del foo.STRING_member

        assert foo.CHAR_member == 'A'
        foo.CHAR_member = 'B'
        assert foo.CHAR_member == 'B'
        with pytest.raises(TypeError):
            foo.CHAR_member = 'ABC'
        with pytest.raises(TypeError):
            del foo.CHAR_member

        assert foo.ISTRING_member == "Hello"
        with pytest.raises(TypeError):
            foo.ISTRING_member = "world"
        with pytest.raises(TypeError):
            del foo.ISTRING_member

        assert foo.BOOL_member is False
        foo.BOOL_member = True
        assert foo.BOOL_member is True
        with pytest.raises(TypeError):
            foo.BOOL_member = 1
        with pytest.raises(TypeError):
            del foo.BOOL_member

        assert foo.NONE_member is None
        with pytest.raises((SystemError, TypeError)):  # CPython quirk/bug
            foo.NONE_member = None
        with pytest.raises(TypeError):
            del foo.NONE_member

    def test_HPyDef_Member_readonly_others(self):
        import pytest
        mod = self.make_module("""
            #include <string.h>
            typedef struct {
                HPyObject_HEAD
                float FLOAT_member;
                double DOUBLE_member;
                const char* STRING_member;
                char CHAR_member;
                char ISTRING_member[6];
                char BOOL_member;
            } FooObject;

            HPyDef_SLOT(Foo_new, Foo_new_impl, HPy_tp_new)
            static HPy Foo_new_impl(HPyContext ctx, HPy cls, HPy *args,
                                      HPy_ssize_t nargs, HPy kw)
            {
                FooObject *foo;
                HPy h_obj = HPy_New(ctx, cls, &foo);
                if (HPy_IsNull(h_obj))
                    return HPy_NULL;
                foo->FLOAT_member = 1.;
                foo->DOUBLE_member = 1.;
                const char * s = "Hello";
                foo->STRING_member = s;
                foo->CHAR_member = 'A';
                strncpy(foo->ISTRING_member, "Hello", 6);
                foo->BOOL_member = 0;
                return h_obj;
            }

            HPyDef_MEMBER(Foo_FLOAT_member, "FLOAT_member", HPyMember_FLOAT, offsetof(FooObject, FLOAT_member), .readonly=1)
            HPyDef_MEMBER(Foo_DOUBLE_member, "DOUBLE_member", HPyMember_DOUBLE, offsetof(FooObject, DOUBLE_member), .readonly=1)
            HPyDef_MEMBER(Foo_STRING_member, "STRING_member", HPyMember_STRING, offsetof(FooObject, STRING_member), .readonly=1)
            HPyDef_MEMBER(Foo_CHAR_member, "CHAR_member", HPyMember_CHAR, offsetof(FooObject, CHAR_member), .readonly=1)
            HPyDef_MEMBER(Foo_ISTRING_member, "ISTRING_member", HPyMember_STRING_INPLACE, offsetof(FooObject, ISTRING_member), .readonly=1)
            HPyDef_MEMBER(Foo_BOOL_member, "BOOL_member", HPyMember_BOOL, offsetof(FooObject, BOOL_member), .readonly=1)
            HPyDef_MEMBER(Foo_NONE_member, "NONE_member", HPyMember_NONE, offsetof(FooObject, FLOAT_member), .readonly=1)

            static HPyDef *Foo_defines[] = {
                    &Foo_new,
                    &Foo_FLOAT_member,
                    &Foo_DOUBLE_member,
                    &Foo_STRING_member,
                    &Foo_CHAR_member,
                    &Foo_ISTRING_member,
                    &Foo_BOOL_member,
                    &Foo_NONE_member,
                    NULL
            };

            static HPyType_Spec Foo_spec = {
                .name = "mytest.Foo",
                .basicsize = sizeof(FooObject),
                .defines = Foo_defines
            };

            @EXPORT_TYPE("Foo", Foo_spec)
            @INIT
            """)
        foo = mod.Foo()
        assert foo.FLOAT_member == 1.
        with pytest.raises(AttributeError):
            foo.FLOAT_member = 0.1
        assert foo.DOUBLE_member == 1.
        with pytest.raises(AttributeError):
            foo.DOUBLE_member = 0.1

        assert foo.STRING_member == "Hello"
        with pytest.raises(AttributeError):
            foo.STRING_member = "world"
        with pytest.raises(AttributeError):
            del foo.STRING_member

        assert foo.CHAR_member == 'A'
        with pytest.raises(AttributeError):
            foo.CHAR_member = 'B'
        with pytest.raises(AttributeError):
            foo.CHAR_member = 'ABC'
        with pytest.raises(AttributeError):
            del foo.CHAR_member

        assert foo.ISTRING_member == "Hello"
        with pytest.raises(AttributeError):
            foo.ISTRING_member = "world"
        with pytest.raises(AttributeError):
            del foo.ISTRING_member

        assert foo.BOOL_member is False
        with pytest.raises(AttributeError):
            foo.BOOL_member = True
        with pytest.raises(AttributeError):
            foo.BOOL_member = 1
        with pytest.raises(AttributeError):
            del foo.BOOL_member

        assert foo.NONE_member is None
        with pytest.raises(AttributeError):
            foo.NONE_member = None
        with pytest.raises(AttributeError):
            del foo.NONE_member


    def test_HPyType_GenericNew(self):
        mod = self.make_module("""
            @DEFINE_PointObject
            @DEFINE_Point_xy

            HPyDef_SLOT(Point_new, HPyType_GenericNew, HPy_tp_new)

            @EXPORT_POINT_TYPE(&Point_new, &Point_x, &Point_y)
            @INIT
        """)
        p = mod.Point()
        assert p.x == 0
        assert p.y == 0

    def test_HPyDef_GET(self):
        mod = self.make_module("""
            @DEFINE_PointObject
            @DEFINE_Point_new

            HPyDef_GET(Point_z, "z", Point_z_get)
            static HPy Point_z_get(HPyContext ctx, HPy self, void *closure)
            {
                PointObject *point = HPy_CAST(ctx, PointObject, self);
                return HPyLong_FromLong(ctx, point->x*10 + point->y);
            }

            @EXPORT_POINT_TYPE(&Point_new, &Point_z)
            @INIT
        """)
        p = mod.Point(7, 3)
        assert p.z == 73

    def test_HPyDef_GETSET(self):
        mod = self.make_module("""
            @DEFINE_PointObject
            @DEFINE_Point_new

            HPyDef_GETSET(Point_z, "z", Point_z_get, Point_z_set, .closure=(void *)1000)
            static HPy Point_z_get(HPyContext ctx, HPy self, void *closure)
            {
                PointObject *point = HPy_CAST(ctx, PointObject, self);
                return HPyLong_FromLong(ctx, point->x*10 + point->y + (long)closure);
            }
            static int Point_z_set(HPyContext ctx, HPy self, HPy value, void *closure)
            {
                PointObject *point = HPy_CAST(ctx, PointObject, self);
                long current = point->x*10 + point->y + (long)closure;
                long target = HPyLong_AsLong(ctx, value);  // assume no exception
                point->y += target - current;
                return 0;
            }

            @EXPORT_POINT_TYPE(&Point_new, &Point_z)
            @INIT
        """)
        p = mod.Point(7, 3)
        assert p.z == 1073
        p.z = 1075
        assert p.z == 1075

    def test_HPyDef_SET(self):
        mod = self.make_module("""
            @DEFINE_PointObject
            @DEFINE_Point_new
            @DEFINE_Point_xy

            HPyDef_SET(Point_z, "z", Point_z_set, .closure=(void *)1000)
            static int Point_z_set(HPyContext ctx, HPy self, HPy value, void *closure)
            {
                PointObject *point = HPy_CAST(ctx, PointObject, self);
                long current = point->x*10 + point->y + (long)closure;
                long target = HPyLong_AsLong(ctx, value);  // assume no exception
                point->y += target - current;
                return 0;
            }

            @EXPORT_POINT_TYPE(&Point_new, &Point_x, &Point_y, &Point_z)
            @INIT
        """)
        p = mod.Point(7, 3)
        assert p.y == 3
        p.z = 1075
        assert p.y == 5

    def test_specparam_base(self):
        mod = self.make_module("""
            static HPyType_Spec Dummy_spec = {
                .name = "mytest.Dummy",
                .itemsize = 0,
                .flags = HPy_TPFLAGS_DEFAULT | HPy_TPFLAGS_BASETYPE,
            };

            static void make_Dummy(HPyContext ctx, HPy module)
            {
                HPyType_SpecParam param[] = {
                    { HPyType_SpecParam_Base, ctx->h_LongType },
                    { 0 }
                };
                HPy h_Dummy = HPyType_FromSpec(ctx, &Dummy_spec, param);
                if (HPy_IsNull(h_Dummy))
                    return;
                HPy_SetAttr_s(ctx, module, "Dummy", h_Dummy);
                HPy_Close(ctx, h_Dummy);
            }
            @EXTRA_INIT_FUNC(make_Dummy)
            @INIT
        """)
>>>>>>> 9ddc176a
        assert isinstance(mod.Dummy, type)
        assert mod.Dummy.__name__ == 'Dummy'
        assert mod.Dummy.__module__ == 'mytest'
        assert issubclass(mod.Dummy, int)
        assert isinstance(mod.Dummy(), mod.Dummy)
        assert mod.Dummy() == 0
        assert mod.Dummy(42) == 42

        class Sub(mod.Dummy):
            pass
        assert isinstance(Sub(), mod.Dummy)

<<<<<<< HEAD
    # TODO: enable test once supported
    @pytest.mark.xfail
=======
>>>>>>> 9ddc176a
    def test_specparam_basestuple(self):
        mod = self.make_module("""
            static HPyType_Spec Dummy_spec = {
                .name = "mytest.Dummy",
                .itemsize = 0,
                .flags = HPy_TPFLAGS_DEFAULT | HPy_TPFLAGS_BASETYPE,
            };

            static void make_Dummy(HPyContext ctx, HPy module)
            {
                HPy h_bases = HPyTuple_Pack(ctx, 1, ctx->h_LongType);
                if (HPy_IsNull(h_bases))
                    return;
                HPyType_SpecParam param[] = {
                    { HPyType_SpecParam_BasesTuple, h_bases },
                    { 0 }
                };
                HPy h_Dummy = HPyType_FromSpec(ctx, &Dummy_spec, param);
                HPy_Close(ctx, h_bases);
                if (HPy_IsNull(h_Dummy))
                    return;
                HPy_SetAttr_s(ctx, module, "Dummy", h_Dummy);
                HPy_Close(ctx, h_Dummy);
            }
            @EXTRA_INIT_FUNC(make_Dummy)
            @INIT
        """)
        assert isinstance(mod.Dummy, type)
        assert mod.Dummy.__name__ == 'Dummy'
        assert mod.Dummy.__module__ == 'mytest'
        assert issubclass(mod.Dummy, int)
        assert isinstance(mod.Dummy(), mod.Dummy)
        assert mod.Dummy() == 0
        assert mod.Dummy(42) == 42

        class Sub(mod.Dummy):
            pass
        assert isinstance(Sub(), mod.Dummy)<|MERGE_RESOLUTION|>--- conflicted
+++ resolved
@@ -30,10 +30,6 @@
 "fake pytest module")
 """
 from .support import HPyTest, DefaultExtensionTemplate
-<<<<<<< HEAD
-import pytest
-=======
->>>>>>> 9ddc176a
 
 
 class PointTemplate(DefaultExtensionTemplate):
@@ -198,7 +194,6 @@
         mod = self.make_module("""
             @DEFINE_PointObject
             @DEFINE_Point_new
-<<<<<<< HEAD
 
             HPyDef_METH(Point_foo, "foo", Point_foo_impl, HPyFunc_NOARGS)
             static HPy Point_foo_impl(HPyContext ctx, HPy self)
@@ -215,8 +210,25 @@
         p2 = mod.Point(4, 2)
         assert p2.foo() == 42
 
-
-    def test_HPyDef_Member(self):
+    def test_refcount(self):
+        import pytest
+        import sys
+        if not self.should_check_refcount():
+            pytest.skip()
+        mod = self.make_module("""
+            @DEFINE_PointObject
+            @DEFINE_Point_new
+            @EXPORT_POINT_TYPE(&Point_new)
+            @INIT
+        """)
+        tp = mod.Point
+        init_refcount = sys.getrefcount(tp)
+        p = tp(1, 2)
+        assert sys.getrefcount(tp) == init_refcount + 1
+        p = None
+        assert sys.getrefcount(tp) == init_refcount
+
+    def test_HPyDef_Member_basic(self):
         mod = self.make_module("""
             @DEFINE_PointObject
             @DEFINE_Point_new
@@ -232,95 +244,22 @@
         assert p.x == 123
         assert p.y == 456
 
-
-    def test_HPyType_GenericNew(self):
-        mod = self.make_module("""
-            @DEFINE_PointObject
-            @DEFINE_Point_xy
-
-            HPyDef_SLOT(Point_new, HPyType_GenericNew, HPy_tp_new)
-
-            @EXPORT_POINT_TYPE(&Point_new, &Point_x, &Point_y)
-            @INIT
-        """)
-        p = mod.Point()
-        assert p.x == 0
-        assert p.y == 0
-
-    def test_HPyDef_GET(self):
-        mod = self.make_module("""
-            @DEFINE_PointObject
-            @DEFINE_Point_new
-
-            HPyDef_GET(Point_z, "z", Point_z_get)
-            static HPy Point_z_get(HPyContext ctx, HPy self, void *closure)
-=======
-
-            HPyDef_METH(Point_foo, "foo", Point_foo_impl, HPyFunc_NOARGS)
-            static HPy Point_foo_impl(HPyContext ctx, HPy self)
-            {
-                PointObject *point = HPy_CAST(ctx, PointObject, self);
-                return HPyLong_FromLong(ctx, point->x*10 + point->y);
-            }
-
-            @EXPORT_POINT_TYPE(&Point_new, &Point_foo)
-            @INIT
-        """)
-        p1 = mod.Point(7, 3)
-        assert p1.foo() == 73
-        p2 = mod.Point(4, 2)
-        assert p2.foo() == 42
-
-    def test_refcount(self):
-        import pytest
-        import sys
-        if not self.should_check_refcount():
-            pytest.skip()
-        mod = self.make_module("""
-            @DEFINE_PointObject
-            @DEFINE_Point_new
-            @EXPORT_POINT_TYPE(&Point_new)
-            @INIT
-        """)
-        tp = mod.Point
-        init_refcount = sys.getrefcount(tp)
-        p = tp(1, 2)
-        assert sys.getrefcount(tp) == init_refcount + 1
-        p = None
-        assert sys.getrefcount(tp) == init_refcount
-
-    def test_HPyDef_Member_basic(self):
-        mod = self.make_module("""
-            @DEFINE_PointObject
-            @DEFINE_Point_new
-            @DEFINE_Point_xy
-            @EXPORT_POINT_TYPE(&Point_new, &Point_x, &Point_y)
-            @INIT
-        """)
-        p = mod.Point(7, 3)
-        assert p.x == 7
-        assert p.y == 3
-        p.x = 123
-        p.y = 456
-        assert p.x == 123
-        assert p.y == 456
-
     def test_HPyDef_Member_integers(self):
         import pytest
         BIGNUM = 2**200
         for kind, c_type in [
-                ('SHORT', 'short'),
-                ('INT', 'int'),
-                ('LONG', 'long'),
-                ('USHORT', 'unsigned short'),
-                ('UINT', 'unsigned int'),
-                ('ULONG', 'unsigned long'),
-                ('BYTE', 'char'),
-                ('UBYTE', 'unsigned char'),
-                ('LONGLONG', 'long long'),
-                ('ULONGLONG', 'unsigned long long'),
-                ('HPYSSIZET', 'HPy_ssize_t'),
-                ]:
+            ('SHORT', 'short'),
+            ('INT', 'int'),
+            ('LONG', 'long'),
+            ('USHORT', 'unsigned short'),
+            ('UINT', 'unsigned int'),
+            ('ULONG', 'unsigned long'),
+            ('BYTE', 'char'),
+            ('UBYTE', 'unsigned char'),
+            ('LONGLONG', 'long long'),
+            ('ULONGLONG', 'unsigned long long'),
+            ('HPYSSIZET', 'HPy_ssize_t'),
+        ]:
             mod = self.make_module("""
             typedef struct {
                 HPyObject_HEAD
@@ -370,18 +309,18 @@
     def test_HPyDef_Member_readonly_integers(self):
         import pytest
         for kind, c_type in [
-                ('SHORT', 'short'),
-                ('INT', 'int'),
-                ('LONG', 'long'),
-                ('USHORT', 'unsigned short'),
-                ('UINT', 'unsigned int'),
-                ('ULONG', 'unsigned long'),
-                ('BYTE', 'char'),
-                ('UBYTE', 'unsigned char'),
-                ('LONGLONG', 'long long'),
-                ('ULONGLONG', 'unsigned long long'),
-                ('HPYSSIZET', 'HPy_ssize_t'),
-                ]:
+            ('SHORT', 'short'),
+            ('INT', 'int'),
+            ('LONG', 'long'),
+            ('USHORT', 'unsigned short'),
+            ('UINT', 'unsigned int'),
+            ('ULONG', 'unsigned long'),
+            ('BYTE', 'char'),
+            ('UBYTE', 'unsigned char'),
+            ('LONGLONG', 'long long'),
+            ('ULONGLONG', 'unsigned long long'),
+            ('HPYSSIZET', 'HPy_ssize_t'),
+        ]:
             mod = self.make_module("""
             typedef struct {
                 HPyObject_HEAD
@@ -391,7 +330,6 @@
             HPyDef_SLOT(Foo_new, Foo_new_impl, HPy_tp_new)
             static HPy Foo_new_impl(HPyContext ctx, HPy cls, HPy *args,
                                       HPy_ssize_t nargs, HPy kw)
->>>>>>> 9ddc176a
             {
                 FooObject *foo;
                 HPy h_obj = HPy_New(ctx, cls, &foo);
@@ -401,91 +339,6 @@
                 return h_obj;
             }
 
-<<<<<<< HEAD
-            @EXPORT_POINT_TYPE(&Point_new, &Point_z)
-            @INIT
-        """)
-        p = mod.Point(7, 3)
-        assert p.z == 73
-
-    def test_HPyDef_GETSET(self):
-        mod = self.make_module("""
-            @DEFINE_PointObject
-            @DEFINE_Point_new
-
-            HPyDef_GETSET(Point_z, "z", Point_z_get, Point_z_set, .closure=(void *)1000)
-            static HPy Point_z_get(HPyContext ctx, HPy self, void *closure)
-            {
-                PointObject *point = HPy_CAST(ctx, PointObject, self);
-                return HPyLong_FromLong(ctx, point->x*10 + point->y + (long)closure);
-            }
-            static int Point_z_set(HPyContext ctx, HPy self, HPy value, void *closure)
-            {
-                PointObject *point = HPy_CAST(ctx, PointObject, self);
-                long current = point->x*10 + point->y + (long)closure;
-                long target = HPyLong_AsLong(ctx, value);  // assume no exception
-                point->y += target - current;
-                return 0;
-            }
-
-            @EXPORT_POINT_TYPE(&Point_new, &Point_z)
-            @INIT
-        """)
-        p = mod.Point(7, 3)
-        assert p.z == 1073
-        p.z = 1075
-        assert p.z == 1075
-
-    def test_HPyDef_SET(self):
-        mod = self.make_module("""
-            @DEFINE_PointObject
-            @DEFINE_Point_new
-            @DEFINE_Point_xy
-
-            HPyDef_SET(Point_z, "z", Point_z_set, .closure=(void *)1000)
-            static int Point_z_set(HPyContext ctx, HPy self, HPy value, void *closure)
-            {
-                PointObject *point = HPy_CAST(ctx, PointObject, self);
-                long current = point->x*10 + point->y + (long)closure;
-                long target = HPyLong_AsLong(ctx, value);  // assume no exception
-                point->y += target - current;
-                return 0;
-            }
-
-            @EXPORT_POINT_TYPE(&Point_new, &Point_x, &Point_y, &Point_z)
-            @INIT
-        """)
-        p = mod.Point(7, 3)
-        assert p.y == 3
-        p.z = 1075
-        assert p.y == 5
-
-    # TODO: enable test once supported
-    @pytest.mark.xfail
-    def test_specparam_base(self):
-        mod = self.make_module("""
-            static HPyType_Spec Dummy_spec = {
-                .name = "mytest.Dummy",
-                .itemsize = 0,
-                .flags = HPy_TPFLAGS_DEFAULT | HPy_TPFLAGS_BASETYPE,
-            };
-
-            static void make_Dummy(HPyContext ctx, HPy module)
-            {
-                HPyType_SpecParam param[] = {
-                    { HPyType_SpecParam_Base, ctx->h_LongType },
-                    { 0 }
-                };
-                HPy h_Dummy = HPyType_FromSpec(ctx, &Dummy_spec, param);
-                if (HPy_IsNull(h_Dummy))
-                    return;
-                HPy_SetAttr_s(ctx, module, "Dummy", h_Dummy);
-                HPy_Close(ctx, h_Dummy);
-            }
-            @EXTRA_INIT_FUNC(make_Dummy)
-            @INIT
-        """)
-=======
             HPyDef_MEMBER(Foo_member, "member", HPyMember_%(kind)s, offsetof(FooObject, member), .readonly=1)
 
             static HPyDef *Foo_defines[] = {
@@ -832,7 +685,6 @@
             @EXTRA_INIT_FUNC(make_Dummy)
             @INIT
         """)
->>>>>>> 9ddc176a
         assert isinstance(mod.Dummy, type)
         assert mod.Dummy.__name__ == 'Dummy'
         assert mod.Dummy.__module__ == 'mytest'
@@ -845,11 +697,6 @@
             pass
         assert isinstance(Sub(), mod.Dummy)
 
-<<<<<<< HEAD
-    # TODO: enable test once supported
-    @pytest.mark.xfail
-=======
->>>>>>> 9ddc176a
     def test_specparam_basestuple(self):
         mod = self.make_module("""
             static HPyType_Spec Dummy_spec = {
