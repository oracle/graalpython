# MIT License
# 
# Copyright (c) 2021, Oracle and/or its affiliates.
# Copyright (c) 2019 pyhandle
# 
# Permission is hereby granted, free of charge, to any person obtaining a copy
# of this software and associated documentation files (the "Software"), to deal
# in the Software without restriction, including without limitation the rights
# to use, copy, modify, merge, publish, distribute, sublicense, and/or sell
# copies of the Software, and to permit persons to whom the Software is
# furnished to do so, subject to the following conditions:
# 
# The above copyright notice and this permission notice shall be included in all
# copies or substantial portions of the Software.
# 
# THE SOFTWARE IS PROVIDED "AS IS", WITHOUT WARRANTY OF ANY KIND, EXPRESS OR
# IMPLIED, INCLUDING BUT NOT LIMITED TO THE WARRANTIES OF MERCHANTABILITY,
# FITNESS FOR A PARTICULAR PURPOSE AND NONINFRINGEMENT. IN NO EVENT SHALL THE
# AUTHORS OR COPYRIGHT HOLDERS BE LIABLE FOR ANY CLAIM, DAMAGES OR OTHER
# LIABILITY, WHETHER IN AN ACTION OF CONTRACT, TORT OR OTHERWISE, ARISING FROM,
# OUT OF OR IN CONNECTION WITH THE SOFTWARE OR THE USE OR OTHER DEALINGS IN THE
# SOFTWARE.

from hpy.test.support import HPyDebugTest

class TestHandles(HPyDebugTest):

    def test_debug_ctx_name(self):
        # this is very similar to the one in test_00_basic, but:
        #   1. by doing the same here, we ensure that we are actually using
        #      the debug ctx in these tests
        #   2. in pypy we run HPyTest with only hpy_abi==universal, so this
        #      tests something which is NOT tested by test_00_basic
        mod = self.make_module("""
            HPyDef_METH(f, "f", f_impl, HPyFunc_NOARGS)
            static HPy f_impl(HPyContext *ctx, HPy self)
            {
                return HPyUnicode_FromString(ctx, ctx->name);
            }

            @EXPORT(f)
            @INIT
        """)
        ctx_name = mod.f()
        assert ctx_name.startswith('HPy Debug Mode ABI')

    def test_get_open_handles(self):
        from hpy.universal import _debug
        mod = self.make_leak_module()
        gen1 = _debug.new_generation()
        mod.leak('hello')
        mod.leak('world')
        gen2 = _debug.new_generation()
        mod.leak('a younger leak')
        leaks1 = _debug.get_open_handles(gen1)
        leaks2 = _debug.get_open_handles(gen2)
        leaks1 = [dh.obj for dh in leaks1]
        leaks2 = [dh.obj for dh in leaks2]
        assert leaks1 == ['hello', 'world', 'a younger leak']
        assert leaks2 == ['a younger leak']

    def test_leak_from_method(self):
        from hpy.universal import _debug
        mod = self.make_module("""
            HPyDef_METH(Dummy_leak, "leak", Dummy_leak_impl, HPyFunc_O)
<<<<<<< HEAD
            static HPy Dummy_leak_impl(HPyContext ctx, HPy self, HPy arg) {
=======
            static HPy Dummy_leak_impl(HPyContext *ctx, HPy self, HPy arg) {
>>>>>>> b3a84646
                HPy_Dup(ctx, arg); // leak!
                return HPy_Dup(ctx, ctx->h_None);
            }
            static HPyDef *Dummy_defines[] = {
                &Dummy_leak,
                NULL
            };
            static HPyType_Spec Dummy_spec = {
                .name = "mytest.Dummy",
                .defines = Dummy_defines,
            };
            @EXPORT_TYPE("Dummy", Dummy_spec)
            @INIT
       """)
        gen = _debug.new_generation()
        obj = mod.Dummy()
        obj.leak("a")
        leaks = [dh.obj for dh in _debug.get_open_handles(gen)]
        assert leaks == ["a"]

    def test_DebugHandle_id(self):
        from hpy.universal import _debug
        mod = self.make_leak_module()
        gen = _debug.new_generation()
        mod.leak('a')
        mod.leak('b')
        a1, b1 = _debug.get_open_handles(gen)
        a2, b2 = _debug.get_open_handles(gen)
        assert a1.obj == a2.obj == 'a'
        assert b1.obj == b2.obj == 'b'
        #
        assert a1 is not a2
        assert b1 is not b2
        #
        assert a1.id == a2.id
        assert b1.id == b2.id
        assert a1.id != b1.id

    def test_DebugHandle_compare(self):
        import pytest
        from hpy.universal import _debug
        mod = self.make_leak_module()
        gen = _debug.new_generation()
        mod.leak('a')
        mod.leak('a')
        a2, a1 = _debug.get_open_handles(gen)
        assert a1 != a2 # same underlying object, but different DebugHandle
        #
        a2_new, a1_new = _debug.get_open_handles(gen)
        assert a1 is not a1_new  # different objects...
        assert a2 is not a2_new
        assert a1 == a1_new      # ...but same DebugHandle
        assert a2 == a2_new
        #
        with pytest.raises(TypeError):
            a1 < a2
        with pytest.raises(TypeError):
            a1 <= a2
        with pytest.raises(TypeError):
            a1 > a2
        with pytest.raises(TypeError):
            a1 >= a2

        assert not a1 == 'hello'
        assert a1 != 'hello'
        with pytest.raises(TypeError):
            a1 < 'hello'

    def test_DebugHandle_repr(self):
        from hpy.universal import _debug
        mod = self.make_leak_module()
        gen = _debug.new_generation()
        mod.leak('hello')
        h_hello, = _debug.get_open_handles(gen)
        assert repr(h_hello) == "<DebugHandle 0x%x for 'hello'>" % h_hello.id

    def test_LeakDetector(self):
        import pytest
        from hpy.debug import LeakDetector, HPyLeakError
        mod = self.make_leak_module()
        ld = LeakDetector()
        ld.start()
        mod.leak('hello')
        with pytest.raises(HPyLeakError) as exc:
            ld.stop()
        assert str(exc.value).startswith('1 unclosed handle:')
        #
        with pytest.raises(HPyLeakError) as exc:
            with LeakDetector():
                mod.leak('foo')
                mod.leak('bar')
                mod.leak('baz')
        msg = str(exc.value)
        assert msg.startswith('3 unclosed handles:')
        assert 'foo' in msg
        assert 'bar' in msg
        assert 'baz' in msg
        assert 'hello' not in msg
        assert 'world' not in msg

    def test_closed_handles(self):
        from hpy.universal import _debug
        mod = self.make_leak_module()
        gen = _debug.new_generation()
        mod.leak('hello')
        h_hello, = _debug.get_open_handles(gen)
        assert not h_hello.is_closed
        h_hello._force_close()
        assert h_hello.is_closed
        assert _debug.get_open_handles(gen) == []
        assert h_hello in _debug.get_closed_handles()
        assert repr(h_hello) == "<DebugHandle 0x%x CLOSED>" % h_hello.id

    def test_closed_handles_queue_max_size(self):
        from hpy.universal import _debug
        mod = self.make_module("""
            HPyDef_METH(f, "f", f_impl, HPyFunc_O)
            static HPy f_impl(HPyContext *ctx, HPy self, HPy arg)
            {
                return HPy_Dup(ctx, ctx->h_None);
            }
            @EXPORT(f)
            @INIT
        """)
        old_size = _debug.get_closed_handles_queue_max_size()
        try:
            # by calling "f" we open and close 3 handles: 1 for self, 1 for arg
            # and 1 for the result. So, every call to f() increases the size of
            # closed_handles() by 3
            n1 = len(_debug.get_closed_handles())
            _debug.set_closed_handles_queue_max_size(n1+7)
            assert _debug.get_closed_handles_queue_max_size() == n1+7
            #
            mod.f('aaa')
            n2 = len(_debug.get_closed_handles())
            assert n2 == n1+3
            #
            mod.f('bbb')
            n3 = len(_debug.get_closed_handles())
            assert n3 == n2+3
            # with the next call we reach the maximum size of the queue
            mod.f('ccc')
            n4 = len(_debug.get_closed_handles())
            assert n4 == n1+7
            #
            # same as before
            mod.f('ddd')
            n5 = len(_debug.get_closed_handles())
            assert n5 == n1+7
        finally:
            _debug.set_closed_handles_queue_max_size(old_size)

    def test_reuse_closed_handles(self):
        from hpy.universal import _debug
        mod = self.make_module("""
            HPyDef_METH(f, "f", f_impl, HPyFunc_O)
            static HPy f_impl(HPyContext *ctx, HPy self, HPy arg)
            {
                return HPy_Dup(ctx, ctx->h_None);
            }
            HPyDef_METH(leak, "leak", leak_impl, HPyFunc_O)
            static HPy leak_impl(HPyContext *ctx, HPy self, HPy arg)
            {
                HPy_Dup(ctx, arg); // leak!
                return HPy_Dup(ctx, ctx->h_None);
            }
            @EXPORT(f)
            @EXPORT(leak)
            @INIT
        """)

        old_size = _debug.get_closed_handles_queue_max_size()
        try:
            gen = _debug.new_generation()
            # call f twice to open/closes a bunch of handles
            mod.f('hello')
            mod.f('world')
            #
            # make sure that the closed_handles queue is considered full: this
            # will force the reuse of existing closed handles
            _debug.set_closed_handles_queue_max_size(1)
            # during the call to leak, we create handles for:
            #   1. self
            #   2. arg
            #   3. HPy_Dup(arg) (leaking)
            #   4. result
            # So the leaked handle will be 3rd in the old closed_handles queue
            closed_handles = _debug.get_closed_handles()
            mod.leak('foo')
            assert not closed_handles[2].is_closed
            assert closed_handles[2].obj == 'foo'

            closed_handles = _debug.get_closed_handles()
            mod.leak('bar')
            assert not closed_handles[2].is_closed
            assert closed_handles[2].obj == 'bar'

            leaks = _debug.get_open_handles(gen)
            for h in leaks:
                h._force_close()
        finally:
            _debug.set_closed_handles_queue_max_size(old_size)

    def test_cant_use_closed_handle(self):
        from hpy.universal import _debug
        mod = self.make_module("""
            HPyDef_METH(f, "f", f_impl, HPyFunc_O, .doc="double close")
            static HPy f_impl(HPyContext *ctx, HPy self, HPy arg)
            {
                HPy h = HPy_Dup(ctx, arg);
                HPy_Close(ctx, h);
                HPy_Close(ctx, h); // double close
                return HPy_Dup(ctx, ctx->h_None);
            }

            HPyDef_METH(g, "g", g_impl, HPyFunc_O, .doc="use after close")
            static HPy g_impl(HPyContext *ctx, HPy self, HPy arg)
            {
                HPy h = HPy_Dup(ctx, arg);
                HPy_Close(ctx, h);
                return HPy_Repr(ctx, h);
            }

            @EXPORT(f)
            @EXPORT(g)
            @INIT
        """)
        n = 0
        def callback():
            nonlocal n
            n += 1
        _debug.set_on_invalid_handle(callback)
        mod.f('foo')   # double close
        assert n == 1
        mod.g('bar')   # use-after-close
        assert n == 2
<|MERGE_RESOLUTION|>--- conflicted
+++ resolved
@@ -63,11 +63,7 @@
         from hpy.universal import _debug
         mod = self.make_module("""
             HPyDef_METH(Dummy_leak, "leak", Dummy_leak_impl, HPyFunc_O)
-<<<<<<< HEAD
-            static HPy Dummy_leak_impl(HPyContext ctx, HPy self, HPy arg) {
-=======
             static HPy Dummy_leak_impl(HPyContext *ctx, HPy self, HPy arg) {
->>>>>>> b3a84646
                 HPy_Dup(ctx, arg); // leak!
                 return HPy_Dup(ctx, ctx->h_None);
             }
