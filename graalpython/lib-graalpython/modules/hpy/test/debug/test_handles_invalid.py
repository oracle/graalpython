--- conflicted
+++ resolved
@@ -1,4 +1,4 @@
-# Copyright (c) 2022, Oracle and/or its affiliates. All rights reserved.
+# Copyright (c) 2022, 2023, Oracle and/or its affiliates. All rights reserved.
 # DO NOT ALTER OR REMOVE COPYRIGHT NOTICES OR THIS FILE HEADER.
 #
 # The Universal Permissive License (UPL), Version 1.0
@@ -184,9 +184,6 @@
     assert hpy_debug_capture.invalid_handles_count == 1
 
 
-<<<<<<< HEAD
-@pytest.mark.xfail(reason="set_handle_stack_trace_limit not implemented yet")
-=======
 def test_return_ctx_constant_without_dup(compiler, python_subprocess, fatal_exit_code):
     # Since this puts the context->h_None into an inconsistent state, we run
     # this test in a subprocess and check fatal error instead
@@ -230,7 +227,7 @@
     assert b"Invalid usage of already closed handle" in result.stderr
 
 
->>>>>>> 832622cf
+@pytest.mark.xfail(reason="set_handle_stack_trace_limit not implemented yet")
 def test_invalid_handle_crashes_python_if_no_hook(compiler, python_subprocess, fatal_exit_code):
     if not SUPPORTS_SYS_EXECUTABLE:
         pytest.skip("no sys.executable")
