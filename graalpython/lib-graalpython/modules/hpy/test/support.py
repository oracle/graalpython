--- conflicted
+++ resolved
@@ -201,16 +201,6 @@
             extra_filename = self._expand(ExtensionTemplate, 'extmod_%d' % i, src)
             sources.append(extra_filename)
         #
-<<<<<<< HEAD
-        compile_args = [
-            '-g',                # '-O0',
-            '-Wfatal-errors',    # stop after one error (unrelated to warnings)
-            '-Werror',           # turn warnings into errors (all, for now)
-        ]
-        link_args = [
-            '-g',
-        ]
-=======
         if sys.platform == 'win32':
             # not strictly true, could be mingw
             compile_args = [
@@ -227,14 +217,13 @@
             ]
         else:
             compile_args = [
-                '-g', '-O0',
+                '-g',                # TRUFFLE CHANGE: we removed '-O0' for mem2reg opt
                 '-Wfatal-errors',    # stop after one error (unrelated to warnings)
                 '-Werror',           # turn warnings into errors (all, for now)
             ]
             link_args = [
                 '-g',
             ]
->>>>>>> b3a84646
         #
         ext = Extension(
             name,
