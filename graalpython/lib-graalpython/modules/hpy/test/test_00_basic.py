--- conflicted
+++ resolved
@@ -30,12 +30,8 @@
 "fake pytest module")
 """
 from .support import HPyTest
-<<<<<<< HEAD
-import pytest
-=======
 from hpy.devel.abitag import HPY_ABI_VERSION, HPY_ABI_VERSION_MINOR
 import shutil
->>>>>>> 832622cf
 
 
 class TestBasic(HPyTest):
