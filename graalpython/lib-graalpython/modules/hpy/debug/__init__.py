<<<<<<< HEAD
# MIT License
# 
# Copyright (c) 2021, Oracle and/or its affiliates.
# Copyright (c) 2019 pyhandle
# 
# Permission is hereby granted, free of charge, to any person obtaining a copy
# of this software and associated documentation files (the "Software"), to deal
# in the Software without restriction, including without limitation the rights
# to use, copy, modify, merge, publish, distribute, sublicense, and/or sell
# copies of the Software, and to permit persons to whom the Software is
# furnished to do so, subject to the following conditions:
# 
# The above copyright notice and this permission notice shall be included in all
# copies or substantial portions of the Software.
# 
# THE SOFTWARE IS PROVIDED "AS IS", WITHOUT WARRANTY OF ANY KIND, EXPRESS OR
# IMPLIED, INCLUDING BUT NOT LIMITED TO THE WARRANTIES OF MERCHANTABILITY,
# FITNESS FOR A PARTICULAR PURPOSE AND NONINFRINGEMENT. IN NO EVENT SHALL THE
# AUTHORS OR COPYRIGHT HOLDERS BE LIABLE FOR ANY CLAIM, DAMAGES OR OTHER
# LIABILITY, WHETHER IN AN ACTION OF CONTRACT, TORT OR OTHERWISE, ARISING FROM,
# OUT OF OR IN CONNECTION WITH THE SOFTWARE OR THE USE OR OTHER DEALINGS IN THE
# SOFTWARE.

from .leakdetector import HPyDebugError, HPyLeakError, LeakDetector
=======
from .leakdetector import HPyDebugError, HPyLeakError, LeakDetector


def set_handle_stack_trace_limit(limit):
    from hpy.universal import _debug
    _debug.set_handle_stack_trace_limit(limit)


def disable_handle_stack_traces():
    from hpy.universal import _debug
    _debug.set_handle_stack_trace_limit(None)
>>>>>>> 7e841e25
<|MERGE_RESOLUTION|>--- conflicted
+++ resolved
@@ -1,4 +1,3 @@
-<<<<<<< HEAD
 # MIT License
 # 
 # Copyright (c) 2021, Oracle and/or its affiliates.
@@ -23,8 +22,6 @@
 # SOFTWARE.
 
 from .leakdetector import HPyDebugError, HPyLeakError, LeakDetector
-=======
-from .leakdetector import HPyDebugError, HPyLeakError, LeakDetector
 
 
 def set_handle_stack_trace_limit(limit):
@@ -34,5 +31,4 @@
 
 def disable_handle_stack_traces():
     from hpy.universal import _debug
-    _debug.set_handle_stack_trace_limit(None)
->>>>>>> 7e841e25
+    _debug.set_handle_stack_trace_limit(None)