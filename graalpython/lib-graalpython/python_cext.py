--- conflicted
+++ resolved
@@ -1114,15 +1114,7 @@
 
 @may_raise
 def PyImport_ImportModule(name):
-<<<<<<< HEAD
     return __import__(name, fromlist=["*"])
-=======
-    res = __import__(name)
-    if res.__name__ == name:
-        return res
-    else:
-        return sys.modules[name]
->>>>>>> a1e459ea
 
 
 @may_raise
