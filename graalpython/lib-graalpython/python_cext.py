# Copyright (c) 2018, Oracle and/or its affiliates.
#
# The Universal Permissive License (UPL), Version 1.0
#
# Subject to the condition set forth below, permission is hereby granted to any
# person obtaining a copy of this software, associated documentation and/or data
# (collectively the "Software"), free of charge and under any and all copyright
# rights in the Software, and any and all patent rights owned or freely
# licensable by each licensor hereunder covering either (i) the unmodified
# Software as contributed to or provided by such licensor, or (ii) the Larger
# Works (as defined below), to deal in both
#
# (a) the Software, and
# (b) any piece of software and/or hardware listed in the lrgrwrks.txt file if
#     one is included with the Software (each a "Larger Work" to which the
#     Software is contributed by such licensors),
#
# without restriction, including without limitation the rights to copy, create
# derivative works of, display, perform, and distribute the Software and make,
# use, sell, offer for sale, import, export, have made, and have sold the
# Software and the Larger Work(s), and to sublicense the foregoing rights on
# either these or other terms.
#
# This license is subject to the following condition:
#
# The above copyright notice and either this complete permission notice or at a
# minimum a reference to the UPL must be included in all copies or substantial
# portions of the Software.
#
# THE SOFTWARE IS PROVIDED "AS IS", WITHOUT WARRANTY OF ANY KIND, EXPRESS OR
# IMPLIED, INCLUDING BUT NOT LIMITED TO THE WARRANTIES OF MERCHANTABILITY,
# FITNESS FOR A PARTICULAR PURPOSE AND NONINFRINGEMENT. IN NO EVENT SHALL THE
# AUTHORS OR COPYRIGHT HOLDERS BE LIABLE FOR ANY CLAIM, DAMAGES OR OTHER
# LIABILITY, WHETHER IN AN ACTION OF CONTRACT, TORT OR OTHERWISE, ARISING FROM,
# OUT OF OR IN CONNECTION WITH THE SOFTWARE OR THE USE OR OTHER DEALINGS IN THE
# SOFTWARE.

import _imp
import sys


class CErrorHandler(object):
    def __enter__(self, *args):
        pass

    def __exit__(self, typ, val, tb):
        if typ != None:
            PyErr_Restore(typ, val, tb)
            return True


error_handler = CErrorHandler()


def may_raise(error_result=error_handler):
    if isinstance(error_result, type(may_raise)):
        # direct annotation
        return may_raise(error_handler)(error_result)
    else:
        def decorator(fun):
            def wrapper(*args):
                with error_handler:
                    return fun(*args)
                return error_result
            wrapper.__name__ = fun.__name__
            return wrapper
        return decorator


def Py_ErrorHandler():
    return error_handler


def Py_NotImplemented():
    return NotImplemented


def Py_True():
    return True


def Py_False():
    return False


def Py_Ellipsis():
    return ...


moduletype = type(sys)


def _PyModule_CreateInitialized_PyModule_New(name):
    # see CPython's Objects/moduleobject.c - _PyModule_CreateInitialized for
    # comparison how they handle _Py_PackageContext
    if _imp._py_package_context:
        if _imp._py_package_context.endswith(name):
            name = _imp._py_package_context
            _imp._py_package_context = None
    return moduletype(name)


def PyModule_SetDocString(module, string):
    module.__doc__ = string


##################### DICT

def PyDict_New():
    return {}


@may_raise
def PyDict_Next(dictObj, pos):
    if not isinstance(dictObj, dict):
        return error_handler
    curPos = 0
    max = len(dictObj)
    if pos >= max:
        return error_handler
    for key in dictObj:
        if curPos == pos:
            return key, dictObj[key]
        curPos = curPos + 1
    return error_handler


@may_raise(-1)
def PyDict_Size(dictObj):
    if not isinstance(dictObj, dict):
        raise TypeError('expected dict, {!s} found'.format(type(dictObj)))
    return len(dictObj)


@may_raise(None)
def PyDict_Copy(dictObj):
    if not isinstance(dictObj, dict):
        _PyErr_BadInternalCall(None, None, dictObj)
    return dictObj.copy()


@may_raise
def PyDict_GetItem(dictObj, key):
    if not isinstance(dictObj, dict):
        raise TypeError('expected dict, {!s} found'.format(type(dictObj)))
    return dictObj.get(key, error_handler)


@may_raise(-1)
def PyDict_SetItem(dictObj, key, value):
    if not isinstance(dictObj, dict):
        raise TypeError('expected dict, {!s} found'.format(type(dictObj)))
    dictObj[key] = value
    return 0


@may_raise(-1)
def PyDict_DelItem(dictObj, key):
    if not isinstance(dictObj, dict):
        raise TypeError('expected dict, {!s} found'.format(type(dictObj)))
    del dictObj[key]
    return 0


@may_raise(-1)
def PyDict_Contains(dictObj, key):
    if not isinstance(dictObj, dict):
        _PyErr_BadInternalCall(None, None, dictObj)
    return key in dictObj



##################### SET, FROZENSET


@may_raise
def PySet_New(iterable):
    if iterable:
        return set(iterable)
    else:
        return set()


@may_raise
def PyFrozenSet_New(iterable):
    if iterable:
        return frozenset(iterable)
    else:
        return frozenset()


##################### MAPPINGPROXY


def PyDictProxy_New(mapping):
    mappingproxy = type(type.__dict__)
    return mappingproxy(mapping)


def Py_DECREF(obj):
    pass


def Py_INCREF(obj):
    pass


def Py_XINCREF(obj):
    pass


def PyObject_LEN(obj):
    return len(obj)


def PyTruffle_Object_LEN(obj):
    return len(to_java(obj))


##################### BYTES

def PyBytes_FromStringAndSize(string, encoding):
    if string is not None:
        return bytes(string, encoding)
    return bytes()


def PyBytes_AsStringCheckEmbeddedNull(obj, encoding):
    if not PyBytes_Check(obj):
        raise TypeError('expected bytes, {!s} found'.format(type(obj)))
    result = obj.decode(encoding)
    for ch in obj:
        if ch == 0:
            raise ValueError('embedded null byte')
    return result


def PyBytes_Size(obj):
    return PyObject_Size(obj)


def PyBytes_Check(obj):
    return isinstance(obj, bytes)


@may_raise
def PyBytes_Concat(original, newpart):
    return original + newpart


def PyBytes_FromFormat(fmt, args):
    formatted = fmt % args
    return formatted.encode()


##################### LIST

@may_raise
def PyList_New(size):
    if size < 0:
        _PyErr_BadInternalCall(None, None, None)
    return [None] * size


@may_raise
def PyList_GetItem(listObj, pos):
    if not isinstance(listObj, list):
        _PyErr_BadInternalCall(None, None, listObj)
    if pos < 0:
        raise IndexError("list index out of range")
    return listObj[pos]


@may_raise(-1)
def PyList_SetItem(listObj, pos, newitem):
    if not isinstance(listObj, list):
        _PyErr_BadInternalCall(None, None, listObj)
    if pos < 0:
        raise IndexError("list assignment index out of range")
    listObj[pos] = newitem
    return 0


@may_raise(-1)
def PyList_Append(listObj, newitem):
    if not isinstance(listObj, list):
        _PyErr_BadInternalCall(None, None, listObj)
    listObj.append(newitem)
    return 0


@may_raise
def PyList_AsTuple(listObj):
    if not isinstance(listObj, list):
        raise SystemError("expected list type")
    return tuple(listObj)


@may_raise
def PyList_GetSlice(listObj, ilow, ihigh):
    if not isinstance(listObj, list):
        _PyErr_BadInternalCall(None, None, listObj)
    return listObj[ilow:ihigh]


@may_raise(-1)
def PyList_Size(listObj):
    if not isinstance(listObj, list):
        _PyErr_BadInternalCall(None, None, listObj)
    return len(listObj)


##################### LONG

@may_raise
def PyLong_FromLongLong(n, signed):
    if signed:
        return int(n)
    else:
        return int(n & 0xffffffffffffffff)


@may_raise(-1)
def PyLong_AsPrimitive(n, signed, size, descr):
    if isinstance(n, int):
        return TrufflePInt_AsPrimitive(n, signed, size, descr)
    else:
        return TrufflePInt_AsPrimitive(int(n), signed, size, descr)


def _PyLong_Sign(n):
    if n==0:
        return 0
    elif n < 0:
        return -1
    else:
        return 1


##################### FLOAT

@may_raise
def PyFloat_FromDouble(n):
    return float(n)


##################### NUMBER

def _safe_check(v, type_check):
    try:
        return type_check(v)
    except:
        return False


def PyNumber_Check(v):
    return _safe_check(v, lambda x: isinstance(int(x), int)) or _safe_check(v, lambda x: isinstance(float(x), float))


@may_raise
def PyNumber_BinOp(v, w, binop, name):
    if binop == 0:
        return v + w
    elif binop == 1:
        return v - w
    elif binop == 2:
        return v * w
    elif binop == 3:
        return v / w
    elif binop == 4:
        return v << w
    elif binop == 5:
        return v >> w
    elif binop == 6:
        return v | w
    elif binop == 7:
        return v & w
    elif binop == 8:
        return v ^ w
    elif binop == 9:
        return v // w
    elif binop == 10:
        return v % w
    else:
        raise SystemError("unknown binary operator %s" % name)


@may_raise
def PyNumber_UnaryOp(v, unaryop, name):
    if unaryop == 0:
        return +v
    elif unaryop == 1:
        return -v
    elif unaryop == 2:
        return ~v
    else:
        raise SystemError("unknown unary operator %s" % name)


@may_raise
def PyNumber_Index(v):
    if not hasattr(v, "__index__"):
        raise TypeError("'%s' object cannot be interpreted as an integer" % type(v))
    result = v.__index__()
    result_type = type(result)
    if not isinstance(result, int):
        raise TypeError("__index__ returned non-int (type %s)" % result_type)
    if result_type is not int:
        from warnings import warn
        warn("__index__ returned non-int (type %s). The ability to return an instance of a strict subclass of int "
             "is deprecated, and may be removed in a future version of Python." % result_type)
    return result


@may_raise
def PyNumber_Float(v):
    return float(v)


@may_raise
def PyNumber_Long(v):
    return int(v)


@may_raise
def PyNumber_Absolute(v):
    return abs(v)


@may_raise
def PyNumber_Divmod(a, b):
    return divmod(a, b)


@may_raise
def PyIter_Next(itObj):
    try:
        return next(itObj)
    except StopIteration:
        PyErr_Restore(None, None, None)
        return error_handler


##################### SEQUENCE


@may_raise
def PySequence_Tuple(obj):
    return tuple(obj)


@may_raise
def PySequence_Fast(obj, msg):
    if isinstance(obj, tuple) or isinstance(obj, list):
        return obj
    try:
        return list(obj)
    except TypeError:
        raise TypeError(msg)


def PySequence_Check(obj):
    # dictionaries are explicitly excluded
    if isinstance(obj, dict):
        return False
    return hasattr(obj, '__getitem__')


@may_raise
def PySequence_GetItem(obj, key):
    if not hasattr(obj, '__getitem__'):
        raise TypeError("'%s' object does not support indexing)" % repr(obj))
    if len(obj) < 0:
        return error_marker
    return obj[key]


@may_raise(-1)
def PySequence_SetItem(obj, key, value):
    if not hasattr(obj, '__setitem__'):
        raise TypeError("'%s' object does not support item assignment)" % repr(obj))
    if len(obj) < 0:
        return -1
    obj.__setitem__(key, value)
    return 0


##################### UNICODE


@may_raise
def PyUnicode_FromObject(o):
    if not isinstance(o, str):
        raise TypeError("Can't convert '%s' object to str implicitly" % type(o).__name__)
    return str(o)


@may_raise(-1)
def PyUnicode_GetLength(o):
    if not isinstance(o, str):
        raise TypeError("bad argument type for built-in operation");
    return len(o)


@may_raise
def PyUnicode_Concat(left, right):
    if not isinstance(left, str):
        raise TypeError("must be str, not %s" % type(left));
    if not isinstance(right, str):
        raise TypeError("must be str, not %s" % type(right));
    return left + right


@may_raise
def PyUnicode_FromEncodedObject(obj, encoding, errors):
    if isinstance(obj, bytes):
        return obj.decode(encoding, errors)
    if isinstance(obj, str):
        raise TypeError("decoding str is not supported")


def PyUnicode_InternInPlace(s):
    return sys.intern(s)


@may_raise
def PyUnicode_Format(format, args):
    if not isinstance(format, str):
        raise TypeError("Must be str, not %s" % type(format).__name__)
    return format % args


##################### CAPSULE


class PyCapsule:
    name = None
    pointer = None
    context = None

    def __init__(self, name, pointer, destructor):
        self.name = name
        self.pointer = pointer

    def __repr__(self):
        name = "NULL" if self.name is None else self.name
        quote = "" if self.name is None else '"'
        return "<capsule object %s%s%s at %p>" % (quote, name, quote, self.pointer)


@may_raise
def PyCapsule_GetContext(obj):
    if not isinstance(obj, PyCapsule) or obj.pointer is None:
        raise ValueError("PyCapsule_GetContext called with invalid PyCapsule object")
    return obj.context


@may_raise
def PyCapsule_GetPointer(obj, name):
    if not isinstance(obj, PyCapsule) or obj.pointer is None:
        raise ValueError("PyCapsule_GetPointer called with invalid PyCapsule object")
    if name != None and name != obj.name:
        raise ValueError("PyCapsule_GetPointer called with incorrect name")
    return obj.pointer


@may_raise
def PyCapsule_Import(name, no_block):
    obj = None
    mod = name.split(".")[0]
    try:
        obj = __import__(mod)
    except:
        raise ImportError('PyCapsule_Import could not import module "%s"' % name)
    for attr in name.split(".")[1:]:
        obj = getattr(obj, attr)
    if PyCapsule_IsValid(obj, name):
        return obj.pointer
    else:
        raise AttributeError('PyCapsule_Import "%s" is not valid' % name)


def PyCapsule_IsValid(obj, name):
    return (isinstance(obj, PyCapsule) and
            obj.pointer != None and
            obj.name == name)


def PyModule_AddObject(m, k, v):
    m.__dict__[k] = v
    return None


def PyStructSequence_New(typ):
    from posix import stat_result
    return stat_result([None] * stat_result.n_sequence_fields * 2)


def METH_KEYWORDS(fun):
    def wrapped(self, *args, **kwds):
        return fun(self, args, kwds)
    return wrapped


def METH_VARARGS(fun):
    def wrapped(self, *args):
        return fun(self, args)
    return wrapped


def METH_NOARGS(fun):
    def wrapped(self):
        return fun(self, None)
    return wrapped


def METH_O(fun):
    def wrapped(self, arg):
        return fun(self, (arg,));
    return wrapped


def METH_FASTCALL(fun):
    def wrapped(self, *args, **kwargs):
        return fun(self, args, len(args), kwargs)
    return wrapped


def METH_UNSUPPORTED(fun):
    raise NotImplementedError("unsupported message type")


def METH_DIRECT(fun):
    def wrapped(*args, **kwargs):
        return fun(*args, **kwargs)
    return wrapped


methodtype = classmethod.method


class modulemethod(methodtype):
    def __new__(cls, mod, func):
        return super().__new__(cls, mod, func)


class cstaticmethod():
    def __init__(self, func):
        self.__func__ = func

    def __get__(self, instance, owner=None):
        return methodtype(None, self.__func__)

    def __call__(*args, **kwargs):
        return self.__func__(None, *args, **kwargs)


def AddFunction(primary, name, cfunc, cwrapper, wrapper, doc, isclass=False, isstatic=False):
    mod_obj = to_java(primary)
    func = wrapper(CreateFunction(name, cfunc, cwrapper))
    if isclass:
        func = classmethod(func)
    elif isstatic:
        func = cstaticmethod(func)
    elif isinstance(mod_obj, moduletype):
        func = modulemethod(mod_obj, func)
    func.__name__ = name
    func.__doc__ = doc
    if name == "__init__":
        def __init__(self, *args, **kwargs):
            if func(self, *args, **kwargs) != 0:
                raise TypeError("__init__ failed")
        object.__setattr__(mod_obj, name, __init__)
    else:
        object.__setattr__(mod_obj, name, func)


def AddMember(primary, name, memberType, offset, canSet, doc):
    pclass = to_java(primary)
    member = property()
    getter = ReadMemberFunctions[memberType]
    def member_getter(self):
        return getter(self, offset)
    member.getter(member_getter)
    if to_java(canSet):
        setter = WriteMemberFunctions[memberType]
        def member_setter(self, value):
            setter(self, offset, value)
        member.setter(member_setter)
    member.__doc__ = doc
    object.__setattr__(pclass, name, member)


def AddGetSet(primary, name, getter, getter_wrapper, setter, setter_wrapper, doc, closure):
    pclass = to_java(primary)
    getset = property()
    if getter:
        getter_w = CreateFunction(name, getter, getter_wrapper)
        def member_getter(self):
            return capi_to_java(getter_w(self, closure))

        getset.getter(member_getter)
    if setter:
        setter_w = CreateFunction(name, setter, setter_wrapper)
        def member_setter(self, value):
            result = setter_w(self, value, closure)
            if result != 0:
                raise
            return None
        getset.setter(member_setter)
    else:
        getset.setter(lambda self, value: GetSet_SetNotWritable(self, value, name))
    getset.__doc__ = doc
    object.__setattr__(pclass, name, getset)


def GetSet_SetNotWritable(self, value, attr):
    raise AttributeError("attribute '%s' of '%s' objects is not writable" % (attr, type(self).__name__))


def PyObject_Str(o):
    return str(o)


def PyObject_Repr(o):
    return repr(o)


def PyType_IsSubtype(a, b):
    return 1 if b in a.mro() else 0


def PyTuple_New(size):
    return (None,) * size


@may_raise
def PyTuple_GetItem(t, n):
    if not isinstance(t, tuple):
        _PyErr_BadInternalCall(None, None, t)
    return t[n]


@may_raise(-1)
def PyTuple_Size(t):
    if not isinstance(t, tuple):
        _PyErr_BadInternalCall(None, None, t)
    return len(t)


@may_raise
def PyTuple_GetSlice(t, start, end):
    if not isinstance(t, tuple):
        _PyErr_BadInternalCall(None, None, t)
    return t[start:end]


@may_raise
def dict_from_list(lst):
    if len(lst) % 2 != 0:
        raise SystemError("list cannot be converted to dict")
    d = {}
    for i in range(0, len(lst), 2):
        d[lst[i]] = lst[i + 1]
    return d


def PyObject_Size(obj):
    try:
        return int(len(obj))
    except Exception:
        return -1


def PyObject_Call(callee, args, kwargs):
    return callee(*args, **kwargs)


def PyObject_CallMethod(rcvr, method, args):
    return getattr(rcvr, method)(*args)


@may_raise
def PyObject_GetItem(obj, key):
    return obj[key]


@may_raise(1)
def PyObject_SetItem(obj, key, value):
    obj[key] = value
    return 0


def PyObject_IsInstance(obj, typ):
    if isinstance(obj, typ):
        return 1
    else:
        return 0


@may_raise
def PyObject_RichCompare(left, right, op):
    left.__truffle_richcompare__(right, op)


def PyObject_AsFileDescriptor(obj):
    if isinstance(obj, int):
        result = obj
    elif hasattr(obj, "fileno"):
        result = obj.fileno()
        if not isinstance(result, int):
            raise TypeError("fileno() returned a non-integer")
    else:
        raise TypeError("argument must be an int, or have a fileno() method")
    if result < 0:
        raise ValueError("file descriptor cannot be a negative integer (%d)" % result)
    return int(result)


@may_raise
def PyObject_GetAttr(obj, attr):
    return getattr(obj, attr)


@may_raise(-1)
def PyObject_SetAttr(obj, attr, value):
    setattr(obj, attr, value)
    return 0


def PyObject_HasAttr(obj, attr):
    return 1 if hasattr(obj, attr) else 0


def PyObject_HashNotImplemented(obj):
    return TypeError("unhashable type: '%s'" % type(obj).__name__)


def PyObject_IsTrue(obj):
    return 1 if obj else 0

## EXCEPTIONS

@may_raise(None)
def PyErr_CreateAndSetException(exception_type, msg):
    if not _is_exception_class(exception_type):
        raise SystemError("exception %r not a BaseException subclass" % exception_type)
    if msg is None:
        raise exception_type()
    else:
        raise exception_type(msg)


@may_raise(None)
def _PyErr_BadInternalCall(filename, lineno, obj):
    if filename is not None and lineno is not None:
        msg = "{!s}:{!s}: bad argument to internal function".format(filename, lineno)
    else:
        msg = "bad argument to internal function, was '{!s}' (type '{!s}')".format(obj, type(obj))
    raise SystemError(msg)


def PyErr_NewException(name, base, dictionary):
    if "__module__" not in dictionary:
        dictionary["__module__"] = name.rpartition(".")[2]
    if not isinstance(base, tuple):
        bases = (base,)
    else:
        bases = base
    return type(name, bases, dictionary)


def PyErr_Format(err_type, format_str, args):
    PyErr_CreateAndSetException(err_type, format_str % args)


def PyErr_Fetch(consume, default):
    res = sys.exc_info()
    if res != (None, None, None):
        # fetch 'consumes' the exception
        if consume:
            PyErr_Restore(None, None, None)
        return res
    return default


def PyErr_PrintEx(set_sys_last_vars):
    typ, val, tb = sys.exc_info()
    if PyErr_GivenExceptionMatches(PyErr_Occurred(), SystemExit):
        _handle_system_exit()
    typ, val, tb = PyErr_Fetch(True, (None, None, None))
    if typ is None:
        return
    if set_sys_last_vars:
        try:
            sys.last_type = typ
            sys.last_value = val
            sys.last_traceback = tb
        except BaseException:
            PyErr_Restore(None, None, None)
    if hasattr(sys, "excepthook"):
        try:
            sys.excepthook(typ, val, tb)
        except BaseException as e:
            typ1, val1, tb1 = sys.exc_info()
            # not quite the same as 'PySys_WriteStderr' but close
            sys.__stderr__.write("Error in sys.excepthook:\n")
            PyErr_Display(typ1, val1, tb1);
            sys.__stderr__.write("\nOriginal exception was:\n");
            PyErr_Display(typ, val, tb);


def _handle_system_exit():
    typ, val, tb = sys.exc_info()
    rc = 0
    return_object = None
    if val is not None and hasattr(val, "code"):
        return_object = val.code
    if isinstance(val.code, int):
        rc = return_object
    else:
        PyErr_Restore(None, None, None)
        if sys.stderr:
            PyFile_WriteObject(return_object, sys.stderr, 1)
        else:
            # TODO should print to native 'stderr'
            print(return_object)

    import os
    os._exit(rc)


def PyErr_WriteUnraisable(obj):
    typ, val, tb = PyErr_Fetch(True, (None, None, None))
    try:
        if sys.stderr is None:
            return

        if obj:
            obj_str_arg = None
            try:
                obj_str_arg = repr(obj)
            except:
                obj_str_arg = "<object repr() failed>"
            sys.stderr.write("Exception ignored in: %s\n" % obj_str_arg)

        try:
            import tb
            tb.print_tb(tb, file=sys.stderr)
        except:
            pass

        if not typ:
            return

        if typ.__module__ is None or typ.__name__ is None:
            sys.stderr.write("<unknown>")

        str_exc = None
        try:
            str_exc = str(obj)
        except:
            str_exc = "<exception str() failed>"
        sys.stderr.write("%s.%s: %s" % (typ.__module__, typ.__name__, str_exc))
    except:
        pass


def _is_exception_class(exc):
    return isinstance(exc, type) and issubclass(exc, BaseException)


def PyErr_GivenExceptionMatches(err, exc):
    if isinstance(exc, tuple):
        for e in exc:
            if PyErr_GivenExceptionMatches(err, e):
                return 1
        return 0
    if isinstance(err, BaseException):
        err = type(err)
    if _is_exception_class(err) and _is_exception_class(exc):
        return issubclass(err, exc)
    return exc is err


def _PyErr_NormalizeExceptionEx(exc, val, tb, recursion_depth):
    pass


def PyErr_NormalizeException(exc, val, tb):
    return _PyErr_NormalizeExceptionEx(exc, val, tb, 0)


@may_raise
def _PyErr_Warn(message, category, stack_level, source):
    import warnings
    warnings.warn(message, category, stack_level, source)
    return None


## FILE

@may_raise(-1)
def PyFile_WriteObject(obj, file, flags):
    if file is None:
        raise TypeError("writeobject with NULL file")

    if flags & 0x1:
        write_value = str(obj)
    else:
        write_value = repr(obj)
    file.write(write_value)
    return 0

##################### C EXT HELPERS

def PyTruffle_Debug(*args):
    __tdebug__(*args)


def PyTruffle_GetBuiltin(name):
    return getattr(sys.modules["builtins"], name)


def PyTruffle_Type(type_name):
    if type_name == "mappingproxy":
        return type(dict().keys())
    elif type_name == "NotImplementedType":
        return type(NotImplemented)
    elif type_name == "module":
        return type(sys)
    elif type_name == "NoneType":
        return type(None)
    elif type_name == "PyCapsule":
        return PyCapsule
    elif type_name == "function":
        return type(getattr)
    elif type_name == "ellipsis":
        return type(Py_Ellipsis())
    else:
        return getattr(sys.modules["builtins"], type_name)


def check_argtype(idx, obj, typ):
    if not isinstance(obj, typ):
        raise TypeError("argument %d must be '%s', not '%s'" % (idx, str(typ), str(type(obj))))


def import_c_func(name):
    return CreateFunction(name, capi[name])


capi = capi_to_java = None
def initialize_capi(capi_library):
    """This method is called from a C API constructor function"""
    global capi
    global capi_to_java
    capi = capi_library
    capi_to_java = import_c_func("to_java")

    initialize_member_accessors()
    initialize_datetime_capi()


def initialize_datetime_capi():
    import datetime

    class PyDateTime_CAPI:
        DateType = type(datetime.date)
        DateTimeType = type(datetime.datetime)
        TimeType = type(datetime.time)
        DeltaType = type(datetime.timedelta)
        TZInfoType = type(datetime.tzinfo)

        @staticmethod
        def Date_FromDate(y, m, d, typ):
            return typ(y, month=m, day=d)

        @staticmethod
        def DateTime_FromDateAndTime(y, mon, d, h, m, s, usec, tzinfo, typ):
            return PyDateTime_CAPI.DateTime_FromDateAndTimeAndFold(y, mon, d, h, m, s, usec, tzinfo, 0, typ)

        @staticmethod
        def Time_FromTime(h, m, s, usec, tzinfo, typ):
            return PyDateTime_CAPI.Time_FromTimeAndFold(h, m, s, usec, tzinfo, 0, typ)

        @staticmethod
        def Delta_FromDelta(d, s, microsec, normalize, typ):
            return typ(days=d, seconds=s, microseconds=microsec)

        @staticmethod
        def DateTime_FromTimestamp(cls, args, kwds):
            return cls(*args, **kwds)

        @staticmethod
        def Date_FromTimestamp(cls, args):
            return cls(*args)

        @staticmethod
        def DateTime_FromDateAndTimeAndFold(y, mon, d, h, m, s, usec, tz, fold, typ):
            return typ(y, month=mon, day=d, hour=h, minute=m, second=s, microseconds=usec, tzinfo=tz, fold=fold)

        @staticmethod
        def Time_FromTimeAndFold(h, m, s, us, tz, fold, typ):
            return typ(hour=h, minute=m, second=s, microsecond=us, tzinfo=tz, fold=fold)

    datetime.datetime_CAPI = PyCapsule("datetime.datetime_CAPI", PyDateTime_CAPI(), None)


ReadMemberFunctions = []
WriteMemberFunctions = []
def initialize_member_accessors():
    # order must correspond to member type definitions in structmember.h
    for memberFunc in ["ReadShortMember", "ReadIntMember", "ReadLongMember",
                       "ReadFloatMember", "ReadDoubleMember",
                       "ReadStringMember", "ReadObjectMember", "ReadCharMember",
                       "ReadByteMember", "ReadUByteMember", "ReadUShortMember",
                       "ReadUIntMember", "ReadULongMember", "ReadStringMember",
                       "ReadBoolMember", "ReadObjectExMember",
                       "ReadObjectExMember", "ReadLongLongMember",
                       "ReadULongLongMember", "ReadPySSizeT"]:
        ReadMemberFunctions.append(import_c_func(memberFunc))
    ReadMemberFunctions.append(lambda x: None)
    for memberFunc in ["WriteShortMember", "WriteIntMember", "WriteLongMember",
                       "WriteFloatMember", "WriteDoubleMember",
                       "WriteStringMember", "WriteObjectMember",
                       "WriteCharMember", "WriteByteMember", "WriteUByteMember",
                       "WriteUShortMember", "WriteUIntMember",
                       "WriteULongMember", "WriteStringMember",
                       "WriteBoolMember", "WriteObjectExMember",
                       "WriteObjectExMember", "WriteLongLongMember",
                       "WriteULongLongMember", "WritePySSizeT"]:
        WriteMemberFunctions.append(import_c_func(memberFunc))
    WriteMemberFunctions.append(lambda x,v: None)


@may_raise
def PyImport_ImportModule(name):
    return __import__(name, fromlist=["*"])


@may_raise
def PyImport_GetModuleDict():
    return sys.modules

@may_raise
def PyRun_String(source, typ, globals, locals):
    return exec(compile(source, typ, typ), globals, locals)


@may_raise
<<<<<<< HEAD
def PySlice_GetIndicesEx(start, stop, step, length):
    return PyTruffleSlice_GetIndicesEx(start, stop, step, length)
=======
def PyTruffle_Upcall(rcv, name, *args):
    nargs = len(args)
    converted = [None] * nargs
    for i in range(nargs):
        converted[i] = to_java(args[i])
    return to_sulong(getattr(to_java(rcv), name)(*converted))


@may_raise(to_long(-1))
def PyTruffle_Upcall_l(rcv, name, *args):
    nargs = len(args)
    converted = [None] * nargs
    for i in range(nargs):
        converted[i] = to_java(args[i])
    return to_long(getattr(rcv, name)(*converted))


@may_raise(to_double(-1.0))
def PyTruffle_Upcall_d(rcv, name, *args):
    nargs = len(args)
    converted = [None] * nargs
    for i in range(nargs):
        converted[i] = to_java(args[i])
    return to_double(getattr(rcv, name)(*converted))


@may_raise(0)
def PyTruffle_Upcall_ptr(rcv, name, *args):
    nargs = len(args)
    converted = [None] * nargs
    for i in range(nargs):
        converted[i] = to_java(args[i])
    # returns a pointer, i.e., we do no conversion since this can be any pointer object
    return getattr(rcv, name)(*converted)


def PyTruffle_Cext_Upcall(name, *args):
    nargs = len(args)
    converted = [None] * nargs
    for i in range(nargs):
        converted[i] = to_java(args[i])
    return to_sulong(globals()[name](*converted))


def PyTruffle_Cext_Upcall_l(name, *args):
    nargs = len(args)
    converted = [None] * nargs
    for i in range(nargs):
        converted[i] = to_java(args[i])
    return to_long(globals()[name](*converted))


def PyTruffle_Cext_Upcall_d(name, *args):
    nargs = len(args)
    converted = [None] * nargs
    for i in range(nargs):
        converted[i] = to_java(args[i])
    return to_double(globals()[name](*converted))


def PyTruffle_Cext_Upcall_ptr(name, *args):
    nargs = len(args)
    converted = [None] * nargs
    for i in range(nargs):
        converted[i] = to_java(args[i])
    # returns a pointer, i.e., we do no conversion since this can be any pointer object
    return globals()[name](*converted)
>>>>>>> e3888baa
<|MERGE_RESOLUTION|>--- conflicted
+++ resolved
@@ -1149,10 +1149,11 @@
 
 
 @may_raise
-<<<<<<< HEAD
 def PySlice_GetIndicesEx(start, stop, step, length):
     return PyTruffleSlice_GetIndicesEx(start, stop, step, length)
-=======
+
+
+@may_raise
 def PyTruffle_Upcall(rcv, name, *args):
     nargs = len(args)
     converted = [None] * nargs
@@ -1219,5 +1220,4 @@
     for i in range(nargs):
         converted[i] = to_java(args[i])
     # returns a pointer, i.e., we do no conversion since this can be any pointer object
-    return globals()[name](*converted)
->>>>>>> e3888baa
+    return globals()[name](*converted)