--- conflicted
+++ resolved
@@ -144,9 +144,6 @@
         return blocks.get(key);
     }
 
-<<<<<<< HEAD
-    private void analyzeBlock(Scope scope, HashSet<String> bound, HashSet<String> free, HashSet<String> global, HashSet<String> typeParams, Scope classEntry) {
-=======
     public Scope lookupParent(Scope scope) {
         return parents.get(scope);
     }
@@ -155,8 +152,7 @@
         return topScope;
     }
 
-    private void analyzeBlock(Scope scope, HashSet<String> bound, HashSet<String> free, HashSet<String> global) {
->>>>>>> 6a78dd12
+    private void analyzeBlock(Scope scope, HashSet<String> bound, HashSet<String> free, HashSet<String> global, HashSet<String> typeParams, Scope classEntry) {
         HashSet<String> local = new HashSet<>();
         HashMap<String, DefUse> scopes = new HashMap<>();
         HashSet<String> newGlobal = new HashSet<>();
