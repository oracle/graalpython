/*
<<<<<<< HEAD
 * Copyright (c) 2021, 2024, Oracle and/or its affiliates. All rights reserved.
=======
 * Copyright (c) 2021, 2025, Oracle and/or its affiliates. All rights reserved.
>>>>>>> c1bca0fb
 * DO NOT ALTER OR REMOVE COPYRIGHT NOTICES OR THIS FILE HEADER.
 *
 * The Universal Permissive License (UPL), Version 1.0
 *
 * Subject to the condition set forth below, permission is hereby granted to any
 * person obtaining a copy of this software, associated documentation and/or
 * data (collectively the "Software"), free of charge and under any and all
 * copyright rights in the Software, and any and all patent rights owned or
 * freely licensable by each licensor hereunder covering either (i) the
 * unmodified Software as contributed to or provided by such licensor, or (ii)
 * the Larger Works (as defined below), to deal in both
 *
 * (a) the Software, and
 *
 * (b) any piece of software and/or hardware listed in the lrgrwrks.txt file if
 * one is included with the Software each a "Larger Work" to which the Software
 * is contributed by such licensors),
 *
 * without restriction, including without limitation the rights to copy, create
 * derivative works of, display, perform, and distribute the Software and make,
 * use, sell, offer for sale, import, export, have made, and have sold the
 * Software and the Larger Work(s), and to sublicense the foregoing rights on
 * either these or other terms.
 *
 * This license is subject to the following condition:
 *
 * The above copyright notice and either this complete permission notice or at a
 * minimum a reference to the UPL must be included in all copies or substantial
 * portions of the Software.
 *
 * THE SOFTWARE IS PROVIDED "AS IS", WITHOUT WARRANTY OF ANY KIND, EXPRESS OR
 * IMPLIED, INCLUDING BUT NOT LIMITED TO THE WARRANTIES OF MERCHANTABILITY,
 * FITNESS FOR A PARTICULAR PURPOSE AND NONINFRINGEMENT. IN NO EVENT SHALL THE
 * AUTHORS OR COPYRIGHT HOLDERS BE LIABLE FOR ANY CLAIM, DAMAGES OR OTHER
 * LIABILITY, WHETHER IN AN ACTION OF CONTRACT, TORT OR OTHERWISE, ARISING FROM,
 * OUT OF OR IN CONNECTION WITH THE SOFTWARE OR THE USE OR OTHER DEALINGS IN THE
 * SOFTWARE.
 */
package com.oracle.graal.python.pegparser;

import static com.oracle.graal.python.pegparser.tokenizer.Token.Kind.DEDENT;
import static com.oracle.graal.python.pegparser.tokenizer.Token.Kind.ERRORTOKEN;
import static com.oracle.graal.python.pegparser.tokenizer.Token.Kind.INDENT;

import java.lang.reflect.Array;
import java.math.BigInteger;
import java.util.ArrayList;
import java.util.Arrays;
import java.util.EnumSet;
import java.util.List;
import java.util.function.Supplier;

import com.oracle.graal.python.pegparser.ParserCallbacks.ErrorType;
import com.oracle.graal.python.pegparser.sst.ArgTy;
import com.oracle.graal.python.pegparser.sst.CmpOpTy;
import com.oracle.graal.python.pegparser.sst.ComprehensionTy;
import com.oracle.graal.python.pegparser.sst.ConstantValue;
import com.oracle.graal.python.pegparser.sst.ConstantValue.Kind;
import com.oracle.graal.python.pegparser.sst.ExprContextTy;
import com.oracle.graal.python.pegparser.sst.ExprTy;
import com.oracle.graal.python.pegparser.sst.ExprTy.Name;
import com.oracle.graal.python.pegparser.sst.KeywordTy;
import com.oracle.graal.python.pegparser.sst.ModTy;
import com.oracle.graal.python.pegparser.sst.PatternTy;
import com.oracle.graal.python.pegparser.sst.SSTNode;
import com.oracle.graal.python.pegparser.sst.StmtTy;
import com.oracle.graal.python.pegparser.sst.TypeIgnoreTy;
import com.oracle.graal.python.pegparser.tokenizer.CodePoints;
import com.oracle.graal.python.pegparser.tokenizer.SourceRange;
import com.oracle.graal.python.pegparser.tokenizer.Token;
import com.oracle.graal.python.pegparser.tokenizer.Tokenizer;
import com.oracle.graal.python.pegparser.tokenizer.Tokenizer.Flag;

/**
 * From this class is extended the generated parser. It allow access to the tokenizer. The methods
 * defined in this class are mostly equivalents to those defined in CPython's {@code pegen.c}. This
 * allows us to keep the actions and parser generator very similar to CPython for easier updating in
 * the future.
 */
public abstract class AbstractParser {
    static final ExprTy[] EMPTY_EXPR_ARRAY = new ExprTy[0];
    static final KeywordTy[] EMPTY_KEYWORD_ARRAY = new KeywordTy[0];
    static final ArgTy[] EMPTY_ARG_ARRAY = new ArgTy[0];

    /**
     * Corresponds to TARGET_TYPES in CPython
     */
    public enum TargetsType {
        STAR_TARGETS,
        DEL_TARGETS,
        FOR_TARGETS
    }

    public enum Flags {
        /**
         * Corresponds to PyPARSE_BARRY_AS_BDFL, check whether <> should be used instead != .
         */
        BARRY_AS_BDFL,
        /**
         * Corresponds to PyPARSE_TYPE_COMMENTS.
         */
        TYPE_COMMENTS,

        /**
         * Corresponds to fp_interactive and prompt != NULL in struct tok_state.
         */
        INTERACTIVE_TERMINAL,
        ASYNC_HACKS
    }

    private static final String BARRY_AS_BDFL = "with Barry as BDFL, use '<>' instead of '!='";

    private int currentPos; // position of the mark
    private final ArrayList<Token> tokens;
    private final Tokenizer tokenizer;
    final ParserCallbacks callbacks;
    protected final NodeFactory factory;
    private final InputType startRule;

    private final EnumSet<Flags> flags;
    final int featureVersion;

    protected int level = 0;
    boolean callInvalidRules = false;

    private boolean parsingStarted;

    /**
     * Indicates, whether there was found an error
     */
    protected boolean errorIndicator = false;

    private ExprTy.Name cachedDummyName;

    protected final RuleResultCache<Object> cache = new RuleResultCache<>(this);
    protected final ArrayList<TypeIgnoreTy> comments = new ArrayList<>();

    private final Object[][][] reservedKeywords;
    private final String[] softKeywords;

    protected abstract Object[][][] getReservedKeywords();

    protected abstract String[] getSoftKeywords();

    protected abstract SSTNode runParser(InputType inputType);

    AbstractParser(String source, SourceRange sourceRange, ParserCallbacks callbacks, InputType startRule, EnumSet<Flags> flags, int featureVersion) {
        this.currentPos = 0;
        this.tokens = new ArrayList<>();
        this.tokenizer = Tokenizer.fromString(callbacks, source, getTokenizerFlags(startRule, flags), sourceRange);
        this.factory = new NodeFactory();
        this.callbacks = callbacks;
        this.reservedKeywords = getReservedKeywords();
        this.softKeywords = getSoftKeywords();
        this.startRule = startRule;
        this.flags = flags;
        this.featureVersion = featureVersion;
    }

    private static EnumSet<Flag> getTokenizerFlags(InputType type, EnumSet<Flags> parserFlags) {
        EnumSet<Tokenizer.Flag> flags = EnumSet.noneOf(Tokenizer.Flag.class);
        if (type == InputType.FILE) {
            flags.add(Tokenizer.Flag.EXEC_INPUT);
        } else if (type == InputType.SINGLE && parserFlags.contains(Flags.INTERACTIVE_TERMINAL)) {
            flags.add(Tokenizer.Flag.INTERACTIVE);
        }
        if (parserFlags.contains(Flags.TYPE_COMMENTS)) {
            flags.add(Tokenizer.Flag.TYPE_COMMENT);
        }
        if (parserFlags.contains(Flags.ASYNC_HACKS)) {
            flags.add(Tokenizer.Flag.ASYNC_HACKS);
        }
        return flags;
    }

    public SSTNode parse() {
        SSTNode res = runParser(startRule);
        if (res == null) {
            resetParserState();
            runParser(startRule);
            if (errorIndicator) {
                // shouldn't we return at least wrong AST based on a option?
                return null;
            }
            int fill = getFill();
            if (fill == 0) {
                throw raiseSyntaxError("error at start before reading any input");
            } else if (peekToken(fill - 1).type == Token.Kind.ERRORTOKEN && tokenizer.getDone() == Tokenizer.StatusCode.EOF) {
                if (tokenizer.getParensNestingLevel() > 0) {
                    throw raiseUnclosedParenthesesError();
                } else {
                    throw raiseSyntaxError("unexpected EOF while parsing");
                }
            } else {
                if (peekToken(fill - 1).type == INDENT) {
                    throw raiseIndentationError("unexpected indent");
                } else if (peekToken(fill - 1).type == DEDENT) {
                    throw raiseIndentationError("unexpected unindent");
                } else {
                    throw raiseSyntaxErrorKnownLocation(peekToken(fill - 1), "invalid syntax");
                }
            }
        }
        if (startRule == InputType.SINGLE && tokenizer.isBadSingleStatement()) {
            throw raiseSyntaxError("multiple statements found while compiling a single statement");
        }

        return res;
    }

    private void resetParserState() {
        errorIndicator = false;
        callInvalidRules = true;
        level = 0;
        cache.clear();
        currentPos = 0;
        tokenizer.reportIncompleteSourceIfInteractive = false;
    }

    /**
     * Get position in the tokenizer.
     *
     * @return the position in tokenizer.
     */
    public int mark() {
        return currentPos;
    }

    /**
     * Reset position in the tokenizer
     *
     * @param position where the tokenizer should set the current position
     */
    public void reset(int position) {
        currentPos = position;
    }

    /**
     * Is the expected token on the current position in tokenizer? If there is the expected token,
     * then the current position in tokenizer is changed to the next token.
     *
     * @param tokenKind - the token kind that is expected on the current position
     * @return The expected token or null if the token on the current position is not the expected
     *         one.
     */
    public Token expect(int tokenKind) {
        Token token = getAndInitializeToken();
        if (token.type == tokenKind) {
            currentPos++;
            return token;
        }
        return null;
    }

    /**
     * Is the expected token on the current position in tokenizer? If there is the expected token,
     * then the current position in tokenizer is changed to the next token.
     *
     * @param text - the token on the current position has to have this text
     * @return The expected token or null if the token on the current position is not the expected
     *         one.
     */
    public Token expect(String text) {
        Token token = getAndInitializeToken();
        if (text.equals(getText(token))) {
            currentPos++;
            return token;
        }
        return null;
    }

    /**
     * Check if the next token that'll be read is if the expected kind. This has does not advance
     * the tokenizer, in contrast to {@link #expect(int)}.
     */
    protected boolean lookahead(boolean match, int kind) {
        int pos = mark();
        Token token = expect(kind);
        reset(pos);
        return (token != null) == match;
    }

    /**
     * Check if the next token that'll be read is if the expected kind. This has does not advance
     * the tokenizer, in contrast to {@link #expect(String)}.
     */
    protected boolean lookahead(boolean match, String text) {
        int pos = mark();
        Token token = expect(text);
        reset(pos);
        return (token != null) == match;
    }

    /**
     * Shortcut to Tokenizer.getText(Token)
     */
    public String getText(Token token) {
        if (token == null) {
            return null;
        }
        return tokenizer.getTokenCodePoints(token).toJavaString();
    }

    /**
     * equivalent to _PyPegen_fill_token in that it modifies the token, and does not advance
     */
    public Token getAndInitializeToken() {
        if (currentPos < getFill()) {
            return peekToken(currentPos);
        }
        Token token = tokenizer.next();
        while (token.type == Token.Kind.TYPE_IGNORE) {
            String tag = getText(token);
            comments.add(factory.createTypeIgnore(token.sourceRange.startLine, tag, token.sourceRange));
            token = tokenizer.next();
        }

        if (startRule == InputType.SINGLE && token.type == Token.Kind.ENDMARKER && parsingStarted) {
            token.type = Token.Kind.NEWLINE;
            parsingStarted = false;
            if (tokenizer.getCurrentIndentIndex() > 0) {
                tokenizer.setPendingIndents(-tokenizer.getCurrentIndentIndex());
                tokenizer.setCurrentIndentIndex(0);
            }
        } else {
            parsingStarted = true;
        }
        tokens.add(token);
        return initializeToken(token);
    }

    /**
     * _PyPegen_get_last_nonwhitespace_token
     */
    public Token getLastNonWhitespaceToken() {
        Token t = null;
        for (int i = mark() - 1; i >= 0; i--) {
            t = peekToken(i);
            if (t.type != Token.Kind.ENDMARKER && (t.type < Token.Kind.NEWLINE || t.type > DEDENT)) {
                break;
            }
        }
        return t;
    }

    /**
     * _PyPegen_name_token
     */
    public ExprTy.Name name_token() {
        Token t = expect(Token.Kind.NAME);
        if (t != null) {
            return factory.createVariable(getText(t), t.sourceRange);
        } else {
            return null;
        }
    }

    /**
     * _PyPegen_seq_count_dots
     */
    public int countDots(Token[] tokenArray) {
        int cnt = 0;
        for (Token t : tokenArray) {
            if (t.type == Token.Kind.ELLIPSIS) {
                cnt += 3;
            } else {
                assert t.type == Token.Kind.DOT;
                cnt += 1;
            }
        }
        return cnt;
    }

    /**
     * _PyPegen_expect_soft_keyword
     */
    protected ExprTy.Name expect_SOFT_KEYWORD(String keyword) {
        Token t = getAndInitializeToken();
        if (t.type == Token.Kind.NAME && getText(t).equals(keyword)) {
            currentPos++;
            return factory.createVariable(getText(t), t.sourceRange);
        }
        return null;
    }

    /**
     * IMPORTANT! _PyPegen_string_token returns (through void*) a Token*. We are trying to be type
     * safe, so we create a container.
     */
    public Token string_token() {
        return expect(Token.Kind.STRING);
    }

    /**
     * _PyPegen_number_token
     */
    public ExprTy number_token() {
        Token t = expect(Token.Kind.NUMBER);
        if (t == null) {
            return null;
        }

        String number = getText(t);
        if (number.contains("_")) {
            if (featureVersion < 6) {
                throw raiseSyntaxError("Underscores in numeric literals are only supported in Python 3.6 and greater");
            }
            number = number.replace("_", "");
        }
        int base = 10;
        int start = 0;
        boolean isFloat = false;
        boolean isComplex = false;

        if (number.startsWith("0")) {
            if (number.startsWith("0x") || number.startsWith("0X")) {
                base = 16;
                start = 2;
            } else if (number.startsWith("0o") || number.startsWith("0O")) {
                base = 8;
                start = 2;
            } else if (number.startsWith("0b") || number.startsWith("0B")) {
                base = 2;
                start = 2;
            }
        }
        if (base == 10) {
            isComplex = number.endsWith("j") || number.endsWith("J");
            if (!isComplex) {
                isFloat = number.contains(".") || number.contains("e") || number.contains("E");
            }
        }

        if (isComplex) {
            double imag = Double.parseDouble(number.substring(0, number.length() - 1));
            return factory.createConstant(ConstantValue.ofComplex(0.0, imag), t.sourceRange);
        }
        if (isFloat) {
            return factory.createConstant(ConstantValue.ofDouble(Double.parseDouble(number)), t.sourceRange);
        }
        final long max = Long.MAX_VALUE;
        final long moltmax = max / base;
        int i = start;
        long result = 0;
        int lastD;
        boolean overunder = false;
        while (i < number.length()) {
            lastD = digitValue(number.charAt(i));

            long next = result;
            if (next > moltmax) {
                overunder = true;
            } else {
                next *= base;
                if (next > (max - lastD)) {
                    overunder = true;
                } else {
                    next += lastD;
                }
            }
            if (overunder) {
                // overflow
                BigInteger bigResult = BigInteger.valueOf(result);
                BigInteger bigBase = BigInteger.valueOf(base);
                while (i < number.length()) {
                    bigResult = bigResult.multiply(bigBase).add(BigInteger.valueOf(digitValue(number.charAt(i))));
                    i++;
                }
                return factory.createConstant(ConstantValue.ofBigInteger(bigResult), t.sourceRange);
            }
            result = next;
            i++;
        }
        return factory.createConstant(ConstantValue.ofLong(result), t.sourceRange);
    }

    private static int digitValue(char ch) {
        if (ch >= '0' && ch <= '9') {
            return ch - '0';
        } else if (ch >= 'a' && ch <= 'f') {
            return ch - 'a' + 10;
        } else {
            assert ch >= 'A' && ch <= 'f';
            return ch - 'A' + 10;
        }
    }

    /**
     * _PyPegen_expect_forced_token
     */
    public Token expect_forced_token(int kind, String expected) {
        Token t = getAndInitializeToken();
        if (t.type != kind) {
            throw raiseSyntaxErrorKnownLocation(t, "expected '%s'", expected);
        }
        currentPos++;
        return t;
    }

    public ExprTy.Name name_from_token(Token t) {
        if (t == null) {
            return null;
        }
        String id = getText(t);
        return factory.createVariable(id, t.sourceRange);
    }

    /**
     * _PyPegen_soft_keyword_token
     */
    public ExprTy.Name soft_keyword_token() {
        Token t = expect(Token.Kind.NAME);
        if (t == null) {
            return null;
        }
        String txt = getText(t);
        for (String s : softKeywords) {
            if (s.equals(txt)) {
                return name_from_token(t);
            }
        }
        return null;
    }

    /**
     * _PyPegen_dummy_name
     */
    public ExprTy.Name dummyName(@SuppressWarnings("unused") Object... args) {
        if (cachedDummyName != null) {
            return cachedDummyName;
        }
        cachedDummyName = factory.createVariable("", SourceRange.ARTIFICIAL_RANGE);
        return cachedDummyName;
    }

    /**
     * _PyPegen_join_names_with_dot
     */
    public SSTNode joinNamesWithDot(ExprTy a, ExprTy b) {
        String id = ((ExprTy.Name) a).id + "." + ((ExprTy.Name) b).id;
        return factory.createVariable(id, a.getSourceRange().withEnd(b.getSourceRange()));
    }

    /**
     * _PyPegen_seq_insert_in_front
     */
    @SuppressWarnings("unchecked")
    public <T> T[] insertInFront(T element, T[] seq, Class<T> clazz) {
        T[] result;
        if (seq == null) {
            result = (T[]) Array.newInstance(clazz, 1);
        } else {
            result = Arrays.copyOf(seq, seq.length + 1);
            System.arraycopy(seq, 0, result, 1, seq.length);
        }
        result[0] = element;
        return result;
    }

    public ExprTy[] insertInFront(ExprTy element, ExprTy[] seq) {
        return insertInFront(element, seq, ExprTy.class);
    }

    public PatternTy[] insertInFront(PatternTy element, PatternTy[] seq) {
        return insertInFront(element, seq, PatternTy.class);
    }

    /**
     * _PyPegen_seq_append_to_end
     */
    @SuppressWarnings("unchecked")
    public <T> T[] appendToEnd(T[] seq, T element, Class<T> clazz) {
        T[] result;
        if (seq == null) {
            result = (T[]) Array.newInstance(clazz, 1);
            result[0] = element;
        } else {
            result = Arrays.copyOf(seq, seq.length + 1);
            result[seq.length] = element;
        }
        return result;
    }

    public ExprTy[] appendToEnd(ExprTy[] seq, ExprTy element) {
        return appendToEnd(seq, element, ExprTy.class);
    }

    /**
     * _PyPegen_decode_fstring_part
     */
    private ExprTy.Constant decodeFStringPart(boolean isRaw, ExprTy.Constant constant, Token token) {
        assert constant.value.kind == Kind.CODEPOINTS;
        CodePoints cp = constant.value.getCodePoints();
        CodePoints str;
        if (cp.getLength() == 2 && cp.get(0) == cp.get(1) && (cp.get(0) == '{' || cp.get(0) == '}')) {
            str = cp.withLength(1);
        } else {
<<<<<<< HEAD
            str = StringParser.decodeString(this, isRaw || !cp.contains('\\'), cp, token);
=======
            str = StringParser.decodeString(this, isRaw, cp, token);
>>>>>>> c1bca0fb
        }
        return factory.createConstant(ConstantValue.ofCodePoints(str), constant.getSourceRange());
    }

    /**
     * unpack_top_level_joined_strs
     */
    private static ExprTy[] unpackTopLevelJoinedStrs(ExprTy[] rawExpressions) {
        int reqSize = 0;
        for (ExprTy expr : rawExpressions) {
            if (expr instanceof ExprTy.JoinedStr joinedStr) {
                reqSize += joinedStr.values.length;
            } else {
                reqSize++;
            }
        }

        ExprTy[] expressions = new ExprTy[reqSize];
        int reqIndex = 0;
        for (ExprTy expr : rawExpressions) {
            if (expr instanceof ExprTy.JoinedStr joinedStr) {
                ExprTy[] values = joinedStr.values;
                System.arraycopy(values, 0, expressions, reqIndex, values.length);
                reqIndex += values.length;
            } else {
                expressions[reqIndex++] = expr;
            }
        }
        return expressions;
    }

    /**
     * _PyPegen_joined_str
     */
    public ExprTy joinedStr(Token a, ExprTy[] rawExpressions, Token b) {
        ExprTy[] expr = unpackTopLevelJoinedStrs(rawExpressions);
        int nItems = expr.length;

        CodePoints quoteStr = tokenizer.getTokenCodePoints(a);
        boolean isRaw = quoteStr.contains('r') || quoteStr.contains('R');

        ExprTy[] seq = new ExprTy[nItems];

        int index = 0;
        for (ExprTy item : expr) {
            if (item instanceof ExprTy.Constant constant) {
                item = constant = decodeFStringPart(isRaw, constant, b);
                if (constant.value.kind == Kind.CODEPOINTS && constant.value.getCodePoints().isEmpty()) {
                    continue;
                }
            }
            seq[index++] = item;
        }

        ExprTy[] resizedExprs = Arrays.copyOf(seq, index);
        return factory.createJoinedStr(resizedExprs, a.sourceRange.withEnd(b.sourceRange));
    }

    /**
     * _PyPegen_decoded_constant_from_token
     */
    public ExprTy decodedConstantFromToken(Token tok) {
        CodePoints cv = StringParser.decodeString(this, false, tokenizer.getTokenCodePoints(tok), tok);
        return factory.createConstant(ConstantValue.ofCodePoints(cv), tok.getSourceRange());
    }

    /**
     * _PyPegen_constant_from_token
     */
    public SSTNode constantFromToken(Token tok) {
        return factory.createConstant(ConstantValue.ofCodePoints(tokenizer.getTokenCodePoints(tok)), tok.sourceRange);
    }

    /**
     * _PyPegen_constant_from_string
     */
    public ExprTy constantFromString(Token tok) {
        CodePoints cp = tokenizer.getTokenCodePoints(tok);
        String kind = cp.get(0) == 'u' ? "u" : null;
        ConstantValue cv = StringParser.parseString(this, cp, tok);
        return factory.createConstant(cv, kind, tok.getSourceRange());
    }

    /**
     * _PyPegen_formatted_value
     */
    public ExprTy formattedValue(ExprTy expression, Token debug, ResultTokenWithMetadata conversion,
                    ResultTokenWithMetadata format, Token closingBrace, SourceRange sourceRange) {
        int conversionVal = -1;
        if (conversion != null) {
            assert conversion.result() instanceof Name;
            String conversionKind = ((ExprTy.Name) conversion.result()).id;
            char first = conversionKind.length() == 1 ? conversionKind.charAt(0) : 0;
            if (first != 's' && first != 'r' && first != 'a') {
                throw raiseSyntaxErrorKnownLocation(conversion.result(), "f-string: invalid conversion character '%s': expected 's', 'r', or 'a'", conversionKind);
            }
            conversionVal = first;
        } else if (debug != null && format == null) {
            /* If no conversion is specified, use !r for debug expressions */
            conversionVal = 'r';
        }
        ExprTy.FormattedValue formattedValue = factory.createFormattedValue(expression, conversionVal, format != null ? format.result : null, sourceRange);
        if (debug != null) {
            int debugEndLine;
            int debugEndColumn;
            CodePoints debugMetadata;
            if (conversion != null) {
                debugEndLine = conversion.result.getSourceRange().startLine;
                debugEndColumn = conversion.result.getSourceRange().startColumn;
                debugMetadata = conversion.metadata;
            } else if (format != null) {
                debugEndLine = format.result.getSourceRange().startLine;
                debugEndColumn = format.result.getSourceRange().startColumn + 1;
                debugMetadata = format.metadata;
            } else {
                debugEndLine = sourceRange.endLine;
                debugEndColumn = sourceRange.endColumn;
                debugMetadata = closingBrace.metadata;
            }
            ExprTy.Constant debugText = factory.createConstant(ConstantValue.ofCodePoints(debugMetadata),
                            new SourceRange(sourceRange.startLine, sourceRange.startColumn + 1, debugEndLine, debugEndColumn - 1));
            return factory.createJoinedStr(new ExprTy[]{debugText, formattedValue},
                            new SourceRange(sourceRange.startLine, sourceRange.startColumn, debugEndLine, debugEndColumn));
        }
        return formattedValue;
    }

    /**
     * _PyPegen_concatenate_strings
     */
    public ExprTy concatenateStrings(ExprTy[] strings, SourceRange sourceRange) {
        boolean fStringFound = false;
        boolean unicodeStringFound = false;
        boolean bytesFound = false;

        int nFlattenedElements = 0;
        for (ExprTy elem : strings) {
            if (elem instanceof ExprTy.Constant constant) {
                if (constant.value.kind == Kind.BYTES) {
                    bytesFound = true;
                } else {
                    unicodeStringFound = true;
                }
                nFlattenedElements++;
            } else if (elem instanceof ExprTy.JoinedStr joinedStr) {
                nFlattenedElements += joinedStr.values.length;
                fStringFound = true;
            } else {
                nFlattenedElements++;
                fStringFound = true;
            }
        }

        if ((unicodeStringFound || fStringFound) && bytesFound) {
            throw raiseSyntaxError("cannot mix bytes and nonbytes literals");
        }

        if (bytesFound) {
            Object kind = ((ExprTy.Constant) strings[0]).kind;
            int totalLen = 0;
            for (ExprTy elem : strings) {
                totalLen += ((ExprTy.Constant) elem).value.getBytes().length;
            }
            byte[] dest = new byte[totalLen];
            int offset = 0;
            for (ExprTy elem : strings) {
                byte[] src = ((ExprTy.Constant) elem).value.getBytes();
                System.arraycopy(src, 0, dest, offset, src.length);
                offset += src.length;
            }
            return factory.createConstant(ConstantValue.ofBytes(dest), kind, sourceRange);
        }

        if (!fStringFound && strings.length == 1) {
            return strings[0];
        }

        ExprTy[] flattened = new ExprTy[nFlattenedElements];
        int curPos = 0;
        for (ExprTy elem : strings) {
            if (elem instanceof ExprTy.JoinedStr joined) {
                for (ExprTy subvalue : joined.values) {
                    flattened[curPos++] = subvalue;
                }
            } else {
                flattened[curPos++] = elem;
            }
        }

        /* calculate folded element count */
        int nElements = 0;
        boolean prevIsConstant = false;
        for (ExprTy elem : flattened) {
            /*
             * The concatenation of a FormattedValue and an empty Constant should lead to the
             * FormattedValue itself. Thus, we will not take any empty constants into account, just
             * as in `_PyPegen_joined_str`
             */
            if (fStringFound && elem instanceof ExprTy.Constant constant &&
                            constant.value.kind == Kind.CODEPOINTS && constant.value.getCodePoints().isEmpty()) {
                continue;
            }

            if (!prevIsConstant || !(elem instanceof ExprTy.Constant)) {
                nElements++;
            }
            prevIsConstant = elem instanceof ExprTy.Constant;
        }

        ExprTy[] values = new ExprTy[nElements];

        /* build folded list */
        curPos = 0;
        for (int i = 0; i < flattened.length; i++) {
            ExprTy elem = flattened[i];

            /*
             * if the current elem and the following are constants, fold them and all consequent
             * constants
             */
            if (elem instanceof ExprTy.Constant elemConst) {
                if (i + 1 < flattened.length && flattened[i + 1] instanceof ExprTy.Constant) {
                    ExprTy.Constant firstElemConst = elemConst;

                    /*
                     * When a string is getting concatenated, the kind of the string is determined
                     * by the first string in the concatenation sequence.
                     */
                    Object kind = elemConst.kind;

                    CodePoints.Builder writer = new CodePoints.Builder(0);
                    ExprTy.Constant lastElemConst = elemConst;
                    int j = i;
                    for (; j < flattened.length; j++) {
                        ExprTy currentElem = flattened[j];
                        if (currentElem instanceof ExprTy.Constant currentElemConst) {
                            writer.appendCodePoints(currentElemConst.value.getCodePoints());
                            lastElemConst = currentElemConst;
                        } else {
                            break;
                        }
                    }
                    i = j - 1;

                    elem = elemConst = factory.createConstant(ConstantValue.ofCodePoints(writer.build()), kind, firstElemConst.getSourceRange().withEnd(lastElemConst.getSourceRange()));
                }

                /* Drop all empty constant strings */
                if (fStringFound && elemConst.value.kind == Kind.CODEPOINTS && elemConst.value.getCodePoints().isEmpty()) {
                    continue;
                }
            }
            values[curPos++] = elem;
        }

        if (!fStringFound) {
            assert nElements == 1;
            ExprTy elem = values[0];
            assert elem instanceof ExprTy.Constant;
            return elem;
        }

        assert curPos == nElements;
        return factory.createJoinedStr(values, sourceRange);
    }

    /**
     * _PyPegen_check_barry_as_flufl
     */
    public boolean checkBarryAsFlufl(Token token) {
        if (flags.contains(Flags.BARRY_AS_BDFL) && !getText(token).equals("<>")) {
            throw callbacks.onError(ErrorType.Generic, token.sourceRange, BARRY_AS_BDFL);
        }
        if (!flags.contains(Flags.BARRY_AS_BDFL) && !getText(token).equals("!=")) {
            // no explicit error message here, the parser will just fail to match the input
            // producing the generic 'invalid syntax' error
            return true;
        }
        return false;
    }

    /**
     * _PyPegen_check_legacy_stmt
     */
    public boolean checkLegacyStmt(ExprTy name) {
        if (!(name instanceof ExprTy.Name)) {
            return false;
        }
        String[] candidates = {"print", "exec"};
        for (String candidate : candidates) {
            if (candidate.equals(((ExprTy.Name) name).id)) {
                return true;
            }
        }
        return false;
    }

    /**
     * _PyPegen_check_fstring_conversion
     */
    ResultTokenWithMetadata checkFstringConversion(Token convToken, ExprTy conv) {
        if (convToken.sourceRange.startLine != conv.getSourceRange().startLine ||
                        convToken.sourceRange.endColumn != conv.getSourceRange().startColumn) {
            throw raiseSyntaxErrorKnownRange(convToken, conv, "f-string: conversion type must come right after the exclamanation mark");
        }
        return new ResultTokenWithMetadata(conv, convToken.metadata);
    }

    /**
     * _PyPegen_setup_full_format_spec
     */
    ResultTokenWithMetadata setupFullFormatSpec(Token colon, ExprTy[] spec, SourceRange sourceRange) {
        // This is needed to keep compatibility with 3.11, where an empty format spec
        // is parsed as an *empty* JoinedStr node, instead of having an empty constant
        // in it.
        ExprTy[] fixedSpec;
        if (spec.length == 1 && spec[0] instanceof ExprTy.Constant constant && constant.value.kind == Kind.CODEPOINTS && constant.value.getCodePoints().isEmpty()) {
            fixedSpec = new ExprTy[0];
        } else {
            fixedSpec = spec;
        }
        ExprTy res;
        if (fixedSpec.length == 0 || (fixedSpec.length == 1 && fixedSpec[0] instanceof ExprTy.Constant)) {
            res = factory.createJoinedStr(fixedSpec, sourceRange);
        } else {
            res = concatenateStrings(fixedSpec, sourceRange);
        }
        return new ResultTokenWithMetadata(res, colon.metadata);
    }

    /**
     * _PyPegen_get_expr_name
     */
    public String getExprName(ExprTy e) {
        if (e instanceof ExprTy.Attribute || e instanceof ExprTy.Subscript || e instanceof ExprTy.Starred || e instanceof ExprTy.Name || e instanceof ExprTy.Tuple || e instanceof ExprTy.List ||
                        e instanceof ExprTy.Lambda) {
            return e.getClass().getSimpleName().toLowerCase();
        }
        if (e instanceof ExprTy.Call) {
            return "function call";
        }
        if (e instanceof ExprTy.BoolOp || e instanceof ExprTy.BinOp || e instanceof ExprTy.UnaryOp) {
            return "expression";
        }
        if (e instanceof ExprTy.GeneratorExp) {
            return "generator expression";
        }
        if (e instanceof ExprTy.Yield || e instanceof ExprTy.YieldFrom) {
            return "yield expression";
        }
        if (e instanceof ExprTy.Await) {
            return "await expression";
        }
        if (e instanceof ExprTy.ListComp) {
            return "list comprehension";
        }
        if (e instanceof ExprTy.SetComp) {
            return "set comprehension";
        }
        if (e instanceof ExprTy.DictComp) {
            return "dict comprehension";
        }
        if (e instanceof ExprTy.Dict) {
            return "dict literal";
        }
        if (e instanceof ExprTy.Set) {
            return "set display";
        }
        if (e instanceof ExprTy.JoinedStr || e instanceof ExprTy.FormattedValue) {
            return "f-string expression";
        }
        if (e instanceof ExprTy.Constant) {
            ExprTy.Constant constant = (ExprTy.Constant) e;
            switch (constant.value.kind) {
                case NONE:
                    return "None";
                case BOOLEAN:
                    return constant.value.getBoolean() ? "True" : "False";
                case ELLIPSIS:
                    return "ellipsis";
            }
            return "literal";
        }
        if (e instanceof ExprTy.Compare) {
            return "comparision";
        }
        if (e instanceof ExprTy.IfExp) {
            return "conditional expression";
        }
        if (e instanceof ExprTy.NamedExpr) {
            return "named expression";
        }
        assert false : "unexpected expression " + e.getClass() + " in assignment";
        return null;
    }

    /**
     * equivalent to initialize_token
     */
    private Token initializeToken(Token token) {
        if (token.type == Token.Kind.NAME) {
            String txt = getText(token);
            int l = txt.length();
            Object[][] kwlist;
            if (l < reservedKeywords.length && (kwlist = reservedKeywords[l]) != null) {
                for (Object[] kwAssoc : kwlist) {
                    if (txt.equals(kwAssoc[0])) {
                        token.type = (int) kwAssoc[1];
                        break;
                    }
                }
            }
        }
        if (token.type == ERRORTOKEN) {
            throw tokenizerError(token);
        }
        return token;
    }

    /**
     * _PyPegen_new_type_comment
     */
    protected String newTypeComment(Object token) {
        return getText((Token) token);
    }

    /**
     * _PyPegen_join_sequences
     *
     */
    protected <T> T[] join(T[] a, T[] b) {
        if (a == null && b != null) {
            return b;
        }
        if (a != null && b == null) {
            return a;
        }

        if (a != null) {
            T[] result = Arrays.copyOf(a, a.length + b.length);
            System.arraycopy(b, 0, result, a.length, b.length);
            return result;
        }
        return null;
    }

    /**
     * _PyPegen_set_expr_context
     *
     * TODO: (tfel) We should try to avoid having to walk the parse tree so often. The git history
     * includes an attempt with a symbol and a scope stream synchronized to the token stream, but it
     * doesn't really work with the pegen generator.
     */
    protected ExprTy setExprContext(ExprTy node, ExprContextTy context) {
        return node.accept(new CopyWithContextVisitor(context));
    }

    // debug methods
    private void indent(StringBuilder sb) {
        for (int i = 0; i < level; i++) {
            sb.append("  ");
        }
    }

    void debugMessageln(String text, Object... args) {
        StringBuilder sb = new StringBuilder();
        indent(sb);
        sb.append(String.format(text, args));
        System.out.println(sb);
    }

    // Helper classes that are not really meaningful parts of the AST, just containers to move the
    // data where we need it.

    public static final class CmpopExprPair {
        final CmpOpTy op;
        final ExprTy expr;

        CmpopExprPair(CmpOpTy op, ExprTy expr) {
            this.op = op;
            this.expr = expr;
        }
    }

    public static final class KeyValuePair {
        final ExprTy key;
        final ExprTy value;

        KeyValuePair(ExprTy key, ExprTy value) {
            this.key = key;
            this.value = value;
        }

    }

    static ExprTy[] extractKeys(KeyValuePair[] l) {
        int len = l == null ? 0 : l.length;
        ExprTy[] keys = new ExprTy[len];
        for (int i = 0; i < len; i++) {
            keys[i] = l[i].key;
        }
        return keys;
    }

    static ExprTy[] extractValues(KeyValuePair[] l) {
        int len = l == null ? 0 : l.length;
        ExprTy[] values = new ExprTy[len];
        for (int i = 0; i < len; i++) {
            values[i] = l[i].value;
        }
        return values;
    }

    public static final class KeyPatternPair {
        final ExprTy key;
        final PatternTy pattern;

        KeyPatternPair(ExprTy key, PatternTy pattern) {
            this.key = key;
            this.pattern = pattern;
        }
    }

    static ExprTy[] extractKeys(KeyPatternPair[] l) {
        int len = l == null ? 0 : l.length;
        ExprTy[] keys = new ExprTy[len];
        for (int i = 0; i < len; i++) {
            keys[i] = l[i].key;
        }
        return keys;
    }

    static PatternTy[] extractPatterns(KeyPatternPair[] l) {
        int len = l == null ? 0 : l.length;
        PatternTy[] values = new PatternTy[len];
        for (int i = 0; i < len; i++) {
            values[i] = l[i].pattern;
        }
        return values;
    }

    public static final class NameDefaultPair {
        final ArgTy name;
        final ExprTy def;

        NameDefaultPair(ArgTy name, ExprTy def) {
            this.name = name;
            this.def = def;
        }
    }

    public static final class SlashWithDefault {
        final ArgTy[] plainNames;
        final NameDefaultPair[] namesWithDefaults;

        SlashWithDefault(ArgTy[] plainNames, NameDefaultPair[] namesWithDefaults) {
            this.plainNames = plainNames;
            this.namesWithDefaults = namesWithDefaults;
        }
    }

    public static final class StarEtc {
        final ArgTy varArg;
        final NameDefaultPair[] kwOnlyArgs;
        final ArgTy kwArg;

        StarEtc(ArgTy varArg, NameDefaultPair[] kwOnlyArgs, ArgTy kwArg) {
            this.varArg = varArg;
            this.kwOnlyArgs = kwOnlyArgs;
            this.kwArg = kwArg;
        }
    }

    public static final class KeywordOrStarred {
        final SSTNode element;
        final boolean isKeyword;

        KeywordOrStarred(SSTNode element, boolean isKeyword) {
            this.element = element;
            this.isKeyword = isKeyword;
        }
    }

    /**
     * _PyPegen_seq_extract_starred_exprs
     */
    static ExprTy[] extractStarredExpressions(KeywordOrStarred[] kwds) {
        List<ExprTy> list = new ArrayList<>();
        for (KeywordOrStarred n : kwds) {
            if (!n.isKeyword) {
                ExprTy element = (ExprTy) n.element;
                list.add(element);
            }
        }
        return list.toArray(new ExprTy[0]);
    }

    /**
     * _PyPegen_seq_delete_starred_exprs
     */
    static KeywordTy[] deleteStarredExpressions(KeywordOrStarred[] kwds) {
        List<KeywordTy> list = new ArrayList<>();
        for (KeywordOrStarred n : kwds) {
            if (n.isKeyword) {
                KeywordTy element = (KeywordTy) n.element;
                list.add(element);
            }
        }
        return list.toArray(new KeywordTy[0]);
    }

    /**
     * _PyPegen_map_names_to_ids
     */
    static String[] extractNames(ExprTy[] seq) {
        List<String> list = new ArrayList<>();
        for (ExprTy e : seq) {
            String id = ((ExprTy.Name) e).id;
            list.add(id);
        }
        return list.toArray(new String[0]);
    }

    /**
     * _PyPegen_collect_call_seqs
     */
    final ExprTy collectCallSequences(ExprTy[] a, KeywordOrStarred[] b, SourceRange sourceRange) {
        if (b == null) {
            return factory.createCall(dummyName(), a, EMPTY_KEYWORD_ARRAY, sourceRange);
        } else {
            ExprTy[] starred = extractStarredExpressions(b);
            ExprTy[] args;
            if (starred.length > 0) {
                args = Arrays.copyOf(a, a.length + starred.length);
                System.arraycopy(starred, 0, args, a.length, starred.length);
            } else {
                args = a;
            }
            return factory.createCall(dummyName(), args, deleteStarredExpressions(b), sourceRange);
        }
    }

    private ExprTy visitContainer(ExprTy[] elements, TargetsType type) {
        if (elements == null) {
            return null;
        }
        ExprTy child;
        for (ExprTy expr : elements) {
            child = getInvalidTarget(expr, type);
            if (child != null) {
                return child;
            }
        }
        return null;
    }

    private ExprTy getInvalidTarget(ExprTy expr, TargetsType type) {
        if (expr == null) {
            return null;
        }
        if (expr instanceof ExprTy.List) {
            return visitContainer(((ExprTy.List) expr).elements, type);
        }
        if (expr instanceof ExprTy.Tuple) {
            return visitContainer(((ExprTy.Tuple) expr).elements, type);
        }
        if (expr instanceof ExprTy.Starred) {
            if (type == TargetsType.DEL_TARGETS) {
                return expr;
            }
            return getInvalidTarget(((ExprTy.Starred) expr).value, type);
        }
        if (expr instanceof ExprTy.Compare) {
            if (type == TargetsType.FOR_TARGETS) {
                ExprTy.Compare compare = (ExprTy.Compare) expr;
                if (compare.ops[0] == CmpOpTy.In) {
                    return getInvalidTarget(compare.left, type);
                }
                return null;
            }
            return expr;
        }
        if (expr instanceof ExprTy.Name || expr instanceof ExprTy.Subscript || expr instanceof ExprTy.Attribute) {
            return null;
        }
        return expr;
    }

    /**
     * _PyPegen_nonparen_genexp_in_call
     */
    SSTNode nonparenGenexpInCall(ExprTy args, ComprehensionTy[] comprehensions) {
        assert args instanceof ExprTy.Call;
        ExprTy.Call call = (ExprTy.Call) args;
        int len = call.args.length;
        if (len <= 1) {
            return null;
        }
        ComprehensionTy lastComprehension = comprehensions[comprehensions.length - 1];
        throw raiseSyntaxErrorKnownRange(call.args[len - 1], getLastComprehensionItem(lastComprehension),
                        "Generator expression must be parenthesized");
    }

    /**
     * RAISE_SYNTAX_ERROR_INVALID_TARGET
     */
    RuntimeException raiseSyntaxErrorInvalidTarget(TargetsType type, ExprTy expr) {
        ExprTy invalidTarget = getInvalidTarget(expr, type);
        if (invalidTarget != null) {
            String message = (type == TargetsType.STAR_TARGETS || type == TargetsType.FOR_TARGETS)
                            ? "cannot assign to %s"
                            : "cannot delete %s";
            throw raiseSyntaxErrorKnownLocation(invalidTarget, message, getExprName(invalidTarget));
        }
        throw raiseSyntaxError("invalid syntax");
    }

    /**
     * RAISE_SYNTAX_ERROR
     */
    RuntimeException raiseSyntaxError(String msg, Object... arguments) {
        Token errorToken = peekToken();
        throw raiseErrorKnownLocation(ParserCallbacks.ErrorType.Syntax, errorToken.sourceRange, msg, arguments);
    }

    /**
     * RAISE_SYNTAX_ERROR_ON_NEXT_TOKEN
     */
    RuntimeException raiseSyntaxErrorOnNextToken(String msg) {
        Token errorToken = peekToken();
        throw raiseErrorKnownLocation(ParserCallbacks.ErrorType.Syntax, errorToken.sourceRange, msg);
    }

    /**
     * RAISE_ERROR_KNOWN_LOCATION the first param is a token, where error begins
     */
    RuntimeException raiseSyntaxErrorKnownLocation(Token errorToken, String msg, Object... arguments) {
        throw raiseErrorKnownLocation(ParserCallbacks.ErrorType.Syntax, errorToken.sourceRange, msg, arguments);
    }

    /**
     * RAISE_ERROR_KNOWN_LOCATION
     */
    RuntimeException raiseErrorKnownLocation(ParserCallbacks.ErrorType typeError, SourceRange where, String msg, Object... argument) {
        errorIndicator = true;
        throw callbacks.onError(typeError, where, msg, argument);
    }

    /**
     * RAISE_ERROR_KNOWN_LOCATION the first param is node, where error begins
     */
    RuntimeException raiseSyntaxErrorKnownLocation(SSTNode where, String msg, Object... arguments) {
        throw raiseErrorKnownLocation(ParserCallbacks.ErrorType.Syntax, where.getSourceRange(), msg, arguments);
    }

    /**
     * RAISE_ERROR_KNOWN_LOCATION
     */
    RuntimeException raiseErrorKnownLocation(ParserCallbacks.ErrorType errorType, SSTNode where, String msg, Object... arguments) {
        throw raiseErrorKnownLocation(errorType, where.getSourceRange(), msg, arguments);
    }

    /**
     * RAISE_ERROR_KNOWN_RANGE
     */
    RuntimeException raiseSyntaxErrorKnownRange(Token startToken, SSTNode endNode, String msg, Object... arguments) {
        throw raiseErrorKnownLocation(ParserCallbacks.ErrorType.Syntax, startToken.sourceRange.withEnd(endNode.getSourceRange()), msg, arguments);
    }

    /**
     * RAISE_ERROR_KNOWN_RANGE
     */
    RuntimeException raiseSyntaxErrorKnownRange(Token startToken, Token endToken, String msg, Object... arguments) {
        throw raiseErrorKnownLocation(ParserCallbacks.ErrorType.Syntax, startToken.sourceRange.withEnd(endToken.sourceRange), msg, arguments);
    }

    /**
     * RAISE_ERROR_KNOWN_RANGE
     */
    RuntimeException raiseSyntaxErrorKnownRange(SSTNode startNode, SSTNode endNode, String msg, Object... arguments) {
        throw raiseErrorKnownLocation(ParserCallbacks.ErrorType.Syntax, startNode.getSourceRange().withEnd(endNode.getSourceRange()), msg, arguments);
    }

    /**
     * RAISE_ERROR_KNOWN_RANGE
     */
    RuntimeException raiseSyntaxErrorKnownRange(SSTNode startNode, Token endToken, String msg, Object... arguments) {
        throw raiseErrorKnownLocation(ParserCallbacks.ErrorType.Syntax, startNode.getSourceRange().withEnd(endToken.sourceRange), msg, arguments);
    }

    /**
     * RAISE_SYNTAX_ERROR_STARTING_FROM
     */
    RuntimeException raiseSyntaxErrorStartingFrom(Token where, String msg, Object... arguments) {
        throw raiseErrorKnownLocation(ParserCallbacks.ErrorType.Syntax, tokenizer.extendRangeToCurrentPosition(where.sourceRange), msg, arguments);
    }

    /**
     * RAISE_SYNTAX_ERROR_STARTING_FROM
     */
    RuntimeException raiseSyntaxErrorStartingFrom(SSTNode where, String msg, Object... arguments) {
        throw raiseErrorKnownLocation(ParserCallbacks.ErrorType.Syntax, tokenizer.extendRangeToCurrentPosition(where.getSourceRange()), msg, arguments);
    }

    /**
     * _PyPegen_arguments_parsing_error
     */
    RuntimeException raiseArgumentsParsingError(ExprTy e) {
        for (KeywordTy keyword : ((ExprTy.Call) e).keywords) {
            if (keyword.arg == null) {
                throw raiseSyntaxError("positional argument follows keyword argument unpacking");
            }
        }
        throw raiseSyntaxError("positional argument follows keyword argument");
    }

    /**
     * RAISE_INDENTATION_ERROR
     */
    RuntimeException raiseIndentationError(String msg, Object... arguments) {
        Token errorToken = peekToken();
        throw raiseErrorKnownLocation(ParserCallbacks.ErrorType.Indentation, errorToken.sourceRange, msg, arguments);
    }

    /**
     * raise_unclosed_parentheses_error
     */
    RuntimeException raiseUnclosedParenthesesError() {
        int nestingLevel = tokenizer.getParensNestingLevel();
        assert nestingLevel > 0;
        int errorLineno = tokenizer.getParensLineNumberStack()[nestingLevel - 1];
        int errorCol = tokenizer.getParensColumnsStack()[nestingLevel - 1];
        // TODO unknown source offsets
        throw raiseErrorKnownLocation(ParserCallbacks.ErrorType.Syntax,
                        new SourceRange(errorLineno, errorCol, errorLineno, -1),
                        "'%c' was never closed", tokenizer.getParensStack()[nestingLevel - 1]);
    }

    /**
     * tokenizer_error
     */
    RuntimeException tokenizerError(Token token) {
        if (token.type == ERRORTOKEN && tokenizer.getDone() == Tokenizer.StatusCode.SYNTAX_ERROR) {
            throw raiseErrorKnownLocation(ParserCallbacks.ErrorType.Syntax, token.getSourceRange(), (String) token.extraData);
        }
        ParserCallbacks.ErrorType errorType = ParserCallbacks.ErrorType.Syntax;
        String msg;
        int colOffset = -1;
        switch (tokenizer.getDone()) {
            case BAD_TOKEN:
                msg = "invalid token";
                break;
            case EOF:
                if (tokenizer.getParensNestingLevel() > 0) {
                    throw raiseUnclosedParenthesesError();
                } else {
                    throw raiseSyntaxError("unexpected EOF while parsing");
                }
            case DEDENT_INVALID:
                throw raiseIndentationError("unindent does not match any outer indentation level");
            case TABS_SPACES_INCONSISTENT:
                errorType = ParserCallbacks.ErrorType.Tab;
                msg = "inconsistent use of tabs and spaces in indentation";
                break;
            case TOO_DEEP_INDENTATION:
                errorType = ParserCallbacks.ErrorType.Indentation;
                msg = "too many levels of indentation";
                break;
            case LINE_CONTINUATION_ERROR:
                msg = "unexpected character after line continuation character";
                colOffset = tokenizer.getNextCharIndex() - tokenizer.getLineStartIndex();
                break;
            default:
                msg = "unknown parsing error";
                break;
        }
        // TODO unknown source offsets
        throw raiseErrorKnownLocation(errorType, new SourceRange(tokenizer.getCurrentLineNumber(),
                        colOffset >= 0 ? colOffset : 0, tokenizer.getCurrentLineNumber(), -1), msg);
    }

    // Equivalent of _PyPegen_interactive_exit
    SSTNode interactiveExit() {
        // This causes the corresponding rule to always fail. CPython also sets a variable to E_EOF
        // which is later checked in PyRun_InteractiveOneObjectEx to end the REPL. Our REPL handles
        // it differently - it won't call the parser with an empty string at all. We still need to
        // fail here in case someone calls compile('', 'single'), but we don't need the error code.
        return null;
    }

    <T> T lastItem(T[] seq) {
        return seq[seq.length - 1];
    }

    ExprTy getLastComprehensionItem(ComprehensionTy comprehension) {
        if (comprehension.ifs == null || comprehension.ifs.length == 0) {
            return comprehension.iter;
        }
        return lastItem(comprehension.ifs);
    }

    ExprTy ensureReal(ExprTy e) {
        if (!(e instanceof ExprTy.Constant) || ((ExprTy.Constant) e).value.kind == Kind.COMPLEX) {
            throw raiseSyntaxErrorKnownLocation(e, "real number required in complex literal");
        }
        return e;
    }

    ExprTy ensureImaginary(ExprTy e) {
        if (!(e instanceof ExprTy.Constant) || ((ExprTy.Constant) e).value.kind != Kind.COMPLEX) {
            throw raiseSyntaxErrorKnownLocation(e, "imaginary number required in complex literal");
        }
        return e;
    }

    ModTy makeModule(StmtTy[] statements, SourceRange sourceRange) {
        return factory.createModule(statements, comments.toArray(TypeIgnoreTy[]::new), sourceRange);
    }

    /**
     * CHECK Simple check whether the node is not null.
     */
    <T> T check(T node) {
        if (node == null) {
            errorIndicator = true;
        }
        return node;
    }

    <T> T checkVersion(int version, String msg, T node) {
        checkVersion(version, msg);
        return node;
    }

    <T> T checkVersion(int version, String msg, Supplier<T> node) {
        checkVersion(version, msg);
        return node.get();
    }

    private void checkVersion(int version, String msg) {
        if (featureVersion < version) {
            throw raiseSyntaxError("%s only supported in Python 3.%d and greater", msg, version);
        }
    }

    private int getFill() {
        return tokens.size();
    }

    private Token peekToken() {
        if (currentPos == tokens.size()) {
            Token t = tokenizer.next();
            if (t.type != Token.Kind.TYPE_IGNORE) {
                tokens.add(t);
            }
            return t;
        }
        return tokens.get(currentPos);
    }

    protected final Token peekToken(int position) {
        assert position < tokens.size();
        return tokens.get(position);
    }

    public record ResultTokenWithMetadata(ExprTy result, CodePoints metadata) {
    }

}<|MERGE_RESOLUTION|>--- conflicted
+++ resolved
@@ -1,9 +1,5 @@
 /*
-<<<<<<< HEAD
- * Copyright (c) 2021, 2024, Oracle and/or its affiliates. All rights reserved.
-=======
  * Copyright (c) 2021, 2025, Oracle and/or its affiliates. All rights reserved.
->>>>>>> c1bca0fb
  * DO NOT ALTER OR REMOVE COPYRIGHT NOTICES OR THIS FILE HEADER.
  *
  * The Universal Permissive License (UPL), Version 1.0
@@ -601,11 +597,7 @@
         if (cp.getLength() == 2 && cp.get(0) == cp.get(1) && (cp.get(0) == '{' || cp.get(0) == '}')) {
             str = cp.withLength(1);
         } else {
-<<<<<<< HEAD
-            str = StringParser.decodeString(this, isRaw || !cp.contains('\\'), cp, token);
-=======
             str = StringParser.decodeString(this, isRaw, cp, token);
->>>>>>> c1bca0fb
         }
         return factory.createConstant(ConstantValue.ofCodePoints(str), constant.getSourceRange());
     }
