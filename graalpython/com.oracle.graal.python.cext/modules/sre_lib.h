--- conflicted
+++ resolved
@@ -458,15 +458,10 @@
 do { \
     TRACE(("copy data to %p from %zd (%zd)\n", \
            data, state->data_stack_base-size, size)); \
-<<<<<<< HEAD
-    memcpy(data, state->data_stack+state->data_stack_base-size, size); \
+    memcpy((void*) data, state->data_stack+state->data_stack_base-size, size); \
     if (discard) { \
         /* TODO: workaround for Sulong realloc bug */ \
         memset(state->data_stack+state->data_stack_base-size, 0, size); \
-=======
-    memcpy((void*) data, state->data_stack+state->data_stack_base-size, size); \
-    if (discard) \
->>>>>>> 02d0a87a
         state->data_stack_base -= size; \
     } \
 } while (0)
