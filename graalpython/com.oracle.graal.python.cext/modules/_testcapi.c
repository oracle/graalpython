--- conflicted
+++ resolved
@@ -24,14 +24,8 @@
 
 #include "Python.h"
 #include "datetime.h"
-<<<<<<< HEAD
 /* #include "marshal.h" */
-#include "pythread.h"
-#include "structmember.h"
-=======
-#include "marshal.h"
 #include "structmember.h"         // PyMemberDef
->>>>>>> 14136578
 #include <float.h>
 #include <signal.h>
 
@@ -6979,9 +6973,6 @@
     Py_DECREF(subclass_with_finalizer_bases);
     PyModule_AddObject(m, "HeapCTypeSubclassWithFinalizer", HeapCTypeSubclassWithFinalizer);
 
-<<<<<<< HEAD
-    /* PyState_AddModule(m, &_testcapimodule); */
-=======
     if (PyType_Ready(&ContainerNoGC_type) < 0) {
         return NULL;
     }
@@ -6990,8 +6981,7 @@
                            (PyObject *) &ContainerNoGC_type) < 0)
         return NULL;
 
-    PyState_AddModule(m, &_testcapimodule);
->>>>>>> 14136578
+    /* PyState_AddModule(m, &_testcapimodule); */
     return m;
 }
 
