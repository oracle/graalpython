/* Copyright (c) 2018, 2024, Oracle and/or its affiliates.
 * Copyright (C) 1996-2020 Python Software Foundation
 *
 * Licensed under the PYTHON SOFTWARE FOUNDATION LICENSE VERSION 2
 */
/*
 * Secret Labs' Regular Expression Engine
 *
 * regular expression matching engine
 *
 * partial history:
 * 1999-10-24 fl   created (based on existing template matcher code)
 * 2000-03-06 fl   first alpha, sort of
 * 2000-08-01 fl   fixes for 1.6b1
 * 2000-08-07 fl   use PyOS_CheckStack() if available
 * 2000-09-20 fl   added expand method
 * 2001-03-20 fl   lots of fixes for 2.1b2
 * 2001-04-15 fl   export copyright as Python attribute, not global
 * 2001-04-28 fl   added __copy__ methods (work in progress)
 * 2001-05-14 fl   fixes for 1.5.2 compatibility
 * 2001-07-01 fl   added BIGCHARSET support (from Martin von Loewis)
 * 2001-10-18 fl   fixed group reset issue (from Matthew Mueller)
 * 2001-10-20 fl   added split primitive; re-enable unicode for 1.6/2.0/2.1
 * 2001-10-21 fl   added sub/subn primitive
 * 2001-10-24 fl   added finditer primitive (for 2.2 only)
 * 2001-12-07 fl   fixed memory leak in sub/subn (Guido van Rossum)
 * 2002-11-09 fl   fixed empty sub/subn return type
 * 2003-04-18 mvl  fully support 4-byte codes
 * 2003-10-17 gn   implemented non recursive scheme
 * 2013-02-04 mrab added fullmatch primitive
 *
 * Copyright (c) 1997-2001 by Secret Labs AB.  All rights reserved.
 *
 * This version of the SRE library can be redistributed under CNRI's
 * Python 1.6 license.  For any other use, please contact Secret Labs
 * AB (info@pythonware.com).
 *
 * Portions of this engine have been developed in cooperation with
 * CNRI.  Hewlett-Packard provided funding for 1.6 integration and
 * other compatibility work.
 */

static const char copyright[] =
    " SRE 2.2.2 Copyright (c) 1997-2002 by Secret Labs AB ";

#define PY_SSIZE_T_CLEAN

#include "Python.h"
#include "pycore_long.h"          // _PyLong_GetZero()
#include "pycore_moduleobject.h"  // _PyModule_GetState()
#include "structmember.h"         // PyMemberDef

#include "sre.h"

#define SRE_CODE_BITS (8 * sizeof(SRE_CODE))

#include <ctype.h>

<<<<<<< HEAD
/* name of this module, minus the leading underscore */
#if !defined(SRE_MODULE)
#define SRE_MODULE "cpython_sre"
#endif

#define SRE_PY_MODULE "re"

=======
>>>>>>> a47f04b6
/* defining this one enables tracing */
#undef VERBOSE

/* -------------------------------------------------------------------- */

#if defined(_MSC_VER)
#pragma optimize("agtw", on) /* doesn't seem to make much difference... */
#pragma warning(disable: 4710) /* who cares if functions are not inlined ;-) */
/* fastest possible local call under MSVC */
#define LOCAL(type) static __inline type __fastcall
#else
#define LOCAL(type) static inline type
#endif

/* error codes */
#define SRE_ERROR_ILLEGAL -1 /* illegal opcode */
#define SRE_ERROR_STATE -2 /* illegal state */
#define SRE_ERROR_RECURSION_LIMIT -3 /* runaway recursion */
#define SRE_ERROR_MEMORY -9 /* out of memory */
#define SRE_ERROR_INTERRUPTED -10 /* signal handler raised exception */

#if defined(VERBOSE)
#define TRACE(v) printf v
#else
#define TRACE(v)
#endif

/* -------------------------------------------------------------------- */
/* search engine state */

#define SRE_IS_DIGIT(ch)\
    ((ch) <= '9' && Py_ISDIGIT(ch))
#define SRE_IS_SPACE(ch)\
    ((ch) <= ' ' && Py_ISSPACE(ch))
#define SRE_IS_LINEBREAK(ch)\
    ((ch) == '\n')
#define SRE_IS_WORD(ch)\
    ((ch) <= 'z' && (Py_ISALNUM(ch) || (ch) == '_'))

static unsigned int sre_lower_ascii(unsigned int ch)
{
    return ((ch) < 128 ? Py_TOLOWER(ch) : ch);
}

/* locale-specific character predicates */
/* !(c & ~N) == (c < N+1) for any unsigned c, this avoids
 * warnings when c's type supports only numbers < N+1 */
#define SRE_LOC_IS_ALNUM(ch) (!((ch) & ~255) ? isalnum((ch)) : 0)
#define SRE_LOC_IS_WORD(ch) (SRE_LOC_IS_ALNUM((ch)) || (ch) == '_')

static unsigned int sre_lower_locale(unsigned int ch)
{
    return ((ch) < 256 ? (unsigned int)tolower((ch)) : ch);
}

static unsigned int sre_upper_locale(unsigned int ch)
{
    return ((ch) < 256 ? (unsigned int)toupper((ch)) : ch);
}

/* unicode-specific character predicates */

#define SRE_UNI_IS_DIGIT(ch) Py_UNICODE_ISDECIMAL(ch)
#define SRE_UNI_IS_SPACE(ch) Py_UNICODE_ISSPACE(ch)
#define SRE_UNI_IS_LINEBREAK(ch) Py_UNICODE_ISLINEBREAK(ch)
#define SRE_UNI_IS_ALNUM(ch) Py_UNICODE_ISALNUM(ch)
#define SRE_UNI_IS_WORD(ch) (SRE_UNI_IS_ALNUM(ch) || (ch) == '_')

static unsigned int sre_lower_unicode(unsigned int ch)
{
    return (unsigned int) Py_UNICODE_TOLOWER(ch);
}

static unsigned int sre_upper_unicode(unsigned int ch)
{
    return (unsigned int) Py_UNICODE_TOUPPER(ch);
}

LOCAL(int)
sre_category(SRE_CODE category, unsigned int ch)
{
    switch (category) {

    case SRE_CATEGORY_DIGIT:
        return SRE_IS_DIGIT(ch);
    case SRE_CATEGORY_NOT_DIGIT:
        return !SRE_IS_DIGIT(ch);
    case SRE_CATEGORY_SPACE:
        return SRE_IS_SPACE(ch);
    case SRE_CATEGORY_NOT_SPACE:
        return !SRE_IS_SPACE(ch);
    case SRE_CATEGORY_WORD:
        return SRE_IS_WORD(ch);
    case SRE_CATEGORY_NOT_WORD:
        return !SRE_IS_WORD(ch);
    case SRE_CATEGORY_LINEBREAK:
        return SRE_IS_LINEBREAK(ch);
    case SRE_CATEGORY_NOT_LINEBREAK:
        return !SRE_IS_LINEBREAK(ch);

    case SRE_CATEGORY_LOC_WORD:
        return SRE_LOC_IS_WORD(ch);
    case SRE_CATEGORY_LOC_NOT_WORD:
        return !SRE_LOC_IS_WORD(ch);

    case SRE_CATEGORY_UNI_DIGIT:
        return SRE_UNI_IS_DIGIT(ch);
    case SRE_CATEGORY_UNI_NOT_DIGIT:
        return !SRE_UNI_IS_DIGIT(ch);
    case SRE_CATEGORY_UNI_SPACE:
        return SRE_UNI_IS_SPACE(ch);
    case SRE_CATEGORY_UNI_NOT_SPACE:
        return !SRE_UNI_IS_SPACE(ch);
    case SRE_CATEGORY_UNI_WORD:
        return SRE_UNI_IS_WORD(ch);
    case SRE_CATEGORY_UNI_NOT_WORD:
        return !SRE_UNI_IS_WORD(ch);
    case SRE_CATEGORY_UNI_LINEBREAK:
        return SRE_UNI_IS_LINEBREAK(ch);
    case SRE_CATEGORY_UNI_NOT_LINEBREAK:
        return !SRE_UNI_IS_LINEBREAK(ch);
    }
    return 0;
}

LOCAL(int)
char_loc_ignore(SRE_CODE pattern, SRE_CODE ch)
{
    return ch == pattern
        || (SRE_CODE) sre_lower_locale(ch) == pattern
        || (SRE_CODE) sre_upper_locale(ch) == pattern;
}


/* helpers */

static void
data_stack_dealloc(SRE_STATE* state)
{
    if (state->data_stack) {
        PyMem_Free(state->data_stack);
        state->data_stack = NULL;
    }
    state->data_stack_size = state->data_stack_base = 0;
}

static int
data_stack_grow(SRE_STATE* state, Py_ssize_t size)
{
    Py_ssize_t minsize, cursize;
    minsize = state->data_stack_base+size;
    cursize = state->data_stack_size;
    if (cursize < minsize) {
        void* stack;
        cursize = minsize+minsize/4+1024;
        TRACE(("allocate/grow stack %zd\n", cursize));
        stack = PyMem_Realloc(state->data_stack, cursize);
        if (!stack) {
            data_stack_dealloc(state);
            return SRE_ERROR_MEMORY;
        }
        state->data_stack = (char *)stack;
        state->data_stack_size = cursize;
    }
    return 0;
}

/* generate 8-bit version */

#define SRE_CHAR Py_UCS1
#define SIZEOF_SRE_CHAR 1
#define SRE(F) sre_ucs1_##F
#include "sre_lib.h"

/* generate 16-bit unicode version */

#define SRE_CHAR Py_UCS2
#define SIZEOF_SRE_CHAR 2
#define SRE(F) sre_ucs2_##F
#include "sre_lib.h"

/* generate 32-bit unicode version */

#define SRE_CHAR Py_UCS4
#define SIZEOF_SRE_CHAR 4
#define SRE(F) sre_ucs4_##F
#include "sre_lib.h"

/* -------------------------------------------------------------------- */
/* factories and destructors */

/* module state */
typedef struct {
    PyTypeObject *Pattern_Type;
    PyTypeObject *Match_Type;
    PyTypeObject *Scanner_Type;
    PyTypeObject *Template_Type;
    PyObject *compile_template;  // reference to re._compile_template
} _sremodulestate;

static _sremodulestate *
get_sre_module_state(PyObject *m)
{
    _sremodulestate *state = (_sremodulestate *)_PyModule_GetState(m);
    assert(state);
    return state;
}

static struct PyModuleDef sremodule;
#define get_sre_module_state_by_class(cls) \
    (get_sre_module_state(PyType_GetModule(cls)))

/* see sre.h for object declarations */
static PyObject*pattern_new_match(_sremodulestate *, PatternObject*, SRE_STATE*, Py_ssize_t);
static PyObject *pattern_scanner(_sremodulestate *, PatternObject *, PyObject *, Py_ssize_t, Py_ssize_t);

/*[clinic input]
module _sre
class _sre.SRE_Pattern "PatternObject *" "get_sre_module_state_by_class(tp)->Pattern_Type"
class _sre.SRE_Match "MatchObject *" "get_sre_module_state_by_class(tp)->Match_Type"
class _sre.SRE_Scanner "ScannerObject *" "get_sre_module_state_by_class(tp)->Scanner_Type"
[clinic start generated code]*/
/*[clinic end generated code: output=da39a3ee5e6b4b0d input=fe2966e32b66a231]*/

/*[clinic input]
_sre.getcodesize -> int
[clinic start generated code]*/

static int
_sre_getcodesize_impl(PyObject *module)
/*[clinic end generated code: output=e0db7ce34a6dd7b1 input=bd6f6ecf4916bb2b]*/
{
    return sizeof(SRE_CODE);
}

/*[clinic input]
_sre.ascii_iscased -> bool

    character: int
    /

[clinic start generated code]*/

static int
_sre_ascii_iscased_impl(PyObject *module, int character)
/*[clinic end generated code: output=4f454b630fbd19a2 input=9f0bd952812c7ed3]*/
{
    unsigned int ch = (unsigned int)character;
    return ch < 128 && Py_ISALPHA(ch);
}

/*[clinic input]
_sre.unicode_iscased -> bool

    character: int
    /

[clinic start generated code]*/

static int
_sre_unicode_iscased_impl(PyObject *module, int character)
/*[clinic end generated code: output=9c5ddee0dc2bc258 input=51e42c3b8dddb78e]*/
{
    unsigned int ch = (unsigned int)character;
    return ch != sre_lower_unicode(ch) || ch != sre_upper_unicode(ch);
}

/*[clinic input]
_sre.ascii_tolower -> int

    character: int
    /

[clinic start generated code]*/

static int
_sre_ascii_tolower_impl(PyObject *module, int character)
/*[clinic end generated code: output=228294ed6ff2a612 input=272c609b5b61f136]*/
{
    return sre_lower_ascii(character);
}

/*[clinic input]
_sre.unicode_tolower -> int

    character: int
    /

[clinic start generated code]*/

static int
_sre_unicode_tolower_impl(PyObject *module, int character)
/*[clinic end generated code: output=6422272d7d7fee65 input=91d708c5f3c2045a]*/
{
    return sre_lower_unicode(character);
}

LOCAL(void)
state_reset(SRE_STATE* state)
{
    /* state->mark will be set to 0 in SRE_OP_MARK dynamically. */
    /*memset(state->mark, 0, sizeof(*state->mark) * SRE_MARK_SIZE);*/

    state->lastmark = -1;
    state->lastindex = -1;

    state->repeat = NULL;

    data_stack_dealloc(state);
}

static const void*
getstring(PyObject* string, Py_ssize_t* p_length,
          int* p_isbytes, int* p_charsize,
          Py_buffer *view)
{
    /* given a python object, return a data pointer, a length (in
       characters), and a character size.  return NULL if the object
       is not a string (or not compatible) */

    /* Unicode objects do not support the buffer API. So, get the data
       directly instead. */
    if (PyUnicode_Check(string)) {
        if (PyUnicode_READY(string) == -1)
            return NULL;
        *p_length = PyUnicode_GET_LENGTH(string);
        *p_charsize = PyUnicode_KIND(string);
        *p_isbytes = 0;
        return PyUnicode_DATA(string);
    }

    /* get pointer to byte string buffer */
    if (PyObject_GetBuffer(string, view, PyBUF_SIMPLE) != 0) {
        PyErr_Format(PyExc_TypeError, "expected string or bytes-like "
                     "object, got '%.200s'", Py_TYPE(string)->tp_name);
        return NULL;
    }

    *p_length = view->len;
    *p_charsize = 1;
    *p_isbytes = 1;

    if (view->buf == NULL) {
        PyErr_SetString(PyExc_ValueError, "Buffer is NULL");
        PyBuffer_Release(view);
        view->buf = NULL;
        return NULL;
    }
    return view->buf;
}


LOCAL(PyObject*)
state_init(SRE_STATE* state, PatternObject* pattern, PyObject* string,
           Py_ssize_t start, Py_ssize_t end)
{
    /* prepare state object */

    Py_ssize_t length;
    int isbytes, charsize;
    const void* ptr;

    memset(state, 0, sizeof(SRE_STATE));

    state->mark = PyMem_New(const void *, pattern->groups * 2);
    if (!state->mark) {
        PyErr_NoMemory();
        goto err;
    }
    state->lastmark = -1;
    state->lastindex = -1;

    state->buffer.buf = NULL;
    ptr = getstring(string, &length, &isbytes, &charsize, &state->buffer);
    if (!ptr)
        goto err;

    if (isbytes && pattern->isbytes == 0) {
        PyErr_SetString(PyExc_TypeError,
                        "cannot use a string pattern on a bytes-like object");
        goto err;
    }
    if (!isbytes && pattern->isbytes > 0) {
        PyErr_SetString(PyExc_TypeError,
                        "cannot use a bytes pattern on a string-like object");
        goto err;
    }

    /* adjust boundaries */
    if (start < 0)
        start = 0;
    else if (start > length)
        start = length;

    if (end < 0)
        end = 0;
    else if (end > length)
        end = length;

    state->isbytes = isbytes;
    state->charsize = charsize;
    state->match_all = 0;
    state->must_advance = 0;

    state->beginning = ptr;

    state->start = (void*) ((char*) ptr + start * state->charsize);
    state->end = (void*) ((char*) ptr + end * state->charsize);

    state->string = Py_NewRef(string);
    state->pos = start;
    state->endpos = end;

    return string;
  err:
    /* We add an explicit cast here because MSVC has a bug when
       compiling C code where it believes that `const void**` cannot be
       safely casted to `void*`, see bpo-39943 for details. */
    PyMem_Free((void*) state->mark);
    state->mark = NULL;
    if (state->buffer.buf)
        PyBuffer_Release(&state->buffer);
    return NULL;
}

LOCAL(void)
state_fini(SRE_STATE* state)
{
    if (state->buffer.buf)
        PyBuffer_Release(&state->buffer);
    Py_XDECREF(state->string);
    data_stack_dealloc(state);
    /* See above PyMem_Del for why we explicitly cast here. */
    PyMem_Free((void*) state->mark);
    state->mark = NULL;
}

/* calculate offset from start of string */
#define STATE_OFFSET(state, member)\
    (((char*)(member) - (char*)(state)->beginning) / (state)->charsize)

LOCAL(PyObject*)
getslice(int isbytes, const void *ptr,
         PyObject* string, Py_ssize_t start, Py_ssize_t end)
{
    if (isbytes) {
        if (PyBytes_CheckExact(string) &&
            start == 0 && end == PyBytes_GET_SIZE(string)) {
            return Py_NewRef(string);
        }
        return PyBytes_FromStringAndSize(
                (const char *)ptr + start, end - start);
    }
    else {
        return PyUnicode_Substring(string, start, end);
    }
}

LOCAL(PyObject*)
state_getslice(SRE_STATE* state, Py_ssize_t index, PyObject* string, int empty)
{
    Py_ssize_t i, j;

    index = (index - 1) * 2;

    if (string == Py_None || index >= state->lastmark || !state->mark[index] || !state->mark[index+1]) {
        if (empty)
            /* want empty string */
            i = j = 0;
        else {
            Py_RETURN_NONE;
        }
    } else {
        i = STATE_OFFSET(state, state->mark[index]);
        j = STATE_OFFSET(state, state->mark[index+1]);

        /* check wrong span */
        if (i > j) {
            PyErr_SetString(PyExc_SystemError,
                            "The span of capturing group is wrong,"
                            " please report a bug for the re module.");
            return NULL;
        }
    }

    return getslice(state->isbytes, state->beginning, string, i, j);
}

static void
pattern_error(Py_ssize_t status)
{
    switch (status) {
    case SRE_ERROR_RECURSION_LIMIT:
        /* This error code seems to be unused. */
        PyErr_SetString(
            PyExc_RecursionError,
            "maximum recursion limit exceeded"
            );
        break;
    case SRE_ERROR_MEMORY:
        PyErr_NoMemory();
        break;
    case SRE_ERROR_INTERRUPTED:
    /* An exception has already been raised, so let it fly */
        break;
    default:
        /* other error codes indicate compiler/engine bugs */
        PyErr_SetString(
            PyExc_RuntimeError,
            "internal error in regular expression engine"
            );
    }
}

static int
pattern_traverse(PatternObject *self, visitproc visit, void *arg)
{
    Py_VISIT(Py_TYPE(self));
    Py_VISIT(self->groupindex);
    Py_VISIT(self->indexgroup);
    Py_VISIT(self->pattern);
    return 0;
}

static int
pattern_clear(PatternObject *self)
{
    Py_CLEAR(self->groupindex);
    Py_CLEAR(self->indexgroup);
    Py_CLEAR(self->pattern);
    return 0;
}

static void
pattern_dealloc(PatternObject* self)
{
    PyTypeObject *tp = Py_TYPE(self);

    PyObject_GC_UnTrack(self);
    if (self->weakreflist != NULL) {
        PyObject_ClearWeakRefs((PyObject *) self);
    }
    (void)pattern_clear(self);
    tp->tp_free(self);
    Py_DECREF(tp);
}

LOCAL(Py_ssize_t)
sre_match(SRE_STATE* state, SRE_CODE* pattern)
{
    if (state->charsize == 1)
        return sre_ucs1_match(state, pattern, 1);
    if (state->charsize == 2)
        return sre_ucs2_match(state, pattern, 1);
    assert(state->charsize == 4);
    return sre_ucs4_match(state, pattern, 1);
}

LOCAL(Py_ssize_t)
sre_search(SRE_STATE* state, SRE_CODE* pattern)
{
    if (state->charsize == 1)
        return sre_ucs1_search(state, pattern);
    if (state->charsize == 2)
        return sre_ucs2_search(state, pattern);
    assert(state->charsize == 4);
    return sre_ucs4_search(state, pattern);
}

/*[clinic input]
_sre.SRE_Pattern.match

    cls: defining_class
    /
    string: object
    pos: Py_ssize_t = 0
    endpos: Py_ssize_t(c_default="PY_SSIZE_T_MAX") = sys.maxsize

Matches zero or more characters at the beginning of the string.
[clinic start generated code]*/

static PyObject *
_sre_SRE_Pattern_match_impl(PatternObject *self, PyTypeObject *cls,
                            PyObject *string, Py_ssize_t pos,
                            Py_ssize_t endpos)
/*[clinic end generated code: output=ec6208ea58a0cca0 input=4bdb9c3e564d13ac]*/
{
    _sremodulestate *module_state = get_sre_module_state_by_class(cls);
    SRE_STATE state;
    Py_ssize_t status;
    PyObject *match;

    if (!state_init(&state, (PatternObject *)self, string, pos, endpos))
        return NULL;

    state.ptr = state.start;

    TRACE(("|%p|%p|MATCH\n", PatternObject_GetCode(self), state.ptr));

    status = sre_match(&state, PatternObject_GetCode(self));

    TRACE(("|%p|%p|END\n", PatternObject_GetCode(self), state.ptr));
    if (PyErr_Occurred()) {
        state_fini(&state);
        return NULL;
    }

    match = pattern_new_match(module_state, self, &state, status);
    state_fini(&state);
    return match;
}

/*[clinic input]
_sre.SRE_Pattern.fullmatch

    cls: defining_class
    /
    string: object
    pos: Py_ssize_t = 0
    endpos: Py_ssize_t(c_default="PY_SSIZE_T_MAX") = sys.maxsize

Matches against all of the string.
[clinic start generated code]*/

static PyObject *
_sre_SRE_Pattern_fullmatch_impl(PatternObject *self, PyTypeObject *cls,
                                PyObject *string, Py_ssize_t pos,
                                Py_ssize_t endpos)
/*[clinic end generated code: output=625b75b027ef94da input=50981172ab0fcfdd]*/
{
    _sremodulestate *module_state = get_sre_module_state_by_class(cls);
    SRE_STATE state;
    Py_ssize_t status;
    PyObject *match;

    if (!state_init(&state, self, string, pos, endpos))
        return NULL;

    state.ptr = state.start;

    TRACE(("|%p|%p|FULLMATCH\n", PatternObject_GetCode(self), state.ptr));

    state.match_all = 1;
    status = sre_match(&state, PatternObject_GetCode(self));

    TRACE(("|%p|%p|END\n", PatternObject_GetCode(self), state.ptr));
    if (PyErr_Occurred()) {
        state_fini(&state);
        return NULL;
    }

    match = pattern_new_match(module_state, self, &state, status);
    state_fini(&state);
    return match;
}

/*[clinic input]
_sre.SRE_Pattern.search

    cls: defining_class
    /
    string: object
    pos: Py_ssize_t = 0
    endpos: Py_ssize_t(c_default="PY_SSIZE_T_MAX") = sys.maxsize

Scan through string looking for a match, and return a corresponding match object instance.

Return None if no position in the string matches.
[clinic start generated code]*/

static PyObject *
_sre_SRE_Pattern_search_impl(PatternObject *self, PyTypeObject *cls,
                             PyObject *string, Py_ssize_t pos,
                             Py_ssize_t endpos)
/*[clinic end generated code: output=bd7f2d9d583e1463 input=afa9afb66a74a4b3]*/
{
    _sremodulestate *module_state = get_sre_module_state_by_class(cls);
    SRE_STATE state;
    Py_ssize_t status;
    PyObject *match;

    if (!state_init(&state, self, string, pos, endpos))
        return NULL;

    TRACE(("|%p|%p|SEARCH\n", PatternObject_GetCode(self), state.ptr));

    status = sre_search(&state, PatternObject_GetCode(self));

    TRACE(("|%p|%p|END\n", PatternObject_GetCode(self), state.ptr));

    if (PyErr_Occurred()) {
        state_fini(&state);
        return NULL;
    }

    match = pattern_new_match(module_state, self, &state, status);
    state_fini(&state);
    return match;
}

/*[clinic input]
_sre.SRE_Pattern.findall

    string: object
    pos: Py_ssize_t = 0
    endpos: Py_ssize_t(c_default="PY_SSIZE_T_MAX") = sys.maxsize

Return a list of all non-overlapping matches of pattern in string.
[clinic start generated code]*/

static PyObject *
_sre_SRE_Pattern_findall_impl(PatternObject *self, PyObject *string,
                              Py_ssize_t pos, Py_ssize_t endpos)
/*[clinic end generated code: output=f4966baceea60aca input=5b6a4ee799741563]*/
{
    SRE_STATE state;
    PyObject* list;
    Py_ssize_t status;
    Py_ssize_t i, b, e;

    if (!state_init(&state, self, string, pos, endpos))
        return NULL;

    list = PyList_New(0);
    if (!list) {
        state_fini(&state);
        return NULL;
    }

    while (state.start <= state.end) {

        PyObject* item;

        state_reset(&state);

        state.ptr = state.start;

        status = sre_search(&state, PatternObject_GetCode(self));
        if (PyErr_Occurred())
            goto error;

        if (status <= 0) {
            if (status == 0)
                break;
            pattern_error(status);
            goto error;
        }

        /* don't bother to build a match object */
        switch (self->groups) {
        case 0:
            b = STATE_OFFSET(&state, state.start);
            e = STATE_OFFSET(&state, state.ptr);
            item = getslice(state.isbytes, state.beginning,
                            string, b, e);
            if (!item)
                goto error;
            break;
        case 1:
            item = state_getslice(&state, 1, string, 1);
            if (!item)
                goto error;
            break;
        default:
            item = PyTuple_New(self->groups);
            if (!item)
                goto error;
            for (i = 0; i < self->groups; i++) {
                PyObject* o = state_getslice(&state, i+1, string, 1);
                if (!o) {
                    Py_DECREF(item);
                    goto error;
                }
                PyTuple_SET_ITEM(item, i, o);
            }
            break;
        }

        status = PyList_Append(list, item);
        Py_DECREF(item);
        if (status < 0)
            goto error;

        state.must_advance = (state.ptr == state.start);
        state.start = state.ptr;
    }

    state_fini(&state);
    return list;

error:
    Py_DECREF(list);
    state_fini(&state);
    return NULL;

}

/*[clinic input]
_sre.SRE_Pattern.finditer

    cls: defining_class
    /
    string: object
    pos: Py_ssize_t = 0
    endpos: Py_ssize_t(c_default="PY_SSIZE_T_MAX") = sys.maxsize

Return an iterator over all non-overlapping matches for the RE pattern in string.

For each match, the iterator returns a match object.
[clinic start generated code]*/

static PyObject *
_sre_SRE_Pattern_finditer_impl(PatternObject *self, PyTypeObject *cls,
                               PyObject *string, Py_ssize_t pos,
                               Py_ssize_t endpos)
/*[clinic end generated code: output=1791dbf3618ade56 input=812e332a4848cbaf]*/
{
    _sremodulestate *module_state = get_sre_module_state_by_class(cls);
    PyObject* scanner;
    PyObject* search;
    PyObject* iterator;

    scanner = pattern_scanner(module_state, self, string, pos, endpos);
    if (!scanner)
        return NULL;

    search = PyObject_GetAttrString(scanner, "search");
    Py_DECREF(scanner);
    if (!search)
        return NULL;

    iterator = PyCallIter_New(search, Py_None);
    Py_DECREF(search);

    return iterator;
}

/*[clinic input]
_sre.SRE_Pattern.scanner

    cls: defining_class
    /
    string: object
    pos: Py_ssize_t = 0
    endpos: Py_ssize_t(c_default="PY_SSIZE_T_MAX") = sys.maxsize

[clinic start generated code]*/

static PyObject *
_sre_SRE_Pattern_scanner_impl(PatternObject *self, PyTypeObject *cls,
                              PyObject *string, Py_ssize_t pos,
                              Py_ssize_t endpos)
/*[clinic end generated code: output=f70cd506112f1bd9 input=2e487e5151bcee4c]*/
{
    _sremodulestate *module_state = get_sre_module_state_by_class(cls);

    return pattern_scanner(module_state, self, string, pos, endpos);
}

/*[clinic input]
_sre.SRE_Pattern.split

    string: object
    maxsplit: Py_ssize_t = 0

Split string by the occurrences of pattern.
[clinic start generated code]*/

static PyObject *
_sre_SRE_Pattern_split_impl(PatternObject *self, PyObject *string,
                            Py_ssize_t maxsplit)
/*[clinic end generated code: output=7ac66f381c45e0be input=1eeeb10dafc9947a]*/
{
    SRE_STATE state;
    PyObject* list;
    PyObject* item;
    Py_ssize_t status;
    Py_ssize_t n;
    Py_ssize_t i;
    const void* last;

    assert(self->codesize != 0);

    if (!state_init(&state, self, string, 0, PY_SSIZE_T_MAX))
        return NULL;

    list = PyList_New(0);
    if (!list) {
        state_fini(&state);
        return NULL;
    }

    n = 0;
    last = state.start;

    while (!maxsplit || n < maxsplit) {

        state_reset(&state);

        state.ptr = state.start;

        status = sre_search(&state, PatternObject_GetCode(self));
        if (PyErr_Occurred())
            goto error;

        if (status <= 0) {
            if (status == 0)
                break;
            pattern_error(status);
            goto error;
        }

        /* get segment before this match */
        item = getslice(state.isbytes, state.beginning,
            string, STATE_OFFSET(&state, last),
            STATE_OFFSET(&state, state.start)
            );
        if (!item)
            goto error;
        status = PyList_Append(list, item);
        Py_DECREF(item);
        if (status < 0)
            goto error;

        /* add groups (if any) */
        for (i = 0; i < self->groups; i++) {
            item = state_getslice(&state, i+1, string, 0);
            if (!item)
                goto error;
            status = PyList_Append(list, item);
            Py_DECREF(item);
            if (status < 0)
                goto error;
        }

        n = n + 1;
        state.must_advance = (state.ptr == state.start);
        last = state.start = state.ptr;

    }

    /* get segment following last match (even if empty) */
    item = getslice(state.isbytes, state.beginning,
        string, STATE_OFFSET(&state, last), state.endpos
        );
    if (!item)
        goto error;
    status = PyList_Append(list, item);
    Py_DECREF(item);
    if (status < 0)
        goto error;

    state_fini(&state);
    return list;

error:
    Py_DECREF(list);
    state_fini(&state);
    return NULL;

}

<<<<<<< HEAD
__attribute__((always_inline))
inline static void *_memchr(const void *s, int c, Py_ssize_t n) {
    unsigned char *p = (unsigned char*)s;
    while(n--) {
        if(*p != (unsigned char)c) {
            p++;
        } else {
            return p;
        }
    }
    return 0;
}

=======
static PyObject *
compile_template(_sremodulestate *module_state,
                 PatternObject *pattern, PyObject *template)
{
    /* delegate to Python code */
    PyObject *func = module_state->compile_template;
    if (func == NULL) {
        func = _PyImport_GetModuleAttrString("re", "_compile_template");
        if (func == NULL) {
            return NULL;
        }
        Py_XSETREF(module_state->compile_template, func);
    }

    PyObject *args[] = {(PyObject *)pattern, template};
    PyObject *result = PyObject_Vectorcall(func, args, 2, NULL);

    if (result == NULL && PyErr_ExceptionMatches(PyExc_TypeError)) {
        /* If the replacement string is unhashable (e.g. bytearray),
         * convert it to the basic type (str or bytes) and repeat. */
        if (PyUnicode_Check(template) && !PyUnicode_CheckExact(template)) {
            PyErr_Clear();
            template = _PyUnicode_Copy(template);
        }
        else if (PyObject_CheckBuffer(template) && !PyBytes_CheckExact(template)) {
            PyErr_Clear();
            template = PyBytes_FromObject(template);
        }
        else {
            return NULL;
        }
        if (template == NULL) {
            return NULL;
        }
        args[1] = template;
        result = PyObject_Vectorcall(func, args, 2, NULL);
        Py_DECREF(template);
    }

    if (result != NULL && Py_TYPE(result) != module_state->Template_Type) {
        PyErr_Format(PyExc_RuntimeError,
                    "the result of compiling a replacement string is %.200s",
                    Py_TYPE(result)->tp_name);
        Py_DECREF(result);
        return NULL;
    }
    return result;
}

static PyObject *expand_template(TemplateObject *, MatchObject *); /* Forward */

>>>>>>> a47f04b6
static PyObject*
pattern_subx(_sremodulestate* module_state,
             PatternObject* self,
             PyObject* ptemplate,
             PyObject* string,
             Py_ssize_t count,
             Py_ssize_t subn)
{
    SRE_STATE state;
    PyObject* list;
    PyObject* joiner;
    PyObject* item;
    PyObject* filter;
    PyObject* match;
    const void* ptr;
    Py_ssize_t status;
    Py_ssize_t n;
    Py_ssize_t i, b, e;
    int isbytes, charsize;
    enum {LITERAL, TEMPLATE, CALLABLE} filter_type;
    Py_buffer view;

    if (PyCallable_Check(ptemplate)) {
        /* sub/subn takes either a function or a template */
        filter = Py_NewRef(ptemplate);
        filter_type = CALLABLE;
    } else {
        /* if not callable, check if it's a literal string */
        int literal;
        view.buf = NULL;
        ptr = getstring(ptemplate, &n, &isbytes, &charsize, &view);
        if (ptr) {
            if (charsize == 1)
                literal = _memchr(ptr, '\\', n) == NULL;
            else
                literal = PyUnicode_FindChar(ptemplate, '\\', 0, n, 1) == -1;
        } else {
            PyErr_Clear();
            literal = 0;
        }
        if (view.buf)
            PyBuffer_Release(&view);
        if (literal) {
            filter = Py_NewRef(ptemplate);
            filter_type = LITERAL;
        } else {
            /* not a literal; hand it over to the template compiler */
            filter = compile_template(module_state, self, ptemplate);
            if (!filter)
                return NULL;

            assert(Py_TYPE(filter) == module_state->Template_Type);
            if (Py_SIZE(filter) == 0) {
                Py_SETREF(filter,
                          Py_NewRef(((TemplateObject *)filter)->literal));
                filter_type = LITERAL;
            }
            else {
                filter_type = TEMPLATE;
            }
        }
    }

    if (!state_init(&state, self, string, 0, PY_SSIZE_T_MAX)) {
        Py_DECREF(filter);
        return NULL;
    }

    list = PyList_New(0);
    if (!list) {
        Py_DECREF(filter);
        state_fini(&state);
        return NULL;
    }

    n = i = 0;

    while (!count || n < count) {

        state_reset(&state);

        state.ptr = state.start;

        status = sre_search(&state, PatternObject_GetCode(self));
        if (PyErr_Occurred())
            goto error;

        if (status <= 0) {
            if (status == 0)
                break;
            pattern_error(status);
            goto error;
        }

        b = STATE_OFFSET(&state, state.start);
        e = STATE_OFFSET(&state, state.ptr);

        if (i < b) {
            /* get segment before this match */
            item = getslice(state.isbytes, state.beginning,
                string, i, b);
            if (!item)
                goto error;
            status = PyList_Append(list, item);
            Py_DECREF(item);
            if (status < 0)
                goto error;

        }

        if (filter_type != LITERAL) {
            /* pass match object through filter */
            match = pattern_new_match(module_state, self, &state, 1);
            if (!match)
                goto error;
            if (filter_type == TEMPLATE) {
                item = expand_template((TemplateObject *)filter,
                                       (MatchObject *)match);
            }
            else {
                assert(filter_type == CALLABLE);
                item = PyObject_CallOneArg(filter, match);
            }
            Py_DECREF(match);
            if (!item)
                goto error;
        } else {
            /* filter is literal string */
            item = Py_NewRef(filter);
        }

        /* add to list */
        if (item != Py_None) {
            status = PyList_Append(list, item);
            Py_DECREF(item);
            if (status < 0)
                goto error;
        }

        i = e;
        n = n + 1;
        state.must_advance = (state.ptr == state.start);
        state.start = state.ptr;
    }

    /* get segment following last match */
    if (i < state.endpos) {
        item = getslice(state.isbytes, state.beginning,
                        string, i, state.endpos);
        if (!item)
            goto error;
        status = PyList_Append(list, item);
        Py_DECREF(item);
        if (status < 0)
            goto error;
    }

    state_fini(&state);

    Py_DECREF(filter);

    /* convert list to single string (also removes list) */
    joiner = getslice(state.isbytes, state.beginning, string, 0, 0);
    if (!joiner) {
        Py_DECREF(list);
        return NULL;
    }
    if (PyList_GET_SIZE(list) == 0) {
        Py_DECREF(list);
        item = joiner;
    }
    else {
        if (state.isbytes)
            item = _PyBytes_Join(joiner, list);
        else
            item = PyUnicode_Join(joiner, list);
        Py_DECREF(joiner);
        Py_DECREF(list);
        if (!item)
            return NULL;
    }

    if (subn)
        return Py_BuildValue("Nn", item, n);

    return item;

error:
    Py_DECREF(list);
    state_fini(&state);
    Py_DECREF(filter);
    return NULL;

}

/*[clinic input]
_sre.SRE_Pattern.sub

    cls: defining_class
    /
    repl: object
    string: object
    count: Py_ssize_t = 0

Return the string obtained by replacing the leftmost non-overlapping occurrences of pattern in string by the replacement repl.
[clinic start generated code]*/

static PyObject *
_sre_SRE_Pattern_sub_impl(PatternObject *self, PyTypeObject *cls,
                          PyObject *repl, PyObject *string, Py_ssize_t count)
/*[clinic end generated code: output=4be141ab04bca60d input=d8d1d4ac2311a07c]*/
{
    _sremodulestate *module_state = get_sre_module_state_by_class(cls);

    return pattern_subx(module_state, self, repl, string, count, 0);
}

/*[clinic input]
_sre.SRE_Pattern.subn

    cls: defining_class
    /
    repl: object
    string: object
    count: Py_ssize_t = 0

Return the tuple (new_string, number_of_subs_made) found by replacing the leftmost non-overlapping occurrences of pattern with the replacement repl.
[clinic start generated code]*/

static PyObject *
_sre_SRE_Pattern_subn_impl(PatternObject *self, PyTypeObject *cls,
                           PyObject *repl, PyObject *string,
                           Py_ssize_t count)
/*[clinic end generated code: output=da02fd85258b1e1f input=8b78a65b8302e58d]*/
{
    _sremodulestate *module_state = get_sre_module_state_by_class(cls);

    return pattern_subx(module_state, self, repl, string, count, 1);
}

/*[clinic input]
_sre.SRE_Pattern.__copy__

[clinic start generated code]*/

static PyObject *
_sre_SRE_Pattern___copy___impl(PatternObject *self)
/*[clinic end generated code: output=85dedc2db1bd8694 input=a730a59d863bc9f5]*/
{
    return Py_NewRef(self);
}

/*[clinic input]
_sre.SRE_Pattern.__deepcopy__

    memo: object
    /

[clinic start generated code]*/

static PyObject *
_sre_SRE_Pattern___deepcopy__(PatternObject *self, PyObject *memo)
/*[clinic end generated code: output=2ad25679c1f1204a input=a465b1602f997bed]*/
{
    return Py_NewRef(self);
}

static PyObject *
pattern_repr(PatternObject *obj)
{
    static const struct {
        const char *name;
        int value;
    } flag_names[] = {
        {"re.TEMPLATE", SRE_FLAG_TEMPLATE},
        {"re.IGNORECASE", SRE_FLAG_IGNORECASE},
        {"re.LOCALE", SRE_FLAG_LOCALE},
        {"re.MULTILINE", SRE_FLAG_MULTILINE},
        {"re.DOTALL", SRE_FLAG_DOTALL},
        {"re.UNICODE", SRE_FLAG_UNICODE},
        {"re.VERBOSE", SRE_FLAG_VERBOSE},
        {"re.DEBUG", SRE_FLAG_DEBUG},
        {"re.ASCII", SRE_FLAG_ASCII},
    };
    PyObject *result = NULL;
    PyObject *flag_items;
    size_t i;
    int flags = obj->flags;

    /* Omit re.UNICODE for valid string patterns. */
    if (obj->isbytes == 0 &&
        (flags & (SRE_FLAG_LOCALE|SRE_FLAG_UNICODE|SRE_FLAG_ASCII)) ==
         SRE_FLAG_UNICODE)
        flags &= ~SRE_FLAG_UNICODE;

    flag_items = PyList_New(0);
    if (!flag_items)
        return NULL;

    for (i = 0; i < Py_ARRAY_LENGTH(flag_names); i++) {
        if (flags & flag_names[i].value) {
            PyObject *item = PyUnicode_FromString(flag_names[i].name);
            if (!item)
                goto done;

            if (PyList_Append(flag_items, item) < 0) {
                Py_DECREF(item);
                goto done;
            }
            Py_DECREF(item);
            flags &= ~flag_names[i].value;
        }
    }
    if (flags) {
        PyObject *item = PyUnicode_FromFormat("0x%x", flags);
        if (!item)
            goto done;

        if (PyList_Append(flag_items, item) < 0) {
            Py_DECREF(item);
            goto done;
        }
        Py_DECREF(item);
    }

    if (PyList_Size(flag_items) > 0) {
        PyObject *flags_result;
        PyObject *sep = PyUnicode_FromString("|");
        if (!sep)
            goto done;
        flags_result = PyUnicode_Join(sep, flag_items);
        Py_DECREF(sep);
        if (!flags_result)
            goto done;
        result = PyUnicode_FromFormat("re.compile(%.200R, %S)",
                                      obj->pattern, flags_result);
        Py_DECREF(flags_result);
    }
    else {
        result = PyUnicode_FromFormat("re.compile(%.200R)", obj->pattern);
    }

done:
    Py_DECREF(flag_items);
    return result;
}

PyDoc_STRVAR(pattern_doc, "Compiled regular expression object.");

/* PatternObject's 'groupindex' method. */
static PyObject *
pattern_groupindex(PatternObject *self, void *Py_UNUSED(ignored))
{
    if (self->groupindex == NULL)
        return PyDict_New();
    return PyDictProxy_New(self->groupindex);
}

static int _validate(PatternObject *self); /* Forward */

/*[clinic input]
_sre.compile

    pattern: object
    flags: int
    code: object(subclass_of='&PyList_Type')
    groups: Py_ssize_t
    groupindex: object(subclass_of='&PyDict_Type')
    indexgroup: object(subclass_of='&PyTuple_Type')

[clinic start generated code]*/

static PyObject *
_sre_compile_impl(PyObject *module, PyObject *pattern, int flags,
                  PyObject *code, Py_ssize_t groups, PyObject *groupindex,
                  PyObject *indexgroup)
/*[clinic end generated code: output=ef9c2b3693776404 input=0a68476dbbe5db30]*/
{
    /* "compile" pattern descriptor to pattern object */

    _sremodulestate *module_state = get_sre_module_state(module);
    PatternObject* self;
    Py_ssize_t i, n;

    n = PyList_GET_SIZE(code);
    /* coverity[ampersand_in_size] */
    self = PyObject_GC_NewVar(PatternObject, module_state->Pattern_Type, n);
    if (!self)
        return NULL;
    self->weakreflist = NULL;
    self->pattern = NULL;
    self->groupindex = NULL;
    self->indexgroup = NULL;

    self->codesize = n;

    for (i = 0; i < n; i++) {
        PyObject *o = PyList_GET_ITEM(code, i);
        unsigned long value = PyLong_AsUnsignedLong(o);
        if (value == (unsigned long)-1 && PyErr_Occurred()) {
            break;
        }
        self->code[i] = (SRE_CODE) value;
        if ((unsigned long) self->code[i] != value) {
            PyErr_SetString(PyExc_OverflowError,
                            "regular expression code size limit exceeded");
            break;
        }
    }
    PyObject_GC_Track(self);

    if (PyErr_Occurred()) {
        Py_DECREF(self);
        return NULL;
    }

    if (pattern == Py_None) {
        self->isbytes = -1;
    }
    else {
        Py_ssize_t p_length;
        int charsize;
        Py_buffer view;
        view.buf = NULL;
        if (!getstring(pattern, &p_length, &self->isbytes,
                       &charsize, &view)) {
            Py_DECREF(self);
            return NULL;
        }
        if (view.buf)
            PyBuffer_Release(&view);
    }

    self->pattern = Py_NewRef(pattern);

    self->flags = flags;

    self->groups = groups;

    if (PyDict_GET_SIZE(groupindex) > 0) {
        self->groupindex = Py_NewRef(groupindex);
        if (PyTuple_GET_SIZE(indexgroup) > 0) {
            self->indexgroup = Py_NewRef(indexgroup);
        }
    }

    if (!_validate(self)) {
        Py_DECREF(self);
        return NULL;
    }

    return (PyObject*) self;
}

/*[clinic input]
_sre.template

    pattern: object
    template: object(subclass_of="&PyList_Type")
        A list containing interleaved literal strings (str or bytes) and group
        indices (int), as returned by re._parser.parse_template():
            [literal1, group1, ..., literalN, groupN]
    /

[clinic start generated code]*/

static PyObject *
_sre_template_impl(PyObject *module, PyObject *pattern, PyObject *template)
/*[clinic end generated code: output=d51290e596ebca86 input=af55380b27f02942]*/
{
    /* template is a list containing interleaved literal strings (str or bytes)
     * and group indices (int), as returned by _parser.parse_template:
     * [literal1, group1, literal2, ..., literalN].
     */
    _sremodulestate *module_state = get_sre_module_state(module);
    TemplateObject *self = NULL;
    Py_ssize_t n = PyList_GET_SIZE(template);
    if ((n & 1) == 0 || n < 1) {
        goto bad_template;
    }
    n /= 2;
    self = PyObject_GC_NewVar(TemplateObject, module_state->Template_Type, n);
    if (!self)
        return NULL;
    self->chunks = 1 + 2*n;
    self->literal = Py_NewRef(PyList_GET_ITEM(template, 0));
    for (Py_ssize_t i = 0; i < n; i++) {
        Py_ssize_t index = PyLong_AsSsize_t(PyList_GET_ITEM(template, 2*i+1));
        if (index == -1 && PyErr_Occurred()) {
            Py_SET_SIZE(self, i);
            Py_DECREF(self);
            return NULL;
        }
        if (index < 0) {
            Py_SET_SIZE(self, i);
            goto bad_template;
        }
        self->items[i].index = index;

        PyObject *literal = PyList_GET_ITEM(template, 2*i+2);
        // Skip empty literals.
        if ((PyUnicode_Check(literal) && !PyUnicode_GET_LENGTH(literal)) ||
            (PyBytes_Check(literal) && !PyBytes_GET_SIZE(literal)))
        {
            literal = NULL;
            self->chunks--;
        }
        self->items[i].literal = Py_XNewRef(literal);
    }
    PyObject_GC_Track(self);
    return (PyObject*) self;

bad_template:
    PyErr_SetString(PyExc_TypeError, "invalid template");
    Py_XDECREF(self);
    return NULL;
}

/* -------------------------------------------------------------------- */
/* Code validation */

/* To learn more about this code, have a look at the _compile() function in
   Lib/sre_compile.py.  The validation functions below checks the code array
   for conformance with the code patterns generated there.

   The nice thing about the generated code is that it is position-independent:
   all jumps are relative jumps forward.  Also, jumps don't cross each other:
   the target of a later jump is always earlier than the target of an earlier
   jump.  IOW, this is okay:

   J---------J-------T--------T
    \         \_____/        /
     \______________________/

   but this is not:

   J---------J-------T--------T
    \_________\_____/        /
               \____________/

   It also helps that SRE_CODE is always an unsigned type.
*/

/* Defining this one enables tracing of the validator */
#undef VVERBOSE

/* Trace macro for the validator */
#if defined(VVERBOSE)
#define VTRACE(v) printf v
#else
#define VTRACE(v) do {} while(0)  /* do nothing */
#endif

/* Report failure */
#define FAIL do { VTRACE(("FAIL: %d\n", __LINE__)); return -1; } while (0)

/* Extract opcode, argument, or skip count from code array */
#define GET_OP                                          \
    do {                                                \
        VTRACE(("%p: ", code));                         \
        if (code >= end) FAIL;                          \
        op = *code++;                                   \
        VTRACE(("%lu (op)\n", (unsigned long)op));      \
    } while (0)
#define GET_ARG                                         \
    do {                                                \
        VTRACE(("%p= ", code));                         \
        if (code >= end) FAIL;                          \
        arg = *code++;                                  \
        VTRACE(("%lu (arg)\n", (unsigned long)arg));    \
    } while (0)
#define GET_SKIP_ADJ(adj)                               \
    do {                                                \
        VTRACE(("%p= ", code));                         \
        if (code >= end) FAIL;                          \
        skip = *code;                                   \
        VTRACE(("%lu (skip to %p)\n",                   \
               (unsigned long)skip, code+skip));        \
        if (skip-adj > (uintptr_t)(end - code))         \
            FAIL;                                       \
        code++;                                         \
    } while (0)
#define GET_SKIP GET_SKIP_ADJ(0)

static int
_validate_charset(SRE_CODE *code, SRE_CODE *end)
{
    /* Some variables are manipulated by the macros above */
    SRE_CODE op;
    SRE_CODE arg;
    SRE_CODE offset;
    int i;

    while (code < end) {
        GET_OP;
        switch (op) {

        case SRE_OP_NEGATE:
            break;

        case SRE_OP_LITERAL:
            GET_ARG;
            break;

        case SRE_OP_RANGE:
        case SRE_OP_RANGE_UNI_IGNORE:
            GET_ARG;
            GET_ARG;
            break;

        case SRE_OP_CHARSET:
            offset = 256/SRE_CODE_BITS; /* 256-bit bitmap */
            if (offset > (uintptr_t)(end - code))
                FAIL;
            code += offset;
            break;

        case SRE_OP_BIGCHARSET:
            GET_ARG; /* Number of blocks */
            offset = 256/sizeof(SRE_CODE); /* 256-byte table */
            if (offset > (uintptr_t)(end - code))
                FAIL;
            /* Make sure that each byte points to a valid block */
            for (i = 0; i < 256; i++) {
                if (((unsigned char *)code)[i] >= arg)
                    FAIL;
            }
            code += offset;
            offset = arg * (256/SRE_CODE_BITS); /* 256-bit bitmap times arg */
            if (offset > (uintptr_t)(end - code))
                FAIL;
            code += offset;
            break;

        case SRE_OP_CATEGORY:
            GET_ARG;
            switch (arg) {
            case SRE_CATEGORY_DIGIT:
            case SRE_CATEGORY_NOT_DIGIT:
            case SRE_CATEGORY_SPACE:
            case SRE_CATEGORY_NOT_SPACE:
            case SRE_CATEGORY_WORD:
            case SRE_CATEGORY_NOT_WORD:
            case SRE_CATEGORY_LINEBREAK:
            case SRE_CATEGORY_NOT_LINEBREAK:
            case SRE_CATEGORY_LOC_WORD:
            case SRE_CATEGORY_LOC_NOT_WORD:
            case SRE_CATEGORY_UNI_DIGIT:
            case SRE_CATEGORY_UNI_NOT_DIGIT:
            case SRE_CATEGORY_UNI_SPACE:
            case SRE_CATEGORY_UNI_NOT_SPACE:
            case SRE_CATEGORY_UNI_WORD:
            case SRE_CATEGORY_UNI_NOT_WORD:
            case SRE_CATEGORY_UNI_LINEBREAK:
            case SRE_CATEGORY_UNI_NOT_LINEBREAK:
                break;
            default:
                FAIL;
            }
            break;

        default:
            FAIL;

        }
    }

    return 0;
}

/* Returns 0 on success, -1 on failure, and 1 if the last op is JUMP. */
static int
_validate_inner(SRE_CODE *code, SRE_CODE *end, Py_ssize_t groups)
{
    /* Some variables are manipulated by the macros above */
    SRE_CODE op;
    SRE_CODE arg;
    SRE_CODE skip;

    VTRACE(("code=%p, end=%p\n", code, end));

    if (code > end)
        FAIL;

    while (code < end) {
        GET_OP;
        switch (op) {

        case SRE_OP_MARK:
            /* We don't check whether marks are properly nested; the
               sre_match() code is robust even if they don't, and the worst
               you can get is nonsensical match results. */
            GET_ARG;
            if (arg > 2 * (size_t)groups + 1) {
                VTRACE(("arg=%d, groups=%d\n", (int)arg, (int)groups));
                FAIL;
            }
            break;

        case SRE_OP_LITERAL:
        case SRE_OP_NOT_LITERAL:
        case SRE_OP_LITERAL_IGNORE:
        case SRE_OP_NOT_LITERAL_IGNORE:
        case SRE_OP_LITERAL_UNI_IGNORE:
        case SRE_OP_NOT_LITERAL_UNI_IGNORE:
        case SRE_OP_LITERAL_LOC_IGNORE:
        case SRE_OP_NOT_LITERAL_LOC_IGNORE:
            GET_ARG;
            /* The arg is just a character, nothing to check */
            break;

        case SRE_OP_SUCCESS:
        case SRE_OP_FAILURE:
            /* Nothing to check; these normally end the matching process */
            break;

        case SRE_OP_AT:
            GET_ARG;
            switch (arg) {
            case SRE_AT_BEGINNING:
            case SRE_AT_BEGINNING_STRING:
            case SRE_AT_BEGINNING_LINE:
            case SRE_AT_END:
            case SRE_AT_END_LINE:
            case SRE_AT_END_STRING:
            case SRE_AT_BOUNDARY:
            case SRE_AT_NON_BOUNDARY:
            case SRE_AT_LOC_BOUNDARY:
            case SRE_AT_LOC_NON_BOUNDARY:
            case SRE_AT_UNI_BOUNDARY:
            case SRE_AT_UNI_NON_BOUNDARY:
                break;
            default:
                FAIL;
            }
            break;

        case SRE_OP_ANY:
        case SRE_OP_ANY_ALL:
            /* These have no operands */
            break;

        case SRE_OP_IN:
        case SRE_OP_IN_IGNORE:
        case SRE_OP_IN_UNI_IGNORE:
        case SRE_OP_IN_LOC_IGNORE:
            GET_SKIP;
            /* Stop 1 before the end; we check the FAILURE below */
            if (_validate_charset(code, code+skip-2))
                FAIL;
            if (code[skip-2] != SRE_OP_FAILURE)
                FAIL;
            code += skip-1;
            break;

        case SRE_OP_INFO:
            {
                /* A minimal info field is
                   <INFO> <1=skip> <2=flags> <3=min> <4=max>;
                   If SRE_INFO_PREFIX or SRE_INFO_CHARSET is in the flags,
                   more follows. */
                SRE_CODE flags, i;
                SRE_CODE *newcode;
                GET_SKIP;
                newcode = code+skip-1;
                GET_ARG; flags = arg;
                GET_ARG;
                GET_ARG;
                /* Check that only valid flags are present */
                if ((flags & ~(SRE_INFO_PREFIX |
                               SRE_INFO_LITERAL |
                               SRE_INFO_CHARSET)) != 0)
                    FAIL;
                /* PREFIX and CHARSET are mutually exclusive */
                if ((flags & SRE_INFO_PREFIX) &&
                    (flags & SRE_INFO_CHARSET))
                    FAIL;
                /* LITERAL implies PREFIX */
                if ((flags & SRE_INFO_LITERAL) &&
                    !(flags & SRE_INFO_PREFIX))
                    FAIL;
                /* Validate the prefix */
                if (flags & SRE_INFO_PREFIX) {
                    SRE_CODE prefix_len;
                    GET_ARG; prefix_len = arg;
                    GET_ARG;
                    /* Here comes the prefix string */
                    if (prefix_len > (uintptr_t)(newcode - code))
                        FAIL;
                    code += prefix_len;
                    /* And here comes the overlap table */
                    if (prefix_len > (uintptr_t)(newcode - code))
                        FAIL;
                    /* Each overlap value should be < prefix_len */
                    for (i = 0; i < prefix_len; i++) {
                        if (code[i] >= prefix_len)
                            FAIL;
                    }
                    code += prefix_len;
                }
                /* Validate the charset */
                if (flags & SRE_INFO_CHARSET) {
                    if (_validate_charset(code, newcode-1))
                        FAIL;
                    if (newcode[-1] != SRE_OP_FAILURE)
                        FAIL;
                    code = newcode;
                }
                else if (code != newcode) {
                  VTRACE(("code=%p, newcode=%p\n", code, newcode));
                    FAIL;
                }
            }
            break;

        case SRE_OP_BRANCH:
            {
                SRE_CODE *target = NULL;
                for (;;) {
                    GET_SKIP;
                    if (skip == 0)
                        break;
                    /* Stop 2 before the end; we check the JUMP below */
                    if (_validate_inner(code, code+skip-3, groups))
                        FAIL;
                    code += skip-3;
                    /* Check that it ends with a JUMP, and that each JUMP
                       has the same target */
                    GET_OP;
                    if (op != SRE_OP_JUMP)
                        FAIL;
                    GET_SKIP;
                    if (target == NULL)
                        target = code+skip-1;
                    else if (code+skip-1 != target)
                        FAIL;
                }
                if (code != target)
                    FAIL;
            }
            break;

        case SRE_OP_REPEAT_ONE:
        case SRE_OP_MIN_REPEAT_ONE:
        case SRE_OP_POSSESSIVE_REPEAT_ONE:
            {
                SRE_CODE min, max;
                GET_SKIP;
                GET_ARG; min = arg;
                GET_ARG; max = arg;
                if (min > max)
                    FAIL;
                if (max > SRE_MAXREPEAT)
                    FAIL;
                if (_validate_inner(code, code+skip-4, groups))
                    FAIL;
                code += skip-4;
                GET_OP;
                if (op != SRE_OP_SUCCESS)
                    FAIL;
            }
            break;

        case SRE_OP_REPEAT:
        case SRE_OP_POSSESSIVE_REPEAT:
            {
                SRE_CODE op1 = op, min, max;
                GET_SKIP;
                GET_ARG; min = arg;
                GET_ARG; max = arg;
                if (min > max)
                    FAIL;
                if (max > SRE_MAXREPEAT)
                    FAIL;
                if (_validate_inner(code, code+skip-3, groups))
                    FAIL;
                code += skip-3;
                GET_OP;
                if (op1 == SRE_OP_POSSESSIVE_REPEAT) {
                    if (op != SRE_OP_SUCCESS)
                        FAIL;
                }
                else {
                    if (op != SRE_OP_MAX_UNTIL && op != SRE_OP_MIN_UNTIL)
                        FAIL;
                }
            }
            break;

        case SRE_OP_ATOMIC_GROUP:
            {
                GET_SKIP;
                if (_validate_inner(code, code+skip-2, groups))
                    FAIL;
                code += skip-2;
                GET_OP;
                if (op != SRE_OP_SUCCESS)
                    FAIL;
            }
            break;

        case SRE_OP_GROUPREF:
        case SRE_OP_GROUPREF_IGNORE:
        case SRE_OP_GROUPREF_UNI_IGNORE:
        case SRE_OP_GROUPREF_LOC_IGNORE:
            GET_ARG;
            if (arg >= (size_t)groups)
                FAIL;
            break;

        case SRE_OP_GROUPREF_EXISTS:
            /* The regex syntax for this is: '(?(group)then|else)', where
               'group' is either an integer group number or a group name,
               'then' and 'else' are sub-regexes, and 'else' is optional. */
            GET_ARG;
            if (arg >= (size_t)groups)
                FAIL;
            GET_SKIP_ADJ(1);
            code--; /* The skip is relative to the first arg! */
            /* There are two possibilities here: if there is both a 'then'
               part and an 'else' part, the generated code looks like:

               GROUPREF_EXISTS
               <group>
               <skipyes>
               ...then part...
               JUMP
               <skipno>
               (<skipyes> jumps here)
               ...else part...
               (<skipno> jumps here)

               If there is only a 'then' part, it looks like:

               GROUPREF_EXISTS
               <group>
               <skip>
               ...then part...
               (<skip> jumps here)

               There is no direct way to decide which it is, and we don't want
               to allow arbitrary jumps anywhere in the code; so we just look
               for a JUMP opcode preceding our skip target.
            */
            VTRACE(("then part:\n"));
            int rc = _validate_inner(code+1, code+skip-1, groups);
            if (rc == 1) {
                VTRACE(("else part:\n"));
                code += skip-2; /* Position after JUMP, at <skipno> */
                GET_SKIP;
                rc = _validate_inner(code, code+skip-1, groups);
            }
            if (rc)
                FAIL;
            code += skip-1;
            break;

        case SRE_OP_ASSERT:
        case SRE_OP_ASSERT_NOT:
            GET_SKIP;
            GET_ARG; /* 0 for lookahead, width for lookbehind */
            code--; /* Back up over arg to simplify math below */
            /* Stop 1 before the end; we check the SUCCESS below */
            if (_validate_inner(code+1, code+skip-2, groups))
                FAIL;
            code += skip-2;
            GET_OP;
            if (op != SRE_OP_SUCCESS)
                FAIL;
            break;

        case SRE_OP_JUMP:
            if (code + 1 != end)
                FAIL;
            VTRACE(("JUMP: %d\n", __LINE__));
            return 1;

        default:
            FAIL;

        }
    }

    VTRACE(("okay\n"));
    return 0;
}

static int
_validate_outer(SRE_CODE *code, SRE_CODE *end, Py_ssize_t groups)
{
    if (groups < 0 || (size_t)groups > SRE_MAXGROUPS ||
        code >= end || end[-1] != SRE_OP_SUCCESS)
        FAIL;
    return _validate_inner(code, end-1, groups);
}

static int
_validate(PatternObject *self)
{
    if (_validate_outer(self->code, self->code+self->codesize, self->groups))
    {
        PyErr_SetString(PyExc_RuntimeError, "invalid SRE code");
        return 0;
    }
    else
        VTRACE(("Success!\n"));
    return 1;
}

/* -------------------------------------------------------------------- */
/* match methods */

static int
match_traverse(MatchObject *self, visitproc visit, void *arg)
{
    Py_VISIT(Py_TYPE(self));
    Py_VISIT(self->string);
    Py_VISIT(self->regs);
    Py_VISIT(self->pattern);
    return 0;
}

static int
match_clear(MatchObject *self)
{
    Py_CLEAR(self->string);
    Py_CLEAR(self->regs);
    Py_CLEAR(self->pattern);
    return 0;
}

static void
match_dealloc(MatchObject* self)
{
    PyTypeObject *tp = Py_TYPE(self);

    PyObject_GC_UnTrack(self);
    (void)match_clear(self);
    tp->tp_free(self);
    Py_DECREF(tp);
}

static PyObject*
match_getslice_by_index(MatchObject* self, Py_ssize_t index, PyObject* def)
{
    Py_ssize_t length;
    int isbytes, charsize;
    Py_buffer view;
    PyObject *result;
    const void* ptr;
    Py_ssize_t i, j;

    assert(0 <= index && index < self->groups);
    index *= 2;

    if (self->string == Py_None || self->mark[index] < 0) {
        /* return default value if the string or group is undefined */
        return Py_NewRef(def);
    }

    ptr = getstring(self->string, &length, &isbytes, &charsize, &view);
    if (ptr == NULL)
        return NULL;

    i = self->mark[index];
    j = self->mark[index+1];
    i = Py_MIN(i, length);
    j = Py_MIN(j, length);
    result = getslice(isbytes, ptr, self->string, i, j);
    if (isbytes && view.buf != NULL)
        PyBuffer_Release(&view);
    return result;
}

static Py_ssize_t
match_getindex(MatchObject* self, PyObject* index)
{
    Py_ssize_t i;

    if (index == NULL)
        /* Default value */
        return 0;

    if (PyIndex_Check(index)) {
        i = PyNumber_AsSsize_t(index, NULL);
    }
    else {
        i = -1;

        if (self->pattern->groupindex) {
            index = PyDict_GetItemWithError(self->pattern->groupindex, index);
            if (index && PyLong_Check(index)) {
                i = PyLong_AsSsize_t(index);
            }
        }
    }
    if (i < 0 || i >= self->groups) {
        /* raise IndexError if we were given a bad group number */
        if (!PyErr_Occurred()) {
            PyErr_SetString(PyExc_IndexError, "no such group");
        }
        return -1;
    }

    // Check that i*2 cannot overflow to make static analyzers happy
    assert(i <= SRE_MAXGROUPS);
    return i;
}

static PyObject*
match_getslice(MatchObject* self, PyObject* index, PyObject* def)
{
    Py_ssize_t i = match_getindex(self, index);

    if (i < 0) {
        return NULL;
    }

    return match_getslice_by_index(self, i, def);
}

/*[clinic input]
_sre.SRE_Match.expand

    template: object

Return the string obtained by doing backslash substitution on the string template, as done by the sub() method.
[clinic start generated code]*/

static PyObject *
_sre_SRE_Match_expand_impl(MatchObject *self, PyObject *template)
/*[clinic end generated code: output=931b58ccc323c3a1 input=4bfdb22c2f8b146a]*/
{
    _sremodulestate *module_state = get_sre_module_state_by_class(Py_TYPE(self));
    PyObject *filter = compile_template(module_state, self->pattern, template);
    if (filter == NULL) {
        return NULL;
    }
    PyObject *result = expand_template((TemplateObject *)filter, self);
    Py_DECREF(filter);
    return result;
}

static PyObject*
match_group(MatchObject* self, PyObject* args)
{
    PyObject* result;
    Py_ssize_t i, size;

    size = PyTuple_GET_SIZE(args);

    switch (size) {
    case 0:
        result = match_getslice(self, _PyLong_GetZero(), Py_None);
        break;
    case 1:
        result = match_getslice(self, PyTuple_GET_ITEM(args, 0), Py_None);
        break;
    default:
        /* fetch multiple items */
        result = PyTuple_New(size);
        if (!result)
            return NULL;
        for (i = 0; i < size; i++) {
            PyObject* item = match_getslice(
                self, PyTuple_GET_ITEM(args, i), Py_None
                );
            if (!item) {
                Py_DECREF(result);
                return NULL;
            }
            PyTuple_SET_ITEM(result, i, item);
        }
        break;
    }
    return result;
}

static PyObject*
match_getitem(MatchObject* self, PyObject* name)
{
    return match_getslice(self, name, Py_None);
}

/*[clinic input]
_sre.SRE_Match.groups

    default: object = None
        Is used for groups that did not participate in the match.

Return a tuple containing all the subgroups of the match, from 1.
[clinic start generated code]*/

static PyObject *
_sre_SRE_Match_groups_impl(MatchObject *self, PyObject *default_value)
/*[clinic end generated code: output=daf8e2641537238a input=bb069ef55dabca91]*/
{
    PyObject* result;
    Py_ssize_t index;

    result = PyTuple_New(self->groups-1);
    if (!result)
        return NULL;

    for (index = 1; index < self->groups; index++) {
        PyObject* item;
        item = match_getslice_by_index(self, index, default_value);
        if (!item) {
            Py_DECREF(result);
            return NULL;
        }
        PyTuple_SET_ITEM(result, index-1, item);
    }

    return result;
}

/*[clinic input]
_sre.SRE_Match.groupdict

    default: object = None
        Is used for groups that did not participate in the match.

Return a dictionary containing all the named subgroups of the match, keyed by the subgroup name.
[clinic start generated code]*/

static PyObject *
_sre_SRE_Match_groupdict_impl(MatchObject *self, PyObject *default_value)
/*[clinic end generated code: output=29917c9073e41757 input=0ded7960b23780aa]*/
{
    PyObject *result;
    PyObject *key;
    PyObject *value;
    Py_ssize_t pos = 0;
    Py_hash_t hash;

    result = PyDict_New();
    if (!result || !self->pattern->groupindex)
        return result;

    while (_PyDict_Next(self->pattern->groupindex, &pos, &key, &value, &hash)) {
        int status;
        Py_INCREF(key);
        value = match_getslice(self, key, default_value);
        if (!value) {
            Py_DECREF(key);
            goto failed;
        }
        status = _PyDict_SetItem_KnownHash(result, key, value, hash);
        Py_DECREF(value);
        Py_DECREF(key);
        if (status < 0)
            goto failed;
    }

    return result;

failed:
    Py_DECREF(result);
    return NULL;
}

/*[clinic input]
_sre.SRE_Match.start -> Py_ssize_t

    group: object(c_default="NULL") = 0
    /

Return index of the start of the substring matched by group.
[clinic start generated code]*/

static Py_ssize_t
_sre_SRE_Match_start_impl(MatchObject *self, PyObject *group)
/*[clinic end generated code: output=3f6e7f9df2fb5201 input=ced8e4ed4b33ee6c]*/
{
    Py_ssize_t index = match_getindex(self, group);

    if (index < 0) {
        return -1;
    }

    /* mark is -1 if group is undefined */
    return self->mark[index*2];
}

/*[clinic input]
_sre.SRE_Match.end -> Py_ssize_t

    group: object(c_default="NULL") = 0
    /

Return index of the end of the substring matched by group.
[clinic start generated code]*/

static Py_ssize_t
_sre_SRE_Match_end_impl(MatchObject *self, PyObject *group)
/*[clinic end generated code: output=f4240b09911f7692 input=1b799560c7f3d7e6]*/
{
    Py_ssize_t index = match_getindex(self, group);

    if (index < 0) {
        return -1;
    }

    /* mark is -1 if group is undefined */
    return self->mark[index*2+1];
}

LOCAL(PyObject*)
_pair(Py_ssize_t i1, Py_ssize_t i2)
{
    PyObject* pair;
    PyObject* item;

    pair = PyTuple_New(2);
    if (!pair)
        return NULL;

    item = PyLong_FromSsize_t(i1);
    if (!item)
        goto error;
    PyTuple_SET_ITEM(pair, 0, item);

    item = PyLong_FromSsize_t(i2);
    if (!item)
        goto error;
    PyTuple_SET_ITEM(pair, 1, item);

    return pair;

  error:
    Py_DECREF(pair);
    return NULL;
}

/*[clinic input]
_sre.SRE_Match.span

    group: object(c_default="NULL") = 0
    /

For match object m, return the 2-tuple (m.start(group), m.end(group)).
[clinic start generated code]*/

static PyObject *
_sre_SRE_Match_span_impl(MatchObject *self, PyObject *group)
/*[clinic end generated code: output=f02ae40594d14fe6 input=8fa6014e982d71d4]*/
{
    Py_ssize_t index = match_getindex(self, group);

    if (index < 0) {
        return NULL;
    }

    /* marks are -1 if group is undefined */
    return _pair(self->mark[index*2], self->mark[index*2+1]);
}

static PyObject*
match_regs(MatchObject* self)
{
    PyObject* regs;
    PyObject* item;
    Py_ssize_t index;

    regs = PyTuple_New(self->groups);
    if (!regs)
        return NULL;

    for (index = 0; index < self->groups; index++) {
        item = _pair(self->mark[index*2], self->mark[index*2+1]);
        if (!item) {
            Py_DECREF(regs);
            return NULL;
        }
        PyTuple_SET_ITEM(regs, index, item);
    }

    self->regs = Py_NewRef(regs);

    return regs;
}

/*[clinic input]
_sre.SRE_Match.__copy__

[clinic start generated code]*/

static PyObject *
_sre_SRE_Match___copy___impl(MatchObject *self)
/*[clinic end generated code: output=a779c5fc8b5b4eb4 input=3bb4d30b6baddb5b]*/
{
    return Py_NewRef(self);
}

/*[clinic input]
_sre.SRE_Match.__deepcopy__

    memo: object
    /

[clinic start generated code]*/

static PyObject *
_sre_SRE_Match___deepcopy__(MatchObject *self, PyObject *memo)
/*[clinic end generated code: output=ba7cb46d655e4ee2 input=779d12a31c2c325e]*/
{
    return Py_NewRef(self);
}

PyDoc_STRVAR(match_doc,
"The result of re.match() and re.search().\n\
Match objects always have a boolean value of True.");

PyDoc_STRVAR(match_group_doc,
"group([group1, ...]) -> str or tuple.\n\
    Return subgroup(s) of the match by indices or names.\n\
    For 0 returns the entire match.");

static PyObject *
match_lastindex_get(MatchObject *self, void *Py_UNUSED(ignored))
{
    if (self->lastindex >= 0)
        return PyLong_FromSsize_t(self->lastindex);
    Py_RETURN_NONE;
}

static PyObject *
match_lastgroup_get(MatchObject *self, void *Py_UNUSED(ignored))
{
    if (self->pattern->indexgroup &&
        self->lastindex >= 0 &&
        self->lastindex < PyTuple_GET_SIZE(self->pattern->indexgroup))
    {
        PyObject *result = PyTuple_GET_ITEM(self->pattern->indexgroup,
                                            self->lastindex);
        return Py_NewRef(result);
    }
    Py_RETURN_NONE;
}

static PyObject *
match_regs_get(MatchObject *self, void *Py_UNUSED(ignored))
{
    if (self->regs) {
        return Py_NewRef(self->regs);
    } else
        return match_regs(self);
}

static PyObject *
match_repr(MatchObject *self)
{
    PyObject *result;
    PyObject *group0 = match_getslice_by_index(self, 0, Py_None);
    if (group0 == NULL)
        return NULL;
    result = PyUnicode_FromFormat(
            "<%s object; span=(%zd, %zd), match=%.50R>",
            Py_TYPE(self)->tp_name,
            self->mark[0], self->mark[1], group0);
    Py_DECREF(group0);
    return result;
}


static PyObject*
pattern_new_match(_sremodulestate* module_state,
                  PatternObject* pattern,
                  SRE_STATE* state,
                  Py_ssize_t status)
{
    /* create match object (from state object) */

    MatchObject* match;
    Py_ssize_t i, j;
    char* base;
    int n;

    if (status > 0) {

        /* create match object (with room for extra group marks) */
        /* coverity[ampersand_in_size] */
        match = PyObject_GC_NewVar(MatchObject,
                                   module_state->Match_Type,
                                   2*(pattern->groups+1));
        if (!match)
            return NULL;

        match->pattern = (PatternObject*)Py_NewRef(pattern);

        match->string = Py_NewRef(state->string);

        match->regs = NULL;
        match->groups = pattern->groups+1;

        /* fill in group slices */

        base = (char*) state->beginning;
        n = state->charsize;

        match->mark[0] = ((char*) state->start - base) / n;
        match->mark[1] = ((char*) state->ptr - base) / n;

        for (i = j = 0; i < pattern->groups; i++, j+=2)
            if (j+1 <= state->lastmark && state->mark[j] && state->mark[j+1]) {
                match->mark[j+2] = ((char*) state->mark[j] - base) / n;
                match->mark[j+3] = ((char*) state->mark[j+1] - base) / n;

                /* check wrong span */
                if (match->mark[j+2] > match->mark[j+3]) {
                    PyErr_SetString(PyExc_SystemError,
                                    "The span of capturing group is wrong,"
                                    " please report a bug for the re module.");
                    Py_DECREF(match);
                    return NULL;
                }
            } else
                match->mark[j+2] = match->mark[j+3] = -1; /* undefined */

        match->pos = state->pos;
        match->endpos = state->endpos;

        match->lastindex = state->lastindex;

        PyObject_GC_Track(match);
        return (PyObject*) match;

    } else if (status == 0) {

        /* no match */
        Py_RETURN_NONE;

    }

    /* internal error */
    pattern_error(status);
    return NULL;
}


/* -------------------------------------------------------------------- */
/* scanner methods (experimental) */

static int
scanner_traverse(ScannerObject *self, visitproc visit, void *arg)
{
    Py_VISIT(Py_TYPE(self));
    Py_VISIT(self->pattern);
    return 0;
}

static int
scanner_clear(ScannerObject *self)
{
    Py_CLEAR(self->pattern);
    return 0;
}

static void
scanner_dealloc(ScannerObject* self)
{
    PyTypeObject *tp = Py_TYPE(self);

    PyObject_GC_UnTrack(self);
    state_fini(&self->state);
    (void)scanner_clear(self);
    tp->tp_free(self);
    Py_DECREF(tp);
}

static int
scanner_begin(ScannerObject* self)
{
    if (self->executing) {
        PyErr_SetString(PyExc_ValueError,
                        "regular expression scanner already executing");
        return 0;
    }
    self->executing = 1;
    return 1;
}

static void
scanner_end(ScannerObject* self)
{
    assert(self->executing);
    self->executing = 0;
}

/*[clinic input]
_sre.SRE_Scanner.match

    cls: defining_class
    /

[clinic start generated code]*/

static PyObject *
_sre_SRE_Scanner_match_impl(ScannerObject *self, PyTypeObject *cls)
/*[clinic end generated code: output=6e22c149dc0f0325 input=b5146e1f30278cb7]*/
{
    _sremodulestate *module_state = get_sre_module_state_by_class(cls);
    SRE_STATE* state = &self->state;
    PyObject* match;
    Py_ssize_t status;

    if (!scanner_begin(self)) {
        return NULL;
    }
    if (state->start == NULL) {
        scanner_end(self);
        Py_RETURN_NONE;
    }

    state_reset(state);

    state->ptr = state->start;

    status = sre_match(state, PatternObject_GetCode(self->pattern));
    if (PyErr_Occurred()) {
        scanner_end(self);
        return NULL;
    }

    match = pattern_new_match(module_state, (PatternObject*) self->pattern,
                              state, status);

    if (status == 0)
        state->start = NULL;
    else {
        state->must_advance = (state->ptr == state->start);
        state->start = state->ptr;
    }

    scanner_end(self);
    return match;
}


/*[clinic input]
_sre.SRE_Scanner.search

    cls: defining_class
    /

[clinic start generated code]*/

static PyObject *
_sre_SRE_Scanner_search_impl(ScannerObject *self, PyTypeObject *cls)
/*[clinic end generated code: output=23e8fc78013f9161 input=056c2d37171d0bf2]*/
{
    _sremodulestate *module_state = get_sre_module_state_by_class(cls);
    SRE_STATE* state = &self->state;
    PyObject* match;
    Py_ssize_t status;

    if (!scanner_begin(self)) {
        return NULL;
    }
    if (state->start == NULL) {
        scanner_end(self);
        Py_RETURN_NONE;
    }

    state_reset(state);

    state->ptr = state->start;

    status = sre_search(state, PatternObject_GetCode(self->pattern));
    if (PyErr_Occurred()) {
        scanner_end(self);
        return NULL;
    }

    match = pattern_new_match(module_state, (PatternObject*) self->pattern,
                              state, status);

    if (status == 0)
        state->start = NULL;
    else {
        state->must_advance = (state->ptr == state->start);
        state->start = state->ptr;
    }

    scanner_end(self);
    return match;
}

static PyObject *
pattern_scanner(_sremodulestate *module_state,
                PatternObject *self,
                PyObject *string,
                Py_ssize_t pos,
                Py_ssize_t endpos)
{
    ScannerObject* scanner;

    /* create scanner object */
    scanner = PyObject_GC_New(ScannerObject, module_state->Scanner_Type);
    if (!scanner)
        return NULL;
    scanner->pattern = NULL;
    scanner->executing = 0;

    /* create search state object */
    if (!state_init(&scanner->state, self, string, pos, endpos)) {
        Py_DECREF(scanner);
        return NULL;
    }

    scanner->pattern = Py_NewRef(self);

    PyObject_GC_Track(scanner);
    return (PyObject*) scanner;
}

/* -------------------------------------------------------------------- */
/* template methods */

static int
template_traverse(TemplateObject *self, visitproc visit, void *arg)
{
    Py_VISIT(Py_TYPE(self));
    Py_VISIT(self->literal);
    for (Py_ssize_t i = 0, n = Py_SIZE(self); i < n; i++) {
        Py_VISIT(self->items[i].literal);
    }
    return 0;
}

static int
template_clear(TemplateObject *self)
{
    Py_CLEAR(self->literal);
    for (Py_ssize_t i = 0, n = Py_SIZE(self); i < n; i++) {
        Py_CLEAR(self->items[i].literal);
    }
    return 0;
}

static void
template_dealloc(TemplateObject *self)
{
    PyTypeObject *tp = Py_TYPE(self);

    PyObject_GC_UnTrack(self);
    (void)template_clear(self);
    tp->tp_free(self);
    Py_DECREF(tp);
}

static PyObject *
expand_template(TemplateObject *self, MatchObject *match)
{
    if (Py_SIZE(self) == 0) {
        return Py_NewRef(self->literal);
    }

    PyObject *result = NULL;
    Py_ssize_t count = 0;  // the number of non-empty chunks
    /* For small number of strings use a buffer allocated on the stack,
     * otherwise use a list object. */
    PyObject *buffer[10];
    PyObject **out = buffer;
    PyObject *list = NULL;
    if (self->chunks > (int)Py_ARRAY_LENGTH(buffer) ||
        !PyUnicode_Check(self->literal))
    {
        list = PyList_New(self->chunks);
        if (!list) {
            return NULL;
        }
        out = &PyList_GET_ITEM(list, 0);
    }

    out[count++] = Py_NewRef(self->literal);
    for (Py_ssize_t i = 0; i < Py_SIZE(self); i++) {
        Py_ssize_t index = self->items[i].index;
        if (index >= match->groups) {
            PyErr_SetString(PyExc_IndexError, "no such group");
            goto cleanup;
        }
        PyObject *item = match_getslice_by_index(match, index, Py_None);
        if (item == NULL) {
            goto cleanup;
        }
        if (item != Py_None) {
            out[count++] = Py_NewRef(item);
        }
        Py_DECREF(item);

        PyObject *literal = self->items[i].literal;
        if (literal != NULL) {
            out[count++] = Py_NewRef(literal);
        }
    }

    if (PyUnicode_Check(self->literal)) {
        result = _PyUnicode_JoinArray(&_Py_STR(empty), out, count);
    }
    else {
        Py_SET_SIZE(list, count);
        result = _PyBytes_Join((PyObject *)&_Py_SINGLETON(bytes_empty), list);
    }

cleanup:
    if (list) {
        Py_DECREF(list);
    }
    else {
        for (Py_ssize_t i = 0; i < count; i++) {
            Py_DECREF(out[i]);
        }
    }
    return result;
}


static Py_hash_t
pattern_hash(PatternObject *self)
{
    Py_hash_t hash, hash2;

    hash = PyObject_Hash(self->pattern);
    if (hash == -1) {
        return -1;
    }

    hash2 = _Py_HashBytes(self->code, sizeof(self->code[0]) * self->codesize);
    hash ^= hash2;

    hash ^= self->flags;
    hash ^= self->isbytes;
    hash ^= self->codesize;

    if (hash == -1) {
        hash = -2;
    }
    return hash;
}

static PyObject*
pattern_richcompare(PyObject *lefto, PyObject *righto, int op)
{
    PyTypeObject *tp = Py_TYPE(lefto);
    _sremodulestate *module_state = get_sre_module_state_by_class(tp);
    PatternObject *left, *right;
    int cmp;

    if (op != Py_EQ && op != Py_NE) {
        Py_RETURN_NOTIMPLEMENTED;
    }

    if (!Py_IS_TYPE(righto, module_state->Pattern_Type))
    {
        Py_RETURN_NOTIMPLEMENTED;
    }

    if (lefto == righto) {
        /* a pattern is equal to itself */
        return PyBool_FromLong(op == Py_EQ);
    }

    left = (PatternObject *)lefto;
    right = (PatternObject *)righto;

    cmp = (left->flags == right->flags
           && left->isbytes == right->isbytes
           && left->codesize == right->codesize);
    if (cmp) {
        /* Compare the code and the pattern because the same pattern can
           produce different codes depending on the locale used to compile the
           pattern when the re.LOCALE flag is used. Don't compare groups,
           indexgroup nor groupindex: they are derivated from the pattern. */
        cmp = (memcmp(left->code, right->code,
                      sizeof(left->code[0]) * left->codesize) == 0);
    }
    if (cmp) {
        cmp = PyObject_RichCompareBool(left->pattern, right->pattern,
                                       Py_EQ);
        if (cmp < 0) {
            return NULL;
        }
    }
    if (op == Py_NE) {
        cmp = !cmp;
    }
    return PyBool_FromLong(cmp);
}

#include "clinic/sre.c.h"

static PyMethodDef pattern_methods[] = {
    _SRE_SRE_PATTERN_MATCH_METHODDEF
    _SRE_SRE_PATTERN_FULLMATCH_METHODDEF
    _SRE_SRE_PATTERN_SEARCH_METHODDEF
    _SRE_SRE_PATTERN_SUB_METHODDEF
    _SRE_SRE_PATTERN_SUBN_METHODDEF
    _SRE_SRE_PATTERN_FINDALL_METHODDEF
    _SRE_SRE_PATTERN_SPLIT_METHODDEF
    _SRE_SRE_PATTERN_FINDITER_METHODDEF
    _SRE_SRE_PATTERN_SCANNER_METHODDEF
    _SRE_SRE_PATTERN___COPY___METHODDEF
    _SRE_SRE_PATTERN___DEEPCOPY___METHODDEF
    {"__class_getitem__", Py_GenericAlias, METH_O|METH_CLASS,
     PyDoc_STR("See PEP 585")},
    {NULL, NULL}
};

static PyGetSetDef pattern_getset[] = {
    {"groupindex", (getter)pattern_groupindex, (setter)NULL,
      "A dictionary mapping group names to group numbers."},
    {NULL}  /* Sentinel */
};

#define PAT_OFF(x) offsetof(PatternObject, x)
static PyMemberDef pattern_members[] = {
    {"pattern",    T_OBJECT,    PAT_OFF(pattern),       READONLY,
     "The pattern string from which the RE object was compiled."},
    {"flags",      T_INT,       PAT_OFF(flags),         READONLY,
     "The regex matching flags."},
    {"groups",     T_PYSSIZET,  PAT_OFF(groups),        READONLY,
     "The number of capturing groups in the pattern."},
    {"__weaklistoffset__", T_PYSSIZET, offsetof(PatternObject, weakreflist), READONLY},
    {NULL}  /* Sentinel */
};

static PyType_Slot pattern_slots[] = {
    {Py_tp_dealloc, (destructor)pattern_dealloc},
    {Py_tp_repr, (reprfunc)pattern_repr},
    {Py_tp_hash, (hashfunc)pattern_hash},
    {Py_tp_doc, (void *)pattern_doc},
    {Py_tp_richcompare, pattern_richcompare},
    {Py_tp_methods, pattern_methods},
    {Py_tp_members, pattern_members},
    {Py_tp_getset, pattern_getset},
    {Py_tp_traverse, pattern_traverse},
    {Py_tp_clear, pattern_clear},
    {0, NULL},
};

static PyType_Spec pattern_spec = {
    .name = "re.Pattern",
    .basicsize = sizeof(PatternObject),
    .itemsize = sizeof(SRE_CODE),
    .flags = (Py_TPFLAGS_DEFAULT | Py_TPFLAGS_IMMUTABLETYPE |
              Py_TPFLAGS_DISALLOW_INSTANTIATION | Py_TPFLAGS_HAVE_GC),
    .slots = pattern_slots,
};

static PyMethodDef match_methods[] = {
    {"group", (PyCFunction) match_group, METH_VARARGS, match_group_doc},
    _SRE_SRE_MATCH_START_METHODDEF
    _SRE_SRE_MATCH_END_METHODDEF
    _SRE_SRE_MATCH_SPAN_METHODDEF
    _SRE_SRE_MATCH_GROUPS_METHODDEF
    _SRE_SRE_MATCH_GROUPDICT_METHODDEF
    _SRE_SRE_MATCH_EXPAND_METHODDEF
    _SRE_SRE_MATCH___COPY___METHODDEF
    _SRE_SRE_MATCH___DEEPCOPY___METHODDEF
    {"__class_getitem__", Py_GenericAlias, METH_O|METH_CLASS,
     PyDoc_STR("See PEP 585")},
    {NULL, NULL}
};

static PyGetSetDef match_getset[] = {
    {"lastindex", (getter)match_lastindex_get, (setter)NULL,
     "The integer index of the last matched capturing group."},
    {"lastgroup", (getter)match_lastgroup_get, (setter)NULL,
     "The name of the last matched capturing group."},
    {"regs",      (getter)match_regs_get,      (setter)NULL},
    {NULL}
};

#define MATCH_OFF(x) offsetof(MatchObject, x)
static PyMemberDef match_members[] = {
    {"string",  T_OBJECT,   MATCH_OFF(string),  READONLY,
     "The string passed to match() or search()."},
    {"re",      T_OBJECT,   MATCH_OFF(pattern), READONLY,
     "The regular expression object."},
    {"pos",     T_PYSSIZET, MATCH_OFF(pos),     READONLY,
     "The index into the string at which the RE engine started looking for a match."},
    {"endpos",  T_PYSSIZET, MATCH_OFF(endpos),  READONLY,
     "The index into the string beyond which the RE engine will not go."},
    {NULL}
};

/* FIXME: implement setattr("string", None) as a special case (to
   detach the associated string, if any */
static PyType_Slot match_slots[] = {
    {Py_tp_dealloc, match_dealloc},
    {Py_tp_repr, match_repr},
    {Py_tp_doc, (void *)match_doc},
    {Py_tp_methods, match_methods},
    {Py_tp_members, match_members},
    {Py_tp_getset, match_getset},
    {Py_tp_traverse, match_traverse},
    {Py_tp_clear, match_clear},

    /* As mapping.
     *
     * Match objects do not support length or assignment, but do support
     * __getitem__.
     */
    {Py_mp_subscript, match_getitem},

    {0, NULL},
};

static PyType_Spec match_spec = {
    .name = "re.Match",
    .basicsize = sizeof(MatchObject),
    .itemsize = sizeof(Py_ssize_t),
    .flags = (Py_TPFLAGS_DEFAULT | Py_TPFLAGS_IMMUTABLETYPE |
              Py_TPFLAGS_DISALLOW_INSTANTIATION | Py_TPFLAGS_HAVE_GC),
    .slots = match_slots,
};

static PyMethodDef scanner_methods[] = {
    _SRE_SRE_SCANNER_MATCH_METHODDEF
    _SRE_SRE_SCANNER_SEARCH_METHODDEF
    {NULL, NULL}
};

#define SCAN_OFF(x) offsetof(ScannerObject, x)
static PyMemberDef scanner_members[] = {
    {"pattern", T_OBJECT, SCAN_OFF(pattern), READONLY},
    {NULL}  /* Sentinel */
};

static PyType_Slot scanner_slots[] = {
    {Py_tp_dealloc, scanner_dealloc},
    {Py_tp_methods, scanner_methods},
    {Py_tp_members, scanner_members},
    {Py_tp_traverse, scanner_traverse},
    {Py_tp_clear, scanner_clear},
    {0, NULL},
};

static PyType_Spec scanner_spec = {
    .name = "_sre.SRE_Scanner",
    .basicsize = sizeof(ScannerObject),
    .flags = (Py_TPFLAGS_DEFAULT | Py_TPFLAGS_IMMUTABLETYPE |
              Py_TPFLAGS_DISALLOW_INSTANTIATION | Py_TPFLAGS_HAVE_GC),
    .slots = scanner_slots,
};

static PyType_Slot template_slots[] = {
    {Py_tp_dealloc, template_dealloc},
    {Py_tp_traverse, template_traverse},
    {Py_tp_clear, template_clear},
    {0, NULL},
};

static PyType_Spec template_spec = {
    .name = "_sre.SRE_Template",
    .basicsize = sizeof(TemplateObject),
    .itemsize = sizeof(((TemplateObject *)0)->items[0]),
    .flags = (Py_TPFLAGS_DEFAULT | Py_TPFLAGS_IMMUTABLETYPE |
              Py_TPFLAGS_DISALLOW_INSTANTIATION | Py_TPFLAGS_HAVE_GC),
    .slots = template_slots,
};

static PyMethodDef _functions[] = {
    _SRE_COMPILE_METHODDEF
    _SRE_TEMPLATE_METHODDEF
    _SRE_GETCODESIZE_METHODDEF
    _SRE_ASCII_ISCASED_METHODDEF
    _SRE_UNICODE_ISCASED_METHODDEF
    _SRE_ASCII_TOLOWER_METHODDEF
    _SRE_UNICODE_TOLOWER_METHODDEF
    {NULL, NULL}
};

static int
sre_traverse(PyObject *module, visitproc visit, void *arg)
{
    _sremodulestate *state = get_sre_module_state(module);

    Py_VISIT(state->Pattern_Type);
    Py_VISIT(state->Match_Type);
    Py_VISIT(state->Scanner_Type);
    Py_VISIT(state->Template_Type);
    Py_VISIT(state->compile_template);

    return 0;
}

static int
sre_clear(PyObject *module)
{
    _sremodulestate *state = get_sre_module_state(module);

    Py_CLEAR(state->Pattern_Type);
    Py_CLEAR(state->Match_Type);
    Py_CLEAR(state->Scanner_Type);
    Py_CLEAR(state->Template_Type);
    Py_CLEAR(state->compile_template);

    return 0;
}

static void
sre_free(void *module)
{
    sre_clear((PyObject *)module);
}

#define CREATE_TYPE(m, type, spec)                                  \
do {                                                                \
    type = (PyTypeObject *)PyType_FromModuleAndSpec(m, spec, NULL); \
    if (type == NULL) {                                             \
        goto error;                                                 \
    }                                                               \
} while (0)

#define ADD_ULONG_CONSTANT(module, name, value)           \
    do {                                                  \
        PyObject *o = PyLong_FromUnsignedLong(value);     \
        if (!o)                                           \
            goto error;                                   \
        int res = PyModule_AddObjectRef(module, name, o); \
        Py_DECREF(o);                                     \
        if (res < 0) {                                    \
            goto error;                                   \
        }                                                 \
} while (0)

static int
sre_exec(PyObject *m)
{
    _sremodulestate *state;

    /* Create heap types */
    state = get_sre_module_state(m);
    CREATE_TYPE(m, state->Pattern_Type, &pattern_spec);
    CREATE_TYPE(m, state->Match_Type, &match_spec);
    CREATE_TYPE(m, state->Scanner_Type, &scanner_spec);
    CREATE_TYPE(m, state->Template_Type, &template_spec);

    if (PyModule_AddIntConstant(m, "MAGIC", SRE_MAGIC) < 0) {
        goto error;
    }

    if (PyModule_AddIntConstant(m, "CODESIZE", sizeof(SRE_CODE)) < 0) {
        goto error;
    }

    ADD_ULONG_CONSTANT(m, "MAXREPEAT", SRE_MAXREPEAT);
    ADD_ULONG_CONSTANT(m, "MAXGROUPS", SRE_MAXGROUPS);

    if (PyModule_AddStringConstant(m, "copyright", copyright) < 0) {
        goto error;
    }

    return 0;

error:
    return -1;
}

static PyModuleDef_Slot sre_slots[] = {
    {Py_mod_exec, sre_exec},
    {Py_mod_multiple_interpreters, Py_MOD_PER_INTERPRETER_GIL_SUPPORTED},
    {0, NULL},
};

static struct PyModuleDef sremodule = {
    .m_base = PyModuleDef_HEAD_INIT,
    .m_name = "_sre",
    .m_size = sizeof(_sremodulestate),
    .m_methods = _functions,
    .m_slots = sre_slots,
    .m_traverse = sre_traverse,
    .m_free = sre_free,
    .m_clear = sre_clear,
};

PyMODINIT_FUNC
PyInit__cpython_sre(void)
{
    return PyModuleDef_Init(&sremodule);
}

/* vim:ts=4:sw=4:et
*/<|MERGE_RESOLUTION|>--- conflicted
+++ resolved
@@ -56,7 +56,6 @@
 
 #include <ctype.h>
 
-<<<<<<< HEAD
 /* name of this module, minus the leading underscore */
 #if !defined(SRE_MODULE)
 #define SRE_MODULE "cpython_sre"
@@ -64,8 +63,6 @@
 
 #define SRE_PY_MODULE "re"
 
-=======
->>>>>>> a47f04b6
 /* defining this one enables tracing */
 #undef VERBOSE
 
@@ -1028,7 +1025,6 @@
 
 }
 
-<<<<<<< HEAD
 __attribute__((always_inline))
 inline static void *_memchr(const void *s, int c, Py_ssize_t n) {
     unsigned char *p = (unsigned char*)s;
@@ -1042,7 +1038,6 @@
     return 0;
 }
 
-=======
 static PyObject *
 compile_template(_sremodulestate *module_state,
                  PatternObject *pattern, PyObject *template)
@@ -1094,7 +1089,6 @@
 
 static PyObject *expand_template(TemplateObject *, MatchObject *); /* Forward */
 
->>>>>>> a47f04b6
 static PyObject*
 pattern_subx(_sremodulestate* module_state,
              PatternObject* self,
