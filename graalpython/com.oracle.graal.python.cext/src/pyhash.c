/*
 * Copyright (c) 2018, Oracle and/or its affiliates.
 *
 * The Universal Permissive License (UPL), Version 1.0
 *
 * Subject to the condition set forth below, permission is hereby granted to any
 * person obtaining a copy of this software, associated documentation and/or data
 * (collectively the "Software"), free of charge and under any and all copyright
 * rights in the Software, and any and all patent rights owned or freely
 * licensable by each licensor hereunder covering either (i) the unmodified
 * Software as contributed to or provided by such licensor, or (ii) the Larger
 * Works (as defined below), to deal in both
 *
 * (a) the Software, and
 * (b) any piece of software and/or hardware listed in the lrgrwrks.txt file if
 *     one is included with the Software (each a "Larger Work" to which the
 *     Software is contributed by such licensors),
 *
 * without restriction, including without limitation the rights to copy, create
 * derivative works of, display, perform, and distribute the Software and make,
 * use, sell, offer for sale, import, export, have made, and have sold the
 * Software and the Larger Work(s), and to sublicense the foregoing rights on
 * either these or other terms.
 *
 * This license is subject to the following condition:
 *
 * The above copyright notice and either this complete permission notice or at a
 * minimum a reference to the UPL must be included in all copies or substantial
 * portions of the Software.
 *
 * THE SOFTWARE IS PROVIDED "AS IS", WITHOUT WARRANTY OF ANY KIND, EXPRESS OR
 * IMPLIED, INCLUDING BUT NOT LIMITED TO THE WARRANTIES OF MERCHANTABILITY,
 * FITNESS FOR A PARTICULAR PURPOSE AND NONINFRINGEMENT. IN NO EVENT SHALL THE
 * AUTHORS OR COPYRIGHT HOLDERS BE LIABLE FOR ANY CLAIM, DAMAGES OR OTHER
 * LIABILITY, WHETHER IN AN ACTION OF CONTRACT, TORT OR OTHERWISE, ARISING FROM,
 * OUT OF OR IN CONNECTION WITH THE SOFTWARE OR THE USE OR OTHER DEALINGS IN THE
 * SOFTWARE.
 */
#include "capi.h"

Py_hash_t _Py_HashDouble(double value) {
    return UPCALL_L(PY_BUILTIN, "hash", value);
}

long _PyHASH_INF;
long _PyHASH_NAN;
long _PyHASH_IMAG;

void initialize_hashes() {
<<<<<<< HEAD
    _PyHASH_INF = truffle_invoke_l(PY_BUILTIN, "hash", INFINITY);
    _PyHASH_NAN = truffle_invoke_l(PY_BUILTIN, "hash", NAN);
    _PyHASH_IMAG = truffle_invoke_l(PY_TRUFFLE_CEXT, "PyHash_Imag");
}


Py_hash_t _Py_HashBytes(const void *src, Py_ssize_t len) {
    return polyglot_as_i64(polyglot_invoke(PY_BUILTIN, "hash", polyglot_from_string(src, "ascii")));
=======
    _PyHASH_INF = UPCALL_L(PY_BUILTIN, "hash", INFINITY);
    _PyHASH_NAN = UPCALL_L(PY_BUILTIN, "hash", NAN);
    _PyHASH_IMAG = UPCALL_L(PY_TRUFFLE_CEXT, "PyHash_Imag");
>>>>>>> e3888baa
}<|MERGE_RESOLUTION|>--- conflicted
+++ resolved
@@ -47,18 +47,12 @@
 long _PyHASH_IMAG;
 
 void initialize_hashes() {
-<<<<<<< HEAD
-    _PyHASH_INF = truffle_invoke_l(PY_BUILTIN, "hash", INFINITY);
-    _PyHASH_NAN = truffle_invoke_l(PY_BUILTIN, "hash", NAN);
-    _PyHASH_IMAG = truffle_invoke_l(PY_TRUFFLE_CEXT, "PyHash_Imag");
+    _PyHASH_INF = UPCALL_L(PY_BUILTIN, "hash", INFINITY);
+    _PyHASH_NAN = UPCALL_L(PY_BUILTIN, "hash", NAN);
+    _PyHASH_IMAG = UPCALL_L(PY_TRUFFLE_CEXT, "PyHash_Imag");
 }
 
 
 Py_hash_t _Py_HashBytes(const void *src, Py_ssize_t len) {
     return polyglot_as_i64(polyglot_invoke(PY_BUILTIN, "hash", polyglot_from_string(src, "ascii")));
-=======
-    _PyHASH_INF = UPCALL_L(PY_BUILTIN, "hash", INFINITY);
-    _PyHASH_NAN = UPCALL_L(PY_BUILTIN, "hash", NAN);
-    _PyHASH_IMAG = UPCALL_L(PY_TRUFFLE_CEXT, "PyHash_Imag");
->>>>>>> e3888baa
 }