/*
 * Copyright (c) 2018, Oracle and/or its affiliates.
 *
 * The Universal Permissive License (UPL), Version 1.0
 *
 * Subject to the condition set forth below, permission is hereby granted to any
 * person obtaining a copy of this software, associated documentation and/or data
 * (collectively the "Software"), free of charge and under any and all copyright
 * rights in the Software, and any and all patent rights owned or freely
 * licensable by each licensor hereunder covering either (i) the unmodified
 * Software as contributed to or provided by such licensor, or (ii) the Larger
 * Works (as defined below), to deal in both
 *
 * (a) the Software, and
 * (b) any piece of software and/or hardware listed in the lrgrwrks.txt file if
 *     one is included with the Software (each a "Larger Work" to which the
 *     Software is contributed by such licensors),
 *
 * without restriction, including without limitation the rights to copy, create
 * derivative works of, display, perform, and distribute the Software and make,
 * use, sell, offer for sale, import, export, have made, and have sold the
 * Software and the Larger Work(s), and to sublicense the foregoing rights on
 * either these or other terms.
 *
 * This license is subject to the following condition:
 *
 * The above copyright notice and either this complete permission notice or at a
 * minimum a reference to the UPL must be included in all copies or substantial
 * portions of the Software.
 *
 * THE SOFTWARE IS PROVIDED "AS IS", WITHOUT WARRANTY OF ANY KIND, EXPRESS OR
 * IMPLIED, INCLUDING BUT NOT LIMITED TO THE WARRANTIES OF MERCHANTABILITY,
 * FITNESS FOR A PARTICULAR PURPOSE AND NONINFRINGEMENT. IN NO EVENT SHALL THE
 * AUTHORS OR COPYRIGHT HOLDERS BE LIABLE FOR ANY CLAIM, DAMAGES OR OTHER
 * LIABILITY, WHETHER IN AN ACTION OF CONTRACT, TORT OR OTHERWISE, ARISING FROM,
 * OUT OF OR IN CONNECTION WITH THE SOFTWARE OR THE USE OR OTHER DEALINGS IN THE
 * SOFTWARE.
 */
#include "capi.h"

#include <stdio.h>

typedef struct _positional_argstack {
    PyObject* argv;
    int argnum;
    struct _positional_argstack* prev;
} positional_argstack;

PyObject* PyTruffle_GetArg(positional_argstack* p, PyObject* kwds, char** kwdnames, unsigned char keywords_only) {
    void* out = NULL;
    if (!keywords_only) {
        int l = truffle_invoke_i(PY_TRUFFLE_CEXT, "PyObject_LEN", to_java(p->argv));
        if (p->argnum < l) {
            out = PyTuple_GetItem(p->argv, p->argnum);
<<<<<<< HEAD
        }
    } else if (out == NULL && p->prev == NULL && kwdnames != NULL) { // only the bottom argstack can have keyword names
        const char* kwdname = kwdnames[p->argnum];
        if (kwdname != NULL) {
            out = PyDict_GetItem(kwds, to_sulong(truffle_read_string(kwdname)));
        }
    }
    p->argnum++;
=======
        }
    }
    if (out == NULL && p->prev == NULL && kwdnames != NULL) { // only the bottom argstack can have keyword names
        const char* kwdname = kwdnames[p->argnum];
        if (kwdname != NULL) {
            PyObject *nameobj = to_sulong(truffle_read_string(kwdname));
            out = PyDict_GetItem(kwds, nameobj);
        }
    }
    (p->argnum)++;
>>>>>>> a1e459ea
    return out;
}

#define PyTruffle_WriteOut(n, T, arg) {         \
        T __oai = arg;                          \
        if (PyErr_Occurred()) {                 \
            return 0;                           \
        }                                       \
        switch(n) {                             \
        case 0: *((T*)v0) = __oai; break;       \
        case 1: *((T*)v1) = __oai; break;       \
        case 2: *((T*)v2) = __oai; break;       \
        case 3: *((T*)v3) = __oai; break;       \
        case 4: *((T*)v4) = __oai; break;       \
        case 5: *((T*)v5) = __oai; break;       \
        case 6: *((T*)v6) = __oai; break;       \
        case 7: *((T*)v7) = __oai; break;       \
        case 8: *((T*)v8) = __oai; break;       \
        case 9: *((T*)v9) = __oai; break;       \
        case 10: *((T*)v10) = __oai; break;     \
        case 11: *((T*)v11) = __oai; break;     \
        case 12: *((T*)v12) = __oai; break;     \
        case 13: *((T*)v13) = __oai; break;     \
        case 14: *((T*)v14) = __oai; break;     \
        case 15: *((T*)v15) = __oai; break;     \
        case 16: *((T*)v16) = __oai; break;     \
        case 17: *((T*)v17) = __oai; break;     \
        case 18: *((T*)v18) = __oai; break;     \
        case 19: *((T*)v19) = __oai; break;     \
        }                                       \
        n++;                                    \
    } while(0);
<<<<<<< HEAD

#define PyTruffle_ArgN(n) (((n) == 0) ? v0 : (((n) == 1) ? v1 : (((n) == 2) ? v2 : (((n) == 3) ? v3 : (((n) == 4) ? v4 : (((n) == 5) ? v5 : (((n) == 6) ? v6 : (((n) == 7) ? v7 : (((n) == 8) ? v8 : (((n) == 9) ? v9 : (((n) == 10) ? v10 : (((n) == 11) ? v11 : (((n) == 12) ? v12 : (((n) == 13) ? v13 : (((n) == 14) ? v14 : (((n) == 15) ? v15 : (((n) == 16) ? v16 : (((n) == 17) ? v17 : (((n) == 18) ? v18 : (((n) == 19) ? v19 : NULL))))))))))))))))))))

=======

#define PyTruffle_ArgN(n) (((n) == 0) ? v0 : (((n) == 1) ? v1 : (((n) == 2) ? v2 : (((n) == 3) ? v3 : (((n) == 4) ? v4 : (((n) == 5) ? v5 : (((n) == 6) ? v6 : (((n) == 7) ? v7 : (((n) == 8) ? v8 : (((n) == 9) ? v9 : (((n) == 10) ? v10 : (((n) == 11) ? v11 : (((n) == 12) ? v12 : (((n) == 13) ? v13 : (((n) == 14) ? v14 : (((n) == 15) ? v15 : (((n) == 16) ? v16 : (((n) == 17) ? v17 : (((n) == 18) ? v18 : (((n) == 19) ? v19 : NULL))))))))))))))))))))

>>>>>>> a1e459ea
#define PyTruffle_SkipOptionalArg(n, arg, optional)     \
    if (arg == NULL && optional) {                      \
        n++;                                            \
        break;                                          \
    }

/* argparse */
int PyTruffle_Arg_ParseTupleAndKeywords(PyObject *argv, PyObject *kwds, const char *format, char** kwdnames, int outc, void *v0, void *v1, void *v2, void *v3, void *v4, void *v5, void *v6, void *v7, void *v8, void *v9, void *v10, void *v11, void *v12, void *v13, void *v14, void *v15, void *v16, void *v17, void *v18, void *v19) {
    PyObject* arg;
    int format_idx = 0;
    int output_idx = 0;
    unsigned char rest_optional = 0;
    unsigned char rest_keywords_only = 0;

    positional_argstack *v = (positional_argstack*)calloc(1, sizeof(positional_argstack));
    v->argv = argv;
    v->argnum = 0;
    positional_argstack *next;

    char c = format[format_idx];
    while (c != '\0') {
        switch (c) {
        case 's':
        case 'z':
        case 'y':
            arg = PyTruffle_GetArg(v, kwds, kwdnames, rest_keywords_only);
            if (format[format_idx + 1] == '*') {
                format_idx++; // skip over '*'
                PyErr_Format(PyExc_TypeError, "%c* not supported", c);
                return 0;
            } else if (arg == Py_None) {
                if (c == 'z') {
                    PyTruffle_WriteOut(output_idx, const char*, NULL);
                    if (format[format_idx + 1] == '#') {
                        format_idx++; // skip over '#'
                        PyTruffle_WriteOut(output_idx, int, 0);
                    }
                } else {
                    PyErr_Format(PyExc_TypeError, "expected str or bytes-like, got None");
                    return 0;
                }
            } else {
                PyTruffle_SkipOptionalArg(output_idx, arg, rest_optional);
                PyTruffle_WriteOut(output_idx, const char*, as_char_pointer(arg));
                if (format[format_idx + 1] == '#') {
                    format_idx++;
                    PyTruffle_WriteOut(output_idx, int, Py_SIZE(arg));
                }
            }
            break;
        case 'S':
            arg = PyTruffle_GetArg(v, kwds, kwdnames, rest_keywords_only);
            PyTruffle_SkipOptionalArg(output_idx, arg, rest_optional);
            if (!PyBytes_Check(arg)) {
                PyErr_Format(PyExc_TypeError, "expected bytes, got %R", Py_TYPE(arg));
                return 0;
            }
            PyTruffle_WriteOut(output_idx, PyObject*, arg);
            break;
        case 'Y':
            arg = PyTruffle_GetArg(v, kwds, kwdnames, rest_keywords_only);
            PyTruffle_SkipOptionalArg(output_idx, arg, rest_optional);
            if (!PyByteArray_Check(arg)) {
                PyErr_Format(PyExc_TypeError, "expected bytearray, got %R", Py_TYPE(arg));
                return 0;
            }
            PyTruffle_WriteOut(output_idx, PyObject*, arg);
            break;
        case 'u':
        case 'Z':
            PyErr_Format(PyExc_TypeError, "Py_UNICODE argument parsing not supported");
            return 0;
        case 'U':
            arg = PyTruffle_GetArg(v, kwds, kwdnames, rest_keywords_only);
            PyTruffle_SkipOptionalArg(output_idx, arg, rest_optional);
            if (!PyUnicode_Check(arg)) {
                PyErr_Format(PyExc_TypeError, "expected str, got %R", Py_TYPE(arg));
                return 0;
            }
            PyTruffle_WriteOut(output_idx, PyObject*, arg);
            break;
        case 'w':
            PyErr_Format(PyExc_TypeError, "'w' format specifier in argument parsing not supported");
            return 0;
        case 'e':
            switch (format[++format_idx]) {
            case 's':
            case 't':
                break;
            }
            if (format[format_idx + 1] == '#') {
                format_idx++;
            }
            PyErr_Format(PyExc_TypeError, "'e*' format specifiers are not supported");
            return 0;
        case 'b':
            arg = PyTruffle_GetArg(v, kwds, kwdnames, rest_keywords_only);
            PyTruffle_SkipOptionalArg(output_idx, arg, rest_optional);
            if (_PyLong_Sign(arg) < 0) {
                PyErr_Format(PyExc_TypeError, "expected non-negative integer");
                return 0;
            }
            PyTruffle_WriteOut(output_idx, unsigned char, as_uchar(arg));
            break;
        case 'B':
            arg = PyTruffle_GetArg(v, kwds, kwdnames, rest_keywords_only);
            PyTruffle_SkipOptionalArg(output_idx, arg, rest_optional);
            PyTruffle_WriteOut(output_idx, unsigned char, as_uchar(arg));
            break;
        case 'h':
            arg = PyTruffle_GetArg(v, kwds, kwdnames, rest_keywords_only);
            PyTruffle_SkipOptionalArg(output_idx, arg, rest_optional);
            if (_PyLong_Sign(arg) < 0) {
                PyErr_Format(PyExc_TypeError, "expected non-negative integer");
                return 0;
            }
            PyTruffle_WriteOut(output_idx, short int, as_short(arg));
            break;
        case 'H':
            arg = PyTruffle_GetArg(v, kwds, kwdnames, rest_keywords_only);
            PyTruffle_SkipOptionalArg(output_idx, arg, rest_optional);
            PyTruffle_WriteOut(output_idx, short int, as_short(arg));
            break;
        case 'i':
            arg = PyTruffle_GetArg(v, kwds, kwdnames, rest_keywords_only);
            PyTruffle_SkipOptionalArg(output_idx, arg, rest_optional);
            PyTruffle_WriteOut(output_idx, int, as_int(arg));
            break;
        case 'I':
            arg = PyTruffle_GetArg(v, kwds, kwdnames, rest_keywords_only);
            PyTruffle_SkipOptionalArg(output_idx, arg, rest_optional);
            PyTruffle_WriteOut(output_idx, unsigned int, as_int(arg));
            break;
        case 'l':
            arg = PyTruffle_GetArg(v, kwds, kwdnames, rest_keywords_only);
            PyTruffle_SkipOptionalArg(output_idx, arg, rest_optional);
            PyTruffle_WriteOut(output_idx, long, as_long(arg));
            break;
        case 'k':
            arg = PyTruffle_GetArg(v, kwds, kwdnames, rest_keywords_only);
            PyTruffle_SkipOptionalArg(output_idx, arg, rest_optional);
            PyTruffle_WriteOut(output_idx, unsigned long, as_long(arg));
            break;
        case 'L':
<<<<<<< HEAD
            PyErr_Format(PyExc_TypeError, "long long argument parsing not yet supported");
            return 0;
        case 'K':
            PyErr_Format(PyExc_TypeError, "long long argument parsing not yet supported");
            return 0;
=======
            arg = PyTruffle_GetArg(v, kwds, kwdnames, rest_keywords_only);
            PyTruffle_SkipOptionalArg(output_idx, arg, rest_optional);
            PyTruffle_WriteOut(output_idx, long long, as_long_long(arg));
            break;
        case 'K':
            arg = PyTruffle_GetArg(v, kwds, kwdnames, rest_keywords_only);
            PyTruffle_SkipOptionalArg(output_idx, arg, rest_optional);
            PyTruffle_WriteOut(output_idx, unsigned long long, as_unsigned_long_long(arg));
            break;
>>>>>>> a1e459ea
        case 'n':
            arg = PyTruffle_GetArg(v, kwds, kwdnames, rest_keywords_only);
            PyTruffle_SkipOptionalArg(output_idx, arg, rest_optional);
            PyTruffle_WriteOut(output_idx, Py_ssize_t, as_long(arg));
            break;
        case 'c':
            arg = PyTruffle_GetArg(v, kwds, kwdnames, rest_keywords_only);
            PyTruffle_SkipOptionalArg(output_idx, arg, rest_optional);
            if (!(PyBytes_Check(arg) || PyByteArray_Check(arg))) {
<<<<<<< HEAD
                PyErr_Format(PyExc_TypeError, "expted bytes or bytearray, got %R", Py_TYPE(arg));
                return 0;
            }
            if (Py_SIZE(arg) != 1) {
                PyErr_Format(PyExc_TypeError, "expted bytes or bytearray of length 1, was length %d", Py_SIZE(arg));
=======
                PyErr_Format(PyExc_TypeError, "expected bytes or bytearray, got %R", Py_TYPE(arg));
                return 0;
            }
            if (Py_SIZE(arg) != 1) {
                PyErr_Format(PyExc_TypeError, "expected bytes or bytearray of length 1, was length %d", Py_SIZE(arg));
>>>>>>> a1e459ea
                return 0;
            }
            PyTruffle_WriteOut(output_idx, char, as_char(polyglot_invoke(to_java(arg), "__getitem__", 0)));
            break;
        case 'C':
            arg = PyTruffle_GetArg(v, kwds, kwdnames, rest_keywords_only);
            PyTruffle_SkipOptionalArg(output_idx, arg, rest_optional);
            if (!PyUnicode_Check(arg)) {
<<<<<<< HEAD
                PyErr_Format(PyExc_TypeError, "expted bytes or bytearray, got %R", Py_TYPE(arg));
                return 0;
            }
            if (Py_SIZE(arg) != 1) {
                PyErr_Format(PyExc_TypeError, "expted str of length 1, was length %d", Py_SIZE(arg));
=======
                PyErr_Format(PyExc_TypeError, "expected bytes or bytearray, got %R", Py_TYPE(arg));
                return 0;
            }
            if (Py_SIZE(arg) != 1) {
                PyErr_Format(PyExc_TypeError, "expected str of length 1, was length %d", Py_SIZE(arg));
>>>>>>> a1e459ea
                return 0;
            }
            PyTruffle_WriteOut(output_idx, int, as_int(polyglot_invoke(to_java(arg), "__getitem__", 0)));
            break;
        case 'f':
            arg = PyTruffle_GetArg(v, kwds, kwdnames, rest_keywords_only);
            PyTruffle_SkipOptionalArg(output_idx, arg, rest_optional);
            PyTruffle_WriteOut(output_idx, float, as_float(arg));
            break;
        case 'd':
            arg = PyTruffle_GetArg(v, kwds, kwdnames, rest_keywords_only);
            PyTruffle_SkipOptionalArg(output_idx, arg, rest_optional);
            PyTruffle_WriteOut(output_idx, double, as_double(arg));
            break;
        case 'D':
            PyErr_Format(PyExc_TypeError, "converting complex arguments not implemented, yet");
            return 0;
        case 'O':
            arg = PyTruffle_GetArg(v, kwds, kwdnames, rest_keywords_only);
            if (format[format_idx + 1] == '!') {
                format_idx++;
<<<<<<< HEAD
                PyTypeObject* typeobject = (PyTypeObject*)PyTruffle_ArgN(output_idx);
                output_idx++;
                PyTruffle_SkipOptionalArg(output_idx, arg, rest_optional);
=======
                PyTruffle_SkipOptionalArg(output_idx, arg, rest_optional);
                PyTypeObject* typeobject = (PyTypeObject*)PyTruffle_ArgN(output_idx);
                output_idx++;
>>>>>>> a1e459ea
                if (!PyType_IsSubtype(Py_TYPE(arg), typeobject)) {
                    PyErr_Format(PyExc_TypeError, "expected object of type %R, got %R", typeobject, Py_TYPE(arg));
                    return 0;
                }
                PyTruffle_WriteOut(output_idx, PyObject*, arg);
            } else if (format[format_idx + 1] == '&') {
                format_idx++;
                void* (*converter)(PyObject*,void*) = PyTruffle_ArgN(output_idx);
                output_idx++;
<<<<<<< HEAD
                void* output = PyTruffle_ArgN(output_idx);
                output_idx++;
                PyTruffle_SkipOptionalArg(output_idx, arg, rest_optional);
=======
                PyTruffle_SkipOptionalArg(output_idx, arg, rest_optional);
                void* output = PyTruffle_ArgN(output_idx);
                output_idx++;
>>>>>>> a1e459ea
                int status = converter(arg, output);
                if (!status) {
                    if (!PyErr_Occurred()) {
                        // converter should have set exception
                        PyErr_Format(PyExc_TypeError, "converter function failed to set an error on failure");
                    }
                    return 0;
                }
            } else {
                PyTruffle_WriteOut(output_idx, PyObject*, arg);
<<<<<<< HEAD
            }
            break;
        case 'p':
            arg = PyTruffle_GetArg(v, kwds, kwdnames, rest_keywords_only);
            PyTruffle_SkipOptionalArg(output_idx, arg, rest_optional);
            PyTruffle_WriteOut(output_idx, int, as_int(truffle_invoke(to_java(arg), "__bool__")));
            break;
        case '(':
            arg = PyTruffle_GetArg(v, kwds, kwdnames, rest_keywords_only);
            PyTruffle_SkipOptionalArg(output_idx, arg, rest_optional);
            if (!PyTuple_Check(arg)) {
                PyErr_Format(PyExc_TypeError, "expected tuple, got %R", Py_TYPE(arg));
                return 0;
            }
            next = (positional_argstack*)calloc(1, sizeof(positional_argstack));
            next->argv = arg;
            next->argnum = 0;
            next->prev = v;
            v = next;
            break;
        case ')':
            if (v->prev == NULL) {
                PyErr_SetString(PyExc_SystemError, "')' without '(' in argument parsing");
            } else {
                next = v;
                v = v->prev;
                free(next);
            }
            break;
=======
            }
            break;
        case 'p':
            arg = PyTruffle_GetArg(v, kwds, kwdnames, rest_keywords_only);
            PyTruffle_SkipOptionalArg(output_idx, arg, rest_optional);
            PyTruffle_WriteOut(output_idx, int, as_int(truffle_invoke(to_java(arg), "__bool__")));
            break;
        case '(':
            arg = PyTruffle_GetArg(v, kwds, kwdnames, rest_keywords_only);
            PyTruffle_SkipOptionalArg(output_idx, arg, rest_optional);
            if (!PyTuple_Check(arg)) {
                PyErr_Format(PyExc_TypeError, "expected tuple, got %R", Py_TYPE(arg));
                return 0;
            }
            next = (positional_argstack*)calloc(1, sizeof(positional_argstack));
            next->argv = arg;
            next->argnum = 0;
            next->prev = v;
            v = next;
            break;
        case ')':
            if (v->prev == NULL) {
                PyErr_SetString(PyExc_SystemError, "')' without '(' in argument parsing");
            } else {
                next = v;
                v = v->prev;
                free(next);
            }
            break;
>>>>>>> a1e459ea
        case '|':
            rest_optional = 1;
            break;
        case '$':
            rest_keywords_only = 1;
            break;
        case ':':
            // TODO: adapt error message based on string after this
            goto end;
        case ';':
            // TODO: adapt error message based on string after this
            goto end;
        default:
            PyErr_Format(PyExc_TypeError, "unrecognized format char in arguments parsing: %c", c);
        }
        c = format[++format_idx];
    }

 end:
    free(v);
    return 1;
}

int _PyArg_ParseStack_SizeT(PyObject** args, Py_ssize_t nargs, PyObject* kwnames, struct _PyArg_Parser* parser, ...) {
    va_list vl;
    va_start(vl, parser);
    int* fd = va_arg(vl,int*);
    *fd = args[0];
    return 1;
}

typedef struct _build_stack {
    PyObject* list;
    struct _build_stack* prev;
} build_stack;

PyObject* _Py_BuildValue_SizeT(const char *format, ...) {
#   define ARG truffle_get_arg(value_idx)
#   define APPEND_VALUE(list, value) PyList_Append(list, value); value_idx++

    PyObject* (*converter)(void*) = NULL;
    char argchar[2] = {'\0'};
    unsigned int value_idx = 1;
    unsigned int format_idx = 0;
    build_stack *v = (build_stack*)calloc(1, sizeof(build_stack));
    build_stack *next;
    v->list = PyList_New(0);

    char c = format[format_idx];
    while (c != '\0') {
        PyObject* list = v->list;

        switch(c) {
        case 's':
        case 'z':
        case 'U':
            if (format[format_idx + 1] == '#') {
                int size = (int)truffle_get_arg(value_idx + 1);
                if (ARG == NULL) {
                    APPEND_VALUE(list, Py_None);
                } else {
                    APPEND_VALUE(list, PyUnicode_FromStringAndSize((char*)ARG, size));
                }
                value_idx++; // skip length argument
                format_idx++;
            } else {
                if (ARG == NULL) {
                    APPEND_VALUE(list, Py_None);
                } else {
                    APPEND_VALUE(list, PyUnicode_FromString((char*)ARG));
                }
            }
            break;
        case 'y':
            if (format[format_idx + 1] == '#') {
                int size = (int)truffle_get_arg(value_idx + 1);
                if (ARG == NULL) {
                    APPEND_VALUE(list, Py_None);
                } else {
                    APPEND_VALUE(list, PyBytes_FromStringAndSize((char*)ARG, size));
                }
                value_idx++; // skip length argument
                format_idx++;
            } else {
                if (ARG == NULL) {
                    APPEND_VALUE(list, Py_None);
                } else {
                    APPEND_VALUE(list, PyBytes_FromString((char*)ARG));
                }
            }
            break;
        case 'u':
            fprintf(stderr, "error: unsupported format 'u'\n");
            break;
        case 'i':
        case 'b':
        case 'h':
            APPEND_VALUE(list, PyLong_FromLong((int)ARG));
            break;
        case 'l':
            APPEND_VALUE(list, PyLong_FromLong((long)ARG));
            break;
        case 'B':
        case 'H':
        case 'I':
            APPEND_VALUE(list, PyLong_FromUnsignedLong((unsigned int)ARG));
            break;
        case 'k':
            APPEND_VALUE(list, PyLong_FromUnsignedLong((unsigned long)ARG));
            break;
        case 'L':
            APPEND_VALUE(list, PyLong_FromLongLong((long long)ARG));
            break;
        case 'K':
            APPEND_VALUE(list, PyLong_FromLongLong((unsigned long long)ARG));
            break;
        case 'n':
            APPEND_VALUE(list, PyLong_FromSsize_t((Py_ssize_t)ARG));
            break;
        case 'c':
            argchar[0] = (char)ARG;
            APPEND_VALUE(list, PyBytes_FromStringAndSize(argchar, 1));
            break;
        case 'C':
            argchar[0] = (char)ARG;
            APPEND_VALUE(list, polyglot_from_string(argchar, "ascii"));
            break;
        case 'd':
        case 'f':
            APPEND_VALUE(list, PyFloat_FromDouble((double)(unsigned long long)ARG));
            break;
        case 'D':
            fprintf(stderr, "error: unsupported format 'D'\n");
            break;
        case 'O':
            if (format[format_idx + 1] == '&') {
                converter = truffle_get_arg(value_idx + 1);
            }
        case 'S':
        case 'N':
            if (ARG == NULL) {
                if (!PyErr_Occurred()) {
                    /* If a NULL was passed because a call that should have constructed a value failed, that's OK,
                     * and we pass the error on; but if no error occurred it's not clear that the caller knew what she was doing. */
                    PyErr_SetString(PyExc_SystemError, "NULL object passed to Py_BuildValue");
                }
                return NULL;
            } else if (converter != NULL) {
                APPEND_VALUE(list, converter(ARG));
                converter = NULL;
                value_idx++; // skip converter argument
                format_idx++;
            } else {
                APPEND_VALUE(list, ARG);
            }
            break;
        case '(':
            next = (build_stack*)calloc(1, sizeof(build_stack));
            next->list = PyList_New(0);
            next->prev = v;
            v = next;
            break;
        case ')':
            if (v->prev == NULL) {
                PyErr_SetString(PyExc_SystemError, "')' without '(' in Py_BuildValue");
            } else {
                PyList_Append(v->prev->list, PyList_AsTuple(v->list));
                next = v;
                v = v->prev;
                free(next);
            }
            break;
        case '[':
            next = (build_stack*)calloc(1, sizeof(build_stack));
            next->list = PyList_New(0);
            next->prev = v;
            v = next;
            break;
        case ']':
            if (v->prev == NULL) {
                PyErr_SetString(PyExc_SystemError, "']' without '[' in Py_BuildValue");
            } else {
                PyList_Append(v->prev->list, v->list);
                next = v;
                v = v->prev;
                free(next);
            }
            break;
        case '{':
            next = (build_stack*)calloc(1, sizeof(build_stack));
            next->list = PyList_New(0);
            next->prev = v;
            v = next;
            break;
        case '}':
            if (v->prev == NULL) {
                PyErr_SetString(PyExc_SystemError, "'}' without '{' in Py_BuildValue");
            } else {
                PyList_Append(v->prev->list, polyglot_invoke(PY_TRUFFLE_CEXT, "dict_from_list", to_java(v->list)));
                next = v;
                v = v->prev;
                free(next);
            }
            break;
        default:
            fprintf(stderr, "error: unsupported format starting at %d : '%s'\n", format_idx, format);
        }
        c = format[++format_idx];
    }

#   undef APPEND_VALUE
#   undef ARG

    if (v->prev != NULL) {
        PyErr_SetString(PyExc_SystemError, "dangling group in Py_BuildValue");
        return NULL;
    }

    switch (PyList_Size(v->list)) {
    case 0:
        return Py_None;
    case 1:
        // single item gets unwrapped
        return PyList_GetItem(v->list, 0);
    default:
        return PyList_AsTuple(v->list);
    }
}

// taken from CPython "Python/modsupport.c"
int PyModule_AddStringConstant(PyObject *m, const char *name, const char *value) {
    PyObject *o = PyUnicode_FromString(value);
    if (!o)
        return -1;
    if (PyModule_AddObject(m, name, o) == 0)
        return 0;
    Py_DECREF(o);
    return -1;
}<|MERGE_RESOLUTION|>--- conflicted
+++ resolved
@@ -52,16 +52,6 @@
         int l = truffle_invoke_i(PY_TRUFFLE_CEXT, "PyObject_LEN", to_java(p->argv));
         if (p->argnum < l) {
             out = PyTuple_GetItem(p->argv, p->argnum);
-<<<<<<< HEAD
-        }
-    } else if (out == NULL && p->prev == NULL && kwdnames != NULL) { // only the bottom argstack can have keyword names
-        const char* kwdname = kwdnames[p->argnum];
-        if (kwdname != NULL) {
-            out = PyDict_GetItem(kwds, to_sulong(truffle_read_string(kwdname)));
-        }
-    }
-    p->argnum++;
-=======
         }
     }
     if (out == NULL && p->prev == NULL && kwdnames != NULL) { // only the bottom argstack can have keyword names
@@ -72,7 +62,6 @@
         }
     }
     (p->argnum)++;
->>>>>>> a1e459ea
     return out;
 }
 
@@ -105,15 +94,9 @@
         }                                       \
         n++;                                    \
     } while(0);
-<<<<<<< HEAD
 
 #define PyTruffle_ArgN(n) (((n) == 0) ? v0 : (((n) == 1) ? v1 : (((n) == 2) ? v2 : (((n) == 3) ? v3 : (((n) == 4) ? v4 : (((n) == 5) ? v5 : (((n) == 6) ? v6 : (((n) == 7) ? v7 : (((n) == 8) ? v8 : (((n) == 9) ? v9 : (((n) == 10) ? v10 : (((n) == 11) ? v11 : (((n) == 12) ? v12 : (((n) == 13) ? v13 : (((n) == 14) ? v14 : (((n) == 15) ? v15 : (((n) == 16) ? v16 : (((n) == 17) ? v17 : (((n) == 18) ? v18 : (((n) == 19) ? v19 : NULL))))))))))))))))))))
 
-=======
-
-#define PyTruffle_ArgN(n) (((n) == 0) ? v0 : (((n) == 1) ? v1 : (((n) == 2) ? v2 : (((n) == 3) ? v3 : (((n) == 4) ? v4 : (((n) == 5) ? v5 : (((n) == 6) ? v6 : (((n) == 7) ? v7 : (((n) == 8) ? v8 : (((n) == 9) ? v9 : (((n) == 10) ? v10 : (((n) == 11) ? v11 : (((n) == 12) ? v12 : (((n) == 13) ? v13 : (((n) == 14) ? v14 : (((n) == 15) ? v15 : (((n) == 16) ? v16 : (((n) == 17) ? v17 : (((n) == 18) ? v18 : (((n) == 19) ? v19 : NULL))))))))))))))))))))
-
->>>>>>> a1e459ea
 #define PyTruffle_SkipOptionalArg(n, arg, optional)     \
     if (arg == NULL && optional) {                      \
         n++;                                            \
@@ -258,23 +241,15 @@
             PyTruffle_WriteOut(output_idx, unsigned long, as_long(arg));
             break;
         case 'L':
-<<<<<<< HEAD
-            PyErr_Format(PyExc_TypeError, "long long argument parsing not yet supported");
-            return 0;
+            arg = PyTruffle_GetArg(v, kwds, kwdnames, rest_keywords_only);
+            PyTruffle_SkipOptionalArg(output_idx, arg, rest_optional);
+            PyTruffle_WriteOut(output_idx, long long, as_long_long(arg));
+            break;
         case 'K':
-            PyErr_Format(PyExc_TypeError, "long long argument parsing not yet supported");
-            return 0;
-=======
-            arg = PyTruffle_GetArg(v, kwds, kwdnames, rest_keywords_only);
-            PyTruffle_SkipOptionalArg(output_idx, arg, rest_optional);
-            PyTruffle_WriteOut(output_idx, long long, as_long_long(arg));
-            break;
-        case 'K':
             arg = PyTruffle_GetArg(v, kwds, kwdnames, rest_keywords_only);
             PyTruffle_SkipOptionalArg(output_idx, arg, rest_optional);
             PyTruffle_WriteOut(output_idx, unsigned long long, as_unsigned_long_long(arg));
             break;
->>>>>>> a1e459ea
         case 'n':
             arg = PyTruffle_GetArg(v, kwds, kwdnames, rest_keywords_only);
             PyTruffle_SkipOptionalArg(output_idx, arg, rest_optional);
@@ -284,19 +259,11 @@
             arg = PyTruffle_GetArg(v, kwds, kwdnames, rest_keywords_only);
             PyTruffle_SkipOptionalArg(output_idx, arg, rest_optional);
             if (!(PyBytes_Check(arg) || PyByteArray_Check(arg))) {
-<<<<<<< HEAD
-                PyErr_Format(PyExc_TypeError, "expted bytes or bytearray, got %R", Py_TYPE(arg));
-                return 0;
-            }
-            if (Py_SIZE(arg) != 1) {
-                PyErr_Format(PyExc_TypeError, "expted bytes or bytearray of length 1, was length %d", Py_SIZE(arg));
-=======
                 PyErr_Format(PyExc_TypeError, "expected bytes or bytearray, got %R", Py_TYPE(arg));
                 return 0;
             }
             if (Py_SIZE(arg) != 1) {
                 PyErr_Format(PyExc_TypeError, "expected bytes or bytearray of length 1, was length %d", Py_SIZE(arg));
->>>>>>> a1e459ea
                 return 0;
             }
             PyTruffle_WriteOut(output_idx, char, as_char(polyglot_invoke(to_java(arg), "__getitem__", 0)));
@@ -305,19 +272,11 @@
             arg = PyTruffle_GetArg(v, kwds, kwdnames, rest_keywords_only);
             PyTruffle_SkipOptionalArg(output_idx, arg, rest_optional);
             if (!PyUnicode_Check(arg)) {
-<<<<<<< HEAD
-                PyErr_Format(PyExc_TypeError, "expted bytes or bytearray, got %R", Py_TYPE(arg));
-                return 0;
-            }
-            if (Py_SIZE(arg) != 1) {
-                PyErr_Format(PyExc_TypeError, "expted str of length 1, was length %d", Py_SIZE(arg));
-=======
                 PyErr_Format(PyExc_TypeError, "expected bytes or bytearray, got %R", Py_TYPE(arg));
                 return 0;
             }
             if (Py_SIZE(arg) != 1) {
                 PyErr_Format(PyExc_TypeError, "expected str of length 1, was length %d", Py_SIZE(arg));
->>>>>>> a1e459ea
                 return 0;
             }
             PyTruffle_WriteOut(output_idx, int, as_int(polyglot_invoke(to_java(arg), "__getitem__", 0)));
@@ -339,15 +298,9 @@
             arg = PyTruffle_GetArg(v, kwds, kwdnames, rest_keywords_only);
             if (format[format_idx + 1] == '!') {
                 format_idx++;
-<<<<<<< HEAD
-                PyTypeObject* typeobject = (PyTypeObject*)PyTruffle_ArgN(output_idx);
-                output_idx++;
-                PyTruffle_SkipOptionalArg(output_idx, arg, rest_optional);
-=======
                 PyTruffle_SkipOptionalArg(output_idx, arg, rest_optional);
                 PyTypeObject* typeobject = (PyTypeObject*)PyTruffle_ArgN(output_idx);
                 output_idx++;
->>>>>>> a1e459ea
                 if (!PyType_IsSubtype(Py_TYPE(arg), typeobject)) {
                     PyErr_Format(PyExc_TypeError, "expected object of type %R, got %R", typeobject, Py_TYPE(arg));
                     return 0;
@@ -357,15 +310,9 @@
                 format_idx++;
                 void* (*converter)(PyObject*,void*) = PyTruffle_ArgN(output_idx);
                 output_idx++;
-<<<<<<< HEAD
-                void* output = PyTruffle_ArgN(output_idx);
-                output_idx++;
-                PyTruffle_SkipOptionalArg(output_idx, arg, rest_optional);
-=======
                 PyTruffle_SkipOptionalArg(output_idx, arg, rest_optional);
                 void* output = PyTruffle_ArgN(output_idx);
                 output_idx++;
->>>>>>> a1e459ea
                 int status = converter(arg, output);
                 if (!status) {
                     if (!PyErr_Occurred()) {
@@ -376,7 +323,6 @@
                 }
             } else {
                 PyTruffle_WriteOut(output_idx, PyObject*, arg);
-<<<<<<< HEAD
             }
             break;
         case 'p':
@@ -406,37 +352,6 @@
                 free(next);
             }
             break;
-=======
-            }
-            break;
-        case 'p':
-            arg = PyTruffle_GetArg(v, kwds, kwdnames, rest_keywords_only);
-            PyTruffle_SkipOptionalArg(output_idx, arg, rest_optional);
-            PyTruffle_WriteOut(output_idx, int, as_int(truffle_invoke(to_java(arg), "__bool__")));
-            break;
-        case '(':
-            arg = PyTruffle_GetArg(v, kwds, kwdnames, rest_keywords_only);
-            PyTruffle_SkipOptionalArg(output_idx, arg, rest_optional);
-            if (!PyTuple_Check(arg)) {
-                PyErr_Format(PyExc_TypeError, "expected tuple, got %R", Py_TYPE(arg));
-                return 0;
-            }
-            next = (positional_argstack*)calloc(1, sizeof(positional_argstack));
-            next->argv = arg;
-            next->argnum = 0;
-            next->prev = v;
-            v = next;
-            break;
-        case ')':
-            if (v->prev == NULL) {
-                PyErr_SetString(PyExc_SystemError, "')' without '(' in argument parsing");
-            } else {
-                next = v;
-                v = v->prev;
-                free(next);
-            }
-            break;
->>>>>>> a1e459ea
         case '|':
             rest_optional = 1;
             break;
