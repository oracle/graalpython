--- conflicted
+++ resolved
@@ -80,306 +80,11 @@
     return out;
 }
 
-<<<<<<< HEAD
+#define PyTruffleVaArgI8(poly_args, offset, va) (poly_args == NULL ? va_arg(va, int8_t) : polyglot_as_i8((poly_args[offset++])))
+#define PyTruffleVaArgI32(poly_args, offset, va) (poly_args == NULL ? va_arg(va, int32_t) : polyglot_as_i32((poly_args[offset++])))
+#define PyTruffleVaArgI64(poly_args, offset, va, T) (poly_args == NULL ? va_arg(va, T) : ((T)polyglot_as_i64((poly_args[offset++]))))
+#define PyTruffleVaArgDouble(poly_args, offset, va) (poly_args == NULL ? va_arg(va, double) : polyglot_as_double((poly_args[offset++])))
 #define PyTruffleVaArg(poly_args, offset, va, T) (poly_args == NULL ? va_arg(va, T) : (T)(poly_args[offset++]))
-=======
-/* argparse */
-UPCALL_ID(__bool__);
-#define PARSE_TUPE_AND_ARGS_BODY(PyTruffle_ArgN, PyTruffle_WriteOut, __return_code__) \
-    PyObject* arg; \
-    int format_idx = 0; \
-    int output_idx = 0; \
-    unsigned char rest_optional = 0; \
-    unsigned char rest_keywords_only = 0; \
- \
-    positional_argstack *v = (positional_argstack*)calloc(1, sizeof(positional_argstack)); \
-    v->argv = argv; \
-    v->argnum = 0; \
-    positional_argstack *next; \
- \
-    char c = format[format_idx]; \
-    while (c != '\0') { \
-        switch (c) { \
-        case 's': \
-        case 'z': \
-        case 'y': \
-            arg = PyTruffle_GetArg(v, kwds, kwdnames, rest_keywords_only); \
-            if (format[format_idx + 1] == '*') { \
-                Py_buffer* p = (Py_buffer*)PyTruffle_ArgN(output_idx); \
-                const char* buf; \
-                format_idx++; /* skip over '*' */ \
-            	if (getbuffer(arg, p, &buf) < 0) { \
-            		PyErr_Format(PyExc_TypeError, "expected bytes, got %R", Py_TYPE(arg)); \
-            		__return_code__; \
-            		return 0; \
-            	} \
-                PyTruffle_WriteOut(output_idx, Py_buffer, *p); \
-            } else if (arg == Py_None) { \
-                if (c == 'z') { \
-                    PyTruffle_WriteOut(output_idx, const char*, NULL); \
-                    if (format[format_idx + 1] == '#') { \
-                        format_idx++; /* skip over '#' */ \
-                        PyTruffle_WriteOut(output_idx, int, 0); \
-                    } \
-                } else { \
-                    PyErr_Format(PyExc_TypeError, "expected str or bytes-like, got None"); \
-                    __return_code__; \
-                    return 0; \
-                } \
-            } else { \
-                PyTruffle_SkipOptionalArg(output_idx, arg, rest_optional); \
-                PyTruffle_WriteOut(output_idx, const char*, as_char_pointer(arg)); \
-                if (format[format_idx + 1] == '#') { \
-                    format_idx++; \
-                    PyTruffle_WriteOut(output_idx, int, Py_SIZE(arg)); \
-                } \
-            } \
-            break; \
-        case 'S': \
-            arg = PyTruffle_GetArg(v, kwds, kwdnames, rest_keywords_only); \
-            PyTruffle_SkipOptionalArg(output_idx, arg, rest_optional); \
-            if (!PyBytes_Check(arg)) { \
-                PyErr_Format(PyExc_TypeError, "expected bytes, got %R", Py_TYPE(arg)); \
-                __return_code__; \
-                return 0; \
-            } \
-            PyTruffle_WriteOut(output_idx, PyObject*, arg); \
-            break; \
-        case 'Y': \
-            arg = PyTruffle_GetArg(v, kwds, kwdnames, rest_keywords_only); \
-            PyTruffle_SkipOptionalArg(output_idx, arg, rest_optional); \
-            if (!PyByteArray_Check(arg)) { \
-                PyErr_Format(PyExc_TypeError, "expected bytearray, got %R", Py_TYPE(arg)); \
-                __return_code__; \
-                return 0; \
-            } \
-            PyTruffle_WriteOut(output_idx, PyObject*, arg); \
-            break; \
-        case 'u': \
-        case 'Z': \
-            PyErr_Format(PyExc_TypeError, "Py_UNICODE argument parsing not supported"); \
-            __return_code__; \
-            return 0; \
-        case 'U': \
-            arg = PyTruffle_GetArg(v, kwds, kwdnames, rest_keywords_only); \
-            PyTruffle_SkipOptionalArg(output_idx, arg, rest_optional); \
-            if (!PyUnicode_Check(arg)) { \
-                PyErr_Format(PyExc_TypeError, "expected str, got %R", Py_TYPE(arg)); \
-                __return_code__; \
-                return 0; \
-            } \
-            PyTruffle_WriteOut(output_idx, PyObject*, arg); \
-            break; \
-        case 'w': \
-            PyErr_Format(PyExc_TypeError, "'w' format specifier in argument parsing not supported"); \
-            __return_code__; \
-            return 0; \
-        case 'e': \
-            switch (format[++format_idx]) { \
-            case 's': \
-            case 't': \
-                break; \
-            } \
-            if (format[format_idx + 1] == '#') { \
-                format_idx++; \
-            } \
-            PyErr_Format(PyExc_TypeError, "'e*' format specifiers are not supported"); \
-            __return_code__; \
-            return 0; \
-        case 'b': \
-            arg = PyTruffle_GetArg(v, kwds, kwdnames, rest_keywords_only); \
-            PyTruffle_SkipOptionalArg(output_idx, arg, rest_optional); \
-            if (_PyLong_Sign(arg) < 0) { \
-                PyErr_Format(PyExc_TypeError, "expected non-negative integer"); \
-                __return_code__; \
-                return 0; \
-            } \
-            PyTruffle_WriteOut(output_idx, unsigned char, as_uchar(arg)); \
-            break; \
-        case 'B': \
-            arg = PyTruffle_GetArg(v, kwds, kwdnames, rest_keywords_only); \
-            PyTruffle_SkipOptionalArg(output_idx, arg, rest_optional); \
-            PyTruffle_WriteOut(output_idx, unsigned char, as_uchar(arg)); \
-            break; \
-        case 'h': \
-            arg = PyTruffle_GetArg(v, kwds, kwdnames, rest_keywords_only); \
-            PyTruffle_SkipOptionalArg(output_idx, arg, rest_optional); \
-            if (_PyLong_Sign(arg) < 0) { \
-                PyErr_Format(PyExc_TypeError, "expected non-negative integer"); \
-                __return_code__; \
-                return 0; \
-            } \
-            PyTruffle_WriteOut(output_idx, short int, as_short(arg)); \
-            break; \
-        case 'H': \
-            arg = PyTruffle_GetArg(v, kwds, kwdnames, rest_keywords_only); \
-            PyTruffle_SkipOptionalArg(output_idx, arg, rest_optional); \
-            PyTruffle_WriteOut(output_idx, short int, as_short(arg)); \
-            break; \
-        case 'i': \
-            arg = PyTruffle_GetArg(v, kwds, kwdnames, rest_keywords_only); \
-            PyTruffle_SkipOptionalArg(output_idx, arg, rest_optional); \
-            PyTruffle_WriteOut(output_idx, int, as_int(arg)); \
-            break; \
-        case 'I': \
-            arg = PyTruffle_GetArg(v, kwds, kwdnames, rest_keywords_only); \
-            PyTruffle_SkipOptionalArg(output_idx, arg, rest_optional); \
-            PyTruffle_WriteOut(output_idx, unsigned int, as_int(arg)); \
-            break; \
-        case 'l': \
-            arg = PyTruffle_GetArg(v, kwds, kwdnames, rest_keywords_only); \
-            PyTruffle_SkipOptionalArg(output_idx, arg, rest_optional); \
-            PyTruffle_WriteOut(output_idx, long, as_long(arg)); \
-            break; \
-        case 'k': \
-            arg = PyTruffle_GetArg(v, kwds, kwdnames, rest_keywords_only); \
-            PyTruffle_SkipOptionalArg(output_idx, arg, rest_optional); \
-            PyTruffle_WriteOut(output_idx, unsigned long, as_long(arg)); \
-            break; \
-        case 'L': \
-            arg = PyTruffle_GetArg(v, kwds, kwdnames, rest_keywords_only); \
-            PyTruffle_SkipOptionalArg(output_idx, arg, rest_optional); \
-            PyTruffle_WriteOut(output_idx, long long, as_long_long(arg)); \
-            break; \
-        case 'K': \
-            arg = PyTruffle_GetArg(v, kwds, kwdnames, rest_keywords_only); \
-            PyTruffle_SkipOptionalArg(output_idx, arg, rest_optional); \
-            PyTruffle_WriteOut(output_idx, unsigned long long, as_unsigned_long_long(arg)); \
-            break; \
-        case 'n': \
-            arg = PyTruffle_GetArg(v, kwds, kwdnames, rest_keywords_only); \
-            PyTruffle_SkipOptionalArg(output_idx, arg, rest_optional); \
-            PyTruffle_WriteOut(output_idx, Py_ssize_t, as_long(arg)); \
-            break; \
-        case 'c': \
-            arg = PyTruffle_GetArg(v, kwds, kwdnames, rest_keywords_only); \
-            PyTruffle_SkipOptionalArg(output_idx, arg, rest_optional); \
-            if (!(PyBytes_Check(arg) || PyByteArray_Check(arg))) { \
-                PyErr_Format(PyExc_TypeError, "expected bytes or bytearray, got %R", Py_TYPE(arg)); \
-                __return_code__; \
-                return 0; \
-            } \
-            if (Py_SIZE(arg) != 1) { \
-                PyErr_Format(PyExc_TypeError, "expected bytes or bytearray of length 1, was length %d", Py_SIZE(arg)); \
-                __return_code__; \
-                return 0; \
-            } \
-            PyTruffle_WriteOut(output_idx, char, as_char(polyglot_invoke(to_java(arg), "__getitem__", 0))); \
-            break; \
-        case 'C': \
-            arg = PyTruffle_GetArg(v, kwds, kwdnames, rest_keywords_only); \
-            PyTruffle_SkipOptionalArg(output_idx, arg, rest_optional); \
-            if (!PyUnicode_Check(arg)) { \
-                PyErr_Format(PyExc_TypeError, "expected bytes or bytearray, got %R", Py_TYPE(arg)); \
-                __return_code__; \
-                return 0; \
-            } \
-            if (Py_SIZE(arg) != 1) { \
-                PyErr_Format(PyExc_TypeError, "expected str of length 1, was length %d", Py_SIZE(arg)); \
-                __return_code__; \
-                return 0; \
-            } \
-            PyTruffle_WriteOut(output_idx, int, as_int(polyglot_invoke(to_java(arg), "__getitem__", 0))); \
-            break; \
-        case 'f': \
-            arg = PyTruffle_GetArg(v, kwds, kwdnames, rest_keywords_only); \
-            PyTruffle_SkipOptionalArg(output_idx, arg, rest_optional); \
-            PyTruffle_WriteOut(output_idx, float, as_float(arg)); \
-            break; \
-        case 'd': \
-            arg = PyTruffle_GetArg(v, kwds, kwdnames, rest_keywords_only); \
-            PyTruffle_SkipOptionalArg(output_idx, arg, rest_optional); \
-            PyTruffle_WriteOut(output_idx, double, as_double(arg)); \
-            break; \
-        case 'D': \
-            PyErr_Format(PyExc_TypeError, "converting complex arguments not implemented, yet"); \
-            __return_code__; \
-            return 0; \
-        case 'O': \
-            arg = PyTruffle_GetArg(v, kwds, kwdnames, rest_keywords_only); \
-            if (format[format_idx + 1] == '!') { \
-                format_idx++; \
-                PyTruffle_SkipOptionalArg(output_idx, arg, rest_optional); \
-                PyTypeObject* typeobject = (PyTypeObject*)PyTruffle_ArgN(output_idx); \
-                output_idx++; \
-                if (!PyType_IsSubtype(Py_TYPE(arg), typeobject)) { \
-                    PyErr_Format(PyExc_TypeError, "expected object of type %R, got %R", typeobject, Py_TYPE(arg)); \
-                    __return_code__; \
-                    return 0; \
-                } \
-                PyTruffle_WriteOut(output_idx, PyObject*, arg); \
-            } else if (format[format_idx + 1] == '&') { \
-                format_idx++; \
-                void* (*converter)(PyObject*,void*) = PyTruffle_ArgN(output_idx); \
-                output_idx++; \
-                PyTruffle_SkipOptionalArg(output_idx, arg, rest_optional); \
-                void* output = PyTruffle_ArgN(output_idx); \
-                output_idx++; \
-                int status = converter(arg, output); \
-                if (!status) { \
-                    if (!PyErr_Occurred()) { \
-                        /* converter should have set exception */ \
-                        PyErr_Format(PyExc_TypeError, "converter function failed to set an error on failure"); \
-                    } \
-                    __return_code__; \
-                    return 0; \
-                } \
-            } else { \
-                PyTruffle_SkipOptionalArg(output_idx, arg, rest_optional); \
-                PyTruffle_WriteOut(output_idx, PyObject*, arg); \
-            } \
-            break; \
-        case 'p': \
-            arg = PyTruffle_GetArg(v, kwds, kwdnames, rest_keywords_only); \
-            PyTruffle_SkipOptionalArg(output_idx, arg, rest_optional); \
-            PyTruffle_WriteOut(output_idx, int, (UPCALL_I(native_to_java(arg), polyglot_from_string("__bool__", SRC_CS)))); \
-            break; \
-        case '(': \
-            arg = PyTruffle_GetArg(v, kwds, kwdnames, rest_keywords_only); \
-            PyTruffle_SkipOptionalArg(output_idx, arg, rest_optional); \
-            if (!PyTuple_Check(arg)) { \
-                PyErr_Format(PyExc_TypeError, "expected tuple, got %R", Py_TYPE(arg)); \
-                __return_code__; \
-                return 0; \
-            } \
-            next = (positional_argstack*)calloc(1, sizeof(positional_argstack)); \
-            next->argv = arg; \
-            next->argnum = 0; \
-            next->prev = v; \
-            v = next; \
-            break; \
-        case ')': \
-            if (v->prev == NULL) { \
-                PyErr_SetString(PyExc_SystemError, "')' without '(' in argument parsing"); \
-            } else { \
-                next = v; \
-                v = v->prev; \
-                free(next); \
-            } \
-            break; \
-        case '|': \
-            rest_optional = 1; \
-            break; \
-        case '$': \
-            rest_keywords_only = 1; \
-            break; \
-        case ':': \
-            /* TODO: adapt error message based on string after this */ \
-            goto end; \
-        case ';': \
-            /* TODO: adapt error message based on string after this */ \
-            goto end; \
-        default: \
-            PyErr_Format(PyExc_TypeError, "unrecognized format char in arguments parsing: %c", c); \
-        } \
-        c = format[++format_idx]; \
-    } \
- \
- end: \
-    free(v); \
-    __return_code__; \
-    return 1;
->>>>>>> f0a5f58a
 
 #define PyTruffle_WriteOut(poly_args, offset, va, T, arg) {             \
         T __oai = arg;                                                  \
@@ -669,62 +374,45 @@
     return _PyTruffleArg_ParseTupleAndKeywords(argv, kwds, format, kwdnames, va, NULL, 0);
 }
 
-<<<<<<< HEAD
 
 int PyArg_ParseTupleAndKeywords(PyObject *argv, PyObject *kwds, const char *format, char** kwdnames, ...) {
     CallWithPolyglotArgs(int result, kwdnames, 4, _PyTruffleArg_ParseTupleAndKeywords, argv, kwds, format, kwdnames);
     return result;
-=======
-#ifdef _PyArg_ParseStack
-#define __backup_PyArg_ParseStack _PyArg_ParseStack
-#undef _PyArg_ParseStack
-#endif
-// for binary compatibility, also define the function properly
-int _PyArg_ParseStack(PyObject *const *args, Py_ssize_t nargs, const char *format, ...) {
-    return -1;
->>>>>>> f0a5f58a
-}
-
-<<<<<<< HEAD
+}
+
 int _PyArg_ParseTupleAndKeywords_SizeT(PyObject *argv, PyObject *kwds, const char *format, char** kwdnames, ...) {
     CallWithPolyglotArgs(int result, kwdnames, 4, _PyTruffleArg_ParseTupleAndKeywords, argv, kwds, format, kwdnames);
     return result;
 }
-=======
-#ifdef _PyArg_ParseStackAndKeywords
-#define __backup_PyArg_ParseStackAndKeywords _PyArg_ParseStackAndKeywords
-#undef _PyArg_ParseStackAndKeywords
-#endif
-// for binary compatibility, also define the function properly
-int _PyArg_ParseStackAndKeywords(PyObject *const *args, Py_ssize_t nargs, PyObject* kwnames, struct _PyArg_Parser* parser, ...) {
-    return -1;
-}
-#ifdef __backup_PyArg_ParseStackAndKeywords
-#define _PyArg_ParseStackAndKeywords __backup_PyArg_ParseStackAndKeywords
-#undef __backup_PyArg_ParseStackAndKeywords
-#endif
-
->>>>>>> f0a5f58a
-
-int PyArg_ParseStack(PyObject **args, Py_ssize_t nargs, PyObject *kwds, struct _PyArg_Parser *parser, ...) {
+
+MUST_INLINE PyObject* PyTruffle_Stack2Tuple(PyObject** args, Py_ssize_t nargs) {
     PyObject* argv = PyTuple_New(nargs);
     Py_ssize_t i;
     for (i=0; i < nargs; i++) {
         PyTuple_SetItem(argv, i, args[i]);
     }
-    CallWithPolyglotArgs(int result, parser, 4, _PyTruffleArg_ParseTupleAndKeywords, argv, kwds, parser->format, parser->keywords);
-    return result;
-}
-
-<<<<<<< HEAD
+    return argv;
+}
+
+int PyArg_ParseStack(PyObject **args, Py_ssize_t nargs, PyObject *kwds, struct _PyArg_Parser *parser, ...) {
+    CallWithPolyglotArgs(int result, parser, 4, _PyTruffleArg_ParseTupleAndKeywords, PyTruffle_Stack2Tuple(args, nargs), kwds, parser->format, parser->keywords);
+    return result;
+}
+
 int _PyArg_ParseStack_SizeT(PyObject **args, Py_ssize_t nargs, PyObject *kwds, struct _PyArg_Parser *parser, ...) {
-    PyObject* argv = PyTuple_New(nargs);
-    Py_ssize_t i;
-    for (i=0; i < nargs; i++) {
-        PyTuple_SetItem(argv, i, args[i]);
-    }
-
-    CallWithPolyglotArgs(int result, parser, 4, _PyTruffleArg_ParseTupleAndKeywords, argv, kwds, parser->format, parser->keywords);
+    CallWithPolyglotArgs(int result, parser, 4, _PyTruffleArg_ParseTupleAndKeywords, PyTruffle_Stack2Tuple(args, nargs), kwds, parser->format, parser->keywords);
+    return result;
+}
+
+int _PyArg_ParseStackAndKeywords(PyObject *const *args, Py_ssize_t nargs, PyObject* kwnames, struct _PyArg_Parser* parser, ...) {
+	// TODO(fa) That's not very fast and we should refactor these functions.
+    CallWithPolyglotArgs(int result, parser, 4, _PyTruffleArg_ParseTupleAndKeywords, PyTruffle_Stack2Tuple(args, nargs), kwnames, parser->format, parser->keywords);
+    return result;
+}
+
+int _PyArg_ParseStackAndKeywords_SizeT(PyObject *const *args, Py_ssize_t nargs, PyObject* kwnames, struct _PyArg_Parser* parser, ...) {
+	// TODO(fa) That's not very fast and we should refactor these functions.
+    CallWithPolyglotArgs(int result, parser, 4, _PyTruffleArg_ParseTupleAndKeywords, PyTruffle_Stack2Tuple(args, nargs), kwnames, parser->format, parser->keywords);
     return result;
 }
 
@@ -744,35 +432,6 @@
 int _PyArg_ParseTupleAndKeywordsFast_SizeT(PyObject *args, PyObject *kwargs, struct _PyArg_Parser *parser, ...) {
     CallWithPolyglotArgs(int result, parser, 3, _PyTruffleArg_ParseTupleAndKeywords, args, kwargs, parser->format, parser->keywords);
     return result;
-=======
-int PyTruffle_Arg_ParseStack_SizeT(PyObject *const *args,  Py_ssize_t nargs, const char *format, int s, void* v0, void* v1, void* v2, void* v3, void* v4, void* v5, void* v6, void* v7, void* v8, void* v9, void* v10, void* v11, void* v12, void* v13, void* v14, void* v15, void* v16, void* v17, void* v18, void* v19) {
-    // TODO(fa) That's not very fast and we should refactor these functions.
-    PyObject* argv = stack2tuple(args, nargs);
-    return PyTruffle_Arg_ParseTupleAndKeywords(argv, PyDict_New(), format, NULL, s, v0, v1, v2, v3, v4, v5, v6, v7, v8, v9, v10, v11, v12, v13, v14, v15, v16, v17, v18, v19);
-}
-
-#ifdef _PyArg_ParseStack_SizeT
-#define __backup_PyArg_ParseStack_SizeT _PyArg_ParseStack_SizeT
-#undef _PyArg_ParseStack_SizeT
-#endif
-int _PyArg_ParseStack_SizeT(PyObject *const *args, Py_ssize_t nargs, const char *format, ...) {
-    // TODO(fa) That's not very fast and we should refactor these functions.
-#define ARG(__i__) ((__i__)+4 < n ? polyglot_get_arg((__i__)+4) : NULL)
-    int n = polyglot_get_arg_count();
-    PyObject* argv = stack2tuple(args, nargs);
-    return PyTruffle_Arg_ParseTupleAndKeywords(argv, PyDict_New(), format, NULL, n, ARG(0), ARG(1), ARG(2), ARG(3), ARG(4), ARG(5), ARG(6), ARG(7), ARG(8), ARG(8), ARG(10), ARG(11), ARG(12), ARG(13), ARG(14), ARG(15), ARG(16), ARG(17), ARG(18), ARG(19));
-#undef ARG
-}
-#ifdef __backup_PyArg_ParseStack_SizeT
-#define _PyArg_ParseStack_SizeT __backup_PyArg_ParseStack_SizeT
-#undef __backup_PyArg_ParseStack_SizeT
-#endif
-
-int PyTruffle_Arg_ParseStackAndKeywords_SizeT(PyObject *const *args, Py_ssize_t nargs, PyObject *kwnames, struct _PyArg_Parser *parser, int s, void* v0, void* v1, void* v2, void* v3, void* v4, void* v5, void* v6, void* v7, void* v8, void* v9, void* v10, void* v11, void* v12, void* v13, void* v14, void* v15, void* v16, void* v17, void* v18, void* v19) {
-    // TODO(fa) That's not very fast and we should refactor these functions.
-    PyObject* argv = stack2tuple(args, nargs);
-    return PyTruffle_Arg_ParseTupleAndKeywords(argv, kwnames, parser->format, parser->keywords, s, v0, v1, v2, v3, v4, v5, v6, v7, v8, v9, v10, v11, v12, v13, v14, v15, v16, v17, v18, v19);
->>>>>>> f0a5f58a
 }
 
 int PyArg_ParseTuple(PyObject *args, const char *format, ...) {
@@ -808,16 +467,7 @@
     struct _build_stack* prev;
 } build_stack;
 
-<<<<<<< HEAD
 MUST_INLINE static PyObject* _PyTruffle_BuildValue(const char* format, va_list va, void** poly_args, int offset) {
-=======
-PyObject* _Py_BuildValue_SizeT(const char *format, ...) {
-#   define ARG polyglot_get_arg(value_idx)
-#   define APPEND_VALUE(list, value) PyList_Append(list, value); value_idx++
-#   define AS_I64(__arg__) (polyglot_fits_in_i64((__arg__)) ? polyglot_as_i64((__arg__)) : ((int64_t)(__arg__)))
-#   define AS_DOUBLE(__arg__) (polyglot_fits_in_double((__arg__)) ? polyglot_as_double((__arg__)) : ((double)(unsigned long long)(__arg__)))
-
->>>>>>> f0a5f58a
     PyObject* (*converter)(void*) = NULL;
     char argchar[2] = {'\0'};
     unsigned int format_idx = 0;
@@ -838,15 +488,9 @@
         case 'U':
             char_arg = PyTruffleVaArg(poly_args, offset, va, char*);
             if (format[format_idx + 1] == '#') {
-<<<<<<< HEAD
-                int size = PyTruffleVaArg(poly_args, offset, va, int);
+                int size = PyTruffleVaArgI64(poly_args, offset, va, int);
                 if (char_arg == NULL) {
                     PyList_Append(list, Py_None);
-=======
-                int size = (int) AS_I64(polyglot_get_arg(value_idx + 1));
-                if (ARG == NULL) {
-                    APPEND_VALUE(list, Py_None);
->>>>>>> f0a5f58a
                 } else {
                     PyList_Append(list, PyUnicode_FromStringAndSize(char_arg, size));
                 }
@@ -862,15 +506,9 @@
         case 'y':
             char_arg = PyTruffleVaArg(poly_args, offset, va, char*);
             if (format[format_idx + 1] == '#') {
-<<<<<<< HEAD
-                int size = PyTruffleVaArg(poly_args, offset, va, int);
+                int size = PyTruffleVaArgI64(poly_args, offset, va, int);
                 if (char_arg == NULL) {
                     PyList_Append(list, Py_None);
-=======
-                int size = (int) AS_I64(polyglot_get_arg(value_idx + 1));
-                if (ARG == NULL) {
-                    APPEND_VALUE(list, Py_None);
->>>>>>> f0a5f58a
                 } else {
                     PyList_Append(list, PyBytes_FromStringAndSize(char_arg, size));
                 }
@@ -889,76 +527,41 @@
         case 'i':
         case 'b':
         case 'h':
-<<<<<<< HEAD
-            PyList_Append(list, PyLong_FromLong(PyTruffleVaArg(poly_args, offset, va, int)));
+            PyList_Append(list, PyLong_FromLong(PyTruffleVaArgI64(poly_args, offset, va, int)));
             break;
         case 'l':
-            PyList_Append(list, PyLong_FromLong(PyTruffleVaArg(poly_args, offset, va, long)));
-=======
-            APPEND_VALUE(list, PyLong_FromLong((int)AS_I64(ARG)));
-            break;
-        case 'l':
-            APPEND_VALUE(list, PyLong_FromLong(AS_I64(ARG)));
->>>>>>> f0a5f58a
+            PyList_Append(list, PyLong_FromLong(PyTruffleVaArgI64(poly_args, offset, va, long)));
             break;
         case 'B':
         case 'H':
         case 'I':
-<<<<<<< HEAD
-            PyList_Append(list, PyLong_FromUnsignedLong(PyTruffleVaArg(poly_args, offset, va, unsigned int)));
+            PyList_Append(list, PyLong_FromUnsignedLong(PyTruffleVaArgI64(poly_args, offset, va, unsigned int)));
             break;
         case 'k':
-            PyList_Append(list, PyLong_FromUnsignedLong(PyTruffleVaArg(poly_args, offset, va, unsigned long)));
+            PyList_Append(list, PyLong_FromUnsignedLong(PyTruffleVaArgI64(poly_args, offset, va, unsigned long)));
             break;
         case 'L':
-            PyList_Append(list, PyLong_FromLongLong(PyTruffleVaArg(poly_args, offset, va, long long)));
+            PyList_Append(list, PyLong_FromLongLong(PyTruffleVaArgI64(poly_args, offset, va, long long)));
             break;
         case 'K':
-            PyList_Append(list, PyLong_FromLongLong(PyTruffleVaArg(poly_args, offset, va, unsigned long long)));
+            PyList_Append(list, PyLong_FromLongLong(PyTruffleVaArgI64(poly_args, offset, va, unsigned long long)));
             break;
         case 'n':
-            PyList_Append(list, PyLong_FromSsize_t(PyTruffleVaArg(poly_args, offset, va, Py_ssize_t)));
+            PyList_Append(list, PyLong_FromSsize_t(PyTruffleVaArgI64(poly_args, offset, va, Py_ssize_t)));
             break;
         case 'c':
             // note: a vararg char is promoted to int according to the C standard
-            argchar[0] = PyTruffleVaArg(poly_args, offset, va, int);
+            argchar[0] = PyTruffleVaArgI64(poly_args, offset, va, int);
             PyList_Append(list, PyBytes_FromStringAndSize(argchar, 1));
             break;
         case 'C':
             // note: a vararg char is promoted to int according to the C standard
-            argchar[0] = PyTruffleVaArg(poly_args, offset, va, int);
+            argchar[0] = PyTruffleVaArgI64(poly_args, offset, va, int);
             PyList_Append(list, polyglot_from_string(argchar, "ascii"));
             break;
         case 'd':
         case 'f':
-            PyList_Append(list, PyFloat_FromDouble((double)PyTruffleVaArg(poly_args, offset, va, unsigned long)));
-=======
-            APPEND_VALUE(list, PyLong_FromUnsignedLong((unsigned int)AS_I64(ARG)));
-            break;
-        case 'k':
-            APPEND_VALUE(list, PyLong_FromUnsignedLong((unsigned long)AS_I64(ARG)));
-            break;
-        case 'L':
-            APPEND_VALUE(list, PyLong_FromLongLong((long long)AS_I64(ARG)));
-            break;
-        case 'K':
-            APPEND_VALUE(list, PyLong_FromLongLong((unsigned long long)AS_I64(ARG)));
-            break;
-        case 'n':
-            APPEND_VALUE(list, PyLong_FromSsize_t((Py_ssize_t)AS_I64(ARG)));
-            break;
-        case 'c':
-            argchar[0] = (char)AS_I64(ARG);
-            APPEND_VALUE(list, PyBytes_FromStringAndSize(argchar, 1));
-            break;
-        case 'C':
-            argchar[0] = (char)AS_I64(ARG);
-            APPEND_VALUE(list, polyglot_from_string(argchar, "ascii"));
-            break;
-        case 'd':
-        case 'f':
-            APPEND_VALUE(list, PyFloat_FromDouble((double)AS_DOUBLE(ARG)));
->>>>>>> f0a5f58a
+            PyList_Append(list, PyFloat_FromDouble(PyTruffleVaArgDouble(poly_args, offset, va)));
             break;
         case 'D':
             fprintf(stderr, "error: unsupported format 'D'\n");
