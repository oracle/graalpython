--- conflicted
+++ resolved
@@ -102,308 +102,11 @@
 
 /* argparse */
 UPCALL_ID(__bool__);
-<<<<<<< HEAD
-#define PARSE_TUPE_AND_ARGS_BODY(PyTruffle_ArgN, PyTruffle_WriteOut, __return_code__) \
-    PyObject* arg; \
-    int format_idx = 0; \
-    int output_idx = 0; \
-    unsigned char rest_optional = 0; \
-    unsigned char rest_keywords_only = 0; \
- \
-    positional_argstack *v = (positional_argstack*)calloc(1, sizeof(positional_argstack)); \
-    v->argv = argv; \
-    v->argnum = 0; \
-    positional_argstack *next; \
- \
-    char c = format[format_idx]; \
-    while (c != '\0') { \
-        switch (c) { \
-        case 's': \
-        case 'z': \
-        case 'y': \
-            arg = PyTruffle_GetArg(v, kwds, kwdnames, rest_keywords_only); \
-            if (format[format_idx + 1] == '*') { \
-                Py_buffer* p = (Py_buffer*)PyTruffle_ArgN(output_idx); \
-                const char* buf; \
-                format_idx++; /* skip over '*' */ \
-            	if (getbuffer(arg, p, &buf) < 0) { \
-            		PyErr_Format(PyExc_TypeError, "expected bytes, got %R", Py_TYPE(arg)); \
-            		__return_code__; \
-            		return 0; \
-            	} \
-                PyTruffle_WriteOut(output_idx, Py_buffer, *p); \
-            } else if (arg == Py_None) { \
-                if (c == 'z') { \
-                    PyTruffle_WriteOut(output_idx, const char*, NULL); \
-                    if (format[format_idx + 1] == '#') { \
-                        format_idx++; /* skip over '#' */ \
-                        PyTruffle_WriteOut(output_idx, int, 0); \
-                    } \
-                } else { \
-                    PyErr_Format(PyExc_TypeError, "expected str or bytes-like, got None"); \
-                    __return_code__; \
-                    return 0; \
-                } \
-            } else { \
-                PyTruffle_SkipOptionalArg(output_idx, arg, rest_optional); \
-                PyTruffle_WriteOut(output_idx, const char*, as_char_pointer(arg)); \
-                if (format[format_idx + 1] == '#') { \
-                    format_idx++; \
-                    PyTruffle_WriteOut(output_idx, int, Py_SIZE(arg)); \
-                } \
-            } \
-            break; \
-        case 'S': \
-            arg = PyTruffle_GetArg(v, kwds, kwdnames, rest_keywords_only); \
-            PyTruffle_SkipOptionalArg(output_idx, arg, rest_optional); \
-            if (!PyBytes_Check(arg)) { \
-                PyErr_Format(PyExc_TypeError, "expected bytes, got %R", Py_TYPE(arg)); \
-                __return_code__; \
-                return 0; \
-            } \
-            PyTruffle_WriteOut(output_idx, PyObject*, arg); \
-            break; \
-        case 'Y': \
-            arg = PyTruffle_GetArg(v, kwds, kwdnames, rest_keywords_only); \
-            PyTruffle_SkipOptionalArg(output_idx, arg, rest_optional); \
-            if (!PyByteArray_Check(arg)) { \
-                PyErr_Format(PyExc_TypeError, "expected bytearray, got %R", Py_TYPE(arg)); \
-                __return_code__; \
-                return 0; \
-            } \
-            PyTruffle_WriteOut(output_idx, PyObject*, arg); \
-            break; \
-        case 'u': \
-        case 'Z': \
-            PyErr_Format(PyExc_TypeError, "Py_UNICODE argument parsing not supported"); \
-            __return_code__; \
-            return 0; \
-        case 'U': \
-            arg = PyTruffle_GetArg(v, kwds, kwdnames, rest_keywords_only); \
-            PyTruffle_SkipOptionalArg(output_idx, arg, rest_optional); \
-            if (!PyUnicode_Check(arg)) { \
-                PyErr_Format(PyExc_TypeError, "expected str, got %R", Py_TYPE(arg)); \
-                __return_code__; \
-                return 0; \
-            } \
-            PyTruffle_WriteOut(output_idx, PyObject*, arg); \
-            break; \
-        case 'w': \
-            PyErr_Format(PyExc_TypeError, "'w' format specifier in argument parsing not supported"); \
-            __return_code__; \
-            return 0; \
-        case 'e': \
-            switch (format[++format_idx]) { \
-            case 's': \
-            case 't': \
-                break; \
-            } \
-            if (format[format_idx + 1] == '#') { \
-                format_idx++; \
-            } \
-            PyErr_Format(PyExc_TypeError, "'e*' format specifiers are not supported"); \
-            __return_code__; \
-            return 0; \
-        case 'b': \
-            arg = PyTruffle_GetArg(v, kwds, kwdnames, rest_keywords_only); \
-            PyTruffle_SkipOptionalArg(output_idx, arg, rest_optional); \
-            if (_PyLong_Sign(arg) < 0) { \
-                PyErr_Format(PyExc_TypeError, "expected non-negative integer"); \
-                __return_code__; \
-                return 0; \
-            } \
-            PyTruffle_WriteOut(output_idx, unsigned char, as_uchar(arg)); \
-            break; \
-        case 'B': \
-            arg = PyTruffle_GetArg(v, kwds, kwdnames, rest_keywords_only); \
-            PyTruffle_SkipOptionalArg(output_idx, arg, rest_optional); \
-            PyTruffle_WriteOut(output_idx, unsigned char, as_uchar(arg)); \
-            break; \
-        case 'h': \
-            arg = PyTruffle_GetArg(v, kwds, kwdnames, rest_keywords_only); \
-            PyTruffle_SkipOptionalArg(output_idx, arg, rest_optional); \
-            if (_PyLong_Sign(arg) < 0) { \
-                PyErr_Format(PyExc_TypeError, "expected non-negative integer"); \
-                __return_code__; \
-                return 0; \
-            } \
-            PyTruffle_WriteOut(output_idx, short int, as_short(arg)); \
-            break; \
-        case 'H': \
-            arg = PyTruffle_GetArg(v, kwds, kwdnames, rest_keywords_only); \
-            PyTruffle_SkipOptionalArg(output_idx, arg, rest_optional); \
-            PyTruffle_WriteOut(output_idx, short int, as_short(arg)); \
-            break; \
-        case 'i': \
-            arg = PyTruffle_GetArg(v, kwds, kwdnames, rest_keywords_only); \
-            PyTruffle_SkipOptionalArg(output_idx, arg, rest_optional); \
-            PyTruffle_WriteOut(output_idx, int, as_int(arg)); \
-            break; \
-        case 'I': \
-            arg = PyTruffle_GetArg(v, kwds, kwdnames, rest_keywords_only); \
-            PyTruffle_SkipOptionalArg(output_idx, arg, rest_optional); \
-            PyTruffle_WriteOut(output_idx, unsigned int, as_int(arg)); \
-            break; \
-        case 'l': \
-            arg = PyTruffle_GetArg(v, kwds, kwdnames, rest_keywords_only); \
-            PyTruffle_SkipOptionalArg(output_idx, arg, rest_optional); \
-            PyTruffle_WriteOut(output_idx, long, as_long(arg)); \
-            break; \
-        case 'k': \
-            arg = PyTruffle_GetArg(v, kwds, kwdnames, rest_keywords_only); \
-            PyTruffle_SkipOptionalArg(output_idx, arg, rest_optional); \
-            PyTruffle_WriteOut(output_idx, unsigned long, as_long(arg)); \
-            break; \
-        case 'L': \
-            arg = PyTruffle_GetArg(v, kwds, kwdnames, rest_keywords_only); \
-            PyTruffle_SkipOptionalArg(output_idx, arg, rest_optional); \
-            PyTruffle_WriteOut(output_idx, long long, as_long_long(arg)); \
-            break; \
-        case 'K': \
-            arg = PyTruffle_GetArg(v, kwds, kwdnames, rest_keywords_only); \
-            PyTruffle_SkipOptionalArg(output_idx, arg, rest_optional); \
-            PyTruffle_WriteOut(output_idx, unsigned long long, as_unsigned_long_long(arg)); \
-            break; \
-        case 'n': \
-            arg = PyTruffle_GetArg(v, kwds, kwdnames, rest_keywords_only); \
-            PyTruffle_SkipOptionalArg(output_idx, arg, rest_optional); \
-            PyTruffle_WriteOut(output_idx, Py_ssize_t, as_long(arg)); \
-            break; \
-        case 'c': \
-            arg = PyTruffle_GetArg(v, kwds, kwdnames, rest_keywords_only); \
-            PyTruffle_SkipOptionalArg(output_idx, arg, rest_optional); \
-            if (!(PyBytes_Check(arg) || PyByteArray_Check(arg))) { \
-                PyErr_Format(PyExc_TypeError, "expected bytes or bytearray, got %R", Py_TYPE(arg)); \
-                __return_code__; \
-                return 0; \
-            } \
-            if (Py_SIZE(arg) != 1) { \
-                PyErr_Format(PyExc_TypeError, "expected bytes or bytearray of length 1, was length %d", Py_SIZE(arg)); \
-                __return_code__; \
-                return 0; \
-            } \
-            PyTruffle_WriteOut(output_idx, char, as_char(polyglot_invoke(to_java(arg), "__getitem__", 0))); \
-            break; \
-        case 'C': \
-            arg = PyTruffle_GetArg(v, kwds, kwdnames, rest_keywords_only); \
-            PyTruffle_SkipOptionalArg(output_idx, arg, rest_optional); \
-            if (!PyUnicode_Check(arg)) { \
-                PyErr_Format(PyExc_TypeError, "expected bytes or bytearray, got %R", Py_TYPE(arg)); \
-                __return_code__; \
-                return 0; \
-            } \
-            if (Py_SIZE(arg) != 1) { \
-                PyErr_Format(PyExc_TypeError, "expected str of length 1, was length %d", Py_SIZE(arg)); \
-                __return_code__; \
-                return 0; \
-            } \
-            PyTruffle_WriteOut(output_idx, int, as_int(polyglot_invoke(to_java(arg), "__getitem__", 0))); \
-            break; \
-        case 'f': \
-            arg = PyTruffle_GetArg(v, kwds, kwdnames, rest_keywords_only); \
-            PyTruffle_SkipOptionalArg(output_idx, arg, rest_optional); \
-            PyTruffle_WriteOut(output_idx, float, as_float(arg)); \
-            break; \
-        case 'd': \
-            arg = PyTruffle_GetArg(v, kwds, kwdnames, rest_keywords_only); \
-            PyTruffle_SkipOptionalArg(output_idx, arg, rest_optional); \
-            PyTruffle_WriteOut(output_idx, double, as_double(arg)); \
-            break; \
-        case 'D': \
-            PyErr_Format(PyExc_TypeError, "converting complex arguments not implemented, yet"); \
-            __return_code__; \
-            return 0; \
-        case 'O': \
-            arg = PyTruffle_GetArg(v, kwds, kwdnames, rest_keywords_only); \
-            if (format[format_idx + 1] == '!') { \
-                format_idx++; \
-                PyTruffle_SkipOptionalArg(output_idx, arg, rest_optional); \
-                PyTypeObject* typeobject = (PyTypeObject*)PyTruffle_ArgN(output_idx); \
-                output_idx++; \
-                if (!PyType_IsSubtype(Py_TYPE(arg), typeobject)) { \
-                    PyErr_Format(PyExc_TypeError, "expected object of type %R, got %R", typeobject, Py_TYPE(arg)); \
-                    __return_code__; \
-                    return 0; \
-                } \
-                PyTruffle_WriteOut(output_idx, PyObject*, arg); \
-            } else if (format[format_idx + 1] == '&') { \
-                format_idx++; \
-                int (*converter)(PyObject*,void*) = PyTruffle_ArgN(output_idx); \
-                output_idx++; \
-                PyTruffle_SkipOptionalArg(output_idx, arg, rest_optional); \
-                void* output = PyTruffle_ArgN(output_idx); \
-                output_idx++; \
-                int status = converter(arg, output); \
-                if (!status) { \
-                    if (!PyErr_Occurred()) { \
-                        /* converter should have set exception */ \
-                        PyErr_Format(PyExc_TypeError, "converter function failed to set an error on failure"); \
-                    } \
-                    __return_code__; \
-                    return 0; \
-                } \
-            } else { \
-                PyTruffle_SkipOptionalArg(output_idx, arg, rest_optional); \
-                PyTruffle_WriteOut(output_idx, PyObject*, arg); \
-            } \
-            break; \
-        case 'p': \
-            arg = PyTruffle_GetArg(v, kwds, kwdnames, rest_keywords_only); \
-            PyTruffle_SkipOptionalArg(output_idx, arg, rest_optional); \
-            PyTruffle_WriteOut(output_idx, int, (UPCALL_I(native_to_java(arg), polyglot_from_string("__bool__", SRC_CS)))); \
-            break; \
-        case '(': \
-            arg = PyTruffle_GetArg(v, kwds, kwdnames, rest_keywords_only); \
-            PyTruffle_SkipOptionalArg(output_idx, arg, rest_optional); \
-            if (!PyTuple_Check(arg)) { \
-                PyErr_Format(PyExc_TypeError, "expected tuple, got %R", Py_TYPE(arg)); \
-                __return_code__; \
-                return 0; \
-            } \
-            next = (positional_argstack*)calloc(1, sizeof(positional_argstack)); \
-            next->argv = arg; \
-            next->argnum = 0; \
-            next->prev = v; \
-            v = next; \
-            break; \
-        case ')': \
-            if (v->prev == NULL) { \
-                PyErr_SetString(PyExc_SystemError, "')' without '(' in argument parsing"); \
-            } else { \
-                next = v; \
-                v = v->prev; \
-                free(next); \
-            } \
-            break; \
-        case '|': \
-            rest_optional = 1; \
-            break; \
-        case '$': \
-            rest_keywords_only = 1; \
-            break; \
-        case ':': \
-            /* TODO: adapt error message based on string after this */ \
-            goto end; \
-        case ';': \
-            /* TODO: adapt error message based on string after this */ \
-            goto end; \
-        default: \
-            PyErr_Format(PyExc_TypeError, "unrecognized format char in arguments parsing: %c", c); \
-        } \
-        c = format[++format_idx]; \
-    } \
- \
- end: \
-    free(v); \
-    __return_code__; \
-    return 1;
-=======
 MUST_INLINE static int _PyTruffleArg_ParseTupleAndKeywords(PyObject *argv, PyObject *kwds, const char *format, char **kwdnames, va_list va, void** poly_args, int offset) {
     PyObject* arg;
     int format_idx = 0;
     unsigned char rest_optional = 0;
     unsigned char rest_keywords_only = 0;
->>>>>>> 1d5a53ca
 
     positional_argstack *v = (positional_argstack*)calloc(1, sizeof(positional_argstack));
     v->argv = argv;
