/* Copyright (c) 2018, 2024, Oracle and/or its affiliates.
 * Copyright (C) 1996-2020 Python Software Foundation
 *
 * Licensed under the PYTHON SOFTWARE FOUNDATION LICENSE VERSION 2
 */
/*

Unicode implementation based on original code by Fredrik Lundh,
modified by Marc-Andre Lemburg <mal@lemburg.com>.

Major speed upgrades to the method implementations at the Reykjavik
NeedForSpeed sprint, by Fredrik Lundh and Andrew Dalke.

Copyright (c) Corporation for National Research Initiatives.

--------------------------------------------------------------------
The original string type implementation is:

  Copyright (c) 1999 by Secret Labs AB
  Copyright (c) 1999 by Fredrik Lundh

By obtaining, using, and/or copying this software and/or its
associated documentation, you agree that you have read, understood,
and will comply with the following terms and conditions:

Permission to use, copy, modify, and distribute this software and its
associated documentation for any purpose and without fee is hereby
granted, provided that the above copyright notice appears in all
copies, and that both that copyright notice and this permission notice
appear in supporting documentation, and that the name of Secret Labs
AB or the author not be used in advertising or publicity pertaining to
distribution of the software without specific, written prior
permission.

SECRET LABS AB AND THE AUTHOR DISCLAIMS ALL WARRANTIES WITH REGARD TO
THIS SOFTWARE, INCLUDING ALL IMPLIED WARRANTIES OF MERCHANTABILITY AND
FITNESS.  IN NO EVENT SHALL SECRET LABS AB OR THE AUTHOR BE LIABLE FOR
ANY SPECIAL, INDIRECT OR CONSEQUENTIAL DAMAGES OR ANY DAMAGES
WHATSOEVER RESULTING FROM LOSS OF USE, DATA OR PROFITS, WHETHER IN AN
ACTION OF CONTRACT, NEGLIGENCE OR OTHER TORTIOUS ACTION, ARISING OUT
OF OR IN CONNECTION WITH THE USE OR PERFORMANCE OF THIS SOFTWARE.
--------------------------------------------------------------------

*/

#define PY_SSIZE_T_CLEAN
#include "Python.h"
#include "capi.h" // GraalPy change
#if 0 // GraalPy change
#include "pycore_abstract.h"      // _PyIndex_Check()
#include "pycore_atomic_funcs.h"  // _Py_atomic_size_get()
#include "pycore_bytesobject.h"   // _PyBytes_Repeat()
#include "pycore_bytes_methods.h" // _Py_bytes_lower()
#include "pycore_format.h"        // F_LJUST
#include "pycore_initconfig.h"    // _PyStatus_OK()
#include "pycore_interp.h"        // PyInterpreterState.fs_codec
#include "pycore_long.h"          // _PyLong_FormatWriter()
#include "pycore_object.h"        // _PyObject_GC_TRACK(), _Py_FatalRefcountError()
#include "pycore_pathconfig.h"    // _Py_DumpPathConfig()
#include "pycore_pylifecycle.h"   // _Py_SetFileSystemEncoding()
#include "pycore_pystate.h"       // _PyInterpreterState_GET()
#include "pycore_ucnhash.h"       // _PyUnicode_Name_CAPI
#include "pycore_unicodeobject.h" // struct _Py_unicode_state
#include "pycore_unicodeobject_generated.h"  // _PyUnicode_InitStaticStrings()
#include "stringlib/eq.h"         // unicode_eq()
#include <stddef.h>               // ptrdiff_t

#ifdef MS_WINDOWS
#include <windows.h>
#endif

#ifdef HAVE_NON_UNICODE_WCHAR_T_REPRESENTATION
#  include "pycore_fileutils.h"   // _Py_LocaleUsesNonUnicodeWchar()
#endif

/* Uncomment to display statistics on interned strings at exit
   in _PyUnicode_ClearInterned(). */
/* #define INTERNED_STATS 1 */


/*[clinic input]
class str "PyObject *" "&PyUnicode_Type"
[clinic start generated code]*/
/*[clinic end generated code: output=da39a3ee5e6b4b0d input=4884c934de622cf6]*/

/*[python input]
class Py_UCS4_converter(CConverter):
    type = 'Py_UCS4'
    converter = 'convert_uc'

    def converter_init(self):
        if self.default is not unspecified:
            self.c_default = ascii(self.default)
            if len(self.c_default) > 4 or self.c_default[0] != "'":
                self.c_default = hex(ord(self.default))

[python start generated code]*/
/*[python end generated code: output=da39a3ee5e6b4b0d input=88f5dd06cd8e7a61]*/
#endif // GraalPy change

/* --- Globals ------------------------------------------------------------

NOTE: In the interpreter's initialization phase, some globals are currently
      initialized dynamically as needed. In the process Unicode objects may
      be created before the Unicode type is ready.

*/


#ifdef __cplusplus
extern "C" {
#endif

// Maximum code point of Unicode 6.0: 0x10ffff (1,114,111).
// The value must be the same in fileutils.c.
#define MAX_UNICODE 0x10ffff

#ifdef Py_DEBUG
#  define _PyUnicode_CHECK(op) _PyUnicode_CheckConsistency(op, 0)
#else
#  define _PyUnicode_CHECK(op) PyUnicode_Check(op)
#endif

#define _PyUnicode_UTF8(op)                             \
    (_PyCompactUnicodeObject_CAST(op)->utf8)
#define PyUnicode_UTF8(op)                              \
    (assert(_PyUnicode_CHECK(op)),                      \
     PyUnicode_IS_COMPACT_ASCII(op) ?                   \
         ((char*)(_PyASCIIObject_CAST(op) + 1)) :       \
         _PyUnicode_UTF8(op))
#define _PyUnicode_UTF8_LENGTH(op)                      \
    (_PyCompactUnicodeObject_CAST(op)->utf8_length)
#define PyUnicode_UTF8_LENGTH(op)                       \
    (assert(_PyUnicode_CHECK(op)),                      \
     PyUnicode_IS_COMPACT_ASCII(op) ?                   \
         _PyASCIIObject_CAST(op)->length :              \
         _PyUnicode_UTF8_LENGTH(op))
#define _PyUnicode_WSTR(op)                             \
    (_PyASCIIObject_CAST(op)->wstr)

/* Don't use deprecated macro of unicodeobject.h */
#undef PyUnicode_WSTR_LENGTH
#define PyUnicode_WSTR_LENGTH(op) \
    (PyUnicode_IS_COMPACT_ASCII(op) ?                   \
     _PyASCIIObject_CAST(op)->length :                  \
     _PyCompactUnicodeObject_CAST(op)->wstr_length)
#define _PyUnicode_WSTR_LENGTH(op)                      \
    (_PyCompactUnicodeObject_CAST(op)->wstr_length)
#define _PyUnicode_LENGTH(op)                           \
    (_PyASCIIObject_CAST(op)->length)
#define _PyUnicode_STATE(op)                            \
    (_PyASCIIObject_CAST(op)->state)
#define _PyUnicode_HASH(op)                             \
    (_PyASCIIObject_CAST(op)->hash)
#define _PyUnicode_KIND(op)                             \
    (assert(_PyUnicode_CHECK(op)),                      \
     _PyASCIIObject_CAST(op)->state.kind)
#define _PyUnicode_GET_LENGTH(op)                       \
    (assert(_PyUnicode_CHECK(op)),                      \
     _PyASCIIObject_CAST(op)->length)
#define _PyUnicode_DATA_ANY(op)                         \
    (_PyUnicodeObject_CAST(op)->data.any)

#undef PyUnicode_READY
#define PyUnicode_READY(op)                             \
    (assert(_PyUnicode_CHECK(op)),                      \
     (PyUnicode_IS_READY(op) ?                          \
      0 :                                               \
      _PyUnicode_Ready(op)))

#define _PyUnicode_SHARE_UTF8(op)                       \
    (assert(_PyUnicode_CHECK(op)),                      \
     assert(!PyUnicode_IS_COMPACT_ASCII(op)),           \
     (_PyUnicode_UTF8(op) == PyUnicode_DATA(op)))
#define _PyUnicode_SHARE_WSTR(op)                       \
    (assert(_PyUnicode_CHECK(op)),                      \
     (_PyUnicode_WSTR(unicode) == PyUnicode_DATA(op)))

/* true if the Unicode object has an allocated UTF-8 memory block
   (not shared with other data) */
#define _PyUnicode_HAS_UTF8_MEMORY(op)                  \
    ((!PyUnicode_IS_COMPACT_ASCII(op)                   \
      && _PyUnicode_UTF8(op)                            \
      && _PyUnicode_UTF8(op) != PyUnicode_DATA(op)))

/* Generic helper macro to convert characters of different types.
   from_type and to_type have to be valid type names, begin and end
   are pointers to the source characters which should be of type
   "from_type *".  to is a pointer of type "to_type *" and points to the
   buffer where the result characters are written to. */
#define _PyUnicode_CONVERT_BYTES(from_type, to_type, begin, end, to) \
    do {                                                \
        to_type *_to = (to_type *)(to);                 \
        const from_type *_iter = (const from_type *)(begin);\
        const from_type *_end = (const from_type *)(end);\
        Py_ssize_t n = (_end) - (_iter);                \
        const from_type *_unrolled_end =                \
            _iter + _Py_SIZE_ROUND_DOWN(n, 4);          \
        while (_iter < (_unrolled_end)) {               \
            _to[0] = (to_type) _iter[0];                \
            _to[1] = (to_type) _iter[1];                \
            _to[2] = (to_type) _iter[2];                \
            _to[3] = (to_type) _iter[3];                \
            _iter += 4; _to += 4;                       \
        }                                               \
        while (_iter < (_end))                          \
            *_to++ = (to_type) *_iter++;                \
    } while (0)

<<<<<<< HEAD
#if 0 // GraalPy change
#define LATIN1(ch)  \
    (ch < 128 \
     ? (PyObject*)&_Py_SINGLETON(strings).ascii[ch] \
     : (PyObject*)&_Py_SINGLETON(strings).latin1[ch - 128])
=======
#define LATIN1 _Py_LATIN1_CHR
>>>>>>> 0c595384

#ifdef MS_WINDOWS
   /* On Windows, overallocate by 50% is the best factor */
#  define OVERALLOCATE_FACTOR 2
#else
   /* On Linux, overallocate by 25% is the best factor */
#  define OVERALLOCATE_FACTOR 4
#endif

/* Forward declaration */
static inline int
_PyUnicodeWriter_WriteCharInline(_PyUnicodeWriter *writer, Py_UCS4 ch);
static inline void
_PyUnicodeWriter_InitWithBuffer(_PyUnicodeWriter *writer, PyObject *buffer);
static PyObject *
unicode_encode_utf8(PyObject *unicode, _Py_error_handler error_handler,
                    const char *errors);
static PyObject *
unicode_decode_utf8(const char *s, Py_ssize_t size,
                    _Py_error_handler error_handler, const char *errors,
                    Py_ssize_t *consumed);
#ifdef Py_DEBUG
static inline int unicode_is_finalizing(void);
static int unicode_is_singleton(PyObject *unicode);
#endif


// Return a borrowed reference to the empty string singleton.
static inline PyObject* unicode_get_empty(void)
{
    _Py_DECLARE_STR(empty, "");
    return &_Py_STR(empty);
}


// Return a strong reference to the empty string singleton.
static inline PyObject* unicode_new_empty(void)
{
    PyObject *empty = unicode_get_empty();
    return Py_NewRef(empty);
}

/* This dictionary holds per-interpreter interned strings.
 * See InternalDocs/string_interning.md for details.
 */
static inline PyObject *get_interned_dict(PyInterpreterState *interp)
{
    return _Py_INTERP_CACHED_OBJECT(interp, interned_strings);
}

/* This hashtable holds statically allocated interned strings.
 * See InternalDocs/string_interning.md for details.
 */
#define INTERNED_STRINGS _PyRuntime.cached_objects.interned_strings

/* Get number of all interned strings for the current interpreter. */
Py_ssize_t
_PyUnicode_InternedSize(void)
{
    PyObject *dict = get_interned_dict(_PyInterpreterState_GET());
    return _Py_hashtable_len(INTERNED_STRINGS) + PyDict_GET_SIZE(dict);
}

/* Get number of immortal interned strings for the current interpreter. */
Py_ssize_t
_PyUnicode_InternedSize_Immortal(void)
{
    PyObject *dict = get_interned_dict(_PyInterpreterState_GET());
    PyObject *key, *value;
    Py_ssize_t pos = 0;
    Py_ssize_t count = 0;

    // It's tempting to keep a count and avoid a loop here. But, this function
    // is intended for refleak tests. It spends extra work to report the true
    // value, to help detect bugs in optimizations.

    while (PyDict_Next(dict, &pos, &key, &value)) {
       if (_Py_IsImmortal(key)) {
           count++;
       }
    }
    return _Py_hashtable_len(INTERNED_STRINGS) + count;
}

static Py_hash_t unicode_hash(PyObject *);
static int unicode_compare_eq(PyObject *, PyObject *);

static Py_uhash_t
hashtable_unicode_hash(const void *key)
{
    return unicode_hash((PyObject *)key);
}

static int
hashtable_unicode_compare(const void *key1, const void *key2)
{
    PyObject *obj1 = (PyObject *)key1;
    PyObject *obj2 = (PyObject *)key2;
    if (obj1 != NULL && obj2 != NULL) {
        return unicode_compare_eq(obj1, obj2);
    }
    else {
        return obj1 == obj2;
    }
}

static int
init_interned_dict(PyInterpreterState *interp)
{
    assert(get_interned_dict(interp) == NULL);
    PyObject *interned = interned = PyDict_New();
    if (interned == NULL) {
        return -1;
    }
    _Py_INTERP_CACHED_OBJECT(interp, interned_strings) = interned;
    return 0;
}

static void
clear_interned_dict(PyInterpreterState *interp)
{
    PyObject *interned = get_interned_dict(interp);
    if (interned != NULL) {
        PyDict_Clear(interned);
        Py_DECREF(interned);
        _Py_INTERP_CACHED_OBJECT(interp, interned_strings) = NULL;
    }
}

static PyStatus
init_global_interned_strings(PyInterpreterState *interp)
{
    assert(INTERNED_STRINGS == NULL);
    _Py_hashtable_allocator_t hashtable_alloc = {PyMem_RawMalloc, PyMem_RawFree};

    INTERNED_STRINGS = _Py_hashtable_new_full(
        hashtable_unicode_hash,
        hashtable_unicode_compare,
        // Objects stored here are immortal and statically allocated,
        // so we don't need key_destroy_func & value_destroy_func:
        NULL,
        NULL,
        &hashtable_alloc
    );
    if (INTERNED_STRINGS == NULL) {
        PyErr_Clear();
        return _PyStatus_ERR("failed to create global interned dict");
    }

    /* Intern statically allocated string identifiers, deepfreeze strings,
        * and one-byte latin-1 strings.
        * This must be done before any module initialization so that statically
        * allocated string identifiers are used instead of heap allocated strings.
        * Deepfreeze uses the interned identifiers if present to save space
        * else generates them and they are interned to speed up dict lookups.
    */
    _PyUnicode_InitStaticStrings(interp);

    for (int i = 0; i < 256; i++) {
        PyObject *s = LATIN1(i);
        _PyUnicode_InternStatic(interp, &s);
        assert(s == LATIN1(i));
    }
#ifdef Py_DEBUG
    assert(_PyUnicode_CheckConsistency(&_Py_STR(empty), 1));

    for (int i = 0; i < 256; i++) {
        assert(_PyUnicode_CheckConsistency(LATIN1(i), 1));
    }
#endif
    return _PyStatus_OK();
}

static void clear_global_interned_strings(void)
{
    if (INTERNED_STRINGS != NULL) {
        _Py_hashtable_destroy(INTERNED_STRINGS);
        INTERNED_STRINGS = NULL;
    }
}

#define _Py_RETURN_UNICODE_EMPTY()   \
    do {                             \
        return unicode_new_empty();  \
    } while (0)

static inline void
unicode_fill(int kind, void *data, Py_UCS4 value,
             Py_ssize_t start, Py_ssize_t length)
{
    assert(0 <= start);
    switch (kind) {
    case PyUnicode_1BYTE_KIND: {
        assert(value <= 0xff);
        Py_UCS1 ch = (unsigned char)value;
        Py_UCS1 *to = (Py_UCS1 *)data + start;
        memset(to, ch, length);
        break;
    }
    case PyUnicode_2BYTE_KIND: {
        assert(value <= 0xffff);
        Py_UCS2 ch = (Py_UCS2)value;
        Py_UCS2 *to = (Py_UCS2 *)data + start;
        const Py_UCS2 *end = to + length;
        for (; to < end; ++to) *to = ch;
        break;
    }
    case PyUnicode_4BYTE_KIND: {
        assert(value <= MAX_UNICODE);
        Py_UCS4 ch = value;
        Py_UCS4 * to = (Py_UCS4 *)data + start;
        const Py_UCS4 *end = to + length;
        for (; to < end; ++to) *to = ch;
        break;
    }
    default: Py_UNREACHABLE();
    }
}
#endif // GraalPy change


/* Fast detection of the most frequent whitespace characters */
const unsigned char _Py_ascii_whitespace[] = {
    0, 0, 0, 0, 0, 0, 0, 0,
/*     case 0x0009: * CHARACTER TABULATION */
/*     case 0x000A: * LINE FEED */
/*     case 0x000B: * LINE TABULATION */
/*     case 0x000C: * FORM FEED */
/*     case 0x000D: * CARRIAGE RETURN */
    0, 1, 1, 1, 1, 1, 0, 0,
    0, 0, 0, 0, 0, 0, 0, 0,
/*     case 0x001C: * FILE SEPARATOR */
/*     case 0x001D: * GROUP SEPARATOR */
/*     case 0x001E: * RECORD SEPARATOR */
/*     case 0x001F: * UNIT SEPARATOR */
    0, 0, 0, 0, 1, 1, 1, 1,
/*     case 0x0020: * SPACE */
    1, 0, 0, 0, 0, 0, 0, 0,
    0, 0, 0, 0, 0, 0, 0, 0,
    0, 0, 0, 0, 0, 0, 0, 0,
    0, 0, 0, 0, 0, 0, 0, 0,

    0, 0, 0, 0, 0, 0, 0, 0,
    0, 0, 0, 0, 0, 0, 0, 0,
    0, 0, 0, 0, 0, 0, 0, 0,
    0, 0, 0, 0, 0, 0, 0, 0,
    0, 0, 0, 0, 0, 0, 0, 0,
    0, 0, 0, 0, 0, 0, 0, 0,
    0, 0, 0, 0, 0, 0, 0, 0,
    0, 0, 0, 0, 0, 0, 0, 0
};

#if 0 // GraalPy change
/* forward */
static PyObject* get_latin1_char(unsigned char ch);
static int unicode_modifiable(PyObject *unicode);
#endif // GraalPy change


static PyObject *
_PyUnicode_FromUCS1(const Py_UCS1 *s, Py_ssize_t size);
static PyObject *
_PyUnicode_FromUCS2(const Py_UCS2 *s, Py_ssize_t size);
static PyObject *
_PyUnicode_FromUCS4(const Py_UCS4 *s, Py_ssize_t size);

#if 0 // GraalPy change
static PyObject *
unicode_encode_call_errorhandler(const char *errors,
       PyObject **errorHandler,const char *encoding, const char *reason,
       PyObject *unicode, PyObject **exceptionObject,
       Py_ssize_t startpos, Py_ssize_t endpos, Py_ssize_t *newpos);

static void
raise_encode_exception(PyObject **exceptionObject,
                       const char *encoding,
                       PyObject *unicode,
                       Py_ssize_t startpos, Py_ssize_t endpos,
                       const char *reason);

/* Same for linebreaks */
static const unsigned char ascii_linebreak[] = {
    0, 0, 0, 0, 0, 0, 0, 0,
/*         0x000A, * LINE FEED */
/*         0x000B, * LINE TABULATION */
/*         0x000C, * FORM FEED */
/*         0x000D, * CARRIAGE RETURN */
    0, 0, 1, 1, 1, 1, 0, 0,
    0, 0, 0, 0, 0, 0, 0, 0,
/*         0x001C, * FILE SEPARATOR */
/*         0x001D, * GROUP SEPARATOR */
/*         0x001E, * RECORD SEPARATOR */
    0, 0, 0, 0, 1, 1, 1, 0,
    0, 0, 0, 0, 0, 0, 0, 0,
    0, 0, 0, 0, 0, 0, 0, 0,
    0, 0, 0, 0, 0, 0, 0, 0,
    0, 0, 0, 0, 0, 0, 0, 0,

    0, 0, 0, 0, 0, 0, 0, 0,
    0, 0, 0, 0, 0, 0, 0, 0,
    0, 0, 0, 0, 0, 0, 0, 0,
    0, 0, 0, 0, 0, 0, 0, 0,
    0, 0, 0, 0, 0, 0, 0, 0,
    0, 0, 0, 0, 0, 0, 0, 0,
    0, 0, 0, 0, 0, 0, 0, 0,
    0, 0, 0, 0, 0, 0, 0, 0
};

static int convert_uc(PyObject *obj, void *addr);

struct encoding_map;
#include "clinic/unicodeobject.c.h"

_Py_error_handler
_Py_GetErrorHandler(const char *errors)
{
    if (errors == NULL || strcmp(errors, "strict") == 0) {
        return _Py_ERROR_STRICT;
    }
    if (strcmp(errors, "surrogateescape") == 0) {
        return _Py_ERROR_SURROGATEESCAPE;
    }
    if (strcmp(errors, "replace") == 0) {
        return _Py_ERROR_REPLACE;
    }
    if (strcmp(errors, "ignore") == 0) {
        return _Py_ERROR_IGNORE;
    }
    if (strcmp(errors, "backslashreplace") == 0) {
        return _Py_ERROR_BACKSLASHREPLACE;
    }
    if (strcmp(errors, "surrogatepass") == 0) {
        return _Py_ERROR_SURROGATEPASS;
    }
    if (strcmp(errors, "xmlcharrefreplace") == 0) {
        return _Py_ERROR_XMLCHARREFREPLACE;
    }
    return _Py_ERROR_OTHER;
}


static _Py_error_handler
get_error_handler_wide(const wchar_t *errors)
{
    if (errors == NULL || wcscmp(errors, L"strict") == 0) {
        return _Py_ERROR_STRICT;
    }
    if (wcscmp(errors, L"surrogateescape") == 0) {
        return _Py_ERROR_SURROGATEESCAPE;
    }
    if (wcscmp(errors, L"replace") == 0) {
        return _Py_ERROR_REPLACE;
    }
    if (wcscmp(errors, L"ignore") == 0) {
        return _Py_ERROR_IGNORE;
    }
    if (wcscmp(errors, L"backslashreplace") == 0) {
        return _Py_ERROR_BACKSLASHREPLACE;
    }
    if (wcscmp(errors, L"surrogatepass") == 0) {
        return _Py_ERROR_SURROGATEPASS;
    }
    if (wcscmp(errors, L"xmlcharrefreplace") == 0) {
        return _Py_ERROR_XMLCHARREFREPLACE;
    }
    return _Py_ERROR_OTHER;
}


static inline int
unicode_check_encoding_errors(const char *encoding, const char *errors)
{
    if (encoding == NULL && errors == NULL) {
        return 0;
    }

    PyInterpreterState *interp = _PyInterpreterState_GET();
#ifndef Py_DEBUG
    /* In release mode, only check in development mode (-X dev) */
    if (!_PyInterpreterState_GetConfig(interp)->dev_mode) {
        return 0;
    }
#else
    /* Always check in debug mode */
#endif

    /* Avoid calling _PyCodec_Lookup() and PyCodec_LookupError() before the
       codec registry is ready: before_PyUnicode_InitEncodings() is called. */
    if (!interp->unicode.fs_codec.encoding) {
        return 0;
    }

    /* Disable checks during Python finalization. For example, it allows to
       call _PyObject_Dump() during finalization for debugging purpose. */
    if (_PyInterpreterState_GetFinalizing(interp) != NULL) {
        return 0;
    }

    if (encoding != NULL
        // Fast path for the most common built-in encodings. Even if the codec
        // is cached, _PyCodec_Lookup() decodes the bytes string from UTF-8 to
        // create a temporary Unicode string (the key in the cache).
        && strcmp(encoding, "utf-8") != 0
        && strcmp(encoding, "utf8") != 0
        && strcmp(encoding, "ascii") != 0)
    {
        PyObject *handler = _PyCodec_Lookup(encoding);
        if (handler == NULL) {
            return -1;
        }
        Py_DECREF(handler);
    }

    if (errors != NULL
        // Fast path for the most common built-in error handlers.
        && strcmp(errors, "strict") != 0
        && strcmp(errors, "ignore") != 0
        && strcmp(errors, "replace") != 0
        && strcmp(errors, "surrogateescape") != 0
        && strcmp(errors, "surrogatepass") != 0)
    {
        PyObject *handler = PyCodec_LookupError(errors);
        if (handler == NULL) {
            return -1;
        }
        Py_DECREF(handler);
    }
    return 0;
}


int
_PyUnicode_CheckConsistency(PyObject *op, int check_content)
{
#define CHECK(expr) \
    do { if (!(expr)) { _PyObject_ASSERT_FAILED_MSG(op, Py_STRINGIFY(expr)); } } while (0)

    assert(op != NULL);
    CHECK(PyUnicode_Check(op));

    PyASCIIObject *ascii = _PyASCIIObject_CAST(op);
    int kind = ascii->state.kind;

    if (ascii->state.ascii == 1 && ascii->state.compact == 1) {
        CHECK(kind == PyUnicode_1BYTE_KIND);
    }
    else {
        PyCompactUnicodeObject *compact = _PyCompactUnicodeObject_CAST(op);
        void *data;

        if (ascii->state.compact == 1) {
            data = compact + 1;
            CHECK(kind == PyUnicode_1BYTE_KIND
                                 || kind == PyUnicode_2BYTE_KIND
                                 || kind == PyUnicode_4BYTE_KIND);
            CHECK(ascii->state.ascii == 0);
            CHECK(compact->utf8 != data);
        }
        else {
            PyUnicodeObject *unicode = _PyUnicodeObject_CAST(op);

            data = unicode->data.any;
            CHECK(kind == PyUnicode_1BYTE_KIND
                     || kind == PyUnicode_2BYTE_KIND
                     || kind == PyUnicode_4BYTE_KIND);
            CHECK(ascii->state.compact == 0);
            CHECK(data != NULL);
            if (ascii->state.ascii) {
                CHECK(compact->utf8 == data);
                CHECK(compact->utf8_length == ascii->length);
            }
            else {
                CHECK(compact->utf8 != data);
            }
        }

        if (compact->utf8 == NULL)
            CHECK(compact->utf8_length == 0);
    }

    /* check that the best kind is used: O(n) operation */
    if (check_content) {
        Py_ssize_t i;
        Py_UCS4 maxchar = 0;
        const void *data;
        Py_UCS4 ch;

        data = PyUnicode_DATA(ascii);
        for (i=0; i < ascii->length; i++)
        {
            ch = PyUnicode_READ(kind, data, i);
            if (ch > maxchar)
                maxchar = ch;
        }
        if (kind == PyUnicode_1BYTE_KIND) {
            if (ascii->state.ascii == 0) {
                CHECK(maxchar >= 128);
                CHECK(maxchar <= 255);
            }
            else
                CHECK(maxchar < 128);
        }
        else if (kind == PyUnicode_2BYTE_KIND) {
            CHECK(maxchar >= 0x100);
            CHECK(maxchar <= 0xFFFF);
        }
        else {
            CHECK(maxchar >= 0x10000);
            CHECK(maxchar <= MAX_UNICODE);
        }
        CHECK(PyUnicode_READ(kind, data, ascii->length) == 0);
    }

    /* Check interning state */
#ifdef Py_DEBUG
    switch (PyUnicode_CHECK_INTERNED(op)) {
        case SSTATE_NOT_INTERNED:
            if (ascii->state.statically_allocated) {
                CHECK(_Py_IsImmortal(op));
                // This state is for two exceptions:
                // - strings are currently checked before they're interned
                // - the 256 one-latin1-character strings
                //   are static but use SSTATE_NOT_INTERNED
            }
            else {
                CHECK(!_Py_IsImmortal(op));
            }
            break;
        case SSTATE_INTERNED_MORTAL:
            CHECK(!ascii->state.statically_allocated);
            CHECK(!_Py_IsImmortal(op));
            break;
        case SSTATE_INTERNED_IMMORTAL:
            CHECK(!ascii->state.statically_allocated);
            CHECK(_Py_IsImmortal(op));
            break;
        case SSTATE_INTERNED_IMMORTAL_STATIC:
            CHECK(ascii->state.statically_allocated);
            CHECK(_Py_IsImmortal(op));
            break;
        default:
            Py_UNREACHABLE();
    }
#endif

    return 1;

#undef CHECK
}

static PyObject*
unicode_result(PyObject *unicode)
{
    assert(_PyUnicode_CHECK(unicode));

    Py_ssize_t length = PyUnicode_GET_LENGTH(unicode);
    if (length == 0) {
        PyObject *empty = unicode_get_empty();
        if (unicode != empty) {
            Py_DECREF(unicode);
            Py_INCREF(empty);
        }
        return empty;
    }

    if (length == 1) {
        int kind = PyUnicode_KIND(unicode);
        if (kind == PyUnicode_1BYTE_KIND) {
            const Py_UCS1 *data = PyUnicode_1BYTE_DATA(unicode);
            Py_UCS1 ch = data[0];
            PyObject *latin1_char = LATIN1(ch);
            if (unicode != latin1_char) {
                Py_INCREF(latin1_char);
                Py_DECREF(unicode);
            }
            return latin1_char;
        }
    }

    assert(_PyUnicode_CheckConsistency(unicode, 1));
    return unicode;
}

static PyObject*
unicode_result_unchanged(PyObject *unicode)
{
    if (PyUnicode_CheckExact(unicode)) {
        return Py_NewRef(unicode);
    }
    else
        /* Subtype -- return genuine unicode string with the same value. */
        return _PyUnicode_Copy(unicode);
}

/* Implementation of the "backslashreplace" error handler for 8-bit encodings:
   ASCII, Latin1, UTF-8, etc. */
static char*
backslashreplace(_PyBytesWriter *writer, char *str,
                 PyObject *unicode, Py_ssize_t collstart, Py_ssize_t collend)
{
    Py_ssize_t size, i;
    Py_UCS4 ch;
    int kind;
    const void *data;

    kind = PyUnicode_KIND(unicode);
    data = PyUnicode_DATA(unicode);

    size = 0;
    /* determine replacement size */
    for (i = collstart; i < collend; ++i) {
        Py_ssize_t incr;

        ch = PyUnicode_READ(kind, data, i);
        if (ch < 0x100)
            incr = 2+2;
        else if (ch < 0x10000)
            incr = 2+4;
        else {
            assert(ch <= MAX_UNICODE);
            incr = 2+8;
        }
        if (size > PY_SSIZE_T_MAX - incr) {
            PyErr_SetString(PyExc_OverflowError,
                            "encoded result is too long for a Python string");
            return NULL;
        }
        size += incr;
    }

    str = _PyBytesWriter_Prepare(writer, str, size);
    if (str == NULL)
        return NULL;

    /* generate replacement */
    for (i = collstart; i < collend; ++i) {
        ch = PyUnicode_READ(kind, data, i);
        *str++ = '\\';
        if (ch >= 0x00010000) {
            *str++ = 'U';
            *str++ = Py_hexdigits[(ch>>28)&0xf];
            *str++ = Py_hexdigits[(ch>>24)&0xf];
            *str++ = Py_hexdigits[(ch>>20)&0xf];
            *str++ = Py_hexdigits[(ch>>16)&0xf];
            *str++ = Py_hexdigits[(ch>>12)&0xf];
            *str++ = Py_hexdigits[(ch>>8)&0xf];
        }
        else if (ch >= 0x100) {
            *str++ = 'u';
            *str++ = Py_hexdigits[(ch>>12)&0xf];
            *str++ = Py_hexdigits[(ch>>8)&0xf];
        }
        else
            *str++ = 'x';
        *str++ = Py_hexdigits[(ch>>4)&0xf];
        *str++ = Py_hexdigits[ch&0xf];
    }
    return str;
}

/* Implementation of the "xmlcharrefreplace" error handler for 8-bit encodings:
   ASCII, Latin1, UTF-8, etc. */
static char*
xmlcharrefreplace(_PyBytesWriter *writer, char *str,
                  PyObject *unicode, Py_ssize_t collstart, Py_ssize_t collend)
{
    Py_ssize_t size, i;
    Py_UCS4 ch;
    int kind;
    const void *data;

    kind = PyUnicode_KIND(unicode);
    data = PyUnicode_DATA(unicode);

    size = 0;
    /* determine replacement size */
    for (i = collstart; i < collend; ++i) {
        Py_ssize_t incr;

        ch = PyUnicode_READ(kind, data, i);
        if (ch < 10)
            incr = 2+1+1;
        else if (ch < 100)
            incr = 2+2+1;
        else if (ch < 1000)
            incr = 2+3+1;
        else if (ch < 10000)
            incr = 2+4+1;
        else if (ch < 100000)
            incr = 2+5+1;
        else if (ch < 1000000)
            incr = 2+6+1;
        else {
            assert(ch <= MAX_UNICODE);
            incr = 2+7+1;
        }
        if (size > PY_SSIZE_T_MAX - incr) {
            PyErr_SetString(PyExc_OverflowError,
                            "encoded result is too long for a Python string");
            return NULL;
        }
        size += incr;
    }

    str = _PyBytesWriter_Prepare(writer, str, size);
    if (str == NULL)
        return NULL;

    /* generate replacement */
    for (i = collstart; i < collend; ++i) {
        size = sprintf(str, "&#%d;", PyUnicode_READ(kind, data, i));
        if (size < 0) {
            return NULL;
        }
        str += size;
    }
    return str;
}

/* --- Bloom Filters ----------------------------------------------------- */

/* stuff to implement simple "bloom filters" for Unicode characters.
   to keep things simple, we use a single bitmask, using the least 5
   bits from each unicode characters as the bit index. */

/* the linebreak mask is set up by _PyUnicode_Init() below */

#if LONG_BIT >= 128
#define BLOOM_WIDTH 128
#elif LONG_BIT >= 64
#define BLOOM_WIDTH 64
#elif LONG_BIT >= 32
#define BLOOM_WIDTH 32
#else
#error "LONG_BIT is smaller than 32"
#endif

#define BLOOM_MASK unsigned long

static BLOOM_MASK bloom_linebreak = ~(BLOOM_MASK)0;

#define BLOOM(mask, ch)     ((mask &  (1UL << ((ch) & (BLOOM_WIDTH - 1)))))

#define BLOOM_LINEBREAK(ch)                                             \
    ((ch) < 128U ? ascii_linebreak[(ch)] :                              \
     (BLOOM(bloom_linebreak, (ch)) && Py_UNICODE_ISLINEBREAK(ch)))

static inline BLOOM_MASK
make_bloom_mask(int kind, const void* ptr, Py_ssize_t len)
{
#define BLOOM_UPDATE(TYPE, MASK, PTR, LEN)             \
    do {                                               \
        TYPE *data = (TYPE *)PTR;                      \
        TYPE *end = data + LEN;                        \
        Py_UCS4 ch;                                    \
        for (; data != end; data++) {                  \
            ch = *data;                                \
            MASK |= (1UL << (ch & (BLOOM_WIDTH - 1))); \
        }                                              \
        break;                                         \
    } while (0)

    /* calculate simple bloom-style bitmask for a given unicode string */

    BLOOM_MASK mask;

    mask = 0;
    switch (kind) {
    case PyUnicode_1BYTE_KIND:
        BLOOM_UPDATE(Py_UCS1, mask, ptr, len);
        break;
    case PyUnicode_2BYTE_KIND:
        BLOOM_UPDATE(Py_UCS2, mask, ptr, len);
        break;
    case PyUnicode_4BYTE_KIND:
        BLOOM_UPDATE(Py_UCS4, mask, ptr, len);
        break;
    default:
        Py_UNREACHABLE();
    }
    return mask;

#undef BLOOM_UPDATE
}

static int
ensure_unicode(PyObject *obj)
{
    if (!PyUnicode_Check(obj)) {
        PyErr_Format(PyExc_TypeError,
                     "must be str, not %.100s",
                     Py_TYPE(obj)->tp_name);
        return -1;
    }
    return 0;
}

/* Compilation of templated routines */

#define STRINGLIB_GET_EMPTY() unicode_get_empty()

#include "stringlib/asciilib.h"
#include "stringlib/fastsearch.h"
#include "stringlib/partition.h"
#include "stringlib/split.h"
#include "stringlib/count.h"
#include "stringlib/find.h"
#include "stringlib/find_max_char.h"
#include "stringlib/undef.h"

#include "stringlib/ucs1lib.h"
#include "stringlib/fastsearch.h"
#include "stringlib/partition.h"
#include "stringlib/split.h"
#include "stringlib/count.h"
#include "stringlib/find.h"
#include "stringlib/replace.h"
#include "stringlib/find_max_char.h"
#include "stringlib/undef.h"

#include "stringlib/ucs2lib.h"
#include "stringlib/fastsearch.h"
#include "stringlib/partition.h"
#include "stringlib/split.h"
#include "stringlib/count.h"
#include "stringlib/find.h"
#include "stringlib/replace.h"
#include "stringlib/find_max_char.h"
#include "stringlib/undef.h"

#include "stringlib/ucs4lib.h"
#include "stringlib/fastsearch.h"
#include "stringlib/partition.h"
#include "stringlib/split.h"
#include "stringlib/count.h"
#include "stringlib/find.h"
#include "stringlib/replace.h"
#include "stringlib/find_max_char.h"
#include "stringlib/undef.h"

#undef STRINGLIB_GET_EMPTY

/* --- Unicode Object ----------------------------------------------------- */

static inline Py_ssize_t
findchar(const void *s, int kind,
         Py_ssize_t size, Py_UCS4 ch,
         int direction)
{
    switch (kind) {
    case PyUnicode_1BYTE_KIND:
        if ((Py_UCS1) ch != ch)
            return -1;
        if (direction > 0)
            return ucs1lib_find_char((const Py_UCS1 *) s, size, (Py_UCS1) ch);
        else
            return ucs1lib_rfind_char((const Py_UCS1 *) s, size, (Py_UCS1) ch);
    case PyUnicode_2BYTE_KIND:
        if ((Py_UCS2) ch != ch)
            return -1;
        if (direction > 0)
            return ucs2lib_find_char((const Py_UCS2 *) s, size, (Py_UCS2) ch);
        else
            return ucs2lib_rfind_char((const Py_UCS2 *) s, size, (Py_UCS2) ch);
    case PyUnicode_4BYTE_KIND:
        if (direction > 0)
            return ucs4lib_find_char((const Py_UCS4 *) s, size, ch);
        else
            return ucs4lib_rfind_char((const Py_UCS4 *) s, size, ch);
    default:
        Py_UNREACHABLE();
    }
}

#ifdef Py_DEBUG
/* Fill the data of a Unicode string with invalid characters to detect bugs
   earlier.

   _PyUnicode_CheckConsistency(str, 1) detects invalid characters, at least for
   ASCII and UCS-4 strings. U+00FF is invalid in ASCII and U+FFFFFFFF is an
   invalid character in Unicode 6.0. */
static void
unicode_fill_invalid(PyObject *unicode, Py_ssize_t old_length)
{
    int kind = PyUnicode_KIND(unicode);
    Py_UCS1 *data = PyUnicode_1BYTE_DATA(unicode);
    Py_ssize_t length = _PyUnicode_LENGTH(unicode);
    if (length <= old_length)
        return;
    memset(data + old_length * kind, 0xff, (length - old_length) * kind);
}
#endif

static PyObject*
resize_compact(PyObject *unicode, Py_ssize_t length)
{
    Py_ssize_t char_size;
    Py_ssize_t struct_size;
    Py_ssize_t new_size;
    PyObject *new_unicode;
#ifdef Py_DEBUG
    Py_ssize_t old_length = _PyUnicode_LENGTH(unicode);
#endif

    assert(unicode_modifiable(unicode));
    assert(PyUnicode_IS_COMPACT(unicode));

    char_size = PyUnicode_KIND(unicode);
    if (PyUnicode_IS_ASCII(unicode))
        struct_size = sizeof(PyASCIIObject);
    else
        struct_size = sizeof(PyCompactUnicodeObject);

    if (length > ((PY_SSIZE_T_MAX - struct_size) / char_size - 1)) {
        PyErr_NoMemory();
        return NULL;
    }
    new_size = (struct_size + (length + 1) * char_size);

    if (_PyUnicode_HAS_UTF8_MEMORY(unicode)) {
        PyObject_Free(_PyUnicode_UTF8(unicode));
        _PyUnicode_UTF8(unicode) = NULL;
        _PyUnicode_UTF8_LENGTH(unicode) = 0;
    }
#ifdef Py_TRACE_REFS
    _Py_ForgetReference(unicode);
#endif

    new_unicode = (PyObject *)PyObject_Realloc(unicode, new_size);
    if (new_unicode == NULL) {
        _Py_NewReferenceNoTotal(unicode);
        PyErr_NoMemory();
        return NULL;
    }
    unicode = new_unicode;
    _Py_NewReferenceNoTotal(unicode);

    _PyUnicode_LENGTH(unicode) = length;
#ifdef Py_DEBUG
    unicode_fill_invalid(unicode, old_length);
#endif
    PyUnicode_WRITE(PyUnicode_KIND(unicode), PyUnicode_DATA(unicode),
                    length, 0);
    assert(_PyUnicode_CheckConsistency(unicode, 0));
    return unicode;
}

static int
resize_inplace(PyObject *unicode, Py_ssize_t length)
{
    assert(!PyUnicode_IS_COMPACT(unicode));
    assert(Py_REFCNT(unicode) == 1);

    Py_ssize_t new_size;
    Py_ssize_t char_size;
    int share_utf8;
    void *data;
#ifdef Py_DEBUG
    Py_ssize_t old_length = _PyUnicode_LENGTH(unicode);
#endif

    data = _PyUnicode_DATA_ANY(unicode);
    char_size = PyUnicode_KIND(unicode);
    share_utf8 = _PyUnicode_SHARE_UTF8(unicode);

    if (length > (PY_SSIZE_T_MAX / char_size - 1)) {
        PyErr_NoMemory();
        return -1;
    }
    new_size = (length + 1) * char_size;

    if (!share_utf8 && _PyUnicode_HAS_UTF8_MEMORY(unicode))
    {
        PyObject_Free(_PyUnicode_UTF8(unicode));
        _PyUnicode_UTF8(unicode) = NULL;
        _PyUnicode_UTF8_LENGTH(unicode) = 0;
    }

    data = (PyObject *)PyObject_Realloc(data, new_size);
    if (data == NULL) {
        PyErr_NoMemory();
        return -1;
    }
    _PyUnicode_DATA_ANY(unicode) = data;
    if (share_utf8) {
        _PyUnicode_UTF8(unicode) = data;
        _PyUnicode_UTF8_LENGTH(unicode) = length;
    }
    _PyUnicode_LENGTH(unicode) = length;
    PyUnicode_WRITE(PyUnicode_KIND(unicode), data, length, 0);
#ifdef Py_DEBUG
    unicode_fill_invalid(unicode, old_length);
#endif

    /* check for integer overflow */
    if (length > PY_SSIZE_T_MAX / (Py_ssize_t)sizeof(wchar_t) - 1) {
        PyErr_NoMemory();
        return -1;
    }
    assert(_PyUnicode_CheckConsistency(unicode, 0));
    return 0;
}

static PyObject*
resize_copy(PyObject *unicode, Py_ssize_t length)
{
    Py_ssize_t copy_length;
    PyObject *copy;

    copy = PyUnicode_New(length, PyUnicode_MAX_CHAR_VALUE(unicode));
    if (copy == NULL)
        return NULL;

    copy_length = Py_MIN(length, PyUnicode_GET_LENGTH(unicode));
    _PyUnicode_FastCopyCharacters(copy, 0, unicode, 0, copy_length);
    return copy;
}

static const char*
unicode_kind_name(PyObject *unicode)
{
    /* don't check consistency: unicode_kind_name() is called from
       _PyUnicode_Dump() */
    if (!PyUnicode_IS_COMPACT(unicode))
    {
        switch (PyUnicode_KIND(unicode))
        {
        case PyUnicode_1BYTE_KIND:
            if (PyUnicode_IS_ASCII(unicode))
                return "legacy ascii";
            else
                return "legacy latin1";
        case PyUnicode_2BYTE_KIND:
            return "legacy UCS2";
        case PyUnicode_4BYTE_KIND:
            return "legacy UCS4";
        default:
            return "<legacy invalid kind>";
        }
    }
    assert(PyUnicode_IS_READY(unicode));
    switch (PyUnicode_KIND(unicode)) {
    case PyUnicode_1BYTE_KIND:
        if (PyUnicode_IS_ASCII(unicode))
            return "ascii";
        else
            return "latin1";
    case PyUnicode_2BYTE_KIND:
        return "UCS2";
    case PyUnicode_4BYTE_KIND:
        return "UCS4";
    default:
        return "<invalid compact kind>";
    }
}

#ifdef Py_DEBUG
/* Functions wrapping macros for use in debugger */
const char *_PyUnicode_utf8(void *unicode_raw){
    PyObject *unicode = _PyObject_CAST(unicode_raw);
    return PyUnicode_UTF8(unicode);
}

const void *_PyUnicode_compact_data(void *unicode_raw) {
    PyObject *unicode = _PyObject_CAST(unicode_raw);
    return _PyUnicode_COMPACT_DATA(unicode);
}
const void *_PyUnicode_data(void *unicode_raw) {
    PyObject *unicode = _PyObject_CAST(unicode_raw);
    printf("obj %p\n", (void*)unicode);
    printf("compact %d\n", PyUnicode_IS_COMPACT(unicode));
    printf("compact ascii %d\n", PyUnicode_IS_COMPACT_ASCII(unicode));
    printf("ascii op %p\n", (void*)(_PyASCIIObject_CAST(unicode) + 1));
    printf("compact op %p\n", (void*)(_PyCompactUnicodeObject_CAST(unicode) + 1));
    printf("compact data %p\n", _PyUnicode_COMPACT_DATA(unicode));
    return PyUnicode_DATA(unicode);
}

void
_PyUnicode_Dump(PyObject *op)
{
    PyASCIIObject *ascii = _PyASCIIObject_CAST(op);
    PyCompactUnicodeObject *compact = _PyCompactUnicodeObject_CAST(op);
    PyUnicodeObject *unicode = _PyUnicodeObject_CAST(op);
    const void *data;

    if (ascii->state.compact)
    {
        if (ascii->state.ascii)
            data = (ascii + 1);
        else
            data = (compact + 1);
    }
    else
        data = unicode->data.any;
    printf("%s: len=%zu, ", unicode_kind_name(op), ascii->length);

    if (!ascii->state.ascii) {
        printf("utf8=%p (%zu)", (void *)compact->utf8, compact->utf8_length);
    }
    printf(", data=%p\n", data);
}
#endif
#endif // GraalPy change


PyObject *
PyUnicode_New(Py_ssize_t size, Py_UCS4 maxchar)
{
<<<<<<< HEAD
    // GraalPy change: different implementation
    /* add one to size for the null character */
	int is_ascii = 0;
=======
    /* Optimization for empty strings */
    if (size == 0) {
        return unicode_new_empty();
    }

    PyObject *obj;
    PyCompactUnicodeObject *unicode;
    void *data;
    int kind;
    int is_ascii;
    Py_ssize_t char_size;
    Py_ssize_t struct_size;

    is_ascii = 0;
    struct_size = sizeof(PyCompactUnicodeObject);
>>>>>>> 0c595384
    if (maxchar < 128) {
        /* We intentionally use 'size' (which is one element less than the allocated array)
         * because interop users should not see the null character. */
        return GraalPyTruffleUnicode_New((Py_UCS1 *) calloc(size + 1, PyUnicode_1BYTE_KIND), size, PyUnicode_1BYTE_KIND, 1);
    } else if (maxchar < 256) {
        return GraalPyTruffleUnicode_New((Py_UCS1 *) calloc(size + 1, PyUnicode_1BYTE_KIND), size, PyUnicode_1BYTE_KIND, 0);
    } else if (maxchar < 65536) {
        return GraalPyTruffleUnicode_New((Py_UCS2 *) calloc(size + 1, PyUnicode_2BYTE_KIND), size, PyUnicode_2BYTE_KIND, 0);
    } else {
        if (maxchar > MAX_UNICODE) {
            PyErr_SetString(PyExc_SystemError,
                            "invalid maximum character passed to PyUnicode_New");
            return NULL;
        }
<<<<<<< HEAD
        return GraalPyTruffleUnicode_New((Py_UCS4 *) calloc(size + 1, PyUnicode_4BYTE_KIND), size, PyUnicode_4BYTE_KIND, 0);
=======
        kind = PyUnicode_4BYTE_KIND;
        char_size = 4;
>>>>>>> 0c595384
    }
    /* should never be reached */
    return NULL;
}

#if SIZEOF_WCHAR_T == 2
/* Helper function to convert a 16-bits wchar_t representation to UCS4, this
   will decode surrogate pairs, the other conversions are implemented as macros
   for efficiency.

   This function assumes that unicode can hold one more code point than wstr
   characters for a terminating null character. */
static void
unicode_convert_wchar_to_ucs4(const wchar_t *begin, const wchar_t *end,
                              PyObject *unicode)
{
    const wchar_t *iter;
    Py_UCS4 *ucs4_out;

    assert(unicode != NULL);
    assert(_PyUnicode_CHECK(unicode));
    assert(_PyUnicode_KIND(unicode) == PyUnicode_4BYTE_KIND);
    ucs4_out = PyUnicode_4BYTE_DATA(unicode);

    for (iter = begin; iter < end; ) {
        assert(ucs4_out < (PyUnicode_4BYTE_DATA(unicode) +
                           _PyUnicode_GET_LENGTH(unicode)));
        if (Py_UNICODE_IS_HIGH_SURROGATE(iter[0])
            && (iter+1) < end
            && Py_UNICODE_IS_LOW_SURROGATE(iter[1]))
        {
            *ucs4_out++ = Py_UNICODE_JOIN_SURROGATES(iter[0], iter[1]);
            iter += 2;
        }
        else {
            *ucs4_out++ = *iter;
            iter++;
        }
    }
    assert(ucs4_out == (PyUnicode_4BYTE_DATA(unicode) +
                        _PyUnicode_GET_LENGTH(unicode)));

}
#endif

#if 0 // GraalPy change
static int
unicode_check_modifiable(PyObject *unicode)
{
    if (!unicode_modifiable(unicode)) {
        PyErr_SetString(PyExc_SystemError,
                        "Cannot modify a string currently used");
        return -1;
    }
    return 0;
}

static int
_copy_characters(PyObject *to, Py_ssize_t to_start,
                 PyObject *from, Py_ssize_t from_start,
                 Py_ssize_t how_many, int check_maxchar)
{
    int from_kind, to_kind;
    const void *from_data;
    void *to_data;

    assert(0 <= how_many);
    assert(0 <= from_start);
    assert(0 <= to_start);
    assert(PyUnicode_Check(from));
    assert(from_start + how_many <= PyUnicode_GET_LENGTH(from));

    assert(PyUnicode_Check(to));
    assert(to_start + how_many <= PyUnicode_GET_LENGTH(to));

    if (how_many == 0)
        return 0;

    from_kind = PyUnicode_KIND(from);
    from_data = PyUnicode_DATA(from);
    to_kind = PyUnicode_KIND(to);
    to_data = PyUnicode_DATA(to);

#ifdef Py_DEBUG
    if (!check_maxchar
        && PyUnicode_MAX_CHAR_VALUE(from) > PyUnicode_MAX_CHAR_VALUE(to))
    {
        Py_UCS4 to_maxchar = PyUnicode_MAX_CHAR_VALUE(to);
        Py_UCS4 ch;
        Py_ssize_t i;
        for (i=0; i < how_many; i++) {
            ch = PyUnicode_READ(from_kind, from_data, from_start + i);
            assert(ch <= to_maxchar);
        }
    }
#endif

    if (from_kind == to_kind) {
        if (check_maxchar
            && !PyUnicode_IS_ASCII(from) && PyUnicode_IS_ASCII(to))
        {
            /* Writing Latin-1 characters into an ASCII string requires to
               check that all written characters are pure ASCII */
            Py_UCS4 max_char;
            max_char = ucs1lib_find_max_char(from_data,
                                             (const Py_UCS1*)from_data + how_many);
            if (max_char >= 128)
                return -1;
        }
        memcpy((char*)to_data + to_kind * to_start,
                  (const char*)from_data + from_kind * from_start,
                  to_kind * how_many);
    }
    else if (from_kind == PyUnicode_1BYTE_KIND
             && to_kind == PyUnicode_2BYTE_KIND)
    {
        _PyUnicode_CONVERT_BYTES(
            Py_UCS1, Py_UCS2,
            PyUnicode_1BYTE_DATA(from) + from_start,
            PyUnicode_1BYTE_DATA(from) + from_start + how_many,
            PyUnicode_2BYTE_DATA(to) + to_start
            );
    }
    else if (from_kind == PyUnicode_1BYTE_KIND
             && to_kind == PyUnicode_4BYTE_KIND)
    {
        _PyUnicode_CONVERT_BYTES(
            Py_UCS1, Py_UCS4,
            PyUnicode_1BYTE_DATA(from) + from_start,
            PyUnicode_1BYTE_DATA(from) + from_start + how_many,
            PyUnicode_4BYTE_DATA(to) + to_start
            );
    }
    else if (from_kind == PyUnicode_2BYTE_KIND
             && to_kind == PyUnicode_4BYTE_KIND)
    {
        _PyUnicode_CONVERT_BYTES(
            Py_UCS2, Py_UCS4,
            PyUnicode_2BYTE_DATA(from) + from_start,
            PyUnicode_2BYTE_DATA(from) + from_start + how_many,
            PyUnicode_4BYTE_DATA(to) + to_start
            );
    }
    else {
        assert (PyUnicode_MAX_CHAR_VALUE(from) > PyUnicode_MAX_CHAR_VALUE(to));

        if (!check_maxchar) {
            if (from_kind == PyUnicode_2BYTE_KIND
                && to_kind == PyUnicode_1BYTE_KIND)
            {
                _PyUnicode_CONVERT_BYTES(
                    Py_UCS2, Py_UCS1,
                    PyUnicode_2BYTE_DATA(from) + from_start,
                    PyUnicode_2BYTE_DATA(from) + from_start + how_many,
                    PyUnicode_1BYTE_DATA(to) + to_start
                    );
            }
            else if (from_kind == PyUnicode_4BYTE_KIND
                     && to_kind == PyUnicode_1BYTE_KIND)
            {
                _PyUnicode_CONVERT_BYTES(
                    Py_UCS4, Py_UCS1,
                    PyUnicode_4BYTE_DATA(from) + from_start,
                    PyUnicode_4BYTE_DATA(from) + from_start + how_many,
                    PyUnicode_1BYTE_DATA(to) + to_start
                    );
            }
            else if (from_kind == PyUnicode_4BYTE_KIND
                     && to_kind == PyUnicode_2BYTE_KIND)
            {
                _PyUnicode_CONVERT_BYTES(
                    Py_UCS4, Py_UCS2,
                    PyUnicode_4BYTE_DATA(from) + from_start,
                    PyUnicode_4BYTE_DATA(from) + from_start + how_many,
                    PyUnicode_2BYTE_DATA(to) + to_start
                    );
            }
            else {
                Py_UNREACHABLE();
            }
        }
        else {
            const Py_UCS4 to_maxchar = PyUnicode_MAX_CHAR_VALUE(to);
            Py_UCS4 ch;
            Py_ssize_t i;

            for (i=0; i < how_many; i++) {
                ch = PyUnicode_READ(from_kind, from_data, from_start + i);
                if (ch > to_maxchar)
                    return -1;
                PyUnicode_WRITE(to_kind, to_data, to_start + i, ch);
            }
        }
    }
    return 0;
}

void
_PyUnicode_FastCopyCharacters(
    PyObject *to, Py_ssize_t to_start,
    PyObject *from, Py_ssize_t from_start, Py_ssize_t how_many)
{
    (void)_copy_characters(to, to_start, from, from_start, how_many, 0);
}

Py_ssize_t
PyUnicode_CopyCharacters(PyObject *to, Py_ssize_t to_start,
                         PyObject *from, Py_ssize_t from_start,
                         Py_ssize_t how_many)
{
    int err;

    if (!PyUnicode_Check(from) || !PyUnicode_Check(to)) {
        PyErr_BadInternalCall();
        return -1;
    }

    if ((size_t)from_start > (size_t)PyUnicode_GET_LENGTH(from)) {
        PyErr_SetString(PyExc_IndexError, "string index out of range");
        return -1;
    }
    if ((size_t)to_start > (size_t)PyUnicode_GET_LENGTH(to)) {
        PyErr_SetString(PyExc_IndexError, "string index out of range");
        return -1;
    }
    if (how_many < 0) {
        PyErr_SetString(PyExc_SystemError, "how_many cannot be negative");
        return -1;
    }
    how_many = Py_MIN(PyUnicode_GET_LENGTH(from)-from_start, how_many);
    if (to_start + how_many > PyUnicode_GET_LENGTH(to)) {
        PyErr_Format(PyExc_SystemError,
                     "Cannot write %zi characters at %zi "
                     "in a string of %zi characters",
                     how_many, to_start, PyUnicode_GET_LENGTH(to));
        return -1;
    }

    if (how_many == 0)
        return 0;

    if (unicode_check_modifiable(to))
        return -1;

    err = _copy_characters(to, to_start, from, from_start, how_many, 1);
    if (err) {
        PyErr_Format(PyExc_SystemError,
                     "Cannot copy %s characters "
                     "into a string of %s characters",
                     unicode_kind_name(from),
                     unicode_kind_name(to));
        return -1;
    }
    return how_many;
}

/* Find the maximum code point and count the number of surrogate pairs so a
   correct string length can be computed before converting a string to UCS4.
   This function counts single surrogates as a character and not as a pair.

   Return 0 on success, or -1 on error. */
static int
find_maxchar_surrogates(const wchar_t *begin, const wchar_t *end,
                        Py_UCS4 *maxchar, Py_ssize_t *num_surrogates)
{
    const wchar_t *iter;
    Py_UCS4 ch;

    assert(num_surrogates != NULL && maxchar != NULL);
    *num_surrogates = 0;
    *maxchar = 0;

    for (iter = begin; iter < end; ) {
#if SIZEOF_WCHAR_T == 2
        if (Py_UNICODE_IS_HIGH_SURROGATE(iter[0])
            && (iter+1) < end
            && Py_UNICODE_IS_LOW_SURROGATE(iter[1]))
        {
            ch = Py_UNICODE_JOIN_SURROGATES(iter[0], iter[1]);
            ++(*num_surrogates);
            iter += 2;
        }
        else
#endif
        {
            ch = *iter;
            iter++;
        }
        if (ch > *maxchar) {
            *maxchar = ch;
            if (*maxchar > MAX_UNICODE) {
                PyErr_Format(PyExc_ValueError,
                             "character U+%x is not in range [U+0000; U+%x]",
                             ch, MAX_UNICODE);
                return -1;
            }
        }
    }
    return 0;
}
#endif // GraalPy change

<<<<<<< HEAD
int
_PyUnicode_Ready(PyObject *unicode)
{
    // GraalPy change: different implementation
    return 0;
}

// GraalPy change: export
PyAPI_FUNC(void)
=======
static void
>>>>>>> 0c595384
unicode_dealloc(PyObject *unicode)
{
#ifdef Py_DEBUG
    if (!unicode_is_finalizing() && unicode_is_singleton(unicode)) {
        _Py_FatalRefcountError("deallocating an Unicode singleton");
    }
#endif

    // GraalPy change
    if (points_to_py_handle_space(unicode)) {
        return;
    }

#if 0 // GraalPy change
    switch (PyUnicode_CHECK_INTERNED(unicode)) {
    case SSTATE_NOT_INTERNED:
        break;
    case SSTATE_INTERNED_MORTAL:
    {
        /* Revive the dead object temporarily. PyDict_DelItem() removes two
           references (key and value) which were ignored by
           PyUnicode_InternInPlace(). Use refcnt=3 rather than refcnt=2
           to prevent calling unicode_dealloc() again. Adjust refcnt after
           PyDict_DelItem(). */
        assert(Py_REFCNT(unicode) == 0);
        Py_SET_REFCNT(unicode, 3);
        if (PyDict_DelItem(interned, unicode) != 0) {
            _PyErr_WriteUnraisableMsg("deletion of interned string failed",
                                      NULL);
        }
        assert(Py_REFCNT(unicode) == 1);
        Py_SET_REFCNT(unicode, 0);
        break;
    }

    case SSTATE_INTERNED_IMMORTAL:
        _PyObject_ASSERT_FAILED_MSG(unicode, "Immortal interned string died");
        break;

    default:
        Py_UNREACHABLE();
    }
#endif // GraalPy change

    if (_PyUnicode_HAS_WSTR_MEMORY(unicode)) {
        PyObject_Free(_PyUnicode_WSTR(unicode));
    }
    if (_PyUnicode_HAS_UTF8_MEMORY(unicode)) {
        PyObject_Free(_PyUnicode_UTF8(unicode));
    }
    if (!PyUnicode_IS_COMPACT(unicode) && _PyUnicode_DATA_ANY(unicode)) {
        PyObject_Free(_PyUnicode_DATA_ANY(unicode));
    }

    Py_TYPE(unicode)->tp_free(unicode);
}

#if 0 // GraalPy change
#ifdef Py_DEBUG
static int
unicode_is_singleton(PyObject *unicode)
{
    if (unicode == &_Py_STR(empty)) {
        return 1;
    }

    PyASCIIObject *ascii = _PyASCIIObject_CAST(unicode);
    if (ascii->length == 1) {
        Py_UCS4 ch = PyUnicode_READ_CHAR(unicode, 0);
        if (ch < 256 && LATIN1(ch) == unicode) {
            return 1;
        }
    }
    return 0;
}
#endif

static int
unicode_modifiable(PyObject *unicode)
{
    assert(_PyUnicode_CHECK(unicode));
    if (Py_REFCNT(unicode) != 1)
        return 0;
    if (_PyUnicode_HASH(unicode) != -1)
        return 0;
    if (PyUnicode_CHECK_INTERNED(unicode))
        return 0;
    if (!PyUnicode_CheckExact(unicode))
        return 0;
#ifdef Py_DEBUG
    /* singleton refcount is greater than 1 */
    assert(!unicode_is_singleton(unicode));
#endif
    return 1;
}

static int
unicode_resize(PyObject **p_unicode, Py_ssize_t length)
{
    PyObject *unicode;
    Py_ssize_t old_length;

    assert(p_unicode != NULL);
    unicode = *p_unicode;

    assert(unicode != NULL);
    assert(PyUnicode_Check(unicode));
    assert(0 <= length);

    old_length = PyUnicode_GET_LENGTH(unicode);
    if (old_length == length)
        return 0;

    if (length == 0) {
        PyObject *empty = unicode_new_empty();
        Py_SETREF(*p_unicode, empty);
        return 0;
    }

    if (!unicode_modifiable(unicode)) {
        PyObject *copy = resize_copy(unicode, length);
        if (copy == NULL)
            return -1;
        Py_SETREF(*p_unicode, copy);
        return 0;
    }

    if (PyUnicode_IS_COMPACT(unicode)) {
        PyObject *new_unicode = resize_compact(unicode, length);
        if (new_unicode == NULL)
            return -1;
        *p_unicode = new_unicode;
        return 0;
    }
    return resize_inplace(unicode, length);
}

int
PyUnicode_Resize(PyObject **p_unicode, Py_ssize_t length)
{
    PyObject *unicode;
    if (p_unicode == NULL) {
        PyErr_BadInternalCall();
        return -1;
    }
    unicode = *p_unicode;
    if (unicode == NULL || !PyUnicode_Check(unicode) || length < 0)
    {
        PyErr_BadInternalCall();
        return -1;
    }
    return unicode_resize(p_unicode, length);
}

/* Copy an ASCII or latin1 char* string into a Python Unicode string.

   WARNING: The function doesn't copy the terminating null character and
   doesn't check the maximum character (may write a latin1 character in an
   ASCII string). */
static void
unicode_write_cstr(PyObject *unicode, Py_ssize_t index,
                   const char *str, Py_ssize_t len)
{
    int kind = PyUnicode_KIND(unicode);
    const void *data = PyUnicode_DATA(unicode);
    const char *end = str + len;

    assert(index + len <= PyUnicode_GET_LENGTH(unicode));
    switch (kind) {
    case PyUnicode_1BYTE_KIND: {
#ifdef Py_DEBUG
        if (PyUnicode_IS_ASCII(unicode)) {
            Py_UCS4 maxchar = ucs1lib_find_max_char(
                (const Py_UCS1*)str,
                (const Py_UCS1*)str + len);
            assert(maxchar < 128);
        }
#endif
        memcpy((char *) data + index, str, len);
        break;
    }
    case PyUnicode_2BYTE_KIND: {
        Py_UCS2 *start = (Py_UCS2 *)data + index;
        Py_UCS2 *ucs2 = start;

        for (; str < end; ++ucs2, ++str)
            *ucs2 = (Py_UCS2)*str;

        assert((ucs2 - start) <= PyUnicode_GET_LENGTH(unicode));
        break;
    }
    case PyUnicode_4BYTE_KIND: {
        Py_UCS4 *start = (Py_UCS4 *)data + index;
        Py_UCS4 *ucs4 = start;

        for (; str < end; ++ucs4, ++str)
            *ucs4 = (Py_UCS4)*str;

        assert((ucs4 - start) <= PyUnicode_GET_LENGTH(unicode));
        break;
    }
    default:
        Py_UNREACHABLE();
    }
}

static PyObject*
get_latin1_char(Py_UCS1 ch)
{
    return Py_NewRef(LATIN1(ch));
}

static PyObject*
unicode_char(Py_UCS4 ch)
{
    PyObject *unicode;

    assert(ch <= MAX_UNICODE);

    if (ch < 256) {
        return get_latin1_char(ch);
    }

    unicode = PyUnicode_New(1, ch);
    if (unicode == NULL)
        return NULL;

    assert(PyUnicode_KIND(unicode) != PyUnicode_1BYTE_KIND);
    if (PyUnicode_KIND(unicode) == PyUnicode_2BYTE_KIND) {
        PyUnicode_2BYTE_DATA(unicode)[0] = (Py_UCS2)ch;
    } else {
        assert(PyUnicode_KIND(unicode) == PyUnicode_4BYTE_KIND);
        PyUnicode_4BYTE_DATA(unicode)[0] = ch;
    }
    assert(_PyUnicode_CheckConsistency(unicode, 1));
    return unicode;
}
#endif // GraalPy change

PyObject *
PyUnicode_FromUnicode(const Py_UNICODE *u, Py_ssize_t size)
{
    if (u == NULL) {
        if (size > 0) {
            if (PyErr_WarnEx(PyExc_DeprecationWarning,
                    "PyUnicode_FromUnicode(NULL, size) is deprecated; "
                    "use PyUnicode_New() instead", 1) < 0) {
                return NULL;
            }
        }
        // GraalPy change
        return (PyObject*)PyUnicode_New(size, MAX_UNICODE);
    }

    if (size < 0) {
        PyErr_BadInternalCall();
        return NULL;
    }

    // GraalPy change
    switch(Py_UNICODE_SIZE) {
    case 2:
        return GraalPyTruffleUnicode_FromUTF((void*) u, size * 2, 2);
    case 4:
        return GraalPyTruffleUnicode_FromUTF((void*) u, size * 4, 4);
    }
    return NULL;
}

#if 0 // GraalPy change
PyObject *
PyUnicode_FromWideChar(const wchar_t *u, Py_ssize_t size)
{
    PyObject *unicode;
    Py_UCS4 maxchar = 0;
    Py_ssize_t num_surrogates;

    if (u == NULL && size != 0) {
        PyErr_BadInternalCall();
        return NULL;
    }

    if (size == -1) {
        size = wcslen(u);
    }

    /* If the Unicode data is known at construction time, we can apply
       some optimizations which share commonly used objects. */

    /* Optimization for empty strings */
    if (size == 0)
        _Py_RETURN_UNICODE_EMPTY();

#ifdef HAVE_NON_UNICODE_WCHAR_T_REPRESENTATION
    /* Oracle Solaris uses non-Unicode internal wchar_t form for
       non-Unicode locales and hence needs conversion to UCS-4 first. */
    if (_Py_LocaleUsesNonUnicodeWchar()) {
        wchar_t* converted = _Py_DecodeNonUnicodeWchar(u, size);
        if (!converted) {
            return NULL;
        }
        PyObject *unicode = _PyUnicode_FromUCS4(converted, size);
        PyMem_Free(converted);
        return unicode;
    }
#endif

    /* Single character Unicode objects in the Latin-1 range are
       shared when using this constructor */
    if (size == 1 && (Py_UCS4)*u < 256)
        return get_latin1_char((unsigned char)*u);

    /* If not empty and not single character, copy the Unicode data
       into the new object */
    if (find_maxchar_surrogates(u, u + size,
                                &maxchar, &num_surrogates) == -1)
        return NULL;

    unicode = PyUnicode_New(size - num_surrogates, maxchar);
    if (!unicode)
        return NULL;

    switch (PyUnicode_KIND(unicode)) {
    case PyUnicode_1BYTE_KIND:
        _PyUnicode_CONVERT_BYTES(Py_UNICODE, unsigned char,
                                u, u + size, PyUnicode_1BYTE_DATA(unicode));
        break;
    case PyUnicode_2BYTE_KIND:
#if Py_UNICODE_SIZE == 2
        memcpy(PyUnicode_2BYTE_DATA(unicode), u, size * 2);
#else
        _PyUnicode_CONVERT_BYTES(Py_UNICODE, Py_UCS2,
                                u, u + size, PyUnicode_2BYTE_DATA(unicode));
#endif
        break;
    case PyUnicode_4BYTE_KIND:
#if SIZEOF_WCHAR_T == 2
        /* This is the only case which has to process surrogates, thus
           a simple copy loop is not enough and we need a function. */
        unicode_convert_wchar_to_ucs4(u, u + size, unicode);
#else
        assert(num_surrogates == 0);
        memcpy(PyUnicode_4BYTE_DATA(unicode), u, size * 4);
#endif
        break;
    default:
        Py_UNREACHABLE();
    }

    return unicode_result(unicode);
}
#endif // GraalPy change

PyObject *
PyUnicode_FromStringAndSize(const char *u, Py_ssize_t size)
{
    if (size < 0) {
        PyErr_SetString(PyExc_SystemError,
                        "Negative size passed to PyUnicode_FromStringAndSize");
        return NULL;
    }
    // GraalPy change
    return GraalPyTruffleUnicode_FromUTF((void*) u, size, 1);
}

#if 0 // GraalPy change
PyObject *
PyUnicode_FromString(const char *u)
{
    size_t size = strlen(u);
    if (size > PY_SSIZE_T_MAX) {
        PyErr_SetString(PyExc_OverflowError, "input too long");
        return NULL;
    }
    return PyUnicode_DecodeUTF8Stateful(u, (Py_ssize_t)size, NULL, NULL);
}
#endif // GraalPy change


PyObject *
_PyUnicode_FromId(_Py_Identifier *id)
{
    // GraalPy change: different implementation
    if (!id->object) {
        id->object = PyUnicode_DecodeUTF8Stateful(id->string,
                                                        strlen(id->string),
                                                        "strict",
                                                        NULL);
        if (!id->object) {
            return NULL;
        }
        PyUnicode_InternInPlace(&id->object);
    }
    return id->object;
}


#if 0 // GraalPy change
static void
unicode_clear_identifiers(struct _Py_unicode_state *state)
{
    struct _Py_unicode_ids *ids = &state->ids;
    for (Py_ssize_t i=0; i < ids->size; i++) {
        Py_XDECREF(ids->array[i]);
    }
    ids->size = 0;
    PyMem_Free(ids->array);
    ids->array = NULL;
    // Don't reset _PyRuntime next_index: _Py_Identifier.id remains valid
    // after Py_Finalize().
}


/* Internal function, doesn't check maximum character */

PyObject*
_PyUnicode_FromASCII(const char *buffer, Py_ssize_t size)
{
    const unsigned char *s = (const unsigned char *)buffer;
    PyObject *unicode;
    if (size == 1) {
#ifdef Py_DEBUG
        assert((unsigned char)s[0] < 128);
#endif
        return get_latin1_char(s[0]);
    }
    unicode = PyUnicode_New(size, 127);
    if (!unicode)
        return NULL;
    memcpy(PyUnicode_1BYTE_DATA(unicode), s, size);
    assert(_PyUnicode_CheckConsistency(unicode, 1));
    return unicode;
}

static Py_UCS4
kind_maxchar_limit(int kind)
{
    switch (kind) {
    case PyUnicode_1BYTE_KIND:
        return 0x80;
    case PyUnicode_2BYTE_KIND:
        return 0x100;
    case PyUnicode_4BYTE_KIND:
        return 0x10000;
    default:
        Py_UNREACHABLE();
    }
}
#endif // GraalPy change

static PyObject*
_PyUnicode_FromUCS1(const Py_UCS1* u, Py_ssize_t size)
{
    // GraalPy change: different implementation
    return GraalPyTruffleUnicode_FromUCS((int8_t *)u, size, PyUnicode_1BYTE_KIND);
}

static PyObject*
_PyUnicode_FromUCS2(const Py_UCS2 *u, Py_ssize_t size)
{
    // GraalPy change: different implementation
    const Py_ssize_t byte_size = size * PyUnicode_2BYTE_KIND;
    return GraalPyTruffleUnicode_FromUCS((int8_t *)u, byte_size, PyUnicode_2BYTE_KIND);
}

static PyObject*
_PyUnicode_FromUCS4(const Py_UCS4 *u, Py_ssize_t size)
{
    // GraalPy change: different implementation
    const Py_ssize_t byte_size = size * PyUnicode_4BYTE_KIND;
    return GraalPyTruffleUnicode_FromUCS((int8_t *)u, byte_size, PyUnicode_4BYTE_KIND);
}

PyObject*
PyUnicode_FromKindAndData(int kind, const void *buffer, Py_ssize_t size)
{
    if (size < 0) {
        PyErr_SetString(PyExc_ValueError, "size must be positive");
        return NULL;
    }
    switch (kind) {
    case PyUnicode_1BYTE_KIND:
        return _PyUnicode_FromUCS1(buffer, size);
    case PyUnicode_2BYTE_KIND:
        return _PyUnicode_FromUCS2(buffer, size);
    case PyUnicode_4BYTE_KIND:
        return _PyUnicode_FromUCS4(buffer, size);
    default:
        PyErr_SetString(PyExc_SystemError, "invalid kind");
        return NULL;
    }
}

#if 0 // GraalPy change
Py_UCS4
_PyUnicode_FindMaxChar(PyObject *unicode, Py_ssize_t start, Py_ssize_t end)
{
    int kind;
    const void *startptr, *endptr;

    assert(0 <= start);
    assert(end <= PyUnicode_GET_LENGTH(unicode));
    assert(start <= end);

    if (start == 0 && end == PyUnicode_GET_LENGTH(unicode))
        return PyUnicode_MAX_CHAR_VALUE(unicode);

    if (start == end)
        return 127;

    if (PyUnicode_IS_ASCII(unicode))
        return 127;

    kind = PyUnicode_KIND(unicode);
    startptr = PyUnicode_DATA(unicode);
    endptr = (char *)startptr + end * kind;
    startptr = (char *)startptr + start * kind;
    switch(kind) {
    case PyUnicode_1BYTE_KIND:
        return ucs1lib_find_max_char(startptr, endptr);
    case PyUnicode_2BYTE_KIND:
        return ucs2lib_find_max_char(startptr, endptr);
    case PyUnicode_4BYTE_KIND:
        return ucs4lib_find_max_char(startptr, endptr);
    default:
        Py_UNREACHABLE();
    }
}

/* Ensure that a string uses the most efficient storage, if it is not the
   case: create a new string with of the right kind. Write NULL into *p_unicode
   on error. */
static void
unicode_adjust_maxchar(PyObject **p_unicode)
{
    PyObject *unicode, *copy;
    Py_UCS4 max_char;
    Py_ssize_t len;
    int kind;

    assert(p_unicode != NULL);
    unicode = *p_unicode;
    if (PyUnicode_IS_ASCII(unicode))
        return;

    len = PyUnicode_GET_LENGTH(unicode);
    kind = PyUnicode_KIND(unicode);
    if (kind == PyUnicode_1BYTE_KIND) {
        const Py_UCS1 *u = PyUnicode_1BYTE_DATA(unicode);
        max_char = ucs1lib_find_max_char(u, u + len);
        if (max_char >= 128)
            return;
    }
    else if (kind == PyUnicode_2BYTE_KIND) {
        const Py_UCS2 *u = PyUnicode_2BYTE_DATA(unicode);
        max_char = ucs2lib_find_max_char(u, u + len);
        if (max_char >= 256)
            return;
    }
    else if (kind == PyUnicode_4BYTE_KIND) {
        const Py_UCS4 *u = PyUnicode_4BYTE_DATA(unicode);
        max_char = ucs4lib_find_max_char(u, u + len);
        if (max_char >= 0x10000)
            return;
    }
    else
        Py_UNREACHABLE();

    copy = PyUnicode_New(len, max_char);
    if (copy != NULL)
        _PyUnicode_FastCopyCharacters(copy, 0, unicode, 0, len);
    Py_DECREF(unicode);
    *p_unicode = copy;
}

PyObject*
_PyUnicode_Copy(PyObject *unicode)
{
    Py_ssize_t length;
    PyObject *copy;

    if (!PyUnicode_Check(unicode)) {
        PyErr_BadInternalCall();
        return NULL;
    }

    length = PyUnicode_GET_LENGTH(unicode);
    copy = PyUnicode_New(length, PyUnicode_MAX_CHAR_VALUE(unicode));
    if (!copy)
        return NULL;
    assert(PyUnicode_KIND(copy) == PyUnicode_KIND(unicode));

    memcpy(PyUnicode_DATA(copy), PyUnicode_DATA(unicode),
              length * PyUnicode_KIND(unicode));
    assert(_PyUnicode_CheckConsistency(copy, 1));
    return copy;
}


/* Widen Unicode objects to larger buffers. Don't write terminating null
   character. Return NULL on error. */

static void*
unicode_askind(int skind, void const *data, Py_ssize_t len, int kind)
{
    void *result;

    assert(skind < kind);
    switch (kind) {
    case PyUnicode_2BYTE_KIND:
        result = PyMem_New(Py_UCS2, len);
        if (!result)
            return PyErr_NoMemory();
        assert(skind == PyUnicode_1BYTE_KIND);
        _PyUnicode_CONVERT_BYTES(
            Py_UCS1, Py_UCS2,
            (const Py_UCS1 *)data,
            ((const Py_UCS1 *)data) + len,
            result);
        return result;
    case PyUnicode_4BYTE_KIND:
        result = PyMem_New(Py_UCS4, len);
        if (!result)
            return PyErr_NoMemory();
        if (skind == PyUnicode_2BYTE_KIND) {
            _PyUnicode_CONVERT_BYTES(
                Py_UCS2, Py_UCS4,
                (const Py_UCS2 *)data,
                ((const Py_UCS2 *)data) + len,
                result);
        }
        else {
            assert(skind == PyUnicode_1BYTE_KIND);
            _PyUnicode_CONVERT_BYTES(
                Py_UCS1, Py_UCS4,
                (const Py_UCS1 *)data,
                ((const Py_UCS1 *)data) + len,
                result);
        }
        return result;
    default:
        Py_UNREACHABLE();
        return NULL;
    }
}
#endif // GraalPy change

static Py_UCS4*
as_ucs4(PyObject *string, Py_UCS4 *target, Py_ssize_t targetsize,
        int copy_null)
{
    int kind;
    const void *data;
    Py_ssize_t len, targetlen;
    kind = PyUnicode_KIND(string);
    data = PyUnicode_DATA(string);
    len = PyUnicode_GET_LENGTH(string);
    targetlen = len;
    if (copy_null)
        targetlen++;
    if (!target) {
        target = PyMem_New(Py_UCS4, targetlen);
        if (!target) {
            PyErr_NoMemory();
            return NULL;
        }
    }
    else {
        if (targetsize < targetlen) {
            PyErr_Format(PyExc_SystemError,
                         "string is longer than the buffer");
            if (copy_null && 0 < targetsize)
                target[0] = 0;
            return NULL;
        }
    }
    if (kind == PyUnicode_1BYTE_KIND) {
        const Py_UCS1 *start = (const Py_UCS1 *) data;
        _PyUnicode_CONVERT_BYTES(Py_UCS1, Py_UCS4, start, start + len, target);
    }
    else if (kind == PyUnicode_2BYTE_KIND) {
        const Py_UCS2 *start = (const Py_UCS2 *) data;
        _PyUnicode_CONVERT_BYTES(Py_UCS2, Py_UCS4, start, start + len, target);
    }
    else if (kind == PyUnicode_4BYTE_KIND) {
        memcpy(target, data, len * sizeof(Py_UCS4));
    }
    else {
        Py_UNREACHABLE();
    }
    if (copy_null)
        target[len] = 0;
    return target;
}

Py_UCS4*
PyUnicode_AsUCS4(PyObject *string, Py_UCS4 *target, Py_ssize_t targetsize,
                 int copy_null)
{
    if (target == NULL || targetsize < 0) {
        PyErr_BadInternalCall();
        return NULL;
    }
    return as_ucs4(string, target, targetsize, copy_null);
}

Py_UCS4*
PyUnicode_AsUCS4Copy(PyObject *string)
{
    return as_ucs4(string, NULL, 0, 1);
}

/* maximum number of characters required for output of %lld or %p.
   We need at most ceil(log10(256)*SIZEOF_LONG_LONG) digits,
   plus 1 for the sign.  53/22 is an upper bound for log10(256). */
#define MAX_LONG_LONG_CHARS (2 + (SIZEOF_LONG_LONG*53-1) / 22)

#if 0 // GraalPy change
static int
unicode_fromformat_write_str(_PyUnicodeWriter *writer, PyObject *str,
                             Py_ssize_t width, Py_ssize_t precision, int flags)
{
    Py_ssize_t length, fill, arglen;
    Py_UCS4 maxchar;

    length = PyUnicode_GET_LENGTH(str);
    if ((precision == -1 || precision >= length)
        && width <= length)
        return _PyUnicodeWriter_WriteStr(writer, str);

    if (precision != -1)
        length = Py_MIN(precision, length);

    arglen = Py_MAX(length, width);
    if (PyUnicode_MAX_CHAR_VALUE(str) > writer->maxchar)
        maxchar = _PyUnicode_FindMaxChar(str, 0, length);
    else
        maxchar = writer->maxchar;

    if (_PyUnicodeWriter_Prepare(writer, arglen, maxchar) == -1)
        return -1;

    fill = Py_MAX(width - length, 0);
    if (fill && !(flags & F_LJUST)) {
        if (PyUnicode_Fill(writer->buffer, writer->pos, fill, ' ') == -1)
            return -1;
        writer->pos += fill;
    }

    _PyUnicode_FastCopyCharacters(writer->buffer, writer->pos,
                                  str, 0, length);
    writer->pos += length;

    if (fill && (flags & F_LJUST)) {
        if (PyUnicode_Fill(writer->buffer, writer->pos, fill, ' ') == -1)
            return -1;
        writer->pos += fill;
    }

    return 0;
}

static int
unicode_fromformat_write_cstr(_PyUnicodeWriter *writer, const char *str,
                              Py_ssize_t width, Py_ssize_t precision, int flags)
{
    /* UTF-8 */
    Py_ssize_t length;
    PyObject *unicode;
    int res;

    if (precision == -1) {
        length = strlen(str);
    }
    else {
        length = 0;
        while (length < precision && str[length]) {
            length++;
        }
    }
    unicode = PyUnicode_DecodeUTF8Stateful(str, length, "replace", NULL);
    if (unicode == NULL)
        return -1;

    res = unicode_fromformat_write_str(writer, unicode, width, -1, flags);
    Py_DECREF(unicode);
    return res;
}

static int
unicode_fromformat_write_wcstr(_PyUnicodeWriter *writer, const wchar_t *str,
                              Py_ssize_t width, Py_ssize_t precision, int flags)
{
    /* UTF-8 */
    Py_ssize_t length;
    PyObject *unicode;
    int res;

    if (precision == -1) {
        length = wcslen(str);
    }
    else {
        length = 0;
        while (length < precision && str[length]) {
            length++;
        }
    }
    unicode = PyUnicode_FromWideChar(str, length);
    if (unicode == NULL)
        return -1;

    res = unicode_fromformat_write_str(writer, unicode, width, -1, flags);
    Py_DECREF(unicode);
    return res;
}

#define F_LONG 1
#define F_LONGLONG 2
#define F_SIZE 3
#define F_PTRDIFF 4
#define F_INTMAX 5
static const char * const formats[] = {"%d", "%ld", "%lld", "%zd", "%td", "%jd"};
static const char * const formats_o[] = {"%o", "%lo", "%llo", "%zo", "%to", "%jo"};
static const char * const formats_u[] = {"%u", "%lu", "%llu", "%zu", "%tu", "%ju"};
static const char * const formats_x[] = {"%x", "%lx", "%llx", "%zx", "%tx", "%jx"};
static const char * const formats_X[] = {"%X", "%lX", "%llX", "%zX", "%tX", "%jX"};

static const char*
unicode_fromformat_arg(_PyUnicodeWriter *writer,
                       const char *f, va_list *vargs)
{
    const char *p;
    Py_ssize_t len;
    int flags = 0;
    Py_ssize_t width;
    Py_ssize_t precision;

    p = f;
    f++;
    if (*f == '%') {
        if (_PyUnicodeWriter_WriteCharInline(writer, '%') < 0)
            return NULL;
        f++;
        return f;
    }

    /* Parse flags. Example: "%-i" => flags=F_LJUST. */
    /* Flags '+', ' ' and '#' are not particularly useful.
     * They are not worth the implementation and maintenance costs.
     * In addition, '#' should add "0" for "o" conversions for compatibility
     * with printf, but it would confuse Python users. */
    while (1) {
        switch (*f++) {
        case '-': flags |= F_LJUST; continue;
        case '0': flags |= F_ZERO; continue;
        }
        f--;
        break;
    }

    /* parse the width.precision part, e.g. "%2.5s" => width=2, precision=5 */
    width = -1;
    if (*f == '*') {
        width = va_arg(*vargs, int);
        if (width < 0) {
            flags |= F_LJUST;
            width = -width;
        }
        f++;
    }
    else if (Py_ISDIGIT((unsigned)*f)) {
        width = *f - '0';
        f++;
        while (Py_ISDIGIT((unsigned)*f)) {
            if (width > (PY_SSIZE_T_MAX - ((int)*f - '0')) / 10) {
                PyErr_SetString(PyExc_ValueError,
                                "width too big");
                return NULL;
            }
            width = (width * 10) + (*f - '0');
            f++;
        }
    }
    precision = -1;
    if (*f == '.') {
        f++;
        if (*f == '*') {
            precision = va_arg(*vargs, int);
            if (precision < 0) {
                precision = -2;
            }
            f++;
        }
        else if (Py_ISDIGIT((unsigned)*f)) {
            precision = (*f - '0');
            f++;
            while (Py_ISDIGIT((unsigned)*f)) {
                if (precision > (PY_SSIZE_T_MAX - ((int)*f - '0')) / 10) {
                    PyErr_SetString(PyExc_ValueError,
                                    "precision too big");
                    return NULL;
                }
                precision = (precision * 10) + (*f - '0');
                f++;
            }
        }
    }

    int sizemod = 0;
    if (*f == 'l') {
        if (f[1] == 'l') {
            sizemod = F_LONGLONG;
            f += 2;
        }
        else {
            sizemod = F_LONG;
            ++f;
        }
    }
    else if (*f == 'z') {
        sizemod = F_SIZE;
        ++f;
    }
    else if (*f == 't') {
        sizemod = F_PTRDIFF;
        ++f;
    }
    else if (*f == 'j') {
        sizemod = F_INTMAX;
        ++f;
    }
    if (f[0] != '\0' && f[1] == '\0')
        writer->overallocate = 0;

    switch (*f) {
    case 'd': case 'i': case 'o': case 'u': case 'x': case 'X':
        break;
    case 'c': case 'p':
        if (sizemod || width >= 0 || precision >= 0) goto invalid_format;
        break;
    case 's':
    case 'V':
        if (sizemod && sizemod != F_LONG) goto invalid_format;
        break;
    default:
        if (sizemod) goto invalid_format;
        break;
    }

    switch (*f) {
    case 'c':
    {
        int ordinal = va_arg(*vargs, int);
        if (ordinal < 0 || ordinal > MAX_UNICODE) {
            PyErr_SetString(PyExc_OverflowError,
                            "character argument not in range(0x110000)");
            return NULL;
        }
        if (_PyUnicodeWriter_WriteCharInline(writer, ordinal) < 0)
            return NULL;
        break;
    }

    case 'd': case 'i':
    case 'o': case 'u': case 'x': case 'X':
    {
        /* used by sprintf */
        char buffer[MAX_INTMAX_CHARS];
        const char *fmt = NULL;
        switch (*f) {
            case 'o': fmt = formats_o[sizemod]; break;
            case 'u': fmt = formats_u[sizemod]; break;
            case 'x': fmt = formats_x[sizemod]; break;
            case 'X': fmt = formats_X[sizemod]; break;
            default: fmt = formats[sizemod]; break;
        }
        int issigned = (*f == 'd' || *f == 'i');
        switch (sizemod) {
            case F_LONG:
                len = issigned ?
                    sprintf(buffer, fmt, va_arg(*vargs, long)) :
                    sprintf(buffer, fmt, va_arg(*vargs, unsigned long));
                break;
            case F_LONGLONG:
                len = issigned ?
                    sprintf(buffer, fmt, va_arg(*vargs, long long)) :
                    sprintf(buffer, fmt, va_arg(*vargs, unsigned long long));
                break;
            case F_SIZE:
                len = issigned ?
                    sprintf(buffer, fmt, va_arg(*vargs, Py_ssize_t)) :
                    sprintf(buffer, fmt, va_arg(*vargs, size_t));
                break;
            case F_PTRDIFF:
                len = sprintf(buffer, fmt, va_arg(*vargs, ptrdiff_t));
                break;
            case F_INTMAX:
                len = issigned ?
                    sprintf(buffer, fmt, va_arg(*vargs, intmax_t)) :
                    sprintf(buffer, fmt, va_arg(*vargs, uintmax_t));
                break;
            default:
                len = issigned ?
                    sprintf(buffer, fmt, va_arg(*vargs, int)) :
                    sprintf(buffer, fmt, va_arg(*vargs, unsigned int));
                break;
        }
        assert(len >= 0);

        int sign = (buffer[0] == '-');
        len -= sign;

        precision = Py_MAX(precision, len);
        width = Py_MAX(width, precision + sign);
        if ((flags & F_ZERO) && !(flags & F_LJUST)) {
            precision = width - sign;
        }

        Py_ssize_t spacepad = Py_MAX(width - precision - sign, 0);
        Py_ssize_t zeropad = Py_MAX(precision - len, 0);

        if (_PyUnicodeWriter_Prepare(writer, width, 127) == -1)
            return NULL;

        if (spacepad && !(flags & F_LJUST)) {
            if (PyUnicode_Fill(writer->buffer, writer->pos, spacepad, ' ') == -1)
                return NULL;
            writer->pos += spacepad;
        }

        if (sign) {
            if (_PyUnicodeWriter_WriteChar(writer, '-') == -1)
                return NULL;
        }

        if (zeropad) {
            if (PyUnicode_Fill(writer->buffer, writer->pos, zeropad, '0') == -1)
                return NULL;
            writer->pos += zeropad;
        }

        if (_PyUnicodeWriter_WriteASCIIString(writer, &buffer[sign], len) < 0)
            return NULL;

        if (spacepad && (flags & F_LJUST)) {
            if (PyUnicode_Fill(writer->buffer, writer->pos, spacepad, ' ') == -1)
                return NULL;
            writer->pos += spacepad;
        }
        break;
    }

    case 'p':
    {
        char number[MAX_INTMAX_CHARS];

        len = sprintf(number, "%p", va_arg(*vargs, void*));
        assert(len >= 0);

        /* %p is ill-defined:  ensure leading 0x. */
        if (number[1] == 'X')
            number[1] = 'x';
        else if (number[1] != 'x') {
            memmove(number + 2, number,
                    strlen(number) + 1);
            number[0] = '0';
            number[1] = 'x';
            len += 2;
        }

        if (_PyUnicodeWriter_WriteASCIIString(writer, number, len) < 0)
            return NULL;
        break;
    }

    case 's':
    {
        if (sizemod) {
            const wchar_t *s = va_arg(*vargs, const wchar_t*);
            if (unicode_fromformat_write_wcstr(writer, s, width, precision, flags) < 0)
                return NULL;
        }
        else {
            /* UTF-8 */
            const char *s = va_arg(*vargs, const char*);
            if (unicode_fromformat_write_cstr(writer, s, width, precision, flags) < 0)
                return NULL;
        }
        break;
    }

    case 'U':
    {
        PyObject *obj = va_arg(*vargs, PyObject *);
        assert(obj && _PyUnicode_CHECK(obj));

        if (unicode_fromformat_write_str(writer, obj, width, precision, flags) == -1)
            return NULL;
        break;
    }

    case 'V':
    {
        PyObject *obj = va_arg(*vargs, PyObject *);
        const char *str;
        const wchar_t *wstr;
        if (sizemod) {
            wstr = va_arg(*vargs, const wchar_t*);
        }
        else {
            str = va_arg(*vargs, const char *);
        }
        if (obj) {
            assert(_PyUnicode_CHECK(obj));
            if (unicode_fromformat_write_str(writer, obj, width, precision, flags) == -1)
                return NULL;
        }
        else if (sizemod) {
            assert(wstr != NULL);
            if (unicode_fromformat_write_wcstr(writer, wstr, width, precision, flags) < 0)
                return NULL;
        }
        else {
            assert(str != NULL);
            if (unicode_fromformat_write_cstr(writer, str, width, precision, flags) < 0)
                return NULL;
        }
        break;
    }

    case 'S':
    {
        PyObject *obj = va_arg(*vargs, PyObject *);
        PyObject *str;
        assert(obj);
        str = PyObject_Str(obj);
        if (!str)
            return NULL;
        if (unicode_fromformat_write_str(writer, str, width, precision, flags) == -1) {
            Py_DECREF(str);
            return NULL;
        }
        Py_DECREF(str);
        break;
    }

    case 'R':
    {
        PyObject *obj = va_arg(*vargs, PyObject *);
        PyObject *repr;
        assert(obj);
        repr = PyObject_Repr(obj);
        if (!repr)
            return NULL;
        if (unicode_fromformat_write_str(writer, repr, width, precision, flags) == -1) {
            Py_DECREF(repr);
            return NULL;
        }
        Py_DECREF(repr);
        break;
    }

    case 'A':
    {
        PyObject *obj = va_arg(*vargs, PyObject *);
        PyObject *ascii;
        assert(obj);
        ascii = PyObject_ASCII(obj);
        if (!ascii)
            return NULL;
        if (unicode_fromformat_write_str(writer, ascii, width, precision, flags) == -1) {
            Py_DECREF(ascii);
            return NULL;
        }
        Py_DECREF(ascii);
        break;
    }

    default:
    invalid_format:
        PyErr_Format(PyExc_SystemError, "invalid format string: %s", p);
        return NULL;
    }

    f++;
    return f;
}

#endif // GraalPy change
PyObject *
PyUnicode_FromFormatV(const char *format, va_list vargs)
{
    // GraalPy change: different implementation
    va_list lva;
    va_copy(lva, vargs);
    PyObject* res = GraalPyTruffle_Unicode_FromFormat(format, &lva);
    va_end(lva);
    return res;
}

PyObject *
PyUnicode_FromFormat(const char *format, ...)
{
    // GraalPy change: different implementation
    va_list args;
    va_start(args, format);
    PyObject* result = GraalPyTruffle_Unicode_FromFormat(format, &args);
    va_end(args);
    return result;
}

static Py_ssize_t
unicode_get_widechar_size(PyObject *unicode)
{
    Py_ssize_t res;

    assert(unicode != NULL);
    assert(_PyUnicode_CHECK(unicode));

<<<<<<< HEAD
#if USE_UNICODE_WCHAR_CACHE
    if (_PyUnicode_WSTR(unicode) != NULL) {
        return PyUnicode_WSTR_LENGTH(unicode);
    }
#endif /* USE_UNICODE_WCHAR_CACHE */
    assert(PyUnicode_IS_READY(unicode));

    // GraalPy change
    res = PyUnicode_GET_LENGTH(unicode);
=======
    res = _PyUnicode_LENGTH(unicode);
>>>>>>> 0c595384
#if SIZEOF_WCHAR_T == 2
    if (PyUnicode_KIND(unicode) == PyUnicode_4BYTE_KIND) {
        const Py_UCS4 *s = PyUnicode_4BYTE_DATA(unicode);
        const Py_UCS4 *end = s + res;
        for (; s < end; ++s) {
            if (*s > 0xFFFF) {
                ++res;
            }
        }
    }
#endif
    return res;
}

static void
unicode_copy_as_widechar(PyObject *unicode, wchar_t *w, Py_ssize_t size)
{
    assert(unicode != NULL);
    assert(_PyUnicode_CHECK(unicode));

    if (PyUnicode_KIND(unicode) == sizeof(wchar_t)) {
        memcpy(w, PyUnicode_DATA(unicode), size * sizeof(wchar_t));
        return;
    }

    if (PyUnicode_KIND(unicode) == PyUnicode_1BYTE_KIND) {
        const Py_UCS1 *s = PyUnicode_1BYTE_DATA(unicode);
        for (; size--; ++s, ++w) {
            *w = *s;
        }
    }
    else {
#if SIZEOF_WCHAR_T == 4
        assert(PyUnicode_KIND(unicode) == PyUnicode_2BYTE_KIND);
        const Py_UCS2 *s = PyUnicode_2BYTE_DATA(unicode);
        for (; size--; ++s, ++w) {
            *w = *s;
        }
#else
        assert(PyUnicode_KIND(unicode) == PyUnicode_4BYTE_KIND);
        const Py_UCS4 *s = PyUnicode_4BYTE_DATA(unicode);
        for (; size--; ++s, ++w) {
            Py_UCS4 ch = *s;
            if (ch > 0xFFFF) {
                assert(ch <= MAX_UNICODE);
                /* encode surrogate pair in this case */
                *w++ = Py_UNICODE_HIGH_SURROGATE(ch);
                if (!size--)
                    break;
                *w = Py_UNICODE_LOW_SURROGATE(ch);
            }
            else {
                *w = ch;
            }
        }
#endif
    }
}

#ifdef HAVE_WCHAR_H

/* Convert a Unicode object to a wide character string.

   - If w is NULL: return the number of wide characters (including the null
     character) required to convert the unicode object. Ignore size argument.

   - Otherwise: return the number of wide characters (excluding the null
     character) written into w. Write at most size wide characters (including
     the null character). */
Py_ssize_t
PyUnicode_AsWideChar(PyObject *unicode,
                     wchar_t *w,
                     Py_ssize_t size)
{
    Py_ssize_t res;

    if (unicode == NULL) {
        PyErr_BadInternalCall();
        return -1;
    }
    if (!PyUnicode_Check(unicode)) {
        PyErr_BadArgument();
        return -1;
    }

    res = unicode_get_widechar_size(unicode);
    if (w == NULL) {
        return res + 1;
    }

    if (size > res) {
        size = res + 1;
    }
    else {
        res = size;
    }
    unicode_copy_as_widechar(unicode, w, size);

#ifdef HAVE_NON_UNICODE_WCHAR_T_REPRESENTATION
    /* Oracle Solaris uses non-Unicode internal wchar_t form for
       non-Unicode locales and hence needs conversion first. */
    if (_Py_LocaleUsesNonUnicodeWchar()) {
        if (_Py_EncodeNonUnicodeWchar_InPlace(w, size) < 0) {
            return -1;
        }
    }
#endif

    return res;
}

wchar_t*
PyUnicode_AsWideCharString(PyObject *unicode,
                           Py_ssize_t *size)
{
    wchar_t *buffer;
    Py_ssize_t buflen;

    if (unicode == NULL) {
        PyErr_BadInternalCall();
        return NULL;
    }
    if (!PyUnicode_Check(unicode)) {
        PyErr_BadArgument();
        return NULL;
    }

    buflen = unicode_get_widechar_size(unicode);
    buffer = (wchar_t *) PyMem_NEW(wchar_t, (buflen + 1));
    if (buffer == NULL) {
        PyErr_NoMemory();
        return NULL;
    }
    unicode_copy_as_widechar(unicode, buffer, buflen + 1);

#ifdef HAVE_NON_UNICODE_WCHAR_T_REPRESENTATION
    /* Oracle Solaris uses non-Unicode internal wchar_t form for
       non-Unicode locales and hence needs conversion first. */
    if (_Py_LocaleUsesNonUnicodeWchar()) {
        if (_Py_EncodeNonUnicodeWchar_InPlace(buffer, (buflen + 1)) < 0) {
            return NULL;
        }
    }
#endif

    if (size != NULL) {
        *size = buflen;
    }
    else if (wcslen(buffer) != (size_t)buflen) {
        PyMem_Free(buffer);
        PyErr_SetString(PyExc_ValueError,
                        "embedded null character");
        return NULL;
    }
    return buffer;
}

#endif /* HAVE_WCHAR_H */

#if 0 // GraalPy change
int
_PyUnicode_WideCharString_Converter(PyObject *obj, void *ptr)
{
    wchar_t **p = (wchar_t **)ptr;
    if (obj == NULL) {
        PyMem_Free(*p);
        *p = NULL;
        return 1;
    }
    if (PyUnicode_Check(obj)) {
        *p = PyUnicode_AsWideCharString(obj, NULL);
        if (*p == NULL) {
            return 0;
        }
        return Py_CLEANUP_SUPPORTED;
    }
    PyErr_Format(PyExc_TypeError,
                 "argument must be str, not %.50s",
                 Py_TYPE(obj)->tp_name);
    return 0;
}

int
_PyUnicode_WideCharString_Opt_Converter(PyObject *obj, void *ptr)
{
    wchar_t **p = (wchar_t **)ptr;
    if (obj == NULL) {
        PyMem_Free(*p);
        *p = NULL;
        return 1;
    }
    if (obj == Py_None) {
        *p = NULL;
        return 1;
    }
    if (PyUnicode_Check(obj)) {
        *p = PyUnicode_AsWideCharString(obj, NULL);
        if (*p == NULL) {
            return 0;
        }
        return Py_CLEANUP_SUPPORTED;
    }
    PyErr_Format(PyExc_TypeError,
                 "argument must be str or None, not %.50s",
                 Py_TYPE(obj)->tp_name);
    return 0;
}

PyObject *
PyUnicode_FromOrdinal(int ordinal)
{
    if (ordinal < 0 || ordinal > MAX_UNICODE) {
        PyErr_SetString(PyExc_ValueError,
                        "chr() arg not in range(0x110000)");
        return NULL;
    }

    return unicode_char((Py_UCS4)ordinal);
}

PyObject *
PyUnicode_FromObject(PyObject *obj)
{
    /* XXX Perhaps we should make this API an alias of
       PyObject_Str() instead ?! */
    if (PyUnicode_CheckExact(obj)) {
        return Py_NewRef(obj);
    }
    if (PyUnicode_Check(obj)) {
        /* For a Unicode subtype that's not a Unicode object,
           return a true Unicode object with the same data. */
        return _PyUnicode_Copy(obj);
    }
    PyErr_Format(PyExc_TypeError,
                 "Can't convert '%.100s' object to str implicitly",
                 Py_TYPE(obj)->tp_name);
    return NULL;
}

PyObject *
PyUnicode_FromEncodedObject(PyObject *obj,
                            const char *encoding,
                            const char *errors)
{
    Py_buffer buffer;
    PyObject *v;

    if (obj == NULL) {
        PyErr_BadInternalCall();
        return NULL;
    }

    /* Decoding bytes objects is the most common case and should be fast */
    if (PyBytes_Check(obj)) {
        if (PyBytes_GET_SIZE(obj) == 0) {
            if (unicode_check_encoding_errors(encoding, errors) < 0) {
                return NULL;
            }
            _Py_RETURN_UNICODE_EMPTY();
        }
        return PyUnicode_Decode(
                PyBytes_AS_STRING(obj), PyBytes_GET_SIZE(obj),
                encoding, errors);
    }

    if (PyUnicode_Check(obj)) {
        PyErr_SetString(PyExc_TypeError,
                        "decoding str is not supported");
        return NULL;
    }

    /* Retrieve a bytes buffer view through the PEP 3118 buffer interface */
    if (PyObject_GetBuffer(obj, &buffer, PyBUF_SIMPLE) < 0) {
        PyErr_Format(PyExc_TypeError,
                     "decoding to str: need a bytes-like object, %.80s found",
                     Py_TYPE(obj)->tp_name);
        return NULL;
    }

    if (buffer.len == 0) {
        PyBuffer_Release(&buffer);
        if (unicode_check_encoding_errors(encoding, errors) < 0) {
            return NULL;
        }
        _Py_RETURN_UNICODE_EMPTY();
    }

    v = PyUnicode_Decode((char*) buffer.buf, buffer.len, encoding, errors);
    PyBuffer_Release(&buffer);
    return v;
}

/* Normalize an encoding name: similar to encodings.normalize_encoding(), but
   also convert to lowercase. Return 1 on success, or 0 on error (encoding is
   longer than lower_len-1). */
int
_Py_normalize_encoding(const char *encoding,
                       char *lower,
                       size_t lower_len)
{
    const char *e;
    char *l;
    char *l_end;
    int punct;

    assert(encoding != NULL);

    e = encoding;
    l = lower;
    l_end = &lower[lower_len - 1];
    punct = 0;
    while (1) {
        char c = *e;
        if (c == 0) {
            break;
        }

        if (Py_ISALNUM(c) || c == '.') {
            if (punct && l != lower) {
                if (l == l_end) {
                    return 0;
                }
                *l++ = '_';
            }
            punct = 0;

            if (l == l_end) {
                return 0;
            }
            *l++ = Py_TOLOWER(c);
        }
        else {
            punct = 1;
        }

        e++;
    }
    *l = '\0';
    return 1;
}
#endif // GraalPy change

PyObject *
PyUnicode_Decode(const char *s,
                 Py_ssize_t size,
                 const char *encoding,
                 const char *errors)
{
    // GraalPy change: different implementation
    if (encoding == NULL) {
        return PyUnicode_DecodeUTF8Stateful(s, size, errors, NULL);
    }
    PyObject *mv = PyMemoryView_FromMemory((void*) s, size, PyBUF_READ);
    if (!mv) {
        return NULL;
    }
	return GraalPyTruffleUnicode_Decode(mv, encoding, errors != NULL ? errors : "strict");
}

#if 0 // GraalPy change
PyObject *
PyUnicode_AsDecodedUnicode(PyObject *unicode,
                           const char *encoding,
                           const char *errors)
{
    PyObject *v;

    if (!PyUnicode_Check(unicode)) {
        PyErr_BadArgument();
        goto onError;
    }

    if (PyErr_WarnEx(PyExc_DeprecationWarning,
                     "PyUnicode_AsDecodedUnicode() is deprecated; "
                     "use PyCodec_Decode() to decode from str to str", 1) < 0)
        return NULL;

    if (encoding == NULL)
        encoding = PyUnicode_GetDefaultEncoding();

    /* Decode via the codec registry */
    v = PyCodec_Decode(unicode, encoding, errors);
    if (v == NULL)
        goto onError;
    if (!PyUnicode_Check(v)) {
        PyErr_Format(PyExc_TypeError,
                     "'%.400s' decoder returned '%.400s' instead of 'str'; "
                     "use codecs.decode() to decode to arbitrary types",
                     encoding,
                     Py_TYPE(unicode)->tp_name);
        Py_DECREF(v);
        goto onError;
    }
    return unicode_result(v);

  onError:
    return NULL;
}

PyObject *
PyUnicode_AsEncodedObject(PyObject *unicode,
                          const char *encoding,
                          const char *errors)
{
    PyObject *v;

    if (!PyUnicode_Check(unicode)) {
        PyErr_BadArgument();
        goto onError;
    }

    if (PyErr_WarnEx(PyExc_DeprecationWarning,
                     "PyUnicode_AsEncodedObject() is deprecated; "
                     "use PyUnicode_AsEncodedString() to encode from str to bytes "
                     "or PyCodec_Encode() for generic encoding", 1) < 0)
        return NULL;

    if (encoding == NULL)
        encoding = PyUnicode_GetDefaultEncoding();

    /* Encode via the codec registry */
    v = PyCodec_Encode(unicode, encoding, errors);
    if (v == NULL)
        goto onError;
    return v;

  onError:
    return NULL;
}


static PyObject *
unicode_encode_locale(PyObject *unicode, _Py_error_handler error_handler,
                      int current_locale)
{
    Py_ssize_t wlen;
    wchar_t *wstr = PyUnicode_AsWideCharString(unicode, &wlen);
    if (wstr == NULL) {
        return NULL;
    }

    if ((size_t)wlen != wcslen(wstr)) {
        PyErr_SetString(PyExc_ValueError, "embedded null character");
        PyMem_Free(wstr);
        return NULL;
    }

    char *str;
    size_t error_pos;
    const char *reason;
    int res = _Py_EncodeLocaleEx(wstr, &str, &error_pos, &reason,
                                 current_locale, error_handler);
    PyMem_Free(wstr);

    if (res != 0) {
        if (res == -2) {
            PyObject *exc;
            exc = PyObject_CallFunction(PyExc_UnicodeEncodeError, "sOnns",
                    "locale", unicode,
                    (Py_ssize_t)error_pos,
                    (Py_ssize_t)(error_pos+1),
                    reason);
            if (exc != NULL) {
                PyCodec_StrictErrors(exc);
                Py_DECREF(exc);
            }
        }
        else if (res == -3) {
            PyErr_SetString(PyExc_ValueError, "unsupported error handler");
        }
        else {
            PyErr_NoMemory();
        }
        return NULL;
    }

    PyObject *bytes = PyBytes_FromString(str);
    PyMem_RawFree(str);
    return bytes;
}

PyObject *
PyUnicode_EncodeLocale(PyObject *unicode, const char *errors)
{
    _Py_error_handler error_handler = _Py_GetErrorHandler(errors);
    return unicode_encode_locale(unicode, error_handler, 1);
}

PyObject *
PyUnicode_EncodeFSDefault(PyObject *unicode)
{
    PyInterpreterState *interp = _PyInterpreterState_GET();
    struct _Py_unicode_fs_codec *fs_codec = &interp->unicode.fs_codec;
    if (fs_codec->utf8) {
        return unicode_encode_utf8(unicode,
                                   fs_codec->error_handler,
                                   fs_codec->errors);
    }
#ifndef _Py_FORCE_UTF8_FS_ENCODING
    else if (fs_codec->encoding) {
        return PyUnicode_AsEncodedString(unicode,
                                         fs_codec->encoding,
                                         fs_codec->errors);
    }
#endif
    else {
        /* Before _PyUnicode_InitEncodings() is called, the Python codec
           machinery is not ready and so cannot be used:
           use wcstombs() in this case. */
        const PyConfig *config = _PyInterpreterState_GetConfig(interp);
        const wchar_t *filesystem_errors = config->filesystem_errors;
        assert(filesystem_errors != NULL);
        _Py_error_handler errors = get_error_handler_wide(filesystem_errors);
        assert(errors != _Py_ERROR_UNKNOWN);
#ifdef _Py_FORCE_UTF8_FS_ENCODING
        return unicode_encode_utf8(unicode, errors, NULL);
#else
        return unicode_encode_locale(unicode, errors, 0);
#endif
    }
}

PyObject *
PyUnicode_AsEncodedString(PyObject *unicode,
                          const char *encoding,
                          const char *errors)
{
    PyObject *v;
    char buflower[11];   /* strlen("iso_8859_1\0") == 11, longest shortcut */

    if (!PyUnicode_Check(unicode)) {
        PyErr_BadArgument();
        return NULL;
    }

    if (unicode_check_encoding_errors(encoding, errors) < 0) {
        return NULL;
    }

    if (encoding == NULL) {
        return _PyUnicode_AsUTF8String(unicode, errors);
    }

    /* Shortcuts for common default encodings */
    if (_Py_normalize_encoding(encoding, buflower, sizeof(buflower))) {
        char *lower = buflower;

        /* Fast paths */
        if (lower[0] == 'u' && lower[1] == 't' && lower[2] == 'f') {
            lower += 3;
            if (*lower == '_') {
                /* Match "utf8" and "utf_8" */
                lower++;
            }

            if (lower[0] == '8' && lower[1] == 0) {
                return _PyUnicode_AsUTF8String(unicode, errors);
            }
            else if (lower[0] == '1' && lower[1] == '6' && lower[2] == 0) {
                return _PyUnicode_EncodeUTF16(unicode, errors, 0);
            }
            else if (lower[0] == '3' && lower[1] == '2' && lower[2] == 0) {
                return _PyUnicode_EncodeUTF32(unicode, errors, 0);
            }
        }
        else {
            if (strcmp(lower, "ascii") == 0
                || strcmp(lower, "us_ascii") == 0) {
                return _PyUnicode_AsASCIIString(unicode, errors);
            }
#ifdef MS_WINDOWS
            else if (strcmp(lower, "mbcs") == 0) {
                return PyUnicode_EncodeCodePage(CP_ACP, unicode, errors);
            }
#endif
            else if (strcmp(lower, "latin1") == 0 ||
                     strcmp(lower, "latin_1") == 0 ||
                     strcmp(lower, "iso_8859_1") == 0 ||
                     strcmp(lower, "iso8859_1") == 0) {
                return _PyUnicode_AsLatin1String(unicode, errors);
            }
        }
    }

    /* Encode via the codec registry */
    v = _PyCodec_EncodeText(unicode, encoding, errors);
    if (v == NULL)
        return NULL;

    /* The normal path */
    if (PyBytes_Check(v))
        return v;

    /* If the codec returns a buffer, raise a warning and convert to bytes */
    if (PyByteArray_Check(v)) {
        int error;
        PyObject *b;

        error = PyErr_WarnFormat(PyExc_RuntimeWarning, 1,
            "encoder %s returned bytearray instead of bytes; "
            "use codecs.encode() to encode to arbitrary types",
            encoding);
        if (error) {
            Py_DECREF(v);
            return NULL;
        }

        b = PyBytes_FromStringAndSize(PyByteArray_AS_STRING(v),
                                      PyByteArray_GET_SIZE(v));
        Py_DECREF(v);
        return b;
    }

    PyErr_Format(PyExc_TypeError,
                 "'%.400s' encoder returned '%.400s' instead of 'bytes'; "
                 "use codecs.encode() to encode to arbitrary types",
                 encoding,
                 Py_TYPE(v)->tp_name);
    Py_DECREF(v);
    return NULL;
}

PyObject *
PyUnicode_AsEncodedUnicode(PyObject *unicode,
                           const char *encoding,
                           const char *errors)
{
    PyObject *v;

    if (!PyUnicode_Check(unicode)) {
        PyErr_BadArgument();
        goto onError;
    }

    if (PyErr_WarnEx(PyExc_DeprecationWarning,
                     "PyUnicode_AsEncodedUnicode() is deprecated; "
                     "use PyCodec_Encode() to encode from str to str", 1) < 0)
        return NULL;

    if (encoding == NULL)
        encoding = PyUnicode_GetDefaultEncoding();

    /* Encode via the codec registry */
    v = PyCodec_Encode(unicode, encoding, errors);
    if (v == NULL)
        goto onError;
    if (!PyUnicode_Check(v)) {
        PyErr_Format(PyExc_TypeError,
                     "'%.400s' encoder returned '%.400s' instead of 'str'; "
                     "use codecs.encode() to encode to arbitrary types",
                     encoding,
                     Py_TYPE(v)->tp_name);
        Py_DECREF(v);
        goto onError;
    }
    return v;

  onError:
    return NULL;
}
#endif // GraalPy change

static PyObject*
unicode_decode_locale(const char *str, Py_ssize_t len,
                      _Py_error_handler errors, int current_locale)
{
    if (str[len] != '\0' || (size_t)len != strlen(str))  {
        PyErr_SetString(PyExc_ValueError, "embedded null byte");
        return NULL;
    }

    wchar_t *wstr;
    size_t wlen;
    const char *reason;
    int res = _Py_DecodeLocaleEx(str, &wstr, &wlen, &reason,
                                 current_locale, errors);
    if (res != 0) {
        if (res == -2) {
            PyObject *exc;
            exc = PyObject_CallFunction(PyExc_UnicodeDecodeError, "sy#nns",
                                        "locale", str, len,
                                        (Py_ssize_t)wlen,
                                        (Py_ssize_t)(wlen + 1),
                                        reason);
            if (exc != NULL) {
                PyCodec_StrictErrors(exc);
                Py_DECREF(exc);
            }
        }
        else if (res == -3) {
            PyErr_SetString(PyExc_ValueError, "unsupported error handler");
        }
        else {
            PyErr_NoMemory();
        }
        return NULL;
    }

    PyObject *unicode = PyUnicode_FromWideChar(wstr, wlen);
    PyMem_RawFree(wstr);
    return unicode;
}

PyObject*
PyUnicode_DecodeLocaleAndSize(const char *str, Py_ssize_t len,
                              const char *errors)
{
    _Py_error_handler error_handler = _Py_GetErrorHandler(errors);
    return unicode_decode_locale(str, len, error_handler, 1);
}

PyObject*
PyUnicode_DecodeLocale(const char *str, const char *errors)
{
    Py_ssize_t size = (Py_ssize_t)strlen(str);
    _Py_error_handler error_handler = _Py_GetErrorHandler(errors);
    return unicode_decode_locale(str, size, error_handler, 1);
}


PyObject*
PyUnicode_DecodeFSDefault(const char *s) {
    Py_ssize_t size = (Py_ssize_t)strlen(s);
    return PyUnicode_DecodeFSDefaultAndSize(s, size);
}

PyObject*
PyUnicode_DecodeFSDefaultAndSize(const char *s, Py_ssize_t size)
{
    // GraalPy change: different implementation
    // TODO: this implementation does not honor Py_FileSystemDefaultEncoding and Py_FileSystemDefaultEncodeErrors
    return GraalPyTruffleUnicode_FromUTF((void*) s, size, 1);
}


int
PyUnicode_FSConverter(PyObject* arg, void* addr)
{
    PyObject *path = NULL;
    PyObject *output = NULL;
    Py_ssize_t size;
    const char *data;
    if (arg == NULL) {
        Py_DECREF(*(PyObject**)addr);
        *(PyObject**)addr = NULL;
        return 1;
    }
    path = PyOS_FSPath(arg);
    if (path == NULL) {
        return 0;
    }
    if (PyBytes_Check(path)) {
        output = path;
    }
    else {  // PyOS_FSPath() guarantees its returned value is bytes or str.
        output = PyUnicode_EncodeFSDefault(path);
        Py_DECREF(path);
        if (!output) {
            return 0;
        }
        assert(PyBytes_Check(output));
    }

    size = PyBytes_GET_SIZE(output);
    data = PyBytes_AS_STRING(output);
    if ((size_t)size != strlen(data)) {
        PyErr_SetString(PyExc_ValueError, "embedded null byte");
        Py_DECREF(output);
        return 0;
    }
    *(PyObject**)addr = output;
    return Py_CLEANUP_SUPPORTED;
}


#if 0 // GraalPy change
int
PyUnicode_FSDecoder(PyObject* arg, void* addr)
{
    if (arg == NULL) {
        Py_DECREF(*(PyObject**)addr);
        *(PyObject**)addr = NULL;
        return 1;
    }

    PyObject *path = PyOS_FSPath(arg);
    if (path == NULL) {
        return 0;
    }

    PyObject *output = NULL;
    if (PyUnicode_Check(path)) {
        output = path;
    }
    else if (PyBytes_Check(path)) {
        output = PyUnicode_DecodeFSDefaultAndSize(PyBytes_AS_STRING(path),
                                                  PyBytes_GET_SIZE(path));
        Py_DECREF(path);
        if (!output) {
            return 0;
        }
    }
    else {
        PyErr_Format(PyExc_TypeError,
                     "path should be string, bytes, or os.PathLike, not %.200s",
                     Py_TYPE(arg)->tp_name);
        Py_DECREF(path);
        return 0;
    }

    if (findchar(PyUnicode_DATA(output), PyUnicode_KIND(output),
                 PyUnicode_GET_LENGTH(output), 0, 1) >= 0) {
        PyErr_SetString(PyExc_ValueError, "embedded null character");
        Py_DECREF(output);
        return 0;
    }
    *(PyObject**)addr = output;
    return Py_CLEANUP_SUPPORTED;
}


static int unicode_fill_utf8(PyObject *unicode);
#endif // GraalPy change

const char *
PyUnicode_AsUTF8AndSize(PyObject *unicode, Py_ssize_t *psize)
{
    if (!PyUnicode_Check(unicode)) {
        PyErr_BadArgument();
        return NULL;
    }
<<<<<<< HEAD
    // GraalPy change: upcall for managed objects
    if (points_to_py_handle_space(unicode)) {
        return GraalPyTruffleUnicode_AsUTF8AndSize(unicode, psize);
    }
    if (PyUnicode_READY(unicode) == -1)
        return NULL;
=======
>>>>>>> 0c595384

    if (PyUnicode_UTF8(unicode) == NULL) {
        // GraalPy change: upcall
        if (GraalPyTruffleUnicode_FillUtf8(unicode) == -1) {
            return NULL;
        }
    }

    if (psize)
        *psize = PyUnicode_UTF8_LENGTH(unicode);
    return PyUnicode_UTF8(unicode);
}

const char *
PyUnicode_AsUTF8(PyObject *unicode)
{
    return PyUnicode_AsUTF8AndSize(unicode, NULL);
}

Py_UNICODE *
PyUnicode_AsUnicodeAndSize(PyObject *unicode, Py_ssize_t *size)
{
    if (!PyUnicode_Check(unicode)) {
        PyErr_BadArgument();
        return NULL;
    }
    // GraalPy change: upcall for managed objects
    if (points_to_py_handle_space(unicode)) {
        return GraalPyTruffleUnicode_AsUnicodeAndSize(unicode, size);
    }
    Py_UNICODE *w = _PyUnicode_WSTR(unicode);
    if (w == NULL) {
        // GraalPy change: upcall
        if (GraalPyTruffleUnicode_FillUnicode(unicode) == -1) {
            return NULL;
        }
        w = _PyUnicode_WSTR(unicode);
    }
    if (size != NULL)
        *size = PyUnicode_WSTR_LENGTH(unicode);
    return w;
}

/* Deprecated APIs */

_Py_COMP_DIAG_PUSH
_Py_COMP_DIAG_IGNORE_DEPR_DECLS

Py_UNICODE *
PyUnicode_AsUnicode(PyObject *unicode)
{
    return PyUnicode_AsUnicodeAndSize(unicode, NULL);
}

#if 0 // GraalPy change
const Py_UNICODE *
_PyUnicode_AsUnicode(PyObject *unicode)
{
    Py_ssize_t size;
    const Py_UNICODE *wstr;

    wstr = PyUnicode_AsUnicodeAndSize(unicode, &size);
    if (wstr && wcslen(wstr) != (size_t)size) {
        PyErr_SetString(PyExc_ValueError, "embedded null character");
        return NULL;
    }
    return wstr;
}


Py_ssize_t
PyUnicode_GetSize(PyObject *unicode)
{
    PyErr_SetString(PyExc_RuntimeError,
                    "PyUnicode_GetSize has been removed.");
    return -1;
}
#endif // GraalPy change

_Py_COMP_DIAG_POP

Py_ssize_t
PyUnicode_GetLength(PyObject *unicode)
{
    if (!PyUnicode_Check(unicode)) {
        PyErr_BadArgument();
        return -1;
    }
    return PyUnicode_GET_LENGTH(unicode);
}

#if 0 // GraalPy change
Py_UCS4
PyUnicode_ReadChar(PyObject *unicode, Py_ssize_t index)
{
    const void *data;
    int kind;

    if (!PyUnicode_Check(unicode)) {
        PyErr_BadArgument();
        return (Py_UCS4)-1;
    }
    if (index < 0 || index >= PyUnicode_GET_LENGTH(unicode)) {
        PyErr_SetString(PyExc_IndexError, "string index out of range");
        return (Py_UCS4)-1;
    }
    data = PyUnicode_DATA(unicode);
    kind = PyUnicode_KIND(unicode);
    return PyUnicode_READ(kind, data, index);
}

int
PyUnicode_WriteChar(PyObject *unicode, Py_ssize_t index, Py_UCS4 ch)
{
    if (!PyUnicode_Check(unicode) || !PyUnicode_IS_COMPACT(unicode)) {
        PyErr_BadArgument();
        return -1;
    }
    if (index < 0 || index >= PyUnicode_GET_LENGTH(unicode)) {
        PyErr_SetString(PyExc_IndexError, "string index out of range");
        return -1;
    }
    if (unicode_check_modifiable(unicode))
        return -1;
    if (ch > PyUnicode_MAX_CHAR_VALUE(unicode)) {
        PyErr_SetString(PyExc_ValueError, "character out of range");
        return -1;
    }
    PyUnicode_WRITE(PyUnicode_KIND(unicode), PyUnicode_DATA(unicode),
                    index, ch);
    return 0;
}

const char *
PyUnicode_GetDefaultEncoding(void)
{
    return "utf-8";
}

/* create or adjust a UnicodeDecodeError */
static void
make_decode_exception(PyObject **exceptionObject,
                      const char *encoding,
                      const char *input, Py_ssize_t length,
                      Py_ssize_t startpos, Py_ssize_t endpos,
                      const char *reason)
{
    if (*exceptionObject == NULL) {
        *exceptionObject = PyUnicodeDecodeError_Create(
            encoding, input, length, startpos, endpos, reason);
    }
    else {
        if (PyUnicodeDecodeError_SetStart(*exceptionObject, startpos))
            goto onError;
        if (PyUnicodeDecodeError_SetEnd(*exceptionObject, endpos))
            goto onError;
        if (PyUnicodeDecodeError_SetReason(*exceptionObject, reason))
            goto onError;
    }
    return;

onError:
    Py_CLEAR(*exceptionObject);
}

#ifdef MS_WINDOWS
static int
widechar_resize(wchar_t **buf, Py_ssize_t *size, Py_ssize_t newsize)
{
    if (newsize > *size) {
        wchar_t *newbuf = *buf;
        if (PyMem_Resize(newbuf, wchar_t, newsize) == NULL) {
            PyErr_NoMemory();
            return -1;
        }
        *buf = newbuf;
    }
    *size = newsize;
    return 0;
}

/* error handling callback helper:
   build arguments, call the callback and check the arguments,
   if no exception occurred, copy the replacement to the output
   and adjust various state variables.
   return 0 on success, -1 on error
*/

static int
unicode_decode_call_errorhandler_wchar(
    const char *errors, PyObject **errorHandler,
    const char *encoding, const char *reason,
    const char **input, const char **inend, Py_ssize_t *startinpos,
    Py_ssize_t *endinpos, PyObject **exceptionObject, const char **inptr,
    wchar_t **buf, Py_ssize_t *bufsize, Py_ssize_t *outpos)
{
    static const char *argparse = "Un;decoding error handler must return (str, int) tuple";

    PyObject *restuple = NULL;
    PyObject *repunicode = NULL;
    Py_ssize_t outsize;
    Py_ssize_t insize;
    Py_ssize_t requiredsize;
    Py_ssize_t newpos;
    PyObject *inputobj = NULL;
    Py_ssize_t repwlen;

    if (*errorHandler == NULL) {
        *errorHandler = PyCodec_LookupError(errors);
        if (*errorHandler == NULL)
            goto onError;
    }

    make_decode_exception(exceptionObject,
        encoding,
        *input, *inend - *input,
        *startinpos, *endinpos,
        reason);
    if (*exceptionObject == NULL)
        goto onError;

    restuple = PyObject_CallOneArg(*errorHandler, *exceptionObject);
    if (restuple == NULL)
        goto onError;
    if (!PyTuple_Check(restuple)) {
        PyErr_SetString(PyExc_TypeError, &argparse[3]);
        goto onError;
    }
    if (!PyArg_ParseTuple(restuple, argparse, &repunicode, &newpos))
        goto onError;

    /* Copy back the bytes variables, which might have been modified by the
       callback */
    inputobj = PyUnicodeDecodeError_GetObject(*exceptionObject);
    if (!inputobj)
        goto onError;
    *input = PyBytes_AS_STRING(inputobj);
    insize = PyBytes_GET_SIZE(inputobj);
    *inend = *input + insize;
    /* we can DECREF safely, as the exception has another reference,
       so the object won't go away. */
    Py_DECREF(inputobj);

    if (newpos<0)
        newpos = insize+newpos;
    if (newpos<0 || newpos>insize) {
        PyErr_Format(PyExc_IndexError, "position %zd from error handler out of bounds", newpos);
        goto onError;
    }

    repwlen = PyUnicode_AsWideChar(repunicode, NULL, 0);
    if (repwlen < 0)
        goto onError;
    repwlen--;
    /* need more space? (at least enough for what we
       have+the replacement+the rest of the string (starting
       at the new input position), so we won't have to check space
       when there are no errors in the rest of the string) */
    requiredsize = *outpos;
    if (requiredsize > PY_SSIZE_T_MAX - repwlen)
        goto overflow;
    requiredsize += repwlen;
    if (requiredsize > PY_SSIZE_T_MAX - (insize - newpos))
        goto overflow;
    requiredsize += insize - newpos;
    outsize = *bufsize;
    if (requiredsize > outsize) {
        if (outsize <= PY_SSIZE_T_MAX/2 && requiredsize < 2*outsize)
            requiredsize = 2*outsize;
        if (widechar_resize(buf, bufsize, requiredsize) < 0) {
            goto onError;
        }
    }
    PyUnicode_AsWideChar(repunicode, *buf + *outpos, repwlen);
    *outpos += repwlen;
    *endinpos = newpos;
    *inptr = *input + newpos;

    /* we made it! */
    Py_DECREF(restuple);
    return 0;

  overflow:
    PyErr_SetString(PyExc_OverflowError,
                    "decoded result is too long for a Python string");

  onError:
    Py_XDECREF(restuple);
    return -1;
}
#endif   /* MS_WINDOWS */

static int
unicode_decode_call_errorhandler_writer(
    const char *errors, PyObject **errorHandler,
    const char *encoding, const char *reason,
    const char **input, const char **inend, Py_ssize_t *startinpos,
    Py_ssize_t *endinpos, PyObject **exceptionObject, const char **inptr,
    _PyUnicodeWriter *writer /* PyObject **output, Py_ssize_t *outpos */)
{
    static const char *argparse = "Un;decoding error handler must return (str, int) tuple";

    PyObject *restuple = NULL;
    PyObject *repunicode = NULL;
    Py_ssize_t insize;
    Py_ssize_t newpos;
    Py_ssize_t replen;
    Py_ssize_t remain;
    PyObject *inputobj = NULL;
    int need_to_grow = 0;
    const char *new_inptr;

    if (*errorHandler == NULL) {
        *errorHandler = PyCodec_LookupError(errors);
        if (*errorHandler == NULL)
            goto onError;
    }

    make_decode_exception(exceptionObject,
        encoding,
        *input, *inend - *input,
        *startinpos, *endinpos,
        reason);
    if (*exceptionObject == NULL)
        goto onError;

    restuple = PyObject_CallOneArg(*errorHandler, *exceptionObject);
    if (restuple == NULL)
        goto onError;
    if (!PyTuple_Check(restuple)) {
        PyErr_SetString(PyExc_TypeError, &argparse[3]);
        goto onError;
    }
    if (!PyArg_ParseTuple(restuple, argparse, &repunicode, &newpos))
        goto onError;

    /* Copy back the bytes variables, which might have been modified by the
       callback */
    inputobj = PyUnicodeDecodeError_GetObject(*exceptionObject);
    if (!inputobj)
        goto onError;
    remain = *inend - *input - *endinpos;
    *input = PyBytes_AS_STRING(inputobj);
    insize = PyBytes_GET_SIZE(inputobj);
    *inend = *input + insize;
    /* we can DECREF safely, as the exception has another reference,
       so the object won't go away. */
    Py_DECREF(inputobj);

    if (newpos<0)
        newpos = insize+newpos;
    if (newpos<0 || newpos>insize) {
        PyErr_Format(PyExc_IndexError, "position %zd from error handler out of bounds", newpos);
        goto onError;
    }

    replen = PyUnicode_GET_LENGTH(repunicode);
    if (replen > 1) {
        writer->min_length += replen - 1;
        need_to_grow = 1;
    }
    new_inptr = *input + newpos;
    if (*inend - new_inptr > remain) {
        /* We don't know the decoding algorithm here so we make the worst
           assumption that one byte decodes to one unicode character.
           If unfortunately one byte could decode to more unicode characters,
           the decoder may write out-of-bound then.  Is it possible for the
           algorithms using this function? */
        writer->min_length += *inend - new_inptr - remain;
        need_to_grow = 1;
    }
    if (need_to_grow) {
        writer->overallocate = 1;
        if (_PyUnicodeWriter_Prepare(writer, writer->min_length - writer->pos,
                            PyUnicode_MAX_CHAR_VALUE(repunicode)) == -1)
            goto onError;
    }
    if (_PyUnicodeWriter_WriteStr(writer, repunicode) == -1)
        goto onError;

    *endinpos = newpos;
    *inptr = new_inptr;

    /* we made it! */
    Py_DECREF(restuple);
    return 0;

  onError:
    Py_XDECREF(restuple);
    return -1;
}

/* --- UTF-7 Codec -------------------------------------------------------- */

/* See RFC2152 for details.  We encode conservatively and decode liberally. */

/* Three simple macros defining base-64. */

/* Is c a base-64 character? */

#define IS_BASE64(c) \
    (((c) >= 'A' && (c) <= 'Z') ||     \
     ((c) >= 'a' && (c) <= 'z') ||     \
     ((c) >= '0' && (c) <= '9') ||     \
     (c) == '+' || (c) == '/')

/* given that c is a base-64 character, what is its base-64 value? */

#define FROM_BASE64(c)                                                  \
    (((c) >= 'A' && (c) <= 'Z') ? (c) - 'A' :                           \
     ((c) >= 'a' && (c) <= 'z') ? (c) - 'a' + 26 :                      \
     ((c) >= '0' && (c) <= '9') ? (c) - '0' + 52 :                      \
     (c) == '+' ? 62 : 63)

/* What is the base-64 character of the bottom 6 bits of n? */

#define TO_BASE64(n)  \
    ("ABCDEFGHIJKLMNOPQRSTUVWXYZabcdefghijklmnopqrstuvwxyz0123456789+/"[(n) & 0x3f])

/* DECODE_DIRECT: this byte encountered in a UTF-7 string should be
 * decoded as itself.  We are permissive on decoding; the only ASCII
 * byte not decoding to itself is the + which begins a base64
 * string. */

#define DECODE_DIRECT(c)                                \
    ((c) <= 127 && (c) != '+')

/* The UTF-7 encoder treats ASCII characters differently according to
 * whether they are Set D, Set O, Whitespace, or special (i.e. none of
 * the above).  See RFC2152.  This array identifies these different
 * sets:
 * 0 : "Set D"
 *     alphanumeric and '(),-./:?
 * 1 : "Set O"
 *     !"#$%&*;<=>@[]^_`{|}
 * 2 : "whitespace"
 *     ht nl cr sp
 * 3 : special (must be base64 encoded)
 *     everything else (i.e. +\~ and non-printing codes 0-8 11-12 14-31 127)
 */

static
char utf7_category[128] = {
/* nul soh stx etx eot enq ack bel bs  ht  nl  vt  np  cr  so  si  */
    3,  3,  3,  3,  3,  3,  3,  3,  3,  2,  2,  3,  3,  2,  3,  3,
/* dle dc1 dc2 dc3 dc4 nak syn etb can em  sub esc fs  gs  rs  us  */
    3,  3,  3,  3,  3,  3,  3,  3,  3,  3,  3,  3,  3,  3,  3,  3,
/* sp   !   "   #   $   %   &   '   (   )   *   +   ,   -   .   /  */
    2,  1,  1,  1,  1,  1,  1,  0,  0,  0,  1,  3,  0,  0,  0,  0,
/*  0   1   2   3   4   5   6   7   8   9   :   ;   <   =   >   ?  */
    0,  0,  0,  0,  0,  0,  0,  0,  0,  0,  0,  1,  1,  1,  1,  0,
/*  @   A   B   C   D   E   F   G   H   I   J   K   L   M   N   O  */
    1,  0,  0,  0,  0,  0,  0,  0,  0,  0,  0,  0,  0,  0,  0,  0,
/*  P   Q   R   S   T   U   V   W   X   Y   Z   [   \   ]   ^   _  */
    0,  0,  0,  0,  0,  0,  0,  0,  0,  0,  0,  1,  3,  1,  1,  1,
/*  `   a   b   c   d   e   f   g   h   i   j   k   l   m   n   o  */
    1,  0,  0,  0,  0,  0,  0,  0,  0,  0,  0,  0,  0,  0,  0,  0,
/*  p   q   r   s   t   u   v   w   x   y   z   {   |   }   ~  del */
    0,  0,  0,  0,  0,  0,  0,  0,  0,  0,  0,  1,  1,  1,  3,  3,
};

/* ENCODE_DIRECT: this character should be encoded as itself.  The
 * answer depends on whether we are encoding set O as itself, and also
 * on whether we are encoding whitespace as itself.  RFC2152 makes it
 * clear that the answers to these questions vary between
 * applications, so this code needs to be flexible.  */

#define ENCODE_DIRECT(c, directO, directWS)             \
    ((c) < 128 && (c) > 0 &&                            \
     ((utf7_category[(c)] == 0) ||                      \
      (directWS && (utf7_category[(c)] == 2)) ||        \
      (directO && (utf7_category[(c)] == 1))))

PyObject *
PyUnicode_DecodeUTF7(const char *s,
                     Py_ssize_t size,
                     const char *errors)
{
    return PyUnicode_DecodeUTF7Stateful(s, size, errors, NULL);
}

/* The decoder.  The only state we preserve is our read position,
 * i.e. how many characters we have consumed.  So if we end in the
 * middle of a shift sequence we have to back off the read position
 * and the output to the beginning of the sequence, otherwise we lose
 * all the shift state (seen bits, number of bits seen, high
 * surrogate). */

PyObject *
PyUnicode_DecodeUTF7Stateful(const char *s,
                             Py_ssize_t size,
                             const char *errors,
                             Py_ssize_t *consumed)
{
    const char *starts = s;
    Py_ssize_t startinpos;
    Py_ssize_t endinpos;
    const char *e;
    _PyUnicodeWriter writer;
    const char *errmsg = "";
    int inShift = 0;
    Py_ssize_t shiftOutStart;
    unsigned int base64bits = 0;
    unsigned long base64buffer = 0;
    Py_UCS4 surrogate = 0;
    PyObject *errorHandler = NULL;
    PyObject *exc = NULL;

    if (size == 0) {
        if (consumed)
            *consumed = 0;
        _Py_RETURN_UNICODE_EMPTY();
    }

    /* Start off assuming it's all ASCII. Widen later as necessary. */
    _PyUnicodeWriter_Init(&writer);
    writer.min_length = size;

    shiftOutStart = 0;
    e = s + size;

    while (s < e) {
        Py_UCS4 ch;
      restart:
        ch = (unsigned char) *s;

        if (inShift) { /* in a base-64 section */
            if (IS_BASE64(ch)) { /* consume a base-64 character */
                base64buffer = (base64buffer << 6) | FROM_BASE64(ch);
                base64bits += 6;
                s++;
                if (base64bits >= 16) {
                    /* we have enough bits for a UTF-16 value */
                    Py_UCS4 outCh = (Py_UCS4)(base64buffer >> (base64bits-16));
                    base64bits -= 16;
                    base64buffer &= (1 << base64bits) - 1; /* clear high bits */
                    assert(outCh <= 0xffff);
                    if (surrogate) {
                        /* expecting a second surrogate */
                        if (Py_UNICODE_IS_LOW_SURROGATE(outCh)) {
                            Py_UCS4 ch2 = Py_UNICODE_JOIN_SURROGATES(surrogate, outCh);
                            if (_PyUnicodeWriter_WriteCharInline(&writer, ch2) < 0)
                                goto onError;
                            surrogate = 0;
                            continue;
                        }
                        else {
                            if (_PyUnicodeWriter_WriteCharInline(&writer, surrogate) < 0)
                                goto onError;
                            surrogate = 0;
                        }
                    }
                    if (Py_UNICODE_IS_HIGH_SURROGATE(outCh)) {
                        /* first surrogate */
                        surrogate = outCh;
                    }
                    else {
                        if (_PyUnicodeWriter_WriteCharInline(&writer, outCh) < 0)
                            goto onError;
                    }
                }
            }
            else { /* now leaving a base-64 section */
                inShift = 0;
                if (base64bits > 0) { /* left-over bits */
                    if (base64bits >= 6) {
                        /* We've seen at least one base-64 character */
                        s++;
                        errmsg = "partial character in shift sequence";
                        goto utf7Error;
                    }
                    else {
                        /* Some bits remain; they should be zero */
                        if (base64buffer != 0) {
                            s++;
                            errmsg = "non-zero padding bits in shift sequence";
                            goto utf7Error;
                        }
                    }
                }
                if (surrogate && DECODE_DIRECT(ch)) {
                    if (_PyUnicodeWriter_WriteCharInline(&writer, surrogate) < 0)
                        goto onError;
                }
                surrogate = 0;
                if (ch == '-') {
                    /* '-' is absorbed; other terminating
                       characters are preserved */
                    s++;
                }
            }
        }
        else if ( ch == '+' ) {
            startinpos = s-starts;
            s++; /* consume '+' */
            if (s < e && *s == '-') { /* '+-' encodes '+' */
                s++;
                if (_PyUnicodeWriter_WriteCharInline(&writer, '+') < 0)
                    goto onError;
            }
            else if (s < e && !IS_BASE64(*s)) {
                s++;
                errmsg = "ill-formed sequence";
                goto utf7Error;
            }
            else { /* begin base64-encoded section */
                inShift = 1;
                surrogate = 0;
                shiftOutStart = writer.pos;
                base64bits = 0;
                base64buffer = 0;
            }
        }
        else if (DECODE_DIRECT(ch)) { /* character decodes as itself */
            s++;
            if (_PyUnicodeWriter_WriteCharInline(&writer, ch) < 0)
                goto onError;
        }
        else {
            startinpos = s-starts;
            s++;
            errmsg = "unexpected special character";
            goto utf7Error;
        }
        continue;
utf7Error:
        endinpos = s-starts;
        if (unicode_decode_call_errorhandler_writer(
                errors, &errorHandler,
                "utf7", errmsg,
                &starts, &e, &startinpos, &endinpos, &exc, &s,
                &writer))
            goto onError;
    }

    /* end of string */

    if (inShift && !consumed) { /* in shift sequence, no more to follow */
        /* if we're in an inconsistent state, that's an error */
        inShift = 0;
        if (surrogate ||
                (base64bits >= 6) ||
                (base64bits > 0 && base64buffer != 0)) {
            endinpos = size;
            if (unicode_decode_call_errorhandler_writer(
                    errors, &errorHandler,
                    "utf7", "unterminated shift sequence",
                    &starts, &e, &startinpos, &endinpos, &exc, &s,
                    &writer))
                goto onError;
            if (s < e)
                goto restart;
        }
    }

    /* return state */
    if (consumed) {
        if (inShift) {
            *consumed = startinpos;
            if (writer.pos != shiftOutStart && writer.maxchar > 127) {
                PyObject *result = PyUnicode_FromKindAndData(
                        writer.kind, writer.data, shiftOutStart);
                Py_XDECREF(errorHandler);
                Py_XDECREF(exc);
                _PyUnicodeWriter_Dealloc(&writer);
                return result;
            }
            writer.pos = shiftOutStart; /* back off output */
        }
        else {
            *consumed = s-starts;
        }
    }

    Py_XDECREF(errorHandler);
    Py_XDECREF(exc);
    return _PyUnicodeWriter_Finish(&writer);

  onError:
    Py_XDECREF(errorHandler);
    Py_XDECREF(exc);
    _PyUnicodeWriter_Dealloc(&writer);
    return NULL;
}


PyObject *
_PyUnicode_EncodeUTF7(PyObject *str,
                      int base64SetO,
                      int base64WhiteSpace,
                      const char *errors)
{
    int kind;
    const void *data;
    Py_ssize_t len;
    PyObject *v;
    int inShift = 0;
    Py_ssize_t i;
    unsigned int base64bits = 0;
    unsigned long base64buffer = 0;
    char * out;
    const char * start;

    kind = PyUnicode_KIND(str);
    data = PyUnicode_DATA(str);
    len = PyUnicode_GET_LENGTH(str);

    if (len == 0)
        return PyBytes_FromStringAndSize(NULL, 0);

    /* It might be possible to tighten this worst case */
    if (len > PY_SSIZE_T_MAX / 8)
        return PyErr_NoMemory();
    v = PyBytes_FromStringAndSize(NULL, len * 8);
    if (v == NULL)
        return NULL;

    start = out = PyBytes_AS_STRING(v);
    for (i = 0; i < len; ++i) {
        Py_UCS4 ch = PyUnicode_READ(kind, data, i);

        if (inShift) {
            if (ENCODE_DIRECT(ch, !base64SetO, !base64WhiteSpace)) {
                /* shifting out */
                if (base64bits) { /* output remaining bits */
                    *out++ = TO_BASE64(base64buffer << (6-base64bits));
                    base64buffer = 0;
                    base64bits = 0;
                }
                inShift = 0;
                /* Characters not in the BASE64 set implicitly unshift the sequence
                   so no '-' is required, except if the character is itself a '-' */
                if (IS_BASE64(ch) || ch == '-') {
                    *out++ = '-';
                }
                *out++ = (char) ch;
            }
            else {
                goto encode_char;
            }
        }
        else { /* not in a shift sequence */
            if (ch == '+') {
                *out++ = '+';
                        *out++ = '-';
            }
            else if (ENCODE_DIRECT(ch, !base64SetO, !base64WhiteSpace)) {
                *out++ = (char) ch;
            }
            else {
                *out++ = '+';
                inShift = 1;
                goto encode_char;
            }
        }
        continue;
encode_char:
        if (ch >= 0x10000) {
            assert(ch <= MAX_UNICODE);

            /* code first surrogate */
            base64bits += 16;
            base64buffer = (base64buffer << 16) | Py_UNICODE_HIGH_SURROGATE(ch);
            while (base64bits >= 6) {
                *out++ = TO_BASE64(base64buffer >> (base64bits-6));
                base64bits -= 6;
            }
            /* prepare second surrogate */
            ch = Py_UNICODE_LOW_SURROGATE(ch);
        }
        base64bits += 16;
        base64buffer = (base64buffer << 16) | ch;
        while (base64bits >= 6) {
            *out++ = TO_BASE64(base64buffer >> (base64bits-6));
            base64bits -= 6;
        }
    }
    if (base64bits)
        *out++= TO_BASE64(base64buffer << (6-base64bits) );
    if (inShift)
        *out++ = '-';
    if (_PyBytes_Resize(&v, out - start) < 0)
        return NULL;
    return v;
}

#undef IS_BASE64
#undef FROM_BASE64
#undef TO_BASE64
#undef DECODE_DIRECT
#undef ENCODE_DIRECT
#endif // GraalPy change

/* --- UTF-8 Codec -------------------------------------------------------- */

PyObject *
PyUnicode_DecodeUTF8(const char *s,
                     Py_ssize_t size,
                     const char *errors)
{
    return PyUnicode_DecodeUTF8Stateful(s, size, errors, NULL);
}

#if 0 // GraalPy change
#include "stringlib/asciilib.h"
#include "stringlib/codecs.h"
#include "stringlib/undef.h"

#include "stringlib/ucs1lib.h"
#include "stringlib/codecs.h"
#include "stringlib/undef.h"

#include "stringlib/ucs2lib.h"
#include "stringlib/codecs.h"
#include "stringlib/undef.h"

#include "stringlib/ucs4lib.h"
#include "stringlib/codecs.h"
#include "stringlib/undef.h"

/* Mask to quickly check whether a C 'size_t' contains a
   non-ASCII, UTF8-encoded char. */
#if (SIZEOF_SIZE_T == 8)
# define ASCII_CHAR_MASK 0x8080808080808080ULL
#elif (SIZEOF_SIZE_T == 4)
# define ASCII_CHAR_MASK 0x80808080U
#else
# error C 'size_t' size should be either 4 or 8!
#endif

static Py_ssize_t
ascii_decode(const char *start, const char *end, Py_UCS1 *dest)
{
    const char *p = start;

#if SIZEOF_SIZE_T <= SIZEOF_VOID_P
    assert(_Py_IS_ALIGNED(dest, ALIGNOF_SIZE_T));
    if (_Py_IS_ALIGNED(p, ALIGNOF_SIZE_T)) {
        /* Fast path, see in STRINGLIB(utf8_decode) for
           an explanation. */
        /* Help allocation */
        const char *_p = p;
        Py_UCS1 * q = dest;
        while (_p + SIZEOF_SIZE_T <= end) {
            size_t value = *(const size_t *) _p;
            if (value & ASCII_CHAR_MASK)
                break;
            *((size_t *)q) = value;
            _p += SIZEOF_SIZE_T;
            q += SIZEOF_SIZE_T;
        }
        p = _p;
        while (p < end) {
            if ((unsigned char)*p & 0x80)
                break;
            *q++ = *p++;
        }
        return p - start;
    }
#endif
    while (p < end) {
        /* Fast path, see in STRINGLIB(utf8_decode) in stringlib/codecs.h
           for an explanation. */
        if (_Py_IS_ALIGNED(p, ALIGNOF_SIZE_T)) {
            /* Help allocation */
            const char *_p = p;
            while (_p + SIZEOF_SIZE_T <= end) {
                size_t value = *(const size_t *) _p;
                if (value & ASCII_CHAR_MASK)
                    break;
                _p += SIZEOF_SIZE_T;
            }
            p = _p;
            if (_p == end)
                break;
        }
        if ((unsigned char)*p & 0x80)
            break;
        ++p;
    }
    memcpy(dest, start, p - start);
    return p - start;
}

static PyObject *
unicode_decode_utf8(const char *s, Py_ssize_t size,
                    _Py_error_handler error_handler, const char *errors,
                    Py_ssize_t *consumed)
{
    if (size == 0) {
        if (consumed)
            *consumed = 0;
        _Py_RETURN_UNICODE_EMPTY();
    }

    /* ASCII is equivalent to the first 128 ordinals in Unicode. */
    if (size == 1 && (unsigned char)s[0] < 128) {
        if (consumed) {
            *consumed = 1;
        }
        return get_latin1_char((unsigned char)s[0]);
    }

    const char *starts = s;
    const char *end = s + size;

    // fast path: try ASCII string.
    PyObject *u = PyUnicode_New(size, 127);
    if (u == NULL) {
        return NULL;
    }
    s += ascii_decode(s, end, PyUnicode_1BYTE_DATA(u));
    if (s == end) {
        if (consumed) {
            *consumed = size;
        }
        return u;
    }

    // Use _PyUnicodeWriter after fast path is failed.
    _PyUnicodeWriter writer;
    _PyUnicodeWriter_InitWithBuffer(&writer, u);
    writer.pos = s - starts;

    Py_ssize_t startinpos, endinpos;
    const char *errmsg = "";
    PyObject *error_handler_obj = NULL;
    PyObject *exc = NULL;

    while (s < end) {
        Py_UCS4 ch;
        int kind = writer.kind;

        if (kind == PyUnicode_1BYTE_KIND) {
            if (PyUnicode_IS_ASCII(writer.buffer))
                ch = asciilib_utf8_decode(&s, end, writer.data, &writer.pos);
            else
                ch = ucs1lib_utf8_decode(&s, end, writer.data, &writer.pos);
        } else if (kind == PyUnicode_2BYTE_KIND) {
            ch = ucs2lib_utf8_decode(&s, end, writer.data, &writer.pos);
        } else {
            assert(kind == PyUnicode_4BYTE_KIND);
            ch = ucs4lib_utf8_decode(&s, end, writer.data, &writer.pos);
        }

        switch (ch) {
        case 0:
            if (s == end || consumed)
                goto End;
            errmsg = "unexpected end of data";
            startinpos = s - starts;
            endinpos = end - starts;
            break;
        case 1:
            errmsg = "invalid start byte";
            startinpos = s - starts;
            endinpos = startinpos + 1;
            break;
        case 2:
            if (consumed && (unsigned char)s[0] == 0xED && end - s == 2
                && (unsigned char)s[1] >= 0xA0 && (unsigned char)s[1] <= 0xBF)
            {
                /* Truncated surrogate code in range D800-DFFF */
                goto End;
            }
            /* fall through */
        case 3:
        case 4:
            errmsg = "invalid continuation byte";
            startinpos = s - starts;
            endinpos = startinpos + ch - 1;
            break;
        default:
            if (_PyUnicodeWriter_WriteCharInline(&writer, ch) < 0)
                goto onError;
            continue;
        }

        if (error_handler == _Py_ERROR_UNKNOWN)
            error_handler = _Py_GetErrorHandler(errors);

        switch (error_handler) {
        case _Py_ERROR_IGNORE:
            s += (endinpos - startinpos);
            break;

        case _Py_ERROR_REPLACE:
            if (_PyUnicodeWriter_WriteCharInline(&writer, 0xfffd) < 0)
                goto onError;
            s += (endinpos - startinpos);
            break;

        case _Py_ERROR_SURROGATEESCAPE:
        {
            Py_ssize_t i;

            if (_PyUnicodeWriter_PrepareKind(&writer, PyUnicode_2BYTE_KIND) < 0)
                goto onError;
            for (i=startinpos; i<endinpos; i++) {
                ch = (Py_UCS4)(unsigned char)(starts[i]);
                PyUnicode_WRITE(writer.kind, writer.data, writer.pos,
                                ch + 0xdc00);
                writer.pos++;
            }
            s += (endinpos - startinpos);
            break;
        }

        default:
            if (unicode_decode_call_errorhandler_writer(
                    errors, &error_handler_obj,
                    "utf-8", errmsg,
                    &starts, &end, &startinpos, &endinpos, &exc, &s,
                    &writer))
                goto onError;
        }
    }

End:
    if (consumed)
        *consumed = s - starts;

    Py_XDECREF(error_handler_obj);
    Py_XDECREF(exc);
    return _PyUnicodeWriter_Finish(&writer);

onError:
    Py_XDECREF(error_handler_obj);
    Py_XDECREF(exc);
    _PyUnicodeWriter_Dealloc(&writer);
    return NULL;
}
#endif // GraalPy change


PyObject *
PyUnicode_DecodeUTF8Stateful(const char *s,
                             Py_ssize_t size,
                             const char *errors,
                             Py_ssize_t *consumed)
{
    // GraalPy change: different implementation
	PyObject* result = GraalPyTruffleUnicode_DecodeUTF8Stateful(
                                                (void*) s, size,
                                                errors != NULL ? errors : "strict",
                                                consumed != NULL ? 1 : 0);
	if (result != NULL) {
		if (consumed != NULL) {
			*consumed = PyLong_AsSsize_t(PyTuple_GetItem(result, 1));
		}
		PyObject* string = PyTuple_GetItem(result, 0);
		Py_IncRef(string);
		Py_DecRef(result);
		return string;
	}
	return NULL;
}


#if 0 // GraalPy change
/* UTF-8 decoder: use surrogateescape error handler if 'surrogateescape' is
   non-zero, use strict error handler otherwise.

   On success, write a pointer to a newly allocated wide character string into
   *wstr (use PyMem_RawFree() to free the memory) and write the output length
   (in number of wchar_t units) into *wlen (if wlen is set).

   On memory allocation failure, return -1.

   On decoding error (if surrogateescape is zero), return -2. If wlen is
   non-NULL, write the start of the illegal byte sequence into *wlen. If reason
   is not NULL, write the decoding error message into *reason. */
int
_Py_DecodeUTF8Ex(const char *s, Py_ssize_t size, wchar_t **wstr, size_t *wlen,
                 const char **reason, _Py_error_handler errors)
{
    const char *orig_s = s;
    const char *e;
    wchar_t *unicode;
    Py_ssize_t outpos;

    int surrogateescape = 0;
    int surrogatepass = 0;
    switch (errors)
    {
    case _Py_ERROR_STRICT:
        break;
    case _Py_ERROR_SURROGATEESCAPE:
        surrogateescape = 1;
        break;
    case _Py_ERROR_SURROGATEPASS:
        surrogatepass = 1;
        break;
    default:
        return -3;
    }

    /* Note: size will always be longer than the resulting Unicode
       character count */
    if (PY_SSIZE_T_MAX / (Py_ssize_t)sizeof(wchar_t) - 1 < size) {
        return -1;
    }

    unicode = PyMem_RawMalloc((size + 1) * sizeof(wchar_t));
    if (!unicode) {
        return -1;
    }

    /* Unpack UTF-8 encoded data */
    e = s + size;
    outpos = 0;
    while (s < e) {
        Py_UCS4 ch;
#if SIZEOF_WCHAR_T == 4
        ch = ucs4lib_utf8_decode(&s, e, (Py_UCS4 *)unicode, &outpos);
#else
        ch = ucs2lib_utf8_decode(&s, e, (Py_UCS2 *)unicode, &outpos);
#endif
        if (ch > 0xFF) {
#if SIZEOF_WCHAR_T == 4
            Py_UNREACHABLE();
#else
            assert(ch > 0xFFFF && ch <= MAX_UNICODE);
            /* write a surrogate pair */
            unicode[outpos++] = (wchar_t)Py_UNICODE_HIGH_SURROGATE(ch);
            unicode[outpos++] = (wchar_t)Py_UNICODE_LOW_SURROGATE(ch);
#endif
        }
        else {
            if (!ch && s == e) {
                break;
            }

            if (surrogateescape) {
                unicode[outpos++] = 0xDC00 + (unsigned char)*s++;
            }
            else {
                /* Is it a valid three-byte code? */
                if (surrogatepass
                    && (e - s) >= 3
                    && (s[0] & 0xf0) == 0xe0
                    && (s[1] & 0xc0) == 0x80
                    && (s[2] & 0xc0) == 0x80)
                {
                    ch = ((s[0] & 0x0f) << 12) + ((s[1] & 0x3f) << 6) + (s[2] & 0x3f);
                    s += 3;
                    unicode[outpos++] = ch;
                }
                else {
                    PyMem_RawFree(unicode );
                    if (reason != NULL) {
                        switch (ch) {
                        case 0:
                            *reason = "unexpected end of data";
                            break;
                        case 1:
                            *reason = "invalid start byte";
                            break;
                        /* 2, 3, 4 */
                        default:
                            *reason = "invalid continuation byte";
                            break;
                        }
                    }
                    if (wlen != NULL) {
                        *wlen = s - orig_s;
                    }
                    return -2;
                }
            }
        }
    }
    unicode[outpos] = L'\0';
    if (wlen) {
        *wlen = outpos;
    }
    *wstr = unicode;
    return 0;
}


wchar_t*
_Py_DecodeUTF8_surrogateescape(const char *arg, Py_ssize_t arglen,
                               size_t *wlen)
{
    wchar_t *wstr;
    int res = _Py_DecodeUTF8Ex(arg, arglen,
                               &wstr, wlen,
                               NULL, _Py_ERROR_SURROGATEESCAPE);
    if (res != 0) {
        /* _Py_DecodeUTF8Ex() must support _Py_ERROR_SURROGATEESCAPE */
        assert(res != -3);
        if (wlen) {
            *wlen = (size_t)res;
        }
        return NULL;
    }
    return wstr;
}


/* UTF-8 encoder using the surrogateescape error handler .

   On success, return 0 and write the newly allocated character string (use
   PyMem_Free() to free the memory) into *str.

   On encoding failure, return -2 and write the position of the invalid
   surrogate character into *error_pos (if error_pos is set) and the decoding
   error message into *reason (if reason is set).

   On memory allocation failure, return -1. */
int
_Py_EncodeUTF8Ex(const wchar_t *text, char **str, size_t *error_pos,
                 const char **reason, int raw_malloc, _Py_error_handler errors)
{
    const Py_ssize_t max_char_size = 4;
    Py_ssize_t len = wcslen(text);

    assert(len >= 0);

    int surrogateescape = 0;
    int surrogatepass = 0;
    switch (errors)
    {
    case _Py_ERROR_STRICT:
        break;
    case _Py_ERROR_SURROGATEESCAPE:
        surrogateescape = 1;
        break;
    case _Py_ERROR_SURROGATEPASS:
        surrogatepass = 1;
        break;
    default:
        return -3;
    }

    if (len > PY_SSIZE_T_MAX / max_char_size - 1) {
        return -1;
    }
    char *bytes;
    if (raw_malloc) {
        bytes = PyMem_RawMalloc((len + 1) * max_char_size);
    }
    else {
        bytes = PyMem_Malloc((len + 1) * max_char_size);
    }
    if (bytes == NULL) {
        return -1;
    }

    char *p = bytes;
    Py_ssize_t i;
    for (i = 0; i < len; ) {
        Py_ssize_t ch_pos = i;
        Py_UCS4 ch = text[i];
        i++;
#if Py_UNICODE_SIZE == 2
        if (Py_UNICODE_IS_HIGH_SURROGATE(ch)
            && i < len
            && Py_UNICODE_IS_LOW_SURROGATE(text[i]))
        {
            ch = Py_UNICODE_JOIN_SURROGATES(ch, text[i]);
            i++;
        }
#endif

        if (ch < 0x80) {
            /* Encode ASCII */
            *p++ = (char) ch;

        }
        else if (ch < 0x0800) {
            /* Encode Latin-1 */
            *p++ = (char)(0xc0 | (ch >> 6));
            *p++ = (char)(0x80 | (ch & 0x3f));
        }
        else if (Py_UNICODE_IS_SURROGATE(ch) && !surrogatepass) {
            /* surrogateescape error handler */
            if (!surrogateescape || !(0xDC80 <= ch && ch <= 0xDCFF)) {
                if (error_pos != NULL) {
                    *error_pos = (size_t)ch_pos;
                }
                if (reason != NULL) {
                    *reason = "encoding error";
                }
                if (raw_malloc) {
                    PyMem_RawFree(bytes);
                }
                else {
                    PyMem_Free(bytes);
                }
                return -2;
            }
            *p++ = (char)(ch & 0xff);
        }
        else if (ch < 0x10000) {
            *p++ = (char)(0xe0 | (ch >> 12));
            *p++ = (char)(0x80 | ((ch >> 6) & 0x3f));
            *p++ = (char)(0x80 | (ch & 0x3f));
        }
        else {  /* ch >= 0x10000 */
            assert(ch <= MAX_UNICODE);
            /* Encode UCS4 Unicode ordinals */
            *p++ = (char)(0xf0 | (ch >> 18));
            *p++ = (char)(0x80 | ((ch >> 12) & 0x3f));
            *p++ = (char)(0x80 | ((ch >> 6) & 0x3f));
            *p++ = (char)(0x80 | (ch & 0x3f));
        }
    }
    *p++ = '\0';

    size_t final_size = (p - bytes);
    char *bytes2;
    if (raw_malloc) {
        bytes2 = PyMem_RawRealloc(bytes, final_size);
    }
    else {
        bytes2 = PyMem_Realloc(bytes, final_size);
    }
    if (bytes2 == NULL) {
        if (error_pos != NULL) {
            *error_pos = (size_t)-1;
        }
        if (raw_malloc) {
            PyMem_RawFree(bytes);
        }
        else {
            PyMem_Free(bytes);
        }
        return -1;
    }
    *str = bytes2;
    return 0;
}


/* Primary internal function which creates utf8 encoded bytes objects.

   Allocation strategy:  if the string is short, convert into a stack buffer
   and allocate exactly as much space needed at the end.  Else allocate the
   maximum possible needed (4 result bytes per Unicode character), and return
   the excess memory at the end.
*/
static PyObject *
unicode_encode_utf8(PyObject *unicode, _Py_error_handler error_handler,
                    const char *errors)
{
    if (!PyUnicode_Check(unicode)) {
        PyErr_BadArgument();
        return NULL;
    }

    if (PyUnicode_UTF8(unicode))
        return PyBytes_FromStringAndSize(PyUnicode_UTF8(unicode),
                                         PyUnicode_UTF8_LENGTH(unicode));

    int kind = PyUnicode_KIND(unicode);
    const void *data = PyUnicode_DATA(unicode);
    Py_ssize_t size = PyUnicode_GET_LENGTH(unicode);

    _PyBytesWriter writer;
    char *end;

    switch (kind) {
    default:
        Py_UNREACHABLE();
    case PyUnicode_1BYTE_KIND:
        /* the string cannot be ASCII, or PyUnicode_UTF8() would be set */
        assert(!PyUnicode_IS_ASCII(unicode));
        end = ucs1lib_utf8_encoder(&writer, unicode, data, size, error_handler, errors);
        break;
    case PyUnicode_2BYTE_KIND:
        end = ucs2lib_utf8_encoder(&writer, unicode, data, size, error_handler, errors);
        break;
    case PyUnicode_4BYTE_KIND:
        end = ucs4lib_utf8_encoder(&writer, unicode, data, size, error_handler, errors);
        break;
    }

    if (end == NULL) {
        _PyBytesWriter_Dealloc(&writer);
        return NULL;
    }
    return _PyBytesWriter_Finish(&writer, end);
}

static int
unicode_fill_utf8(PyObject *unicode)
{
    /* the string cannot be ASCII, or PyUnicode_UTF8() would be set */
    assert(!PyUnicode_IS_ASCII(unicode));

    int kind = PyUnicode_KIND(unicode);
    const void *data = PyUnicode_DATA(unicode);
    Py_ssize_t size = PyUnicode_GET_LENGTH(unicode);

    _PyBytesWriter writer;
    char *end;

    switch (kind) {
    default:
        Py_UNREACHABLE();
    case PyUnicode_1BYTE_KIND:
        end = ucs1lib_utf8_encoder(&writer, unicode, data, size,
                                   _Py_ERROR_STRICT, NULL);
        break;
    case PyUnicode_2BYTE_KIND:
        end = ucs2lib_utf8_encoder(&writer, unicode, data, size,
                                   _Py_ERROR_STRICT, NULL);
        break;
    case PyUnicode_4BYTE_KIND:
        end = ucs4lib_utf8_encoder(&writer, unicode, data, size,
                                   _Py_ERROR_STRICT, NULL);
        break;
    }
    if (end == NULL) {
        _PyBytesWriter_Dealloc(&writer);
        return -1;
    }

    const char *start = writer.use_small_buffer ? writer.small_buffer :
                    PyBytes_AS_STRING(writer.buffer);
    Py_ssize_t len = end - start;

    char *cache = PyObject_Malloc(len + 1);
    if (cache == NULL) {
        _PyBytesWriter_Dealloc(&writer);
        PyErr_NoMemory();
        return -1;
    }
    _PyUnicode_UTF8(unicode) = cache;
    _PyUnicode_UTF8_LENGTH(unicode) = len;
    memcpy(cache, start, len);
    cache[len] = '\0';
    _PyBytesWriter_Dealloc(&writer);
    return 0;
}

PyObject *
_PyUnicode_AsUTF8String(PyObject *unicode, const char *errors)
{
    return unicode_encode_utf8(unicode, _Py_ERROR_UNKNOWN, errors);
}
#endif // GraalPy change


PyObject *
PyUnicode_AsUTF8String(PyObject *unicode)
{
    return _PyUnicode_AsUTF8String(unicode, NULL);
}

/* --- UTF-32 Codec ------------------------------------------------------- */

PyObject *
PyUnicode_DecodeUTF32(const char *s,
                      Py_ssize_t size,
                      const char *errors,
                      int *byteorder)
{
    return PyUnicode_DecodeUTF32Stateful(s, size, errors, byteorder, NULL);
}

PyObject *
PyUnicode_DecodeUTF32Stateful(const char *s,
                              Py_ssize_t size,
                              const char *errors,
                              int *byteorder,
                              Py_ssize_t *consumed)
{
    // GraalPy change: different implementation
    const unsigned char* q = (const unsigned char*) s;
    int bo = byteorder ? *byteorder : 0;
    int skip = 0;
    /* Check for BOM marks (U+FEFF) in the input and adjust current
       byte order setting accordingly. In native mode, the leading BOM
       mark is skipped, in all other modes, it is copied to the output
       stream as-is (giving a ZWNBSP character). */
    if (bo == 0 && size >= 4) {
        Py_UCS4 bom = ((unsigned int)q[3] << 24) | (q[2] << 16) | (q[1] << 8) | q[0];
        if (bom == 0x0000FEFF) {
            bo = -1;
            skip = 4;
        }
        else if (bom == 0xFFFE0000) {
            bo = 1;
<<<<<<< HEAD
            skip = 4;
=======
            q += 4;
>>>>>>> 0c595384
        }
        if (byteorder)
            *byteorder = bo;
    }
<<<<<<< HEAD
    q += skip;
    size -= skip;
    PyObject* result = GraalPyTruffleUnicode_DecodeUTF32Stateful(
                                                (void*) q, size,
                                                errors != NULL ? errors : "strict",
                                                bo,
                                                consumed != NULL ? 1 : 0);
    if (result != NULL) {
        if (consumed != NULL) {
            *consumed = PyLong_AsSsize_t(PyTuple_GetItem(result, 1)) + skip;
        }
        PyObject* string = PyTuple_GetItem(result, 0);
        Py_IncRef(string);
        Py_DecRef(result);
        return string;
=======

    if (q == e) {
        if (consumed)
            *consumed = size;
        _Py_RETURN_UNICODE_EMPTY();
    }

#ifdef WORDS_BIGENDIAN
    le = bo < 0;
#else
    le = bo <= 0;
#endif
    encoding = le ? "utf-32-le" : "utf-32-be";

    _PyUnicodeWriter_Init(&writer);
    writer.min_length = (e - q + 3) / 4;
    if (_PyUnicodeWriter_Prepare(&writer, writer.min_length, 127) == -1)
        goto onError;

    while (1) {
        Py_UCS4 ch = 0;
        Py_UCS4 maxch = PyUnicode_MAX_CHAR_VALUE(writer.buffer);

        if (e - q >= 4) {
            int kind = writer.kind;
            void *data = writer.data;
            const unsigned char *last = e - 4;
            Py_ssize_t pos = writer.pos;
            if (le) {
                do {
                    ch = ((unsigned int)q[3] << 24) | (q[2] << 16) | (q[1] << 8) | q[0];
                    if (ch > maxch)
                        break;
                    if (kind != PyUnicode_1BYTE_KIND &&
                        Py_UNICODE_IS_SURROGATE(ch))
                        break;
                    PyUnicode_WRITE(kind, data, pos++, ch);
                    q += 4;
                } while (q <= last);
            }
            else {
                do {
                    ch = ((unsigned int)q[0] << 24) | (q[1] << 16) | (q[2] << 8) | q[3];
                    if (ch > maxch)
                        break;
                    if (kind != PyUnicode_1BYTE_KIND &&
                        Py_UNICODE_IS_SURROGATE(ch))
                        break;
                    PyUnicode_WRITE(kind, data, pos++, ch);
                    q += 4;
                } while (q <= last);
            }
            writer.pos = pos;
        }

        if (Py_UNICODE_IS_SURROGATE(ch)) {
            errmsg = "code point in surrogate code point range(0xd800, 0xe000)";
            startinpos = ((const char *)q) - starts;
            endinpos = startinpos + 4;
        }
        else if (ch <= maxch) {
            if (q == e || consumed)
                break;
            /* remaining bytes at the end? (size should be divisible by 4) */
            errmsg = "truncated data";
            startinpos = ((const char *)q) - starts;
            endinpos = ((const char *)e) - starts;
        }
        else {
            if (ch < 0x110000) {
                if (_PyUnicodeWriter_WriteCharInline(&writer, ch) < 0)
                    goto onError;
                q += 4;
                continue;
            }
            errmsg = "code point not in range(0x110000)";
            startinpos = ((const char *)q) - starts;
            endinpos = startinpos + 4;
        }

        /* The remaining input chars are ignored if the callback
           chooses to skip the input */
        if (unicode_decode_call_errorhandler_writer(
                errors, &errorHandler,
                encoding, errmsg,
                &starts, (const char **)&e, &startinpos, &endinpos, &exc, (const char **)&q,
                &writer))
            goto onError;
>>>>>>> 0c595384
    }
    return NULL;
}

#if 0 // GraalPy change
PyObject *
_PyUnicode_EncodeUTF32(PyObject *str,
                       const char *errors,
                       int byteorder)
{
    int kind;
    const void *data;
    Py_ssize_t len;
    PyObject *v;
    uint32_t *out;
#if PY_LITTLE_ENDIAN
    int native_ordering = byteorder <= 0;
#else
    int native_ordering = byteorder >= 0;
#endif
    const char *encoding;
    Py_ssize_t nsize, pos;
    PyObject *errorHandler = NULL;
    PyObject *exc = NULL;
    PyObject *rep = NULL;

    if (!PyUnicode_Check(str)) {
        PyErr_BadArgument();
        return NULL;
    }
    kind = PyUnicode_KIND(str);
    data = PyUnicode_DATA(str);
    len = PyUnicode_GET_LENGTH(str);

    if (len > PY_SSIZE_T_MAX / 4 - (byteorder == 0))
        return PyErr_NoMemory();
    nsize = len + (byteorder == 0);
    v = PyBytes_FromStringAndSize(NULL, nsize * 4);
    if (v == NULL)
        return NULL;

    /* output buffer is 4-bytes aligned */
    assert(_Py_IS_ALIGNED(PyBytes_AS_STRING(v), 4));
    out = (uint32_t *)PyBytes_AS_STRING(v);
    if (byteorder == 0)
        *out++ = 0xFEFF;
    if (len == 0)
        goto done;

    if (byteorder == -1)
        encoding = "utf-32-le";
    else if (byteorder == 1)
        encoding = "utf-32-be";
    else
        encoding = "utf-32";

    if (kind == PyUnicode_1BYTE_KIND) {
        ucs1lib_utf32_encode((const Py_UCS1 *)data, len, &out, native_ordering);
        goto done;
    }

    pos = 0;
    while (pos < len) {
        Py_ssize_t newpos, repsize, moreunits;

        if (kind == PyUnicode_2BYTE_KIND) {
            pos += ucs2lib_utf32_encode((const Py_UCS2 *)data + pos, len - pos,
                                        &out, native_ordering);
        }
        else {
            assert(kind == PyUnicode_4BYTE_KIND);
            pos += ucs4lib_utf32_encode((const Py_UCS4 *)data + pos, len - pos,
                                        &out, native_ordering);
        }
        if (pos == len)
            break;

        rep = unicode_encode_call_errorhandler(
                errors, &errorHandler,
                encoding, "surrogates not allowed",
                str, &exc, pos, pos + 1, &newpos);
        if (!rep)
            goto error;

        if (PyBytes_Check(rep)) {
            repsize = PyBytes_GET_SIZE(rep);
            if (repsize & 3) {
                raise_encode_exception(&exc, encoding,
                                       str, pos, pos + 1,
                                       "surrogates not allowed");
                goto error;
            }
            moreunits = repsize / 4;
        }
        else {
            assert(PyUnicode_Check(rep));
            moreunits = repsize = PyUnicode_GET_LENGTH(rep);
            if (!PyUnicode_IS_ASCII(rep)) {
                raise_encode_exception(&exc, encoding,
                                       str, pos, pos + 1,
                                       "surrogates not allowed");
                goto error;
            }
        }
        moreunits += pos - newpos;
        pos = newpos;

        /* four bytes are reserved for each surrogate */
        if (moreunits > 0) {
            Py_ssize_t outpos = out - (uint32_t*) PyBytes_AS_STRING(v);
            if (moreunits >= (PY_SSIZE_T_MAX - PyBytes_GET_SIZE(v)) / 4) {
                /* integer overflow */
                PyErr_NoMemory();
                goto error;
            }
            if (_PyBytes_Resize(&v, PyBytes_GET_SIZE(v) + 4 * moreunits) < 0)
                goto error;
            out = (uint32_t*) PyBytes_AS_STRING(v) + outpos;
        }

        if (PyBytes_Check(rep)) {
            memcpy(out, PyBytes_AS_STRING(rep), repsize);
            out += repsize / 4;
        } else /* rep is unicode */ {
            assert(PyUnicode_KIND(rep) == PyUnicode_1BYTE_KIND);
            ucs1lib_utf32_encode(PyUnicode_1BYTE_DATA(rep), repsize,
                                 &out, native_ordering);
        }

        Py_CLEAR(rep);
    }

    /* Cut back to size actually needed. This is necessary for, for example,
       encoding of a string containing isolated surrogates and the 'ignore'
       handler is used. */
    nsize = (unsigned char*) out - (unsigned char*) PyBytes_AS_STRING(v);
    if (nsize != PyBytes_GET_SIZE(v))
      _PyBytes_Resize(&v, nsize);
    Py_XDECREF(errorHandler);
    Py_XDECREF(exc);
  done:
    return v;
  error:
    Py_XDECREF(rep);
    Py_XDECREF(errorHandler);
    Py_XDECREF(exc);
    Py_XDECREF(v);
    return NULL;
}

PyObject *
PyUnicode_AsUTF32String(PyObject *unicode)
{
    return _PyUnicode_EncodeUTF32(unicode, NULL, 0);
}
#endif // GraalPy change

/* --- UTF-16 Codec ------------------------------------------------------- */

PyObject *
PyUnicode_DecodeUTF16(const char *s,
                      Py_ssize_t size,
                      const char *errors,
                      int *byteorder)
{
    return PyUnicode_DecodeUTF16Stateful(s, size, errors, byteorder, NULL);
}

PyObject *
PyUnicode_DecodeUTF16Stateful(const char *s,
                              Py_ssize_t size,
                              const char *errors,
                              int *byteorder,
                              Py_ssize_t *consumed)
{
    // GraalPy change: different implementation
    const unsigned char* q = (const unsigned char*) s;
    int bo = byteorder ? *byteorder : 0;
    int skip = 0;
    /* Check for BOM marks (U+FEFF) in the input and adjust current
       byte order setting accordingly. In native mode, the leading BOM
       mark is skipped, in all other modes, it is copied to the output
       stream as-is (giving a ZWNBSP character). */
    if (bo == 0 && size >= 2) {
        const Py_UCS4 bom = (q[1] << 8) | q[0];
        if (bom == 0xFEFF) {
            skip = 2;
            bo = -1;
        }
        else if (bom == 0xFFFE) {
            skip = 2;
            bo = 1;
        }
        if (byteorder)
            *byteorder = bo;
    }
    q += skip;
    size -= skip;
    PyObject* result = GraalPyTruffleUnicode_DecodeUTF16Stateful(
                                                (void*) q, size,
                                                errors != NULL ? errors : "strict",
                                                bo,
                                                consumed != NULL ? 1 : 0);
    if (result != NULL) {
        if (consumed != NULL) {
            *consumed = PyLong_AsSsize_t(PyTuple_GetItem(result, 1)) + skip;
        }
        PyObject* string = PyTuple_GetItem(result, 0);
        Py_IncRef(string);
        Py_DecRef(result);
        return string;
    }
    return NULL;
}

#if 0 // GraalPy change
PyObject *
_PyUnicode_EncodeUTF16(PyObject *str,
                       const char *errors,
                       int byteorder)
{
    int kind;
    const void *data;
    Py_ssize_t len;
    PyObject *v;
    unsigned short *out;
    Py_ssize_t pairs;
#if PY_BIG_ENDIAN
    int native_ordering = byteorder >= 0;
#else
    int native_ordering = byteorder <= 0;
#endif
    const char *encoding;
    Py_ssize_t nsize, pos;
    PyObject *errorHandler = NULL;
    PyObject *exc = NULL;
    PyObject *rep = NULL;

    if (!PyUnicode_Check(str)) {
        PyErr_BadArgument();
        return NULL;
    }
    kind = PyUnicode_KIND(str);
    data = PyUnicode_DATA(str);
    len = PyUnicode_GET_LENGTH(str);

    pairs = 0;
    if (kind == PyUnicode_4BYTE_KIND) {
        const Py_UCS4 *in = (const Py_UCS4 *)data;
        const Py_UCS4 *end = in + len;
        while (in < end) {
            if (*in++ >= 0x10000) {
                pairs++;
            }
        }
    }
    if (len > PY_SSIZE_T_MAX / 2 - pairs - (byteorder == 0)) {
        return PyErr_NoMemory();
    }
    nsize = len + pairs + (byteorder == 0);
    v = PyBytes_FromStringAndSize(NULL, nsize * 2);
    if (v == NULL) {
        return NULL;
    }

    /* output buffer is 2-bytes aligned */
    assert(_Py_IS_ALIGNED(PyBytes_AS_STRING(v), 2));
    out = (unsigned short *)PyBytes_AS_STRING(v);
    if (byteorder == 0) {
        *out++ = 0xFEFF;
    }
    if (len == 0) {
        goto done;
    }

    if (kind == PyUnicode_1BYTE_KIND) {
        ucs1lib_utf16_encode((const Py_UCS1 *)data, len, &out, native_ordering);
        goto done;
    }

    if (byteorder < 0) {
        encoding = "utf-16-le";
    }
    else if (byteorder > 0) {
        encoding = "utf-16-be";
    }
    else {
        encoding = "utf-16";
    }

    pos = 0;
    while (pos < len) {
        Py_ssize_t newpos, repsize, moreunits;

        if (kind == PyUnicode_2BYTE_KIND) {
            pos += ucs2lib_utf16_encode((const Py_UCS2 *)data + pos, len - pos,
                                        &out, native_ordering);
        }
        else {
            assert(kind == PyUnicode_4BYTE_KIND);
            pos += ucs4lib_utf16_encode((const Py_UCS4 *)data + pos, len - pos,
                                        &out, native_ordering);
        }
        if (pos == len)
            break;

        rep = unicode_encode_call_errorhandler(
                errors, &errorHandler,
                encoding, "surrogates not allowed",
                str, &exc, pos, pos + 1, &newpos);
        if (!rep)
            goto error;

        if (PyBytes_Check(rep)) {
            repsize = PyBytes_GET_SIZE(rep);
            if (repsize & 1) {
                raise_encode_exception(&exc, encoding,
                                       str, pos, pos + 1,
                                       "surrogates not allowed");
                goto error;
            }
            moreunits = repsize / 2;
        }
        else {
            assert(PyUnicode_Check(rep));
            moreunits = repsize = PyUnicode_GET_LENGTH(rep);
            if (!PyUnicode_IS_ASCII(rep)) {
                raise_encode_exception(&exc, encoding,
                                       str, pos, pos + 1,
                                       "surrogates not allowed");
                goto error;
            }
        }
        moreunits += pos - newpos;
        pos = newpos;

        /* two bytes are reserved for each surrogate */
        if (moreunits > 0) {
            Py_ssize_t outpos = out - (unsigned short*) PyBytes_AS_STRING(v);
            if (moreunits >= (PY_SSIZE_T_MAX - PyBytes_GET_SIZE(v)) / 2) {
                /* integer overflow */
                PyErr_NoMemory();
                goto error;
            }
            if (_PyBytes_Resize(&v, PyBytes_GET_SIZE(v) + 2 * moreunits) < 0)
                goto error;
            out = (unsigned short*) PyBytes_AS_STRING(v) + outpos;
        }

        if (PyBytes_Check(rep)) {
            memcpy(out, PyBytes_AS_STRING(rep), repsize);
            out += repsize / 2;
        } else /* rep is unicode */ {
            assert(PyUnicode_KIND(rep) == PyUnicode_1BYTE_KIND);
            ucs1lib_utf16_encode(PyUnicode_1BYTE_DATA(rep), repsize,
                                 &out, native_ordering);
        }

        Py_CLEAR(rep);
    }

    /* Cut back to size actually needed. This is necessary for, for example,
    encoding of a string containing isolated surrogates and the 'ignore' handler
    is used. */
    nsize = (unsigned char*) out - (unsigned char*) PyBytes_AS_STRING(v);
    if (nsize != PyBytes_GET_SIZE(v))
      _PyBytes_Resize(&v, nsize);
    Py_XDECREF(errorHandler);
    Py_XDECREF(exc);
  done:
    return v;
  error:
    Py_XDECREF(rep);
    Py_XDECREF(errorHandler);
    Py_XDECREF(exc);
    Py_XDECREF(v);
    return NULL;
#undef STORECHAR
}

PyObject *
PyUnicode_AsUTF16String(PyObject *unicode)
{
    return _PyUnicode_EncodeUTF16(unicode, NULL, 0);
}

/* --- Unicode Escape Codec ----------------------------------------------- */

PyObject *
_PyUnicode_DecodeUnicodeEscapeInternal(const char *s,
                               Py_ssize_t size,
                               const char *errors,
                               Py_ssize_t *consumed,
                               const char **first_invalid_escape)
{
    const char *starts = s;
    _PyUnicodeWriter writer;
    const char *end;
    PyObject *errorHandler = NULL;
    PyObject *exc = NULL;
    _PyUnicode_Name_CAPI *ucnhash_capi;
    PyInterpreterState *interp = _PyInterpreterState_Get();

    // so we can remember if we've seen an invalid escape char or not
    *first_invalid_escape = NULL;

    if (size == 0) {
        if (consumed) {
            *consumed = 0;
        }
        _Py_RETURN_UNICODE_EMPTY();
    }
    /* Escaped strings will always be longer than the resulting
       Unicode string, so we start with size here and then reduce the
       length after conversion to the true value.
       (but if the error callback returns a long replacement string
       we'll have to allocate more space) */
    _PyUnicodeWriter_Init(&writer);
    writer.min_length = size;
    if (_PyUnicodeWriter_Prepare(&writer, size, 127) < 0) {
        goto onError;
    }

    end = s + size;
    while (s < end) {
        unsigned char c = (unsigned char) *s++;
        Py_UCS4 ch;
        int count;
        const char *message;

#define WRITE_ASCII_CHAR(ch)                                                  \
            do {                                                              \
                assert(ch <= 127);                                            \
                assert(writer.pos < writer.size);                             \
                PyUnicode_WRITE(writer.kind, writer.data, writer.pos++, ch);  \
            } while(0)

#define WRITE_CHAR(ch)                                                        \
            do {                                                              \
                if (ch <= writer.maxchar) {                                   \
                    assert(writer.pos < writer.size);                         \
                    PyUnicode_WRITE(writer.kind, writer.data, writer.pos++, ch); \
                }                                                             \
                else if (_PyUnicodeWriter_WriteCharInline(&writer, ch) < 0) { \
                    goto onError;                                             \
                }                                                             \
            } while(0)

        /* Non-escape characters are interpreted as Unicode ordinals */
        if (c != '\\') {
            WRITE_CHAR(c);
            continue;
        }

        Py_ssize_t startinpos = s - starts - 1;
        /* \ - Escapes */
        if (s >= end) {
            message = "\\ at end of string";
            goto incomplete;
        }
        c = (unsigned char) *s++;

        assert(writer.pos < writer.size);
        switch (c) {

            /* \x escapes */
        case '\n': continue;
        case '\\': WRITE_ASCII_CHAR('\\'); continue;
        case '\'': WRITE_ASCII_CHAR('\''); continue;
        case '\"': WRITE_ASCII_CHAR('\"'); continue;
        case 'b': WRITE_ASCII_CHAR('\b'); continue;
        /* FF */
        case 'f': WRITE_ASCII_CHAR('\014'); continue;
        case 't': WRITE_ASCII_CHAR('\t'); continue;
        case 'n': WRITE_ASCII_CHAR('\n'); continue;
        case 'r': WRITE_ASCII_CHAR('\r'); continue;
        /* VT */
        case 'v': WRITE_ASCII_CHAR('\013'); continue;
        /* BEL, not classic C */
        case 'a': WRITE_ASCII_CHAR('\007'); continue;

            /* \OOO (octal) escapes */
        case '0': case '1': case '2': case '3':
        case '4': case '5': case '6': case '7':
            ch = c - '0';
            if (s < end && '0' <= *s && *s <= '7') {
                ch = (ch<<3) + *s++ - '0';
                if (s < end && '0' <= *s && *s <= '7') {
                    ch = (ch<<3) + *s++ - '0';
                }
            }
            if (ch > 0377) {
                if (*first_invalid_escape == NULL) {
                    *first_invalid_escape = s-3; /* Back up 3 chars, since we've
                                                    already incremented s. */
                }
            }
            WRITE_CHAR(ch);
            continue;

            /* hex escapes */
            /* \xXX */
        case 'x':
            count = 2;
            message = "truncated \\xXX escape";
            goto hexescape;

            /* \uXXXX */
        case 'u':
            count = 4;
            message = "truncated \\uXXXX escape";
            goto hexescape;

            /* \UXXXXXXXX */
        case 'U':
            count = 8;
            message = "truncated \\UXXXXXXXX escape";
        hexescape:
            for (ch = 0; count; ++s, --count) {
                if (s >= end) {
                    goto incomplete;
                }
                c = (unsigned char)*s;
                ch <<= 4;
                if (c >= '0' && c <= '9') {
                    ch += c - '0';
                }
                else if (c >= 'a' && c <= 'f') {
                    ch += c - ('a' - 10);
                }
                else if (c >= 'A' && c <= 'F') {
                    ch += c - ('A' - 10);
                }
                else {
                    goto error;
                }
            }

            /* when we get here, ch is a 32-bit unicode character */
            if (ch > MAX_UNICODE) {
                message = "illegal Unicode character";
                goto error;
            }

            WRITE_CHAR(ch);
            continue;

            /* \N{name} */
        case 'N':
            ucnhash_capi = interp->unicode.ucnhash_capi;
            if (ucnhash_capi == NULL) {
                /* load the unicode data module */
                ucnhash_capi = (_PyUnicode_Name_CAPI *)PyCapsule_Import(
                                                PyUnicodeData_CAPSULE_NAME, 1);
                if (ucnhash_capi == NULL) {
                    PyErr_SetString(
                        PyExc_UnicodeError,
                        "\\N escapes not supported (can't load unicodedata module)"
                        );
                    goto onError;
                }
                interp->unicode.ucnhash_capi = ucnhash_capi;
            }

            message = "malformed \\N character escape";
            if (s >= end) {
                goto incomplete;
            }
            if (*s == '{') {
                const char *start = ++s;
                size_t namelen;
                /* look for the closing brace */
                while (s < end && *s != '}')
                    s++;
                if (s >= end) {
                    goto incomplete;
                }
                namelen = s - start;
                if (namelen) {
                    /* found a name.  look it up in the unicode database */
                    s++;
                    ch = 0xffffffff; /* in case 'getcode' messes up */
                    if (namelen <= INT_MAX &&
                        ucnhash_capi->getcode(start, (int)namelen,
                                              &ch, 0)) {
                        assert(ch <= MAX_UNICODE);
                        WRITE_CHAR(ch);
                        continue;
                    }
                    message = "unknown Unicode character name";
                }
            }
            goto error;

        default:
            if (*first_invalid_escape == NULL) {
                *first_invalid_escape = s-1; /* Back up one char, since we've
                                                already incremented s. */
            }
            WRITE_ASCII_CHAR('\\');
            WRITE_CHAR(c);
            continue;
        }

      incomplete:
        if (consumed) {
            *consumed = startinpos;
            break;
        }
      error:;
        Py_ssize_t endinpos = s-starts;
        writer.min_length = end - s + writer.pos;
        if (unicode_decode_call_errorhandler_writer(
                errors, &errorHandler,
                "unicodeescape", message,
                &starts, &end, &startinpos, &endinpos, &exc, &s,
                &writer)) {
            goto onError;
        }
        assert(end - s <= writer.size - writer.pos);

#undef WRITE_ASCII_CHAR
#undef WRITE_CHAR
    }

    Py_XDECREF(errorHandler);
    Py_XDECREF(exc);
    return _PyUnicodeWriter_Finish(&writer);

  onError:
    _PyUnicodeWriter_Dealloc(&writer);
    Py_XDECREF(errorHandler);
    Py_XDECREF(exc);
    return NULL;
}

PyObject *
_PyUnicode_DecodeUnicodeEscapeStateful(const char *s,
                              Py_ssize_t size,
                              const char *errors,
                              Py_ssize_t *consumed)
{
    const char *first_invalid_escape;
    PyObject *result = _PyUnicode_DecodeUnicodeEscapeInternal(s, size, errors,
                                                      consumed,
                                                      &first_invalid_escape);
    if (result == NULL)
        return NULL;
    if (first_invalid_escape != NULL) {
        unsigned char c = *first_invalid_escape;
        if ('4' <= c && c <= '7') {
            if (PyErr_WarnFormat(PyExc_DeprecationWarning, 1,
                                 "invalid octal escape sequence '\\%.3s'",
                                 first_invalid_escape) < 0)
            {
                Py_DECREF(result);
                return NULL;
            }
        }
        else {
            if (PyErr_WarnFormat(PyExc_DeprecationWarning, 1,
                                 "invalid escape sequence '\\%c'",
                                 c) < 0)
            {
                Py_DECREF(result);
                return NULL;
            }
        }
    }
    return result;
}

PyObject *
PyUnicode_DecodeUnicodeEscape(const char *s,
                              Py_ssize_t size,
                              const char *errors)
{
    return _PyUnicode_DecodeUnicodeEscapeStateful(s, size, errors, NULL);
}

/* Return a Unicode-Escape string version of the Unicode object. */

PyObject *
PyUnicode_AsUnicodeEscapeString(PyObject *unicode)
{
    Py_ssize_t i, len;
    PyObject *repr;
    char *p;
    int kind;
    const void *data;
    Py_ssize_t expandsize;

    /* Initial allocation is based on the longest-possible character
       escape.

       For UCS1 strings it's '\xxx', 4 bytes per source character.
       For UCS2 strings it's '\uxxxx', 6 bytes per source character.
       For UCS4 strings it's '\U00xxxxxx', 10 bytes per source character.
    */

    if (!PyUnicode_Check(unicode)) {
        PyErr_BadArgument();
        return NULL;
    }

    len = PyUnicode_GET_LENGTH(unicode);
    if (len == 0) {
        return PyBytes_FromStringAndSize(NULL, 0);
    }

    kind = PyUnicode_KIND(unicode);
    data = PyUnicode_DATA(unicode);
    /* 4 byte characters can take up 10 bytes, 2 byte characters can take up 6
       bytes, and 1 byte characters 4. */
    expandsize = kind * 2 + 2;
    if (len > PY_SSIZE_T_MAX / expandsize) {
        return PyErr_NoMemory();
    }
    repr = PyBytes_FromStringAndSize(NULL, expandsize * len);
    if (repr == NULL) {
        return NULL;
    }

    p = PyBytes_AS_STRING(repr);
    for (i = 0; i < len; i++) {
        Py_UCS4 ch = PyUnicode_READ(kind, data, i);

        /* U+0000-U+00ff range */
        if (ch < 0x100) {
            if (ch >= ' ' && ch < 127) {
                if (ch != '\\') {
                    /* Copy printable US ASCII as-is */
                    *p++ = (char) ch;
                }
                /* Escape backslashes */
                else {
                    *p++ = '\\';
                    *p++ = '\\';
                }
            }

            /* Map special whitespace to '\t', \n', '\r' */
            else if (ch == '\t') {
                *p++ = '\\';
                *p++ = 't';
            }
            else if (ch == '\n') {
                *p++ = '\\';
                *p++ = 'n';
            }
            else if (ch == '\r') {
                *p++ = '\\';
                *p++ = 'r';
            }

            /* Map non-printable US ASCII and 8-bit characters to '\xHH' */
            else {
                *p++ = '\\';
                *p++ = 'x';
                *p++ = Py_hexdigits[(ch >> 4) & 0x000F];
                *p++ = Py_hexdigits[ch & 0x000F];
            }
        }
        /* U+0100-U+ffff range: Map 16-bit characters to '\uHHHH' */
        else if (ch < 0x10000) {
            *p++ = '\\';
            *p++ = 'u';
            *p++ = Py_hexdigits[(ch >> 12) & 0x000F];
            *p++ = Py_hexdigits[(ch >> 8) & 0x000F];
            *p++ = Py_hexdigits[(ch >> 4) & 0x000F];
            *p++ = Py_hexdigits[ch & 0x000F];
        }
        /* U+010000-U+10ffff range: Map 21-bit characters to '\U00HHHHHH' */
        else {

            /* Make sure that the first two digits are zero */
            assert(ch <= MAX_UNICODE && MAX_UNICODE <= 0x10ffff);
            *p++ = '\\';
            *p++ = 'U';
            *p++ = '0';
            *p++ = '0';
            *p++ = Py_hexdigits[(ch >> 20) & 0x0000000F];
            *p++ = Py_hexdigits[(ch >> 16) & 0x0000000F];
            *p++ = Py_hexdigits[(ch >> 12) & 0x0000000F];
            *p++ = Py_hexdigits[(ch >> 8) & 0x0000000F];
            *p++ = Py_hexdigits[(ch >> 4) & 0x0000000F];
            *p++ = Py_hexdigits[ch & 0x0000000F];
        }
    }

    assert(p - PyBytes_AS_STRING(repr) > 0);
    if (_PyBytes_Resize(&repr, p - PyBytes_AS_STRING(repr)) < 0) {
        return NULL;
    }
    return repr;
}

/* --- Raw Unicode Escape Codec ------------------------------------------- */

PyObject *
_PyUnicode_DecodeRawUnicodeEscapeStateful(const char *s,
                                          Py_ssize_t size,
                                          const char *errors,
                                          Py_ssize_t *consumed)
{
    const char *starts = s;
    _PyUnicodeWriter writer;
    const char *end;
    PyObject *errorHandler = NULL;
    PyObject *exc = NULL;

    if (size == 0) {
        if (consumed) {
            *consumed = 0;
        }
        _Py_RETURN_UNICODE_EMPTY();
    }

    /* Escaped strings will always be longer than the resulting
       Unicode string, so we start with size here and then reduce the
       length after conversion to the true value. (But decoding error
       handler might have to resize the string) */
    _PyUnicodeWriter_Init(&writer);
    writer.min_length = size;
    if (_PyUnicodeWriter_Prepare(&writer, size, 127) < 0) {
        goto onError;
    }

    end = s + size;
    while (s < end) {
        unsigned char c = (unsigned char) *s++;
        Py_UCS4 ch;
        int count;
        const char *message;

#define WRITE_CHAR(ch)                                                        \
            do {                                                              \
                if (ch <= writer.maxchar) {                                   \
                    assert(writer.pos < writer.size);                         \
                    PyUnicode_WRITE(writer.kind, writer.data, writer.pos++, ch); \
                }                                                             \
                else if (_PyUnicodeWriter_WriteCharInline(&writer, ch) < 0) { \
                    goto onError;                                             \
                }                                                             \
            } while(0)

        /* Non-escape characters are interpreted as Unicode ordinals */
        if (c != '\\' || (s >= end && !consumed)) {
            WRITE_CHAR(c);
            continue;
        }

        Py_ssize_t startinpos = s - starts - 1;
        /* \ - Escapes */
        if (s >= end) {
            assert(consumed);
            // Set message to silent compiler warning.
            // Actually it is never used.
            message = "\\ at end of string";
            goto incomplete;
        }

        c = (unsigned char) *s++;
        if (c == 'u') {
            count = 4;
            message = "truncated \\uXXXX escape";
        }
        else if (c == 'U') {
            count = 8;
            message = "truncated \\UXXXXXXXX escape";
        }
        else {
            assert(writer.pos < writer.size);
            PyUnicode_WRITE(writer.kind, writer.data, writer.pos++, '\\');
            WRITE_CHAR(c);
            continue;
        }

        /* \uHHHH with 4 hex digits, \U00HHHHHH with 8 */
        for (ch = 0; count; ++s, --count) {
            if (s >= end) {
                goto incomplete;
            }
            c = (unsigned char)*s;
            ch <<= 4;
            if (c >= '0' && c <= '9') {
                ch += c - '0';
            }
            else if (c >= 'a' && c <= 'f') {
                ch += c - ('a' - 10);
            }
            else if (c >= 'A' && c <= 'F') {
                ch += c - ('A' - 10);
            }
            else {
                goto error;
            }
        }
        if (ch > MAX_UNICODE) {
            message = "\\Uxxxxxxxx out of range";
            goto error;
        }
        WRITE_CHAR(ch);
        continue;

      incomplete:
        if (consumed) {
            *consumed = startinpos;
            break;
        }
      error:;
        Py_ssize_t endinpos = s-starts;
        writer.min_length = end - s + writer.pos;
        if (unicode_decode_call_errorhandler_writer(
                errors, &errorHandler,
                "rawunicodeescape", message,
                &starts, &end, &startinpos, &endinpos, &exc, &s,
                &writer)) {
            goto onError;
        }
        assert(end - s <= writer.size - writer.pos);

#undef WRITE_CHAR
    }
    Py_XDECREF(errorHandler);
    Py_XDECREF(exc);
    return _PyUnicodeWriter_Finish(&writer);

  onError:
    _PyUnicodeWriter_Dealloc(&writer);
    Py_XDECREF(errorHandler);
    Py_XDECREF(exc);
    return NULL;
}

PyObject *
PyUnicode_DecodeRawUnicodeEscape(const char *s,
                                 Py_ssize_t size,
                                 const char *errors)
{
    return _PyUnicode_DecodeRawUnicodeEscapeStateful(s, size, errors, NULL);
}


PyObject *
PyUnicode_AsRawUnicodeEscapeString(PyObject *unicode)
{
    PyObject *repr;
    char *p;
    Py_ssize_t expandsize, pos;
    int kind;
    const void *data;
    Py_ssize_t len;

    if (!PyUnicode_Check(unicode)) {
        PyErr_BadArgument();
        return NULL;
    }
    kind = PyUnicode_KIND(unicode);
    data = PyUnicode_DATA(unicode);
    len = PyUnicode_GET_LENGTH(unicode);
    if (kind == PyUnicode_1BYTE_KIND) {
        return PyBytes_FromStringAndSize(data, len);
    }

    /* 4 byte characters can take up 10 bytes, 2 byte characters can take up 6
       bytes, and 1 byte characters 4. */
    expandsize = kind * 2 + 2;

    if (len > PY_SSIZE_T_MAX / expandsize) {
        return PyErr_NoMemory();
    }
    repr = PyBytes_FromStringAndSize(NULL, expandsize * len);
    if (repr == NULL) {
        return NULL;
    }
    if (len == 0) {
        return repr;
    }

    p = PyBytes_AS_STRING(repr);
    for (pos = 0; pos < len; pos++) {
        Py_UCS4 ch = PyUnicode_READ(kind, data, pos);

        /* U+0000-U+00ff range: Copy 8-bit characters as-is */
        if (ch < 0x100) {
            *p++ = (char) ch;
        }
        /* U+0100-U+ffff range: Map 16-bit characters to '\uHHHH' */
        else if (ch < 0x10000) {
            *p++ = '\\';
            *p++ = 'u';
            *p++ = Py_hexdigits[(ch >> 12) & 0xf];
            *p++ = Py_hexdigits[(ch >> 8) & 0xf];
            *p++ = Py_hexdigits[(ch >> 4) & 0xf];
            *p++ = Py_hexdigits[ch & 15];
        }
        /* U+010000-U+10ffff range: Map 32-bit characters to '\U00HHHHHH' */
        else {
            assert(ch <= MAX_UNICODE && MAX_UNICODE <= 0x10ffff);
            *p++ = '\\';
            *p++ = 'U';
            *p++ = '0';
            *p++ = '0';
            *p++ = Py_hexdigits[(ch >> 20) & 0xf];
            *p++ = Py_hexdigits[(ch >> 16) & 0xf];
            *p++ = Py_hexdigits[(ch >> 12) & 0xf];
            *p++ = Py_hexdigits[(ch >> 8) & 0xf];
            *p++ = Py_hexdigits[(ch >> 4) & 0xf];
            *p++ = Py_hexdigits[ch & 15];
        }
    }

    assert(p > PyBytes_AS_STRING(repr));
    if (_PyBytes_Resize(&repr, p - PyBytes_AS_STRING(repr)) < 0) {
        return NULL;
    }
    return repr;
}
#endif // GraalPy change

/* --- Latin-1 Codec ------------------------------------------------------ */

PyObject *
PyUnicode_DecodeLatin1(const char *s,
                       Py_ssize_t size,
                       const char *errors)
{
    /* Latin-1 is equivalent to the first 256 ordinals in Unicode. */
    return _PyUnicode_FromUCS1((const unsigned char*)s, size);
}

#if 0 // GraalPy change
/* create or adjust a UnicodeEncodeError */
static void
make_encode_exception(PyObject **exceptionObject,
                      const char *encoding,
                      PyObject *unicode,
                      Py_ssize_t startpos, Py_ssize_t endpos,
                      const char *reason)
{
    if (*exceptionObject == NULL) {
        *exceptionObject = PyObject_CallFunction(
            PyExc_UnicodeEncodeError, "sOnns",
            encoding, unicode, startpos, endpos, reason);
    }
    else {
        if (PyUnicodeEncodeError_SetStart(*exceptionObject, startpos))
            goto onError;
        if (PyUnicodeEncodeError_SetEnd(*exceptionObject, endpos))
            goto onError;
        if (PyUnicodeEncodeError_SetReason(*exceptionObject, reason))
            goto onError;
        return;
      onError:
        Py_CLEAR(*exceptionObject);
    }
}

/* raises a UnicodeEncodeError */
static void
raise_encode_exception(PyObject **exceptionObject,
                       const char *encoding,
                       PyObject *unicode,
                       Py_ssize_t startpos, Py_ssize_t endpos,
                       const char *reason)
{
    make_encode_exception(exceptionObject,
                          encoding, unicode, startpos, endpos, reason);
    if (*exceptionObject != NULL)
        PyCodec_StrictErrors(*exceptionObject);
}

/* error handling callback helper:
   build arguments, call the callback and check the arguments,
   put the result into newpos and return the replacement string, which
   has to be freed by the caller */
static PyObject *
unicode_encode_call_errorhandler(const char *errors,
                                 PyObject **errorHandler,
                                 const char *encoding, const char *reason,
                                 PyObject *unicode, PyObject **exceptionObject,
                                 Py_ssize_t startpos, Py_ssize_t endpos,
                                 Py_ssize_t *newpos)
{
    static const char *argparse = "On;encoding error handler must return (str/bytes, int) tuple";
    Py_ssize_t len;
    PyObject *restuple;
    PyObject *resunicode;

    if (*errorHandler == NULL) {
        *errorHandler = PyCodec_LookupError(errors);
        if (*errorHandler == NULL)
            return NULL;
    }

    len = PyUnicode_GET_LENGTH(unicode);

    make_encode_exception(exceptionObject,
                          encoding, unicode, startpos, endpos, reason);
    if (*exceptionObject == NULL)
        return NULL;

    restuple = PyObject_CallOneArg(*errorHandler, *exceptionObject);
    if (restuple == NULL)
        return NULL;
    if (!PyTuple_Check(restuple)) {
        PyErr_SetString(PyExc_TypeError, &argparse[3]);
        Py_DECREF(restuple);
        return NULL;
    }
    if (!PyArg_ParseTuple(restuple, argparse,
                          &resunicode, newpos)) {
        Py_DECREF(restuple);
        return NULL;
    }
    if (!PyUnicode_Check(resunicode) && !PyBytes_Check(resunicode)) {
        PyErr_SetString(PyExc_TypeError, &argparse[3]);
        Py_DECREF(restuple);
        return NULL;
    }
    if (*newpos<0)
        *newpos = len + *newpos;
    if (*newpos<0 || *newpos>len) {
        PyErr_Format(PyExc_IndexError, "position %zd from error handler out of bounds", *newpos);
        Py_DECREF(restuple);
        return NULL;
    }
    Py_INCREF(resunicode);
    Py_DECREF(restuple);
    return resunicode;
}

static PyObject *
unicode_encode_ucs1(PyObject *unicode,
                    const char *errors,
                    const Py_UCS4 limit)
{
    /* input state */
    Py_ssize_t pos=0, size;
    int kind;
    const void *data;
    /* pointer into the output */
    char *str;
    const char *encoding = (limit == 256) ? "latin-1" : "ascii";
    const char *reason = (limit == 256) ? "ordinal not in range(256)" : "ordinal not in range(128)";
    PyObject *error_handler_obj = NULL;
    PyObject *exc = NULL;
    _Py_error_handler error_handler = _Py_ERROR_UNKNOWN;
    PyObject *rep = NULL;
    /* output object */
    _PyBytesWriter writer;

    size = PyUnicode_GET_LENGTH(unicode);
    kind = PyUnicode_KIND(unicode);
    data = PyUnicode_DATA(unicode);
    /* allocate enough for a simple encoding without
       replacements, if we need more, we'll resize */
    if (size == 0)
        return PyBytes_FromStringAndSize(NULL, 0);

    _PyBytesWriter_Init(&writer);
    str = _PyBytesWriter_Alloc(&writer, size);
    if (str == NULL)
        return NULL;

    while (pos < size) {
        Py_UCS4 ch = PyUnicode_READ(kind, data, pos);

        /* can we encode this? */
        if (ch < limit) {
            /* no overflow check, because we know that the space is enough */
            *str++ = (char)ch;
            ++pos;
        }
        else {
            Py_ssize_t newpos, i;
            /* startpos for collecting unencodable chars */
            Py_ssize_t collstart = pos;
            Py_ssize_t collend = collstart + 1;
            /* find all unecodable characters */

            while ((collend < size) && (PyUnicode_READ(kind, data, collend) >= limit))
                ++collend;

            /* Only overallocate the buffer if it's not the last write */
            writer.overallocate = (collend < size);

            /* cache callback name lookup (if not done yet, i.e. it's the first error) */
            if (error_handler == _Py_ERROR_UNKNOWN)
                error_handler = _Py_GetErrorHandler(errors);

            switch (error_handler) {
            case _Py_ERROR_STRICT:
                raise_encode_exception(&exc, encoding, unicode, collstart, collend, reason);
                goto onError;

            case _Py_ERROR_REPLACE:
                memset(str, '?', collend - collstart);
                str += (collend - collstart);
                /* fall through */
            case _Py_ERROR_IGNORE:
                pos = collend;
                break;

            case _Py_ERROR_BACKSLASHREPLACE:
                /* subtract preallocated bytes */
                writer.min_size -= (collend - collstart);
                str = backslashreplace(&writer, str,
                                       unicode, collstart, collend);
                if (str == NULL)
                    goto onError;
                pos = collend;
                break;

            case _Py_ERROR_XMLCHARREFREPLACE:
                /* subtract preallocated bytes */
                writer.min_size -= (collend - collstart);
                str = xmlcharrefreplace(&writer, str,
                                        unicode, collstart, collend);
                if (str == NULL)
                    goto onError;
                pos = collend;
                break;

            case _Py_ERROR_SURROGATEESCAPE:
                for (i = collstart; i < collend; ++i) {
                    ch = PyUnicode_READ(kind, data, i);
                    if (ch < 0xdc80 || 0xdcff < ch) {
                        /* Not a UTF-8b surrogate */
                        break;
                    }
                    *str++ = (char)(ch - 0xdc00);
                    ++pos;
                }
                if (i >= collend)
                    break;
                collstart = pos;
                assert(collstart != collend);
                /* fall through */

            default:
                rep = unicode_encode_call_errorhandler(errors, &error_handler_obj,
                                                       encoding, reason, unicode, &exc,
                                                       collstart, collend, &newpos);
                if (rep == NULL)
                    goto onError;

                if (newpos < collstart) {
                    writer.overallocate = 1;
                    str = _PyBytesWriter_Prepare(&writer, str,
                                                 collstart - newpos);
                    if (str == NULL)
                        goto onError;
                }
                else {
                    /* subtract preallocated bytes */
                    writer.min_size -= newpos - collstart;
                    /* Only overallocate the buffer if it's not the last write */
                    writer.overallocate = (newpos < size);
                }

                if (PyBytes_Check(rep)) {
                    /* Directly copy bytes result to output. */
                    str = _PyBytesWriter_WriteBytes(&writer, str,
                                                    PyBytes_AS_STRING(rep),
                                                    PyBytes_GET_SIZE(rep));
                }
                else {
                    assert(PyUnicode_Check(rep));

                    if (limit == 256 ?
                        PyUnicode_KIND(rep) != PyUnicode_1BYTE_KIND :
                        !PyUnicode_IS_ASCII(rep))
                    {
                        /* Not all characters are smaller than limit */
                        raise_encode_exception(&exc, encoding, unicode,
                                               collstart, collend, reason);
                        goto onError;
                    }
                    assert(PyUnicode_KIND(rep) == PyUnicode_1BYTE_KIND);
                    str = _PyBytesWriter_WriteBytes(&writer, str,
                                                    PyUnicode_DATA(rep),
                                                    PyUnicode_GET_LENGTH(rep));
                }
                if (str == NULL)
                    goto onError;

                pos = newpos;
                Py_CLEAR(rep);
            }

            /* If overallocation was disabled, ensure that it was the last
               write. Otherwise, we missed an optimization */
            assert(writer.overallocate || pos == size);
        }
    }

    Py_XDECREF(error_handler_obj);
    Py_XDECREF(exc);
    return _PyBytesWriter_Finish(&writer, str);

  onError:
    Py_XDECREF(rep);
    _PyBytesWriter_Dealloc(&writer);
    Py_XDECREF(error_handler_obj);
    Py_XDECREF(exc);
    return NULL;
}

PyObject *
_PyUnicode_AsLatin1String(PyObject *unicode, const char *errors)
{
    if (!PyUnicode_Check(unicode)) {
        PyErr_BadArgument();
        return NULL;
    }
    /* Fast path: if it is a one-byte string, construct
       bytes object directly. */
    if (PyUnicode_KIND(unicode) == PyUnicode_1BYTE_KIND)
        return PyBytes_FromStringAndSize(PyUnicode_DATA(unicode),
                                         PyUnicode_GET_LENGTH(unicode));
    /* Non-Latin-1 characters present. Defer to above function to
       raise the exception. */
    return unicode_encode_ucs1(unicode, errors, 256);
}
#endif // GraalPy change

PyObject*
PyUnicode_AsLatin1String(PyObject *unicode)
{
    return _PyUnicode_AsLatin1String(unicode, NULL);
}

/* --- 7-bit ASCII Codec -------------------------------------------------- */

PyObject *
PyUnicode_DecodeASCII(const char *s,
                      Py_ssize_t size,
                      const char *errors)
{
    // GraalPy change: different implementation
	return PyUnicode_Decode(s, size, "ascii", errors);
}

#if 0 // GraalPy change
PyObject *
_PyUnicode_AsASCIIString(PyObject *unicode, const char *errors)
{
    if (!PyUnicode_Check(unicode)) {
        PyErr_BadArgument();
        return NULL;
    }
    /* Fast path: if it is an ASCII-only string, construct bytes object
       directly. Else defer to above function to raise the exception. */
    if (PyUnicode_IS_ASCII(unicode))
        return PyBytes_FromStringAndSize(PyUnicode_DATA(unicode),
                                         PyUnicode_GET_LENGTH(unicode));
    return unicode_encode_ucs1(unicode, errors, 128);
}
#endif // GraalPy change

PyObject *
PyUnicode_AsASCIIString(PyObject *unicode)
{
    return _PyUnicode_AsASCIIString(unicode, NULL);
}

#if 0 // GraalPy change
#ifdef MS_WINDOWS

/* --- MBCS codecs for Windows -------------------------------------------- */

#if SIZEOF_INT < SIZEOF_SIZE_T
#define NEED_RETRY
#endif

/* INT_MAX is the theoretical largest chunk (or INT_MAX / 2 when
   transcoding from UTF-16), but INT_MAX / 4 performs better in
   both cases also and avoids partial characters overrunning the
   length limit in MultiByteToWideChar on Windows */
#define DECODING_CHUNK_SIZE (INT_MAX/4)

#ifndef WC_ERR_INVALID_CHARS
#  define WC_ERR_INVALID_CHARS 0x0080
#endif

static const char*
code_page_name(UINT code_page, PyObject **obj)
{
    *obj = NULL;
    if (code_page == CP_ACP)
        return "mbcs";
    if (code_page == CP_UTF7)
        return "CP_UTF7";
    if (code_page == CP_UTF8)
        return "CP_UTF8";

    *obj = PyBytes_FromFormat("cp%u", code_page);
    if (*obj == NULL)
        return NULL;
    return PyBytes_AS_STRING(*obj);
}

static DWORD
decode_code_page_flags(UINT code_page)
{
    if (code_page == CP_UTF7) {
        /* The CP_UTF7 decoder only supports flags=0 */
        return 0;
    }
    else
        return MB_ERR_INVALID_CHARS;
}

/*
 * Decode a byte string from a Windows code page into unicode object in strict
 * mode.
 *
 * Returns consumed size if succeed, returns -2 on decode error, or raise an
 * OSError and returns -1 on other error.
 */
static int
decode_code_page_strict(UINT code_page,
                        wchar_t **buf,
                        Py_ssize_t *bufsize,
                        const char *in,
                        int insize)
{
    DWORD flags = MB_ERR_INVALID_CHARS;
    wchar_t *out;
    DWORD outsize;

    /* First get the size of the result */
    assert(insize > 0);
    while ((outsize = MultiByteToWideChar(code_page, flags,
                                          in, insize, NULL, 0)) <= 0)
    {
        if (!flags || GetLastError() != ERROR_INVALID_FLAGS) {
            goto error;
        }
        /* For some code pages (e.g. UTF-7) flags must be set to 0. */
        flags = 0;
    }

    /* Extend a wchar_t* buffer */
    Py_ssize_t n = *bufsize;   /* Get the current length */
    if (widechar_resize(buf, bufsize, n + outsize) < 0) {
        return -1;
    }
    out = *buf + n;

    /* Do the conversion */
    outsize = MultiByteToWideChar(code_page, flags, in, insize, out, outsize);
    if (outsize <= 0)
        goto error;
    return insize;

error:
    if (GetLastError() == ERROR_NO_UNICODE_TRANSLATION)
        return -2;
    PyErr_SetFromWindowsErr(0);
    return -1;
}

/*
 * Decode a byte string from a code page into unicode object with an error
 * handler.
 *
 * Returns consumed size if succeed, or raise an OSError or
 * UnicodeDecodeError exception and returns -1 on error.
 */
static int
decode_code_page_errors(UINT code_page,
                        wchar_t **buf,
                        Py_ssize_t *bufsize,
                        const char *in, const int size,
                        const char *errors, int final)
{
    const char *startin = in;
    const char *endin = in + size;
    DWORD flags = MB_ERR_INVALID_CHARS;
    /* Ideally, we should get reason from FormatMessage. This is the Windows
       2000 English version of the message. */
    const char *reason = "No mapping for the Unicode character exists "
                         "in the target code page.";
    /* each step cannot decode more than 1 character, but a character can be
       represented as a surrogate pair */
    wchar_t buffer[2], *out;
    int insize;
    Py_ssize_t outsize;
    PyObject *errorHandler = NULL;
    PyObject *exc = NULL;
    PyObject *encoding_obj = NULL;
    const char *encoding;
    DWORD err;
    int ret = -1;

    assert(size > 0);

    encoding = code_page_name(code_page, &encoding_obj);
    if (encoding == NULL)
        return -1;

    if ((errors == NULL || strcmp(errors, "strict") == 0) && final) {
        /* The last error was ERROR_NO_UNICODE_TRANSLATION, then we raise a
           UnicodeDecodeError. */
        make_decode_exception(&exc, encoding, in, size, 0, 0, reason);
        if (exc != NULL) {
            PyCodec_StrictErrors(exc);
            Py_CLEAR(exc);
        }
        goto error;
    }

    /* Extend a wchar_t* buffer */
    Py_ssize_t n = *bufsize;   /* Get the current length */
    if (size > (PY_SSIZE_T_MAX - n) / (Py_ssize_t)Py_ARRAY_LENGTH(buffer)) {
        PyErr_NoMemory();
        goto error;
    }
    if (widechar_resize(buf, bufsize, n + size * Py_ARRAY_LENGTH(buffer)) < 0) {
        goto error;
    }
    out = *buf + n;

    /* Decode the byte string character per character */
    while (in < endin)
    {
        /* Decode a character */
        insize = 1;
        do
        {
            outsize = MultiByteToWideChar(code_page, flags,
                                          in, insize,
                                          buffer, Py_ARRAY_LENGTH(buffer));
            if (outsize > 0)
                break;
            err = GetLastError();
            if (err == ERROR_INVALID_FLAGS && flags) {
                /* For some code pages (e.g. UTF-7) flags must be set to 0. */
                flags = 0;
                continue;
            }
            if (err != ERROR_NO_UNICODE_TRANSLATION
                && err != ERROR_INSUFFICIENT_BUFFER)
            {
                PyErr_SetFromWindowsErr(err);
                goto error;
            }
            insize++;
        }
        /* 4=maximum length of a UTF-8 sequence */
        while (insize <= 4 && (in + insize) <= endin);

        if (outsize <= 0) {
            Py_ssize_t startinpos, endinpos, outpos;

            /* last character in partial decode? */
            if (in + insize >= endin && !final)
                break;

            startinpos = in - startin;
            endinpos = startinpos + 1;
            outpos = out - *buf;
            if (unicode_decode_call_errorhandler_wchar(
                    errors, &errorHandler,
                    encoding, reason,
                    &startin, &endin, &startinpos, &endinpos, &exc, &in,
                    buf, bufsize, &outpos))
            {
                goto error;
            }
            out = *buf + outpos;
        }
        else {
            in += insize;
            memcpy(out, buffer, outsize * sizeof(wchar_t));
            out += outsize;
        }
    }

    /* Shrink the buffer */
    assert(out - *buf <= *bufsize);
    *bufsize = out - *buf;
    /* (in - startin) <= size and size is an int */
    ret = Py_SAFE_DOWNCAST(in - startin, Py_ssize_t, int);

error:
    Py_XDECREF(encoding_obj);
    Py_XDECREF(errorHandler);
    Py_XDECREF(exc);
    return ret;
}

static PyObject *
decode_code_page_stateful(int code_page,
                          const char *s, Py_ssize_t size,
                          const char *errors, Py_ssize_t *consumed)
{
    wchar_t *buf = NULL;
    Py_ssize_t bufsize = 0;
    int chunk_size, final, converted, done;

    if (code_page < 0) {
        PyErr_SetString(PyExc_ValueError, "invalid code page number");
        return NULL;
    }
    if (size < 0) {
        PyErr_BadInternalCall();
        return NULL;
    }

    if (consumed)
        *consumed = 0;

    do
    {
#ifdef NEED_RETRY
        if (size > DECODING_CHUNK_SIZE) {
            chunk_size = DECODING_CHUNK_SIZE;
            final = 0;
            done = 0;
        }
        else
#endif
        {
            chunk_size = (int)size;
            final = (consumed == NULL);
            done = 1;
        }

        if (chunk_size == 0 && done) {
            if (buf != NULL)
                break;
            _Py_RETURN_UNICODE_EMPTY();
        }

        converted = decode_code_page_strict(code_page, &buf, &bufsize,
                                            s, chunk_size);
        if (converted == -2)
            converted = decode_code_page_errors(code_page, &buf, &bufsize,
                                                s, chunk_size,
                                                errors, final);
        assert(converted != 0 || done);

        if (converted < 0) {
            PyMem_Free(buf);
            return NULL;
        }

        if (consumed)
            *consumed += converted;

        s += converted;
        size -= converted;
    } while (!done);

    PyObject *v = PyUnicode_FromWideChar(buf, bufsize);
    PyMem_Free(buf);
    return v;
}

PyObject *
PyUnicode_DecodeCodePageStateful(int code_page,
                                 const char *s,
                                 Py_ssize_t size,
                                 const char *errors,
                                 Py_ssize_t *consumed)
{
    return decode_code_page_stateful(code_page, s, size, errors, consumed);
}

PyObject *
PyUnicode_DecodeMBCSStateful(const char *s,
                             Py_ssize_t size,
                             const char *errors,
                             Py_ssize_t *consumed)
{
    return decode_code_page_stateful(CP_ACP, s, size, errors, consumed);
}

PyObject *
PyUnicode_DecodeMBCS(const char *s,
                     Py_ssize_t size,
                     const char *errors)
{
    return PyUnicode_DecodeMBCSStateful(s, size, errors, NULL);
}

static DWORD
encode_code_page_flags(UINT code_page, const char *errors)
{
    if (code_page == CP_UTF8) {
        return WC_ERR_INVALID_CHARS;
    }
    else if (code_page == CP_UTF7) {
        /* CP_UTF7 only supports flags=0 */
        return 0;
    }
    else {
        if (errors != NULL && strcmp(errors, "replace") == 0)
            return 0;
        else
            return WC_NO_BEST_FIT_CHARS;
    }
}

/*
 * Encode a Unicode string to a Windows code page into a byte string in strict
 * mode.
 *
 * Returns consumed characters if succeed, returns -2 on encode error, or raise
 * an OSError and returns -1 on other error.
 */
static int
encode_code_page_strict(UINT code_page, PyObject **outbytes,
                        PyObject *unicode, Py_ssize_t offset, int len,
                        const char* errors)
{
    BOOL usedDefaultChar = FALSE;
    BOOL *pusedDefaultChar = &usedDefaultChar;
    int outsize;
    wchar_t *p;
    Py_ssize_t size;
    const DWORD flags = encode_code_page_flags(code_page, NULL);
    char *out;
    /* Create a substring so that we can get the UTF-16 representation
       of just the slice under consideration. */
    PyObject *substring;
    int ret = -1;

    assert(len > 0);

    if (code_page != CP_UTF8 && code_page != CP_UTF7)
        pusedDefaultChar = &usedDefaultChar;
    else
        pusedDefaultChar = NULL;

    substring = PyUnicode_Substring(unicode, offset, offset+len);
    if (substring == NULL)
        return -1;
    p = PyUnicode_AsWideCharString(substring, &size);
    Py_CLEAR(substring);
    if (p == NULL) {
        return -1;
    }
    assert(size <= INT_MAX);

    /* First get the size of the result */
    outsize = WideCharToMultiByte(code_page, flags,
                                  p, (int)size,
                                  NULL, 0,
                                  NULL, pusedDefaultChar);
    if (outsize <= 0)
        goto error;
    /* If we used a default char, then we failed! */
    if (pusedDefaultChar && *pusedDefaultChar) {
        ret = -2;
        goto done;
    }

    if (*outbytes == NULL) {
        /* Create string object */
        *outbytes = PyBytes_FromStringAndSize(NULL, outsize);
        if (*outbytes == NULL) {
            goto done;
        }
        out = PyBytes_AS_STRING(*outbytes);
    }
    else {
        /* Extend string object */
        const Py_ssize_t n = PyBytes_Size(*outbytes);
        if (outsize > PY_SSIZE_T_MAX - n) {
            PyErr_NoMemory();
            goto done;
        }
        if (_PyBytes_Resize(outbytes, n + outsize) < 0) {
            goto done;
        }
        out = PyBytes_AS_STRING(*outbytes) + n;
    }

    /* Do the conversion */
    outsize = WideCharToMultiByte(code_page, flags,
                                  p, (int)size,
                                  out, outsize,
                                  NULL, pusedDefaultChar);
    if (outsize <= 0)
        goto error;
    if (pusedDefaultChar && *pusedDefaultChar) {
        ret = -2;
        goto done;
    }
    ret = 0;

done:
    PyMem_Free(p);
    return ret;

error:
    if (GetLastError() == ERROR_NO_UNICODE_TRANSLATION) {
        ret = -2;
        goto done;
    }
    PyErr_SetFromWindowsErr(0);
    goto done;
}

/*
 * Encode a Unicode string to a Windows code page into a byte string using an
 * error handler.
 *
 * Returns consumed characters if succeed, or raise an OSError and returns
 * -1 on other error.
 */
static int
encode_code_page_errors(UINT code_page, PyObject **outbytes,
                        PyObject *unicode, Py_ssize_t unicode_offset,
                        Py_ssize_t insize, const char* errors)
{
    const DWORD flags = encode_code_page_flags(code_page, errors);
    Py_ssize_t pos = unicode_offset;
    Py_ssize_t endin = unicode_offset + insize;
    /* Ideally, we should get reason from FormatMessage. This is the Windows
       2000 English version of the message. */
    const char *reason = "invalid character";
    /* 4=maximum length of a UTF-8 sequence */
    char buffer[4];
    BOOL usedDefaultChar = FALSE, *pusedDefaultChar;
    Py_ssize_t outsize;
    char *out;
    PyObject *errorHandler = NULL;
    PyObject *exc = NULL;
    PyObject *encoding_obj = NULL;
    const char *encoding;
    Py_ssize_t newpos, newoutsize;
    PyObject *rep;
    int ret = -1;

    assert(insize > 0);

    encoding = code_page_name(code_page, &encoding_obj);
    if (encoding == NULL)
        return -1;

    if (errors == NULL || strcmp(errors, "strict") == 0) {
        /* The last error was ERROR_NO_UNICODE_TRANSLATION,
           then we raise a UnicodeEncodeError. */
        make_encode_exception(&exc, encoding, unicode, 0, 0, reason);
        if (exc != NULL) {
            PyCodec_StrictErrors(exc);
            Py_DECREF(exc);
        }
        Py_XDECREF(encoding_obj);
        return -1;
    }

    if (code_page != CP_UTF8 && code_page != CP_UTF7)
        pusedDefaultChar = &usedDefaultChar;
    else
        pusedDefaultChar = NULL;

    if (Py_ARRAY_LENGTH(buffer) > PY_SSIZE_T_MAX / insize) {
        PyErr_NoMemory();
        goto error;
    }
    outsize = insize * Py_ARRAY_LENGTH(buffer);

    if (*outbytes == NULL) {
        /* Create string object */
        *outbytes = PyBytes_FromStringAndSize(NULL, outsize);
        if (*outbytes == NULL)
            goto error;
        out = PyBytes_AS_STRING(*outbytes);
    }
    else {
        /* Extend string object */
        Py_ssize_t n = PyBytes_Size(*outbytes);
        if (n > PY_SSIZE_T_MAX - outsize) {
            PyErr_NoMemory();
            goto error;
        }
        if (_PyBytes_Resize(outbytes, n + outsize) < 0)
            goto error;
        out = PyBytes_AS_STRING(*outbytes) + n;
    }

    /* Encode the string character per character */
    while (pos < endin)
    {
        Py_UCS4 ch = PyUnicode_READ_CHAR(unicode, pos);
        wchar_t chars[2];
        int charsize;
        if (ch < 0x10000) {
            chars[0] = (wchar_t)ch;
            charsize = 1;
        }
        else {
            chars[0] = Py_UNICODE_HIGH_SURROGATE(ch);
            chars[1] = Py_UNICODE_LOW_SURROGATE(ch);
            charsize = 2;
        }

        outsize = WideCharToMultiByte(code_page, flags,
                                      chars, charsize,
                                      buffer, Py_ARRAY_LENGTH(buffer),
                                      NULL, pusedDefaultChar);
        if (outsize > 0) {
            if (pusedDefaultChar == NULL || !(*pusedDefaultChar))
            {
                pos++;
                memcpy(out, buffer, outsize);
                out += outsize;
                continue;
            }
        }
        else if (GetLastError() != ERROR_NO_UNICODE_TRANSLATION) {
            PyErr_SetFromWindowsErr(0);
            goto error;
        }

        rep = unicode_encode_call_errorhandler(
                  errors, &errorHandler, encoding, reason,
                  unicode, &exc,
                  pos, pos + 1, &newpos);
        if (rep == NULL)
            goto error;

        Py_ssize_t morebytes = pos - newpos;
        if (PyBytes_Check(rep)) {
            outsize = PyBytes_GET_SIZE(rep);
            morebytes += outsize;
            if (morebytes > 0) {
                Py_ssize_t offset = out - PyBytes_AS_STRING(*outbytes);
                newoutsize = PyBytes_GET_SIZE(*outbytes) + morebytes;
                if (_PyBytes_Resize(outbytes, newoutsize) < 0) {
                    Py_DECREF(rep);
                    goto error;
                }
                out = PyBytes_AS_STRING(*outbytes) + offset;
            }
            memcpy(out, PyBytes_AS_STRING(rep), outsize);
            out += outsize;
        }
        else {
            Py_ssize_t i;
            int kind;
            const void *data;

            outsize = PyUnicode_GET_LENGTH(rep);
            morebytes += outsize;
            if (morebytes > 0) {
                Py_ssize_t offset = out - PyBytes_AS_STRING(*outbytes);
                newoutsize = PyBytes_GET_SIZE(*outbytes) + morebytes;
                if (_PyBytes_Resize(outbytes, newoutsize) < 0) {
                    Py_DECREF(rep);
                    goto error;
                }
                out = PyBytes_AS_STRING(*outbytes) + offset;
            }
            kind = PyUnicode_KIND(rep);
            data = PyUnicode_DATA(rep);
            for (i=0; i < outsize; i++) {
                Py_UCS4 ch = PyUnicode_READ(kind, data, i);
                if (ch > 127) {
                    raise_encode_exception(&exc,
                        encoding, unicode,
                        pos, pos + 1,
                        "unable to encode error handler result to ASCII");
                    Py_DECREF(rep);
                    goto error;
                }
                *out = (unsigned char)ch;
                out++;
            }
        }
        pos = newpos;
        Py_DECREF(rep);
    }
    /* write a NUL byte */
    *out = 0;
    outsize = out - PyBytes_AS_STRING(*outbytes);
    assert(outsize <= PyBytes_GET_SIZE(*outbytes));
    if (_PyBytes_Resize(outbytes, outsize) < 0)
        goto error;
    ret = 0;

error:
    Py_XDECREF(encoding_obj);
    Py_XDECREF(errorHandler);
    Py_XDECREF(exc);
    return ret;
}

static PyObject *
encode_code_page(int code_page,
                 PyObject *unicode,
                 const char *errors)
{
    Py_ssize_t len;
    PyObject *outbytes = NULL;
    Py_ssize_t offset;
    int chunk_len, ret, done;

    if (!PyUnicode_Check(unicode)) {
        PyErr_BadArgument();
        return NULL;
    }

    len = PyUnicode_GET_LENGTH(unicode);

    if (code_page < 0) {
        PyErr_SetString(PyExc_ValueError, "invalid code page number");
        return NULL;
    }

    if (len == 0)
        return PyBytes_FromStringAndSize(NULL, 0);

    offset = 0;
    do
    {
#ifdef NEED_RETRY
        if (len > DECODING_CHUNK_SIZE) {
            chunk_len = DECODING_CHUNK_SIZE;
            done = 0;
        }
        else
#endif
        {
            chunk_len = (int)len;
            done = 1;
        }

        ret = encode_code_page_strict(code_page, &outbytes,
                                      unicode, offset, chunk_len,
                                      errors);
        if (ret == -2)
            ret = encode_code_page_errors(code_page, &outbytes,
                                          unicode, offset,
                                          chunk_len, errors);
        if (ret < 0) {
            Py_XDECREF(outbytes);
            return NULL;
        }

        offset += chunk_len;
        len -= chunk_len;
    } while (!done);

    return outbytes;
}

PyObject *
PyUnicode_EncodeCodePage(int code_page,
                         PyObject *unicode,
                         const char *errors)
{
    return encode_code_page(code_page, unicode, errors);
}

PyObject *
PyUnicode_AsMBCSString(PyObject *unicode)
{
    return PyUnicode_EncodeCodePage(CP_ACP, unicode, NULL);
}

#undef NEED_RETRY

#endif /* MS_WINDOWS */

/* --- Character Mapping Codec -------------------------------------------- */

static int
charmap_decode_string(const char *s,
                      Py_ssize_t size,
                      PyObject *mapping,
                      const char *errors,
                      _PyUnicodeWriter *writer)
{
    const char *starts = s;
    const char *e;
    Py_ssize_t startinpos, endinpos;
    PyObject *errorHandler = NULL, *exc = NULL;
    Py_ssize_t maplen;
    int mapkind;
    const void *mapdata;
    Py_UCS4 x;
    unsigned char ch;

    maplen = PyUnicode_GET_LENGTH(mapping);
    mapdata = PyUnicode_DATA(mapping);
    mapkind = PyUnicode_KIND(mapping);

    e = s + size;

    if (mapkind == PyUnicode_1BYTE_KIND && maplen >= 256) {
        /* fast-path for cp037, cp500 and iso8859_1 encodings. iso8859_1
         * is disabled in encoding aliases, latin1 is preferred because
         * its implementation is faster. */
        const Py_UCS1 *mapdata_ucs1 = (const Py_UCS1 *)mapdata;
        Py_UCS1 *outdata = (Py_UCS1 *)writer->data;
        Py_UCS4 maxchar = writer->maxchar;

        assert (writer->kind == PyUnicode_1BYTE_KIND);
        while (s < e) {
            ch = *s;
            x = mapdata_ucs1[ch];
            if (x > maxchar) {
                if (_PyUnicodeWriter_Prepare(writer, 1, 0xff) == -1)
                    goto onError;
                maxchar = writer->maxchar;
                outdata = (Py_UCS1 *)writer->data;
            }
            outdata[writer->pos] = x;
            writer->pos++;
            ++s;
        }
        return 0;
    }

    while (s < e) {
        if (mapkind == PyUnicode_2BYTE_KIND && maplen >= 256) {
            int outkind = writer->kind;
            const Py_UCS2 *mapdata_ucs2 = (const Py_UCS2 *)mapdata;
            if (outkind == PyUnicode_1BYTE_KIND) {
                Py_UCS1 *outdata = (Py_UCS1 *)writer->data;
                Py_UCS4 maxchar = writer->maxchar;
                while (s < e) {
                    ch = *s;
                    x = mapdata_ucs2[ch];
                    if (x > maxchar)
                        goto Error;
                    outdata[writer->pos] = x;
                    writer->pos++;
                    ++s;
                }
                break;
            }
            else if (outkind == PyUnicode_2BYTE_KIND) {
                Py_UCS2 *outdata = (Py_UCS2 *)writer->data;
                while (s < e) {
                    ch = *s;
                    x = mapdata_ucs2[ch];
                    if (x == 0xFFFE)
                        goto Error;
                    outdata[writer->pos] = x;
                    writer->pos++;
                    ++s;
                }
                break;
            }
        }
        ch = *s;

        if (ch < maplen)
            x = PyUnicode_READ(mapkind, mapdata, ch);
        else
            x = 0xfffe; /* invalid value */
Error:
        if (x == 0xfffe)
        {
            /* undefined mapping */
            startinpos = s-starts;
            endinpos = startinpos+1;
            if (unicode_decode_call_errorhandler_writer(
                    errors, &errorHandler,
                    "charmap", "character maps to <undefined>",
                    &starts, &e, &startinpos, &endinpos, &exc, &s,
                    writer)) {
                goto onError;
            }
            continue;
        }

        if (_PyUnicodeWriter_WriteCharInline(writer, x) < 0)
            goto onError;
        ++s;
    }
    Py_XDECREF(errorHandler);
    Py_XDECREF(exc);
    return 0;

onError:
    Py_XDECREF(errorHandler);
    Py_XDECREF(exc);
    return -1;
}

static int
charmap_decode_mapping(const char *s,
                       Py_ssize_t size,
                       PyObject *mapping,
                       const char *errors,
                       _PyUnicodeWriter *writer)
{
    const char *starts = s;
    const char *e;
    Py_ssize_t startinpos, endinpos;
    PyObject *errorHandler = NULL, *exc = NULL;
    unsigned char ch;
    PyObject *key, *item = NULL;

    e = s + size;

    while (s < e) {
        ch = *s;

        /* Get mapping (char ordinal -> integer, Unicode char or None) */
        key = PyLong_FromLong((long)ch);
        if (key == NULL)
            goto onError;

        item = PyObject_GetItem(mapping, key);
        Py_DECREF(key);
        if (item == NULL) {
            if (PyErr_ExceptionMatches(PyExc_LookupError)) {
                /* No mapping found means: mapping is undefined. */
                PyErr_Clear();
                goto Undefined;
            } else
                goto onError;
        }

        /* Apply mapping */
        if (item == Py_None)
            goto Undefined;
        if (PyLong_Check(item)) {
            long value = PyLong_AS_LONG(item);
            if (value == 0xFFFE)
                goto Undefined;
            if (value < 0 || value > MAX_UNICODE) {
                PyErr_Format(PyExc_TypeError,
                             "character mapping must be in range(0x%x)",
                             (unsigned long)MAX_UNICODE + 1);
                goto onError;
            }

            if (_PyUnicodeWriter_WriteCharInline(writer, value) < 0)
                goto onError;
        }
        else if (PyUnicode_Check(item)) {
            if (PyUnicode_GET_LENGTH(item) == 1) {
                Py_UCS4 value = PyUnicode_READ_CHAR(item, 0);
                if (value == 0xFFFE)
                    goto Undefined;
                if (_PyUnicodeWriter_WriteCharInline(writer, value) < 0)
                    goto onError;
            }
            else {
                writer->overallocate = 1;
                if (_PyUnicodeWriter_WriteStr(writer, item) == -1)
                    goto onError;
            }
        }
        else {
            /* wrong return value */
            PyErr_SetString(PyExc_TypeError,
                            "character mapping must return integer, None or str");
            goto onError;
        }
        Py_CLEAR(item);
        ++s;
        continue;

Undefined:
        /* undefined mapping */
        Py_CLEAR(item);
        startinpos = s-starts;
        endinpos = startinpos+1;
        if (unicode_decode_call_errorhandler_writer(
                errors, &errorHandler,
                "charmap", "character maps to <undefined>",
                &starts, &e, &startinpos, &endinpos, &exc, &s,
                writer)) {
            goto onError;
        }
    }
    Py_XDECREF(errorHandler);
    Py_XDECREF(exc);
    return 0;

onError:
    Py_XDECREF(item);
    Py_XDECREF(errorHandler);
    Py_XDECREF(exc);
    return -1;
}

PyObject *
PyUnicode_DecodeCharmap(const char *s,
                        Py_ssize_t size,
                        PyObject *mapping,
                        const char *errors)
{
    _PyUnicodeWriter writer;

    /* Default to Latin-1 */
    if (mapping == NULL)
        return PyUnicode_DecodeLatin1(s, size, errors);

    if (size == 0)
        _Py_RETURN_UNICODE_EMPTY();
    _PyUnicodeWriter_Init(&writer);
    writer.min_length = size;
    if (_PyUnicodeWriter_Prepare(&writer, writer.min_length, 127) == -1)
        goto onError;

    if (PyUnicode_CheckExact(mapping)) {
        if (charmap_decode_string(s, size, mapping, errors, &writer) < 0)
            goto onError;
    }
    else {
        if (charmap_decode_mapping(s, size, mapping, errors, &writer) < 0)
            goto onError;
    }
    return _PyUnicodeWriter_Finish(&writer);

  onError:
    _PyUnicodeWriter_Dealloc(&writer);
    return NULL;
}

/* Charmap encoding: the lookup table */

/*[clinic input]
class EncodingMap "struct encoding_map *" "&EncodingMapType"
[clinic start generated code]*/
/*[clinic end generated code: output=da39a3ee5e6b4b0d input=14e46bbb6c522d22]*/

struct encoding_map {
    PyObject_HEAD
    unsigned char level1[32];
    int count2, count3;
    unsigned char level23[1];
};

/*[clinic input]
EncodingMap.size

Return the size (in bytes) of this object.
[clinic start generated code]*/

static PyObject *
EncodingMap_size_impl(struct encoding_map *self)
/*[clinic end generated code: output=c4c969e4c99342a4 input=004ff13f26bb5366]*/
{
    return PyLong_FromLong((sizeof(*self) - 1) + 16*self->count2 +
                           128*self->count3);
}

static PyMethodDef encoding_map_methods[] = {
    ENCODINGMAP_SIZE_METHODDEF
    {NULL, NULL}
};

static PyTypeObject EncodingMapType = {
    PyVarObject_HEAD_INIT(NULL, 0)
    .tp_name = "EncodingMap",
    .tp_basicsize = sizeof(struct encoding_map),
    /* methods */
    .tp_flags = Py_TPFLAGS_DEFAULT,
    .tp_methods = encoding_map_methods,
};

PyObject*
PyUnicode_BuildEncodingMap(PyObject* string)
{
    PyObject *result;
    struct encoding_map *mresult;
    int i;
    int need_dict = 0;
    unsigned char level1[32];
    unsigned char level2[512];
    unsigned char *mlevel1, *mlevel2, *mlevel3;
    int count2 = 0, count3 = 0;
    int kind;
    const void *data;
    Py_ssize_t length;
    Py_UCS4 ch;

    if (!PyUnicode_Check(string) || !PyUnicode_GET_LENGTH(string)) {
        PyErr_BadArgument();
        return NULL;
    }
    kind = PyUnicode_KIND(string);
    data = PyUnicode_DATA(string);
    length = PyUnicode_GET_LENGTH(string);
    length = Py_MIN(length, 256);
    memset(level1, 0xFF, sizeof level1);
    memset(level2, 0xFF, sizeof level2);

    /* If there isn't a one-to-one mapping of NULL to \0,
       or if there are non-BMP characters, we need to use
       a mapping dictionary. */
    if (PyUnicode_READ(kind, data, 0) != 0)
        need_dict = 1;
    for (i = 1; i < length; i++) {
        int l1, l2;
        ch = PyUnicode_READ(kind, data, i);
        if (ch == 0 || ch > 0xFFFF) {
            need_dict = 1;
            break;
        }
        if (ch == 0xFFFE)
            /* unmapped character */
            continue;
        l1 = ch >> 11;
        l2 = ch >> 7;
        if (level1[l1] == 0xFF)
            level1[l1] = count2++;
        if (level2[l2] == 0xFF)
            level2[l2] = count3++;
    }

    if (count2 >= 0xFF || count3 >= 0xFF)
        need_dict = 1;

    if (need_dict) {
        PyObject *result = PyDict_New();
        if (!result)
            return NULL;
        for (i = 0; i < length; i++) {
            Py_UCS4 c = PyUnicode_READ(kind, data, i);
            PyObject *key = PyLong_FromLong(c);
            if (key == NULL) {
                Py_DECREF(result);
                return NULL;
            }
            PyObject *value = PyLong_FromLong(i);
            if (value == NULL) {
                Py_DECREF(key);
                Py_DECREF(result);
                return NULL;
            }
            int rc = PyDict_SetItem(result, key, value);
            Py_DECREF(key);
            Py_DECREF(value);
            if (rc < 0) {
                Py_DECREF(result);
                return NULL;
            }
        }
        return result;
    }

    /* Create a three-level trie */
    result = PyObject_Malloc(sizeof(struct encoding_map) +
                             16*count2 + 128*count3 - 1);
    if (!result) {
        return PyErr_NoMemory();
    }

    _PyObject_Init(result, &EncodingMapType);
    mresult = (struct encoding_map*)result;
    mresult->count2 = count2;
    mresult->count3 = count3;
    mlevel1 = mresult->level1;
    mlevel2 = mresult->level23;
    mlevel3 = mresult->level23 + 16*count2;
    memcpy(mlevel1, level1, 32);
    memset(mlevel2, 0xFF, 16*count2);
    memset(mlevel3, 0, 128*count3);
    count3 = 0;
    for (i = 1; i < length; i++) {
        int o1, o2, o3, i2, i3;
        Py_UCS4 ch = PyUnicode_READ(kind, data, i);
        if (ch == 0xFFFE)
            /* unmapped character */
            continue;
        o1 = ch>>11;
        o2 = (ch>>7) & 0xF;
        i2 = 16*mlevel1[o1] + o2;
        if (mlevel2[i2] == 0xFF)
            mlevel2[i2] = count3++;
        o3 = ch & 0x7F;
        i3 = 128*mlevel2[i2] + o3;
        mlevel3[i3] = i;
    }
    return result;
}

static int
encoding_map_lookup(Py_UCS4 c, PyObject *mapping)
{
    struct encoding_map *map = (struct encoding_map*)mapping;
    int l1 = c>>11;
    int l2 = (c>>7) & 0xF;
    int l3 = c & 0x7F;
    int i;

    if (c > 0xFFFF)
        return -1;
    if (c == 0)
        return 0;
    /* level 1*/
    i = map->level1[l1];
    if (i == 0xFF) {
        return -1;
    }
    /* level 2*/
    i = map->level23[16*i+l2];
    if (i == 0xFF) {
        return -1;
    }
    /* level 3 */
    i = map->level23[16*map->count2 + 128*i + l3];
    if (i == 0) {
        return -1;
    }
    return i;
}

/* Lookup the character ch in the mapping. If the character
   can't be found, Py_None is returned (or NULL, if another
   error occurred). */
static PyObject *
charmapencode_lookup(Py_UCS4 c, PyObject *mapping)
{
    PyObject *w = PyLong_FromLong((long)c);
    PyObject *x;

    if (w == NULL)
        return NULL;
    x = PyObject_GetItem(mapping, w);
    Py_DECREF(w);
    if (x == NULL) {
        if (PyErr_ExceptionMatches(PyExc_LookupError)) {
            /* No mapping found means: mapping is undefined. */
            PyErr_Clear();
            Py_RETURN_NONE;
        } else
            return NULL;
    }
    else if (x == Py_None)
        return x;
    else if (PyLong_Check(x)) {
        long value = PyLong_AS_LONG(x);
        if (value < 0 || value > 255) {
            PyErr_SetString(PyExc_TypeError,
                            "character mapping must be in range(256)");
            Py_DECREF(x);
            return NULL;
        }
        return x;
    }
    else if (PyBytes_Check(x))
        return x;
    else {
        /* wrong return value */
        PyErr_Format(PyExc_TypeError,
                     "character mapping must return integer, bytes or None, not %.400s",
                     Py_TYPE(x)->tp_name);
        Py_DECREF(x);
        return NULL;
    }
}

static int
charmapencode_resize(PyObject **outobj, Py_ssize_t *outpos, Py_ssize_t requiredsize)
{
    Py_ssize_t outsize = PyBytes_GET_SIZE(*outobj);
    /* exponentially overallocate to minimize reallocations */
    if (requiredsize < 2*outsize)
        requiredsize = 2*outsize;
    if (_PyBytes_Resize(outobj, requiredsize))
        return -1;
    return 0;
}

typedef enum charmapencode_result {
    enc_SUCCESS, enc_FAILED, enc_EXCEPTION
} charmapencode_result;
/* lookup the character, put the result in the output string and adjust
   various state variables. Resize the output bytes object if not enough
   space is available. Return a new reference to the object that
   was put in the output buffer, or Py_None, if the mapping was undefined
   (in which case no character was written) or NULL, if a
   reallocation error occurred. The caller must decref the result */
static charmapencode_result
charmapencode_output(Py_UCS4 c, PyObject *mapping,
                     PyObject **outobj, Py_ssize_t *outpos)
{
    PyObject *rep;
    char *outstart;
    Py_ssize_t outsize = PyBytes_GET_SIZE(*outobj);

    if (Py_IS_TYPE(mapping, &EncodingMapType)) {
        int res = encoding_map_lookup(c, mapping);
        Py_ssize_t requiredsize = *outpos+1;
        if (res == -1)
            return enc_FAILED;
        if (outsize<requiredsize)
            if (charmapencode_resize(outobj, outpos, requiredsize))
                return enc_EXCEPTION;
        outstart = PyBytes_AS_STRING(*outobj);
        outstart[(*outpos)++] = (char)res;
        return enc_SUCCESS;
    }

    rep = charmapencode_lookup(c, mapping);
    if (rep==NULL)
        return enc_EXCEPTION;
    else if (rep==Py_None) {
        Py_DECREF(rep);
        return enc_FAILED;
    } else {
        if (PyLong_Check(rep)) {
            Py_ssize_t requiredsize = *outpos+1;
            if (outsize<requiredsize)
                if (charmapencode_resize(outobj, outpos, requiredsize)) {
                    Py_DECREF(rep);
                    return enc_EXCEPTION;
                }
            outstart = PyBytes_AS_STRING(*outobj);
            outstart[(*outpos)++] = (char)PyLong_AS_LONG(rep);
        }
        else {
            const char *repchars = PyBytes_AS_STRING(rep);
            Py_ssize_t repsize = PyBytes_GET_SIZE(rep);
            Py_ssize_t requiredsize = *outpos+repsize;
            if (outsize<requiredsize)
                if (charmapencode_resize(outobj, outpos, requiredsize)) {
                    Py_DECREF(rep);
                    return enc_EXCEPTION;
                }
            outstart = PyBytes_AS_STRING(*outobj);
            memcpy(outstart + *outpos, repchars, repsize);
            *outpos += repsize;
        }
    }
    Py_DECREF(rep);
    return enc_SUCCESS;
}

/* handle an error in PyUnicode_EncodeCharmap
   Return 0 on success, -1 on error */
static int
charmap_encoding_error(
    PyObject *unicode, Py_ssize_t *inpos, PyObject *mapping,
    PyObject **exceptionObject,
    _Py_error_handler *error_handler, PyObject **error_handler_obj, const char *errors,
    PyObject **res, Py_ssize_t *respos)
{
    PyObject *repunicode = NULL; /* initialize to prevent gcc warning */
    Py_ssize_t size, repsize;
    Py_ssize_t newpos;
    int kind;
    const void *data;
    Py_ssize_t index;
    /* startpos for collecting unencodable chars */
    Py_ssize_t collstartpos = *inpos;
    Py_ssize_t collendpos = *inpos+1;
    Py_ssize_t collpos;
    const char *encoding = "charmap";
    const char *reason = "character maps to <undefined>";
    charmapencode_result x;
    Py_UCS4 ch;
    int val;

    size = PyUnicode_GET_LENGTH(unicode);
    /* find all unencodable characters */
    while (collendpos < size) {
        PyObject *rep;
        if (Py_IS_TYPE(mapping, &EncodingMapType)) {
            ch = PyUnicode_READ_CHAR(unicode, collendpos);
            val = encoding_map_lookup(ch, mapping);
            if (val != -1)
                break;
            ++collendpos;
            continue;
        }

        ch = PyUnicode_READ_CHAR(unicode, collendpos);
        rep = charmapencode_lookup(ch, mapping);
        if (rep==NULL)
            return -1;
        else if (rep!=Py_None) {
            Py_DECREF(rep);
            break;
        }
        Py_DECREF(rep);
        ++collendpos;
    }
    /* cache callback name lookup
     * (if not done yet, i.e. it's the first error) */
    if (*error_handler == _Py_ERROR_UNKNOWN)
        *error_handler = _Py_GetErrorHandler(errors);

    switch (*error_handler) {
    case _Py_ERROR_STRICT:
        raise_encode_exception(exceptionObject, encoding, unicode, collstartpos, collendpos, reason);
        return -1;

    case _Py_ERROR_REPLACE:
        for (collpos = collstartpos; collpos<collendpos; ++collpos) {
            x = charmapencode_output('?', mapping, res, respos);
            if (x==enc_EXCEPTION) {
                return -1;
            }
            else if (x==enc_FAILED) {
                raise_encode_exception(exceptionObject, encoding, unicode, collstartpos, collendpos, reason);
                return -1;
            }
        }
        /* fall through */
    case _Py_ERROR_IGNORE:
        *inpos = collendpos;
        break;

    case _Py_ERROR_XMLCHARREFREPLACE:
        /* generate replacement (temporarily (mis)uses p) */
        for (collpos = collstartpos; collpos < collendpos; ++collpos) {
            char buffer[2+29+1+1];
            char *cp;
            sprintf(buffer, "&#%d;", (int)PyUnicode_READ_CHAR(unicode, collpos));
            for (cp = buffer; *cp; ++cp) {
                x = charmapencode_output(*cp, mapping, res, respos);
                if (x==enc_EXCEPTION)
                    return -1;
                else if (x==enc_FAILED) {
                    raise_encode_exception(exceptionObject, encoding, unicode, collstartpos, collendpos, reason);
                    return -1;
                }
            }
        }
        *inpos = collendpos;
        break;

    default:
        repunicode = unicode_encode_call_errorhandler(errors, error_handler_obj,
                                                      encoding, reason, unicode, exceptionObject,
                                                      collstartpos, collendpos, &newpos);
        if (repunicode == NULL)
            return -1;
        if (PyBytes_Check(repunicode)) {
            /* Directly copy bytes result to output. */
            Py_ssize_t outsize = PyBytes_Size(*res);
            Py_ssize_t requiredsize;
            repsize = PyBytes_Size(repunicode);
            requiredsize = *respos + repsize;
            if (requiredsize > outsize)
                /* Make room for all additional bytes. */
                if (charmapencode_resize(res, respos, requiredsize)) {
                    Py_DECREF(repunicode);
                    return -1;
                }
            memcpy(PyBytes_AsString(*res) + *respos,
                   PyBytes_AsString(repunicode),  repsize);
            *respos += repsize;
            *inpos = newpos;
            Py_DECREF(repunicode);
            break;
        }
        /* generate replacement  */
        repsize = PyUnicode_GET_LENGTH(repunicode);
        data = PyUnicode_DATA(repunicode);
        kind = PyUnicode_KIND(repunicode);
        for (index = 0; index < repsize; index++) {
            Py_UCS4 repch = PyUnicode_READ(kind, data, index);
            x = charmapencode_output(repch, mapping, res, respos);
            if (x==enc_EXCEPTION) {
                Py_DECREF(repunicode);
                return -1;
            }
            else if (x==enc_FAILED) {
                Py_DECREF(repunicode);
                raise_encode_exception(exceptionObject, encoding, unicode, collstartpos, collendpos, reason);
                return -1;
            }
        }
        *inpos = newpos;
        Py_DECREF(repunicode);
    }
    return 0;
}

PyObject *
_PyUnicode_EncodeCharmap(PyObject *unicode,
                         PyObject *mapping,
                         const char *errors)
{
    /* output object */
    PyObject *res = NULL;
    /* current input position */
    Py_ssize_t inpos = 0;
    Py_ssize_t size;
    /* current output position */
    Py_ssize_t respos = 0;
    PyObject *error_handler_obj = NULL;
    PyObject *exc = NULL;
    _Py_error_handler error_handler = _Py_ERROR_UNKNOWN;
    const void *data;
    int kind;

    size = PyUnicode_GET_LENGTH(unicode);
    data = PyUnicode_DATA(unicode);
    kind = PyUnicode_KIND(unicode);

    /* Default to Latin-1 */
    if (mapping == NULL)
        return unicode_encode_ucs1(unicode, errors, 256);

    /* allocate enough for a simple encoding without
       replacements, if we need more, we'll resize */
    res = PyBytes_FromStringAndSize(NULL, size);
    if (res == NULL)
        goto onError;
    if (size == 0)
        return res;

    while (inpos<size) {
        Py_UCS4 ch = PyUnicode_READ(kind, data, inpos);
        /* try to encode it */
        charmapencode_result x = charmapencode_output(ch, mapping, &res, &respos);
        if (x==enc_EXCEPTION) /* error */
            goto onError;
        if (x==enc_FAILED) { /* unencodable character */
            if (charmap_encoding_error(unicode, &inpos, mapping,
                                       &exc,
                                       &error_handler, &error_handler_obj, errors,
                                       &res, &respos)) {
                goto onError;
            }
        }
        else
            /* done with this character => adjust input position */
            ++inpos;
    }

    /* Resize if we allocated to much */
    if (respos<PyBytes_GET_SIZE(res))
        if (_PyBytes_Resize(&res, respos) < 0)
            goto onError;

    Py_XDECREF(exc);
    Py_XDECREF(error_handler_obj);
    return res;

  onError:
    Py_XDECREF(res);
    Py_XDECREF(exc);
    Py_XDECREF(error_handler_obj);
    return NULL;
}

PyObject *
PyUnicode_AsCharmapString(PyObject *unicode,
                          PyObject *mapping)
{
    if (!PyUnicode_Check(unicode) || mapping == NULL) {
        PyErr_BadArgument();
        return NULL;
    }
    return _PyUnicode_EncodeCharmap(unicode, mapping, NULL);
}

/* create or adjust a UnicodeTranslateError */
static void
make_translate_exception(PyObject **exceptionObject,
                         PyObject *unicode,
                         Py_ssize_t startpos, Py_ssize_t endpos,
                         const char *reason)
{
    if (*exceptionObject == NULL) {
        *exceptionObject = _PyUnicodeTranslateError_Create(
            unicode, startpos, endpos, reason);
    }
    else {
        if (PyUnicodeTranslateError_SetStart(*exceptionObject, startpos))
            goto onError;
        if (PyUnicodeTranslateError_SetEnd(*exceptionObject, endpos))
            goto onError;
        if (PyUnicodeTranslateError_SetReason(*exceptionObject, reason))
            goto onError;
        return;
      onError:
        Py_CLEAR(*exceptionObject);
    }
}

/* error handling callback helper:
   build arguments, call the callback and check the arguments,
   put the result into newpos and return the replacement string, which
   has to be freed by the caller */
static PyObject *
unicode_translate_call_errorhandler(const char *errors,
                                    PyObject **errorHandler,
                                    const char *reason,
                                    PyObject *unicode, PyObject **exceptionObject,
                                    Py_ssize_t startpos, Py_ssize_t endpos,
                                    Py_ssize_t *newpos)
{
    static const char *argparse = "Un;translating error handler must return (str, int) tuple";

    Py_ssize_t i_newpos;
    PyObject *restuple;
    PyObject *resunicode;

    if (*errorHandler == NULL) {
        *errorHandler = PyCodec_LookupError(errors);
        if (*errorHandler == NULL)
            return NULL;
    }

    make_translate_exception(exceptionObject,
                             unicode, startpos, endpos, reason);
    if (*exceptionObject == NULL)
        return NULL;

    restuple = PyObject_CallOneArg(*errorHandler, *exceptionObject);
    if (restuple == NULL)
        return NULL;
    if (!PyTuple_Check(restuple)) {
        PyErr_SetString(PyExc_TypeError, &argparse[3]);
        Py_DECREF(restuple);
        return NULL;
    }
    if (!PyArg_ParseTuple(restuple, argparse,
                          &resunicode, &i_newpos)) {
        Py_DECREF(restuple);
        return NULL;
    }
    if (i_newpos<0)
        *newpos = PyUnicode_GET_LENGTH(unicode)+i_newpos;
    else
        *newpos = i_newpos;
    if (*newpos<0 || *newpos>PyUnicode_GET_LENGTH(unicode)) {
        PyErr_Format(PyExc_IndexError, "position %zd from error handler out of bounds", *newpos);
        Py_DECREF(restuple);
        return NULL;
    }
    Py_INCREF(resunicode);
    Py_DECREF(restuple);
    return resunicode;
}

/* Lookup the character ch in the mapping and put the result in result,
   which must be decrefed by the caller.
   Return 0 on success, -1 on error */
static int
charmaptranslate_lookup(Py_UCS4 c, PyObject *mapping, PyObject **result)
{
    PyObject *w = PyLong_FromLong((long)c);
    PyObject *x;

    if (w == NULL)
        return -1;
    x = PyObject_GetItem(mapping, w);
    Py_DECREF(w);
    if (x == NULL) {
        if (PyErr_ExceptionMatches(PyExc_LookupError)) {
            /* No mapping found means: use 1:1 mapping. */
            PyErr_Clear();
            *result = NULL;
            return 0;
        } else
            return -1;
    }
    else if (x == Py_None) {
        *result = x;
        return 0;
    }
    else if (PyLong_Check(x)) {
        long value = PyLong_AS_LONG(x);
        if (value < 0 || value > MAX_UNICODE) {
            PyErr_Format(PyExc_ValueError,
                         "character mapping must be in range(0x%x)",
                         MAX_UNICODE+1);
            Py_DECREF(x);
            return -1;
        }
        *result = x;
        return 0;
    }
    else if (PyUnicode_Check(x)) {
        *result = x;
        return 0;
    }
    else {
        /* wrong return value */
        PyErr_SetString(PyExc_TypeError,
                        "character mapping must return integer, None or str");
        Py_DECREF(x);
        return -1;
    }
}

/* lookup the character, write the result into the writer.
   Return 1 if the result was written into the writer, return 0 if the mapping
   was undefined, raise an exception return -1 on error. */
static int
charmaptranslate_output(Py_UCS4 ch, PyObject *mapping,
                        _PyUnicodeWriter *writer)
{
    PyObject *item;

    if (charmaptranslate_lookup(ch, mapping, &item))
        return -1;

    if (item == NULL) {
        /* not found => default to 1:1 mapping */
        if (_PyUnicodeWriter_WriteCharInline(writer, ch) < 0) {
            return -1;
        }
        return 1;
    }

    if (item == Py_None) {
        Py_DECREF(item);
        return 0;
    }

    if (PyLong_Check(item)) {
        long ch = (Py_UCS4)PyLong_AS_LONG(item);
        /* PyLong_AS_LONG() cannot fail, charmaptranslate_lookup() already
           used it */
        if (_PyUnicodeWriter_WriteCharInline(writer, ch) < 0) {
            Py_DECREF(item);
            return -1;
        }
        Py_DECREF(item);
        return 1;
    }

    if (!PyUnicode_Check(item)) {
        Py_DECREF(item);
        return -1;
    }

    if (_PyUnicodeWriter_WriteStr(writer, item) < 0) {
        Py_DECREF(item);
        return -1;
    }

    Py_DECREF(item);
    return 1;
}

static int
unicode_fast_translate_lookup(PyObject *mapping, Py_UCS1 ch,
                              Py_UCS1 *translate)
{
    PyObject *item = NULL;
    int ret = 0;

    if (charmaptranslate_lookup(ch, mapping, &item)) {
        return -1;
    }

    if (item == Py_None) {
        /* deletion */
        translate[ch] = 0xfe;
    }
    else if (item == NULL) {
        /* not found => default to 1:1 mapping */
        translate[ch] = ch;
        return 1;
    }
    else if (PyLong_Check(item)) {
        long replace = PyLong_AS_LONG(item);
        /* PyLong_AS_LONG() cannot fail, charmaptranslate_lookup() already
           used it */
        if (127 < replace) {
            /* invalid character or character outside ASCII:
               skip the fast translate */
            goto exit;
        }
        translate[ch] = (Py_UCS1)replace;
    }
    else if (PyUnicode_Check(item)) {
        Py_UCS4 replace;

        if (PyUnicode_GET_LENGTH(item) != 1)
            goto exit;

        replace = PyUnicode_READ_CHAR(item, 0);
        if (replace > 127)
            goto exit;
        translate[ch] = (Py_UCS1)replace;
    }
    else {
        /* not None, NULL, long or unicode */
        goto exit;
    }
    ret = 1;

  exit:
    Py_DECREF(item);
    return ret;
}

/* Fast path for ascii => ascii translation. Return 1 if the whole string
   was translated into writer, return 0 if the input string was partially
   translated into writer, raise an exception and return -1 on error. */
static int
unicode_fast_translate(PyObject *input, PyObject *mapping,
                       _PyUnicodeWriter *writer, int ignore,
                       Py_ssize_t *input_pos)
{
    Py_UCS1 ascii_table[128], ch, ch2;
    Py_ssize_t len;
    const Py_UCS1 *in, *end;
    Py_UCS1 *out;
    int res = 0;

    len = PyUnicode_GET_LENGTH(input);

    memset(ascii_table, 0xff, 128);

    in = PyUnicode_1BYTE_DATA(input);
    end = in + len;

    assert(PyUnicode_IS_ASCII(writer->buffer));
    assert(PyUnicode_GET_LENGTH(writer->buffer) == len);
    out = PyUnicode_1BYTE_DATA(writer->buffer);

    for (; in < end; in++) {
        ch = *in;
        ch2 = ascii_table[ch];
        if (ch2 == 0xff) {
            int translate = unicode_fast_translate_lookup(mapping, ch,
                                                          ascii_table);
            if (translate < 0)
                return -1;
            if (translate == 0)
                goto exit;
            ch2 = ascii_table[ch];
        }
        if (ch2 == 0xfe) {
            if (ignore)
                continue;
            goto exit;
        }
        assert(ch2 < 128);
        *out = ch2;
        out++;
    }
    res = 1;

exit:
    writer->pos = out - PyUnicode_1BYTE_DATA(writer->buffer);
    *input_pos = in - PyUnicode_1BYTE_DATA(input);
    return res;
}

static PyObject *
_PyUnicode_TranslateCharmap(PyObject *input,
                            PyObject *mapping,
                            const char *errors)
{
    /* input object */
    const void *data;
    Py_ssize_t size, i;
    int kind;
    /* output buffer */
    _PyUnicodeWriter writer;
    /* error handler */
    const char *reason = "character maps to <undefined>";
    PyObject *errorHandler = NULL;
    PyObject *exc = NULL;
    int ignore;
    int res;

    if (mapping == NULL) {
        PyErr_BadArgument();
        return NULL;
    }

    data = PyUnicode_DATA(input);
    kind = PyUnicode_KIND(input);
    size = PyUnicode_GET_LENGTH(input);

    if (size == 0)
        return PyUnicode_FromObject(input);

    /* allocate enough for a simple 1:1 translation without
       replacements, if we need more, we'll resize */
    _PyUnicodeWriter_Init(&writer);
    if (_PyUnicodeWriter_Prepare(&writer, size, 127) == -1)
        goto onError;

    ignore = (errors != NULL && strcmp(errors, "ignore") == 0);

    if (PyUnicode_IS_ASCII(input)) {
        res = unicode_fast_translate(input, mapping, &writer, ignore, &i);
        if (res < 0) {
            _PyUnicodeWriter_Dealloc(&writer);
            return NULL;
        }
        if (res == 1)
            return _PyUnicodeWriter_Finish(&writer);
    }
    else {
        i = 0;
    }

    while (i<size) {
        /* try to encode it */
        int translate;
        PyObject *repunicode = NULL; /* initialize to prevent gcc warning */
        Py_ssize_t newpos;
        /* startpos for collecting untranslatable chars */
        Py_ssize_t collstart;
        Py_ssize_t collend;
        Py_UCS4 ch;

        ch = PyUnicode_READ(kind, data, i);
        translate = charmaptranslate_output(ch, mapping, &writer);
        if (translate < 0)
            goto onError;

        if (translate != 0) {
            /* it worked => adjust input pointer */
            ++i;
            continue;
        }

        /* untranslatable character */
        collstart = i;
        collend = i+1;

        /* find all untranslatable characters */
        while (collend < size) {
            PyObject *x;
            ch = PyUnicode_READ(kind, data, collend);
            if (charmaptranslate_lookup(ch, mapping, &x))
                goto onError;
            Py_XDECREF(x);
            if (x != Py_None)
                break;
            ++collend;
        }

        if (ignore) {
            i = collend;
        }
        else {
            repunicode = unicode_translate_call_errorhandler(errors, &errorHandler,
                                                             reason, input, &exc,
                                                             collstart, collend, &newpos);
            if (repunicode == NULL)
                goto onError;
            if (_PyUnicodeWriter_WriteStr(&writer, repunicode) < 0) {
                Py_DECREF(repunicode);
                goto onError;
            }
            Py_DECREF(repunicode);
            i = newpos;
        }
    }
    Py_XDECREF(exc);
    Py_XDECREF(errorHandler);
    return _PyUnicodeWriter_Finish(&writer);

  onError:
    _PyUnicodeWriter_Dealloc(&writer);
    Py_XDECREF(exc);
    Py_XDECREF(errorHandler);
    return NULL;
}

PyObject *
PyUnicode_Translate(PyObject *str,
                    PyObject *mapping,
                    const char *errors)
{
    if (ensure_unicode(str) < 0)
        return NULL;
    return _PyUnicode_TranslateCharmap(str, mapping, errors);
}

PyObject *
_PyUnicode_TransformDecimalAndSpaceToASCII(PyObject *unicode)
{
    if (!PyUnicode_Check(unicode)) {
        PyErr_BadInternalCall();
        return NULL;
    }
    if (PyUnicode_IS_ASCII(unicode)) {
        /* If the string is already ASCII, just return the same string */
        return Py_NewRef(unicode);
    }

    Py_ssize_t len = PyUnicode_GET_LENGTH(unicode);
    PyObject *result = PyUnicode_New(len, 127);
    if (result == NULL) {
        return NULL;
    }

    Py_UCS1 *out = PyUnicode_1BYTE_DATA(result);
    int kind = PyUnicode_KIND(unicode);
    const void *data = PyUnicode_DATA(unicode);
    Py_ssize_t i;
    for (i = 0; i < len; ++i) {
        Py_UCS4 ch = PyUnicode_READ(kind, data, i);
        if (ch < 127) {
            out[i] = ch;
        }
        else if (Py_UNICODE_ISSPACE(ch)) {
            out[i] = ' ';
        }
        else {
            int decimal = Py_UNICODE_TODECIMAL(ch);
            if (decimal < 0) {
                out[i] = '?';
                out[i+1] = '\0';
                _PyUnicode_LENGTH(result) = i + 1;
                break;
            }
            out[i] = '0' + decimal;
        }
    }

    assert(_PyUnicode_CheckConsistency(result, 1));
    return result;
}

/* --- Helpers ------------------------------------------------------------ */

/* helper macro to fixup start/end slice values */
#define ADJUST_INDICES(start, end, len)         \
    if (end > len)                              \
        end = len;                              \
    else if (end < 0) {                         \
        end += len;                             \
        if (end < 0)                            \
            end = 0;                            \
    }                                           \
    if (start < 0) {                            \
        start += len;                           \
        if (start < 0)                          \
            start = 0;                          \
    }

static Py_ssize_t
any_find_slice(PyObject* s1, PyObject* s2,
               Py_ssize_t start,
               Py_ssize_t end,
               int direction)
{
    int kind1, kind2;
    const void *buf1, *buf2;
    Py_ssize_t len1, len2, result;

    kind1 = PyUnicode_KIND(s1);
    kind2 = PyUnicode_KIND(s2);
    if (kind1 < kind2)
        return -1;

    len1 = PyUnicode_GET_LENGTH(s1);
    len2 = PyUnicode_GET_LENGTH(s2);
    ADJUST_INDICES(start, end, len1);
    if (end - start < len2)
        return -1;

    buf1 = PyUnicode_DATA(s1);
    buf2 = PyUnicode_DATA(s2);
    if (len2 == 1) {
        Py_UCS4 ch = PyUnicode_READ(kind2, buf2, 0);
        result = findchar((const char *)buf1 + kind1*start,
                          kind1, end - start, ch, direction);
        if (result == -1)
            return -1;
        else
            return start + result;
    }

    if (kind2 != kind1) {
        buf2 = unicode_askind(kind2, buf2, len2, kind1);
        if (!buf2)
            return -2;
    }

    if (direction > 0) {
        switch (kind1) {
        case PyUnicode_1BYTE_KIND:
            if (PyUnicode_IS_ASCII(s1) && PyUnicode_IS_ASCII(s2))
                result = asciilib_find_slice(buf1, len1, buf2, len2, start, end);
            else
                result = ucs1lib_find_slice(buf1, len1, buf2, len2, start, end);
            break;
        case PyUnicode_2BYTE_KIND:
            result = ucs2lib_find_slice(buf1, len1, buf2, len2, start, end);
            break;
        case PyUnicode_4BYTE_KIND:
            result = ucs4lib_find_slice(buf1, len1, buf2, len2, start, end);
            break;
        default:
            Py_UNREACHABLE();
        }
    }
    else {
        switch (kind1) {
        case PyUnicode_1BYTE_KIND:
            if (PyUnicode_IS_ASCII(s1) && PyUnicode_IS_ASCII(s2))
                result = asciilib_rfind_slice(buf1, len1, buf2, len2, start, end);
            else
                result = ucs1lib_rfind_slice(buf1, len1, buf2, len2, start, end);
            break;
        case PyUnicode_2BYTE_KIND:
            result = ucs2lib_rfind_slice(buf1, len1, buf2, len2, start, end);
            break;
        case PyUnicode_4BYTE_KIND:
            result = ucs4lib_rfind_slice(buf1, len1, buf2, len2, start, end);
            break;
        default:
            Py_UNREACHABLE();
        }
    }

    assert((kind2 != kind1) == (buf2 != PyUnicode_DATA(s2)));
    if (kind2 != kind1)
        PyMem_Free((void *)buf2);

    return result;
}

/* _PyUnicode_InsertThousandsGrouping() helper functions */
#include "stringlib/localeutil.h"

/**
 * InsertThousandsGrouping:
 * @writer: Unicode writer.
 * @n_buffer: Number of characters in @buffer.
 * @digits: Digits we're reading from. If count is non-NULL, this is unused.
 * @d_pos: Start of digits string.
 * @n_digits: The number of digits in the string, in which we want
 *            to put the grouping chars.
 * @min_width: The minimum width of the digits in the output string.
 *             Output will be zero-padded on the left to fill.
 * @grouping: see definition in localeconv().
 * @thousands_sep: see definition in localeconv().
 *
 * There are 2 modes: counting and filling. If @writer is NULL,
 *  we are in counting mode, else filling mode.
 * If counting, the required buffer size is returned.
 * If filling, we know the buffer will be large enough, so we don't
 *  need to pass in the buffer size.
 * Inserts thousand grouping characters (as defined by grouping and
 *  thousands_sep) into @writer.
 *
 * Return value: -1 on error, number of characters otherwise.
 **/
Py_ssize_t
_PyUnicode_InsertThousandsGrouping(
    _PyUnicodeWriter *writer,
    Py_ssize_t n_buffer,
    PyObject *digits,
    Py_ssize_t d_pos,
    Py_ssize_t n_digits,
    Py_ssize_t min_width,
    const char *grouping,
    PyObject *thousands_sep,
    Py_UCS4 *maxchar)
{
    min_width = Py_MAX(0, min_width);
    if (writer) {
        assert(digits != NULL);
        assert(maxchar == NULL);
    }
    else {
        assert(digits == NULL);
        assert(maxchar != NULL);
    }
    assert(0 <= d_pos);
    assert(0 <= n_digits);
    assert(grouping != NULL);

    Py_ssize_t count = 0;
    Py_ssize_t n_zeros;
    int loop_broken = 0;
    int use_separator = 0; /* First time through, don't append the
                              separator. They only go between
                              groups. */
    Py_ssize_t buffer_pos;
    Py_ssize_t digits_pos;
    Py_ssize_t len;
    Py_ssize_t n_chars;
    Py_ssize_t remaining = n_digits; /* Number of chars remaining to
                                        be looked at */
    /* A generator that returns all of the grouping widths, until it
       returns 0. */
    GroupGenerator groupgen;
    GroupGenerator_init(&groupgen, grouping);
    const Py_ssize_t thousands_sep_len = PyUnicode_GET_LENGTH(thousands_sep);

    /* if digits are not grouped, thousands separator
       should be an empty string */
    assert(!(grouping[0] == CHAR_MAX && thousands_sep_len != 0));

    digits_pos = d_pos + n_digits;
    if (writer) {
        buffer_pos = writer->pos + n_buffer;
        assert(buffer_pos <= PyUnicode_GET_LENGTH(writer->buffer));
        assert(digits_pos <= PyUnicode_GET_LENGTH(digits));
    }
    else {
        buffer_pos = n_buffer;
    }

    if (!writer) {
        *maxchar = 127;
    }

    while ((len = GroupGenerator_next(&groupgen)) > 0) {
        len = Py_MIN(len, Py_MAX(Py_MAX(remaining, min_width), 1));
        n_zeros = Py_MAX(0, len - remaining);
        n_chars = Py_MAX(0, Py_MIN(remaining, len));

        /* Use n_zero zero's and n_chars chars */

        /* Count only, don't do anything. */
        count += (use_separator ? thousands_sep_len : 0) + n_zeros + n_chars;

        /* Copy into the writer. */
        InsertThousandsGrouping_fill(writer, &buffer_pos,
                                     digits, &digits_pos,
                                     n_chars, n_zeros,
                                     use_separator ? thousands_sep : NULL,
                                     thousands_sep_len, maxchar);

        /* Use a separator next time. */
        use_separator = 1;

        remaining -= n_chars;
        min_width -= len;

        if (remaining <= 0 && min_width <= 0) {
            loop_broken = 1;
            break;
        }
        min_width -= thousands_sep_len;
    }
    if (!loop_broken) {
        /* We left the loop without using a break statement. */

        len = Py_MAX(Py_MAX(remaining, min_width), 1);
        n_zeros = Py_MAX(0, len - remaining);
        n_chars = Py_MAX(0, Py_MIN(remaining, len));

        /* Use n_zero zero's and n_chars chars */
        count += (use_separator ? thousands_sep_len : 0) + n_zeros + n_chars;

        /* Copy into the writer. */
        InsertThousandsGrouping_fill(writer, &buffer_pos,
                                     digits, &digits_pos,
                                     n_chars, n_zeros,
                                     use_separator ? thousands_sep : NULL,
                                     thousands_sep_len, maxchar);
    }
    return count;
}

static Py_ssize_t
unicode_count_impl(PyObject *str,
                   PyObject *substr,
                   Py_ssize_t start,
                   Py_ssize_t end)
{
    assert(PyUnicode_Check(str));
    assert(PyUnicode_Check(substr));

    Py_ssize_t result;
    int kind1, kind2;
    const void *buf1 = NULL, *buf2 = NULL;
    Py_ssize_t len1, len2;

    kind1 = PyUnicode_KIND(str);
    kind2 = PyUnicode_KIND(substr);
    if (kind1 < kind2)
        return 0;

    len1 = PyUnicode_GET_LENGTH(str);
    len2 = PyUnicode_GET_LENGTH(substr);
    ADJUST_INDICES(start, end, len1);
    if (end - start < len2)
        return 0;

    buf1 = PyUnicode_DATA(str);
    buf2 = PyUnicode_DATA(substr);
    if (kind2 != kind1) {
        buf2 = unicode_askind(kind2, buf2, len2, kind1);
        if (!buf2)
            goto onError;
    }

    // We don't reuse `anylib_count` here because of the explicit casts.
    switch (kind1) {
    case PyUnicode_1BYTE_KIND:
        result = ucs1lib_count(
            ((const Py_UCS1*)buf1) + start, end - start,
            buf2, len2, PY_SSIZE_T_MAX
            );
        break;
    case PyUnicode_2BYTE_KIND:
        result = ucs2lib_count(
            ((const Py_UCS2*)buf1) + start, end - start,
            buf2, len2, PY_SSIZE_T_MAX
            );
        break;
    case PyUnicode_4BYTE_KIND:
        result = ucs4lib_count(
            ((const Py_UCS4*)buf1) + start, end - start,
            buf2, len2, PY_SSIZE_T_MAX
            );
        break;
    default:
        Py_UNREACHABLE();
    }

    assert((kind2 != kind1) == (buf2 != PyUnicode_DATA(substr)));
    if (kind2 != kind1)
        PyMem_Free((void *)buf2);

    return result;
  onError:
    assert((kind2 != kind1) == (buf2 != PyUnicode_DATA(substr)));
    if (kind2 != kind1)
        PyMem_Free((void *)buf2);
    return -1;
}
#endif // GraalPy change

Py_ssize_t
PyUnicode_Count(PyObject *str,
                PyObject *substr,
                Py_ssize_t start,
                Py_ssize_t end)
{
    if (ensure_unicode(str) < 0 || ensure_unicode(substr) < 0)
        return -1;

    return unicode_count_impl(str, substr, start, end);
}

Py_ssize_t
PyUnicode_Find(PyObject *str,
               PyObject *substr,
               Py_ssize_t start,
               Py_ssize_t end,
               int direction)
{
    Py_ssize_t result = GraalPyTruffle_PyUnicode_Find(str, substr, start, end, direction);
    if (result == -1) {
        return -2;
    }
    if (result == -2) {
        return -1;
    }
    return result;
}

#if 0 // GraalPy change
Py_ssize_t
PyUnicode_FindChar(PyObject *str, Py_UCS4 ch,
                   Py_ssize_t start, Py_ssize_t end,
                   int direction)
{
    int kind;
    Py_ssize_t len, result;
    len = PyUnicode_GET_LENGTH(str);
    ADJUST_INDICES(start, end, len);
    if (end - start < 1)
        return -1;
    kind = PyUnicode_KIND(str);
    result = findchar(PyUnicode_1BYTE_DATA(str) + kind*start,
                      kind, end-start, ch, direction);
    if (result == -1)
        return -1;
    else
        return start + result;
}

static int
tailmatch(PyObject *self,
          PyObject *substring,
          Py_ssize_t start,
          Py_ssize_t end,
          int direction)
{
    int kind_self;
    int kind_sub;
    const void *data_self;
    const void *data_sub;
    Py_ssize_t offset;
    Py_ssize_t i;
    Py_ssize_t end_sub;

    ADJUST_INDICES(start, end, PyUnicode_GET_LENGTH(self));
    end -= PyUnicode_GET_LENGTH(substring);
    if (end < start)
        return 0;

    if (PyUnicode_GET_LENGTH(substring) == 0)
        return 1;

    kind_self = PyUnicode_KIND(self);
    data_self = PyUnicode_DATA(self);
    kind_sub = PyUnicode_KIND(substring);
    data_sub = PyUnicode_DATA(substring);
    end_sub = PyUnicode_GET_LENGTH(substring) - 1;

    if (direction > 0)
        offset = end;
    else
        offset = start;

    if (PyUnicode_READ(kind_self, data_self, offset) ==
        PyUnicode_READ(kind_sub, data_sub, 0) &&
        PyUnicode_READ(kind_self, data_self, offset + end_sub) ==
        PyUnicode_READ(kind_sub, data_sub, end_sub)) {
        /* If both are of the same kind, memcmp is sufficient */
        if (kind_self == kind_sub) {
            return ! memcmp((char *)data_self +
                                (offset * PyUnicode_KIND(substring)),
                            data_sub,
                            PyUnicode_GET_LENGTH(substring) *
                                PyUnicode_KIND(substring));
        }
        /* otherwise we have to compare each character by first accessing it */
        else {
            /* We do not need to compare 0 and len(substring)-1 because
               the if statement above ensured already that they are equal
               when we end up here. */
            for (i = 1; i < end_sub; ++i) {
                if (PyUnicode_READ(kind_self, data_self, offset + i) !=
                    PyUnicode_READ(kind_sub, data_sub, i))
                    return 0;
            }
            return 1;
        }
    }

    return 0;
}

Py_ssize_t
PyUnicode_Tailmatch(PyObject *str,
                    PyObject *substr,
                    Py_ssize_t start,
                    Py_ssize_t end,
                    int direction)
{
    if (ensure_unicode(str) < 0 || ensure_unicode(substr) < 0)
        return -1;

    return tailmatch(str, substr, start, end, direction);
}

static PyObject *
ascii_upper_or_lower(PyObject *self, int lower)
{
    Py_ssize_t len = PyUnicode_GET_LENGTH(self);
    const char *data = PyUnicode_DATA(self);
    char *resdata;
    PyObject *res;

    res = PyUnicode_New(len, 127);
    if (res == NULL)
        return NULL;
    resdata = PyUnicode_DATA(res);
    if (lower)
        _Py_bytes_lower(resdata, data, len);
    else
        _Py_bytes_upper(resdata, data, len);
    return res;
}

static Py_UCS4
handle_capital_sigma(int kind, const void *data, Py_ssize_t length, Py_ssize_t i)
{
    Py_ssize_t j;
    int final_sigma;
    Py_UCS4 c = 0;   /* initialize to prevent gcc warning */
    /* U+03A3 is in the Final_Sigma context when, it is found like this:

     \p{cased}\p{case-ignorable}*U+03A3!(\p{case-ignorable}*\p{cased})

    where ! is a negation and \p{xxx} is a character with property xxx.
    */
    for (j = i - 1; j >= 0; j--) {
        c = PyUnicode_READ(kind, data, j);
        if (!_PyUnicode_IsCaseIgnorable(c))
            break;
    }
    final_sigma = j >= 0 && _PyUnicode_IsCased(c);
    if (final_sigma) {
        for (j = i + 1; j < length; j++) {
            c = PyUnicode_READ(kind, data, j);
            if (!_PyUnicode_IsCaseIgnorable(c))
                break;
        }
        final_sigma = j == length || !_PyUnicode_IsCased(c);
    }
    return (final_sigma) ? 0x3C2 : 0x3C3;
}

static int
lower_ucs4(int kind, const void *data, Py_ssize_t length, Py_ssize_t i,
           Py_UCS4 c, Py_UCS4 *mapped)
{
    /* Obscure special case. */
    if (c == 0x3A3) {
        mapped[0] = handle_capital_sigma(kind, data, length, i);
        return 1;
    }
    return _PyUnicode_ToLowerFull(c, mapped);
}

static Py_ssize_t
do_capitalize(int kind, const void *data, Py_ssize_t length, Py_UCS4 *res, Py_UCS4 *maxchar)
{
    Py_ssize_t i, k = 0;
    int n_res, j;
    Py_UCS4 c, mapped[3];

    c = PyUnicode_READ(kind, data, 0);
    n_res = _PyUnicode_ToTitleFull(c, mapped);
    for (j = 0; j < n_res; j++) {
        *maxchar = Py_MAX(*maxchar, mapped[j]);
        res[k++] = mapped[j];
    }
    for (i = 1; i < length; i++) {
        c = PyUnicode_READ(kind, data, i);
        n_res = lower_ucs4(kind, data, length, i, c, mapped);
        for (j = 0; j < n_res; j++) {
            *maxchar = Py_MAX(*maxchar, mapped[j]);
            res[k++] = mapped[j];
        }
    }
    return k;
}

static Py_ssize_t
do_swapcase(int kind, const void *data, Py_ssize_t length, Py_UCS4 *res, Py_UCS4 *maxchar) {
    Py_ssize_t i, k = 0;

    for (i = 0; i < length; i++) {
        Py_UCS4 c = PyUnicode_READ(kind, data, i), mapped[3];
        int n_res, j;
        if (Py_UNICODE_ISUPPER(c)) {
            n_res = lower_ucs4(kind, data, length, i, c, mapped);
        }
        else if (Py_UNICODE_ISLOWER(c)) {
            n_res = _PyUnicode_ToUpperFull(c, mapped);
        }
        else {
            n_res = 1;
            mapped[0] = c;
        }
        for (j = 0; j < n_res; j++) {
            *maxchar = Py_MAX(*maxchar, mapped[j]);
            res[k++] = mapped[j];
        }
    }
    return k;
}

static Py_ssize_t
do_upper_or_lower(int kind, const void *data, Py_ssize_t length, Py_UCS4 *res,
                  Py_UCS4 *maxchar, int lower)
{
    Py_ssize_t i, k = 0;

    for (i = 0; i < length; i++) {
        Py_UCS4 c = PyUnicode_READ(kind, data, i), mapped[3];
        int n_res, j;
        if (lower)
            n_res = lower_ucs4(kind, data, length, i, c, mapped);
        else
            n_res = _PyUnicode_ToUpperFull(c, mapped);
        for (j = 0; j < n_res; j++) {
            *maxchar = Py_MAX(*maxchar, mapped[j]);
            res[k++] = mapped[j];
        }
    }
    return k;
}

static Py_ssize_t
do_upper(int kind, const void *data, Py_ssize_t length, Py_UCS4 *res, Py_UCS4 *maxchar)
{
    return do_upper_or_lower(kind, data, length, res, maxchar, 0);
}

static Py_ssize_t
do_lower(int kind, const void *data, Py_ssize_t length, Py_UCS4 *res, Py_UCS4 *maxchar)
{
    return do_upper_or_lower(kind, data, length, res, maxchar, 1);
}

static Py_ssize_t
do_casefold(int kind, const void *data, Py_ssize_t length, Py_UCS4 *res, Py_UCS4 *maxchar)
{
    Py_ssize_t i, k = 0;

    for (i = 0; i < length; i++) {
        Py_UCS4 c = PyUnicode_READ(kind, data, i);
        Py_UCS4 mapped[3];
        int j, n_res = _PyUnicode_ToFoldedFull(c, mapped);
        for (j = 0; j < n_res; j++) {
            *maxchar = Py_MAX(*maxchar, mapped[j]);
            res[k++] = mapped[j];
        }
    }
    return k;
}

static Py_ssize_t
do_title(int kind, const void *data, Py_ssize_t length, Py_UCS4 *res, Py_UCS4 *maxchar)
{
    Py_ssize_t i, k = 0;
    int previous_is_cased;

    previous_is_cased = 0;
    for (i = 0; i < length; i++) {
        const Py_UCS4 c = PyUnicode_READ(kind, data, i);
        Py_UCS4 mapped[3];
        int n_res, j;

        if (previous_is_cased)
            n_res = lower_ucs4(kind, data, length, i, c, mapped);
        else
            n_res = _PyUnicode_ToTitleFull(c, mapped);

        for (j = 0; j < n_res; j++) {
            *maxchar = Py_MAX(*maxchar, mapped[j]);
            res[k++] = mapped[j];
        }

        previous_is_cased = _PyUnicode_IsCased(c);
    }
    return k;
}

static PyObject *
case_operation(PyObject *self,
               Py_ssize_t (*perform)(int, const void *, Py_ssize_t, Py_UCS4 *, Py_UCS4 *))
{
    PyObject *res = NULL;
    Py_ssize_t length, newlength = 0;
    int kind, outkind;
    const void *data;
    void *outdata;
    Py_UCS4 maxchar = 0, *tmp, *tmpend;

    kind = PyUnicode_KIND(self);
    data = PyUnicode_DATA(self);
    length = PyUnicode_GET_LENGTH(self);
    if ((size_t) length > PY_SSIZE_T_MAX / (3 * sizeof(Py_UCS4))) {
        PyErr_SetString(PyExc_OverflowError, "string is too long");
        return NULL;
    }
    tmp = PyMem_Malloc(sizeof(Py_UCS4) * 3 * length);
    if (tmp == NULL)
        return PyErr_NoMemory();
    newlength = perform(kind, data, length, tmp, &maxchar);
    res = PyUnicode_New(newlength, maxchar);
    if (res == NULL)
        goto leave;
    tmpend = tmp + newlength;
    outdata = PyUnicode_DATA(res);
    outkind = PyUnicode_KIND(res);
    switch (outkind) {
    case PyUnicode_1BYTE_KIND:
        _PyUnicode_CONVERT_BYTES(Py_UCS4, Py_UCS1, tmp, tmpend, outdata);
        break;
    case PyUnicode_2BYTE_KIND:
        _PyUnicode_CONVERT_BYTES(Py_UCS4, Py_UCS2, tmp, tmpend, outdata);
        break;
    case PyUnicode_4BYTE_KIND:
        memcpy(outdata, tmp, sizeof(Py_UCS4) * newlength);
        break;
    default:
        Py_UNREACHABLE();
    }
  leave:
    PyMem_Free(tmp);
    return res;
}

PyObject *
PyUnicode_Join(PyObject *separator, PyObject *seq)
{
    PyObject *res;
    PyObject *fseq;
    Py_ssize_t seqlen;
    PyObject **items;

    fseq = PySequence_Fast(seq, "can only join an iterable");
    if (fseq == NULL) {
        return NULL;
    }

    /* NOTE: the following code can't call back into Python code,
     * so we are sure that fseq won't be mutated.
     */

    items = PySequence_Fast_ITEMS(fseq);
    seqlen = PySequence_Fast_GET_SIZE(fseq);
    res = _PyUnicode_JoinArray(separator, items, seqlen);
    Py_DECREF(fseq);
    return res;
}

PyObject *
_PyUnicode_JoinArray(PyObject *separator, PyObject *const *items, Py_ssize_t seqlen)
{
    PyObject *res = NULL; /* the result */
    PyObject *sep = NULL;
    Py_ssize_t seplen;
    PyObject *item;
    Py_ssize_t sz, i, res_offset;
    Py_UCS4 maxchar;
    Py_UCS4 item_maxchar;
    int use_memcpy;
    unsigned char *res_data = NULL, *sep_data = NULL;
    PyObject *last_obj;
    int kind = 0;

    /* If empty sequence, return u"". */
    if (seqlen == 0) {
        _Py_RETURN_UNICODE_EMPTY();
    }

    /* If singleton sequence with an exact Unicode, return that. */
    last_obj = NULL;
    if (seqlen == 1) {
        if (PyUnicode_CheckExact(items[0])) {
            res = items[0];
            return Py_NewRef(res);
        }
        seplen = 0;
        maxchar = 0;
    }
    else {
        /* Set up sep and seplen */
        if (separator == NULL) {
            /* fall back to a blank space separator */
            sep = PyUnicode_FromOrdinal(' ');
            if (!sep)
                goto onError;
            seplen = 1;
            maxchar = 32;
        }
        else {
            if (!PyUnicode_Check(separator)) {
                PyErr_Format(PyExc_TypeError,
                             "separator: expected str instance,"
                             " %.80s found",
                             Py_TYPE(separator)->tp_name);
                goto onError;
            }
            sep = separator;
            seplen = PyUnicode_GET_LENGTH(separator);
            maxchar = PyUnicode_MAX_CHAR_VALUE(separator);
            /* inc refcount to keep this code path symmetric with the
               above case of a blank separator */
            Py_INCREF(sep);
        }
        last_obj = sep;
    }

    /* There are at least two things to join, or else we have a subclass
     * of str in the sequence.
     * Do a pre-pass to figure out the total amount of space we'll
     * need (sz), and see whether all argument are strings.
     */
    sz = 0;
#ifdef Py_DEBUG
    use_memcpy = 0;
#else
    use_memcpy = 1;
#endif
    for (i = 0; i < seqlen; i++) {
        size_t add_sz;
        item = items[i];
        if (!PyUnicode_Check(item)) {
            PyErr_Format(PyExc_TypeError,
                         "sequence item %zd: expected str instance,"
                         " %.80s found",
                         i, Py_TYPE(item)->tp_name);
            goto onError;
        }
        add_sz = PyUnicode_GET_LENGTH(item);
        item_maxchar = PyUnicode_MAX_CHAR_VALUE(item);
        maxchar = Py_MAX(maxchar, item_maxchar);
        if (i != 0) {
            add_sz += seplen;
        }
        if (add_sz > (size_t)(PY_SSIZE_T_MAX - sz)) {
            PyErr_SetString(PyExc_OverflowError,
                            "join() result is too long for a Python string");
            goto onError;
        }
        sz += add_sz;
        if (use_memcpy && last_obj != NULL) {
            if (PyUnicode_KIND(last_obj) != PyUnicode_KIND(item))
                use_memcpy = 0;
        }
        last_obj = item;
    }

    res = PyUnicode_New(sz, maxchar);
    if (res == NULL)
        goto onError;

    /* Catenate everything. */
#ifdef Py_DEBUG
    use_memcpy = 0;
#else
    if (use_memcpy) {
        res_data = PyUnicode_1BYTE_DATA(res);
        kind = PyUnicode_KIND(res);
        if (seplen != 0)
            sep_data = PyUnicode_1BYTE_DATA(sep);
    }
#endif
    if (use_memcpy) {
        for (i = 0; i < seqlen; ++i) {
            Py_ssize_t itemlen;
            item = items[i];

            /* Copy item, and maybe the separator. */
            if (i && seplen != 0) {
                memcpy(res_data,
                          sep_data,
                          kind * seplen);
                res_data += kind * seplen;
            }

            itemlen = PyUnicode_GET_LENGTH(item);
            if (itemlen != 0) {
                memcpy(res_data,
                          PyUnicode_DATA(item),
                          kind * itemlen);
                res_data += kind * itemlen;
            }
        }
        assert(res_data == PyUnicode_1BYTE_DATA(res)
                           + kind * PyUnicode_GET_LENGTH(res));
    }
    else {
        for (i = 0, res_offset = 0; i < seqlen; ++i) {
            Py_ssize_t itemlen;
            item = items[i];

            /* Copy item, and maybe the separator. */
            if (i && seplen != 0) {
                _PyUnicode_FastCopyCharacters(res, res_offset, sep, 0, seplen);
                res_offset += seplen;
            }

            itemlen = PyUnicode_GET_LENGTH(item);
            if (itemlen != 0) {
                _PyUnicode_FastCopyCharacters(res, res_offset, item, 0, itemlen);
                res_offset += itemlen;
            }
        }
        assert(res_offset == PyUnicode_GET_LENGTH(res));
    }

    Py_XDECREF(sep);
    assert(_PyUnicode_CheckConsistency(res, 1));
    return res;

  onError:
    Py_XDECREF(sep);
    Py_XDECREF(res);
    return NULL;
}

void
_PyUnicode_FastFill(PyObject *unicode, Py_ssize_t start, Py_ssize_t length,
                    Py_UCS4 fill_char)
{
    const int kind = PyUnicode_KIND(unicode);
    void *data = PyUnicode_DATA(unicode);
    assert(unicode_modifiable(unicode));
    assert(fill_char <= PyUnicode_MAX_CHAR_VALUE(unicode));
    assert(start >= 0);
    assert(start + length <= PyUnicode_GET_LENGTH(unicode));
    unicode_fill(kind, data, fill_char, start, length);
}

Py_ssize_t
PyUnicode_Fill(PyObject *unicode, Py_ssize_t start, Py_ssize_t length,
               Py_UCS4 fill_char)
{
    Py_ssize_t maxlen;

    if (!PyUnicode_Check(unicode)) {
        PyErr_BadInternalCall();
        return -1;
    }
    if (unicode_check_modifiable(unicode))
        return -1;

    if (start < 0) {
        PyErr_SetString(PyExc_IndexError, "string index out of range");
        return -1;
    }
    if (fill_char > PyUnicode_MAX_CHAR_VALUE(unicode)) {
        PyErr_SetString(PyExc_ValueError,
                         "fill character is bigger than "
                         "the string maximum character");
        return -1;
    }

    maxlen = PyUnicode_GET_LENGTH(unicode) - start;
    length = Py_MIN(maxlen, length);
    if (length <= 0)
        return 0;

    _PyUnicode_FastFill(unicode, start, length, fill_char);
    return length;
}

static PyObject *
pad(PyObject *self,
    Py_ssize_t left,
    Py_ssize_t right,
    Py_UCS4 fill)
{
    PyObject *u;
    Py_UCS4 maxchar;
    int kind;
    void *data;

    if (left < 0)
        left = 0;
    if (right < 0)
        right = 0;

    if (left == 0 && right == 0)
        return unicode_result_unchanged(self);

    if (left > PY_SSIZE_T_MAX - _PyUnicode_LENGTH(self) ||
        right > PY_SSIZE_T_MAX - (left + _PyUnicode_LENGTH(self))) {
        PyErr_SetString(PyExc_OverflowError, "padded string is too long");
        return NULL;
    }
    maxchar = PyUnicode_MAX_CHAR_VALUE(self);
    maxchar = Py_MAX(maxchar, fill);
    u = PyUnicode_New(left + _PyUnicode_LENGTH(self) + right, maxchar);
    if (!u)
        return NULL;

    kind = PyUnicode_KIND(u);
    data = PyUnicode_DATA(u);
    if (left)
        unicode_fill(kind, data, fill, 0, left);
    if (right)
        unicode_fill(kind, data, fill, left + _PyUnicode_LENGTH(self), right);
    _PyUnicode_FastCopyCharacters(u, left, self, 0, _PyUnicode_LENGTH(self));
    assert(_PyUnicode_CheckConsistency(u, 1));
    return u;
}

PyObject *
PyUnicode_Splitlines(PyObject *string, int keepends)
{
    PyObject *list;

    if (ensure_unicode(string) < 0)
        return NULL;

    switch (PyUnicode_KIND(string)) {
    case PyUnicode_1BYTE_KIND:
        if (PyUnicode_IS_ASCII(string))
            list = asciilib_splitlines(
                string, PyUnicode_1BYTE_DATA(string),
                PyUnicode_GET_LENGTH(string), keepends);
        else
            list = ucs1lib_splitlines(
                string, PyUnicode_1BYTE_DATA(string),
                PyUnicode_GET_LENGTH(string), keepends);
        break;
    case PyUnicode_2BYTE_KIND:
        list = ucs2lib_splitlines(
            string, PyUnicode_2BYTE_DATA(string),
            PyUnicode_GET_LENGTH(string), keepends);
        break;
    case PyUnicode_4BYTE_KIND:
        list = ucs4lib_splitlines(
            string, PyUnicode_4BYTE_DATA(string),
            PyUnicode_GET_LENGTH(string), keepends);
        break;
    default:
        Py_UNREACHABLE();
    }
    return list;
}

static PyObject *
split(PyObject *self,
      PyObject *substring,
      Py_ssize_t maxcount)
{
    int kind1, kind2;
    const void *buf1, *buf2;
    Py_ssize_t len1, len2;
    PyObject* out;
    len1 = PyUnicode_GET_LENGTH(self);
    kind1 = PyUnicode_KIND(self);

    if (substring == NULL) {
        if (maxcount < 0) {
            maxcount = (len1 - 1) / 2 + 1;
        }
        switch (kind1) {
        case PyUnicode_1BYTE_KIND:
            if (PyUnicode_IS_ASCII(self))
                return asciilib_split_whitespace(
                    self,  PyUnicode_1BYTE_DATA(self),
                    len1, maxcount
                    );
            else
                return ucs1lib_split_whitespace(
                    self,  PyUnicode_1BYTE_DATA(self),
                    len1, maxcount
                    );
        case PyUnicode_2BYTE_KIND:
            return ucs2lib_split_whitespace(
                self,  PyUnicode_2BYTE_DATA(self),
                len1, maxcount
                );
        case PyUnicode_4BYTE_KIND:
            return ucs4lib_split_whitespace(
                self,  PyUnicode_4BYTE_DATA(self),
                len1, maxcount
                );
        default:
            Py_UNREACHABLE();
        }
    }

    kind2 = PyUnicode_KIND(substring);
    len2 = PyUnicode_GET_LENGTH(substring);
    if (maxcount < 0) {
        // if len2 == 0, it will raise ValueError.
        maxcount = len2 == 0 ? 0 : (len1 / len2) + 1;
        // handle expected overflow case: (Py_SSIZE_T_MAX / 1) + 1
        maxcount = maxcount < 0 ? len1 : maxcount;
    }
    if (kind1 < kind2 || len1 < len2) {
        out = PyList_New(1);
        if (out == NULL)
            return NULL;
        PyList_SET_ITEM(out, 0, Py_NewRef(self));
        return out;
    }
    buf1 = PyUnicode_DATA(self);
    buf2 = PyUnicode_DATA(substring);
    if (kind2 != kind1) {
        buf2 = unicode_askind(kind2, buf2, len2, kind1);
        if (!buf2)
            return NULL;
    }

    switch (kind1) {
    case PyUnicode_1BYTE_KIND:
        if (PyUnicode_IS_ASCII(self) && PyUnicode_IS_ASCII(substring))
            out = asciilib_split(
                self,  buf1, len1, buf2, len2, maxcount);
        else
            out = ucs1lib_split(
                self,  buf1, len1, buf2, len2, maxcount);
        break;
    case PyUnicode_2BYTE_KIND:
        out = ucs2lib_split(
            self,  buf1, len1, buf2, len2, maxcount);
        break;
    case PyUnicode_4BYTE_KIND:
        out = ucs4lib_split(
            self,  buf1, len1, buf2, len2, maxcount);
        break;
    default:
        out = NULL;
    }
    assert((kind2 != kind1) == (buf2 != PyUnicode_DATA(substring)));
    if (kind2 != kind1)
        PyMem_Free((void *)buf2);
    return out;
}

static PyObject *
rsplit(PyObject *self,
       PyObject *substring,
       Py_ssize_t maxcount)
{
    int kind1, kind2;
    const void *buf1, *buf2;
    Py_ssize_t len1, len2;
    PyObject* out;

    len1 = PyUnicode_GET_LENGTH(self);
    kind1 = PyUnicode_KIND(self);

    if (substring == NULL) {
        if (maxcount < 0) {
            maxcount = (len1 - 1) / 2 + 1;
        }
        switch (kind1) {
        case PyUnicode_1BYTE_KIND:
            if (PyUnicode_IS_ASCII(self))
                return asciilib_rsplit_whitespace(
                    self,  PyUnicode_1BYTE_DATA(self),
                    len1, maxcount
                    );
            else
                return ucs1lib_rsplit_whitespace(
                    self,  PyUnicode_1BYTE_DATA(self),
                    len1, maxcount
                    );
        case PyUnicode_2BYTE_KIND:
            return ucs2lib_rsplit_whitespace(
                self,  PyUnicode_2BYTE_DATA(self),
                len1, maxcount
                );
        case PyUnicode_4BYTE_KIND:
            return ucs4lib_rsplit_whitespace(
                self,  PyUnicode_4BYTE_DATA(self),
                len1, maxcount
                );
        default:
            Py_UNREACHABLE();
        }
    }
    kind2 = PyUnicode_KIND(substring);
    len2 = PyUnicode_GET_LENGTH(substring);
    if (maxcount < 0) {
        // if len2 == 0, it will raise ValueError.
        maxcount = len2 == 0 ? 0 : (len1 / len2) + 1;
        // handle expected overflow case: (Py_SSIZE_T_MAX / 1) + 1
        maxcount = maxcount < 0 ? len1 : maxcount;
    }
    if (kind1 < kind2 || len1 < len2) {
        out = PyList_New(1);
        if (out == NULL)
            return NULL;
        PyList_SET_ITEM(out, 0, Py_NewRef(self));
        return out;
    }
    buf1 = PyUnicode_DATA(self);
    buf2 = PyUnicode_DATA(substring);
    if (kind2 != kind1) {
        buf2 = unicode_askind(kind2, buf2, len2, kind1);
        if (!buf2)
            return NULL;
    }

    switch (kind1) {
    case PyUnicode_1BYTE_KIND:
        if (PyUnicode_IS_ASCII(self) && PyUnicode_IS_ASCII(substring))
            out = asciilib_rsplit(
                self,  buf1, len1, buf2, len2, maxcount);
        else
            out = ucs1lib_rsplit(
                self,  buf1, len1, buf2, len2, maxcount);
        break;
    case PyUnicode_2BYTE_KIND:
        out = ucs2lib_rsplit(
            self,  buf1, len1, buf2, len2, maxcount);
        break;
    case PyUnicode_4BYTE_KIND:
        out = ucs4lib_rsplit(
            self,  buf1, len1, buf2, len2, maxcount);
        break;
    default:
        out = NULL;
    }
    assert((kind2 != kind1) == (buf2 != PyUnicode_DATA(substring)));
    if (kind2 != kind1)
        PyMem_Free((void *)buf2);
    return out;
}

static Py_ssize_t
anylib_find(int kind, PyObject *str1, const void *buf1, Py_ssize_t len1,
            PyObject *str2, const void *buf2, Py_ssize_t len2, Py_ssize_t offset)
{
    switch (kind) {
    case PyUnicode_1BYTE_KIND:
        if (PyUnicode_IS_ASCII(str1) && PyUnicode_IS_ASCII(str2))
            return asciilib_find(buf1, len1, buf2, len2, offset);
        else
            return ucs1lib_find(buf1, len1, buf2, len2, offset);
    case PyUnicode_2BYTE_KIND:
        return ucs2lib_find(buf1, len1, buf2, len2, offset);
    case PyUnicode_4BYTE_KIND:
        return ucs4lib_find(buf1, len1, buf2, len2, offset);
    }
    Py_UNREACHABLE();
}

static Py_ssize_t
anylib_count(int kind, PyObject *sstr, const void* sbuf, Py_ssize_t slen,
             PyObject *str1, const void *buf1, Py_ssize_t len1, Py_ssize_t maxcount)
{
    switch (kind) {
    case PyUnicode_1BYTE_KIND:
        return ucs1lib_count(sbuf, slen, buf1, len1, maxcount);
    case PyUnicode_2BYTE_KIND:
        return ucs2lib_count(sbuf, slen, buf1, len1, maxcount);
    case PyUnicode_4BYTE_KIND:
        return ucs4lib_count(sbuf, slen, buf1, len1, maxcount);
    }
    Py_UNREACHABLE();
}

static void
replace_1char_inplace(PyObject *u, Py_ssize_t pos,
                      Py_UCS4 u1, Py_UCS4 u2, Py_ssize_t maxcount)
{
    int kind = PyUnicode_KIND(u);
    void *data = PyUnicode_DATA(u);
    Py_ssize_t len = PyUnicode_GET_LENGTH(u);
    if (kind == PyUnicode_1BYTE_KIND) {
        ucs1lib_replace_1char_inplace((Py_UCS1 *)data + pos,
                                      (Py_UCS1 *)data + len,
                                      u1, u2, maxcount);
    }
    else if (kind == PyUnicode_2BYTE_KIND) {
        ucs2lib_replace_1char_inplace((Py_UCS2 *)data + pos,
                                      (Py_UCS2 *)data + len,
                                      u1, u2, maxcount);
    }
    else {
        assert(kind == PyUnicode_4BYTE_KIND);
        ucs4lib_replace_1char_inplace((Py_UCS4 *)data + pos,
                                      (Py_UCS4 *)data + len,
                                      u1, u2, maxcount);
    }
}

static PyObject *
replace(PyObject *self, PyObject *str1,
        PyObject *str2, Py_ssize_t maxcount)
{
    PyObject *u;
    const char *sbuf = PyUnicode_DATA(self);
    const void *buf1 = PyUnicode_DATA(str1);
    const void *buf2 = PyUnicode_DATA(str2);
    int srelease = 0, release1 = 0, release2 = 0;
    int skind = PyUnicode_KIND(self);
    int kind1 = PyUnicode_KIND(str1);
    int kind2 = PyUnicode_KIND(str2);
    Py_ssize_t slen = PyUnicode_GET_LENGTH(self);
    Py_ssize_t len1 = PyUnicode_GET_LENGTH(str1);
    Py_ssize_t len2 = PyUnicode_GET_LENGTH(str2);
    int mayshrink;
    Py_UCS4 maxchar, maxchar_str1, maxchar_str2;

    if (slen < len1)
        goto nothing;

    if (maxcount < 0)
        maxcount = PY_SSIZE_T_MAX;
    else if (maxcount == 0)
        goto nothing;

    if (str1 == str2)
        goto nothing;

    maxchar = PyUnicode_MAX_CHAR_VALUE(self);
    maxchar_str1 = PyUnicode_MAX_CHAR_VALUE(str1);
    if (maxchar < maxchar_str1)
        /* substring too wide to be present */
        goto nothing;
    maxchar_str2 = PyUnicode_MAX_CHAR_VALUE(str2);
    /* Replacing str1 with str2 may cause a maxchar reduction in the
       result string. */
    mayshrink = (maxchar_str2 < maxchar_str1) && (maxchar == maxchar_str1);
    maxchar = Py_MAX(maxchar, maxchar_str2);

    if (len1 == len2) {
        /* same length */
        if (len1 == 0)
            goto nothing;
        if (len1 == 1) {
            /* replace characters */
            Py_UCS4 u1, u2;
            Py_ssize_t pos;

            u1 = PyUnicode_READ(kind1, buf1, 0);
            pos = findchar(sbuf, skind, slen, u1, 1);
            if (pos < 0)
                goto nothing;
            u2 = PyUnicode_READ(kind2, buf2, 0);
            u = PyUnicode_New(slen, maxchar);
            if (!u)
                goto error;

            _PyUnicode_FastCopyCharacters(u, 0, self, 0, slen);
            replace_1char_inplace(u, pos, u1, u2, maxcount);
        }
        else {
            int rkind = skind;
            char *res;
            Py_ssize_t i;

            if (kind1 < rkind) {
                /* widen substring */
                buf1 = unicode_askind(kind1, buf1, len1, rkind);
                if (!buf1) goto error;
                release1 = 1;
            }
            i = anylib_find(rkind, self, sbuf, slen, str1, buf1, len1, 0);
            if (i < 0)
                goto nothing;
            if (rkind > kind2) {
                /* widen replacement */
                buf2 = unicode_askind(kind2, buf2, len2, rkind);
                if (!buf2) goto error;
                release2 = 1;
            }
            else if (rkind < kind2) {
                /* widen self and buf1 */
                rkind = kind2;
                if (release1) {
                    assert(buf1 != PyUnicode_DATA(str1));
                    PyMem_Free((void *)buf1);
                    buf1 = PyUnicode_DATA(str1);
                    release1 = 0;
                }
                sbuf = unicode_askind(skind, sbuf, slen, rkind);
                if (!sbuf) goto error;
                srelease = 1;
                buf1 = unicode_askind(kind1, buf1, len1, rkind);
                if (!buf1) goto error;
                release1 = 1;
            }
            u = PyUnicode_New(slen, maxchar);
            if (!u)
                goto error;
            assert(PyUnicode_KIND(u) == rkind);
            res = PyUnicode_DATA(u);

            memcpy(res, sbuf, rkind * slen);
            /* change everything in-place, starting with this one */
            memcpy(res + rkind * i,
                   buf2,
                   rkind * len2);
            i += len1;

            while ( --maxcount > 0) {
                i = anylib_find(rkind, self,
                                sbuf+rkind*i, slen-i,
                                str1, buf1, len1, i);
                if (i == -1)
                    break;
                memcpy(res + rkind * i,
                       buf2,
                       rkind * len2);
                i += len1;
            }
        }
    }
    else {
        Py_ssize_t n, i, j, ires;
        Py_ssize_t new_size;
        int rkind = skind;
        char *res;

        if (kind1 < rkind) {
            /* widen substring */
            buf1 = unicode_askind(kind1, buf1, len1, rkind);
            if (!buf1) goto error;
            release1 = 1;
        }
        n = anylib_count(rkind, self, sbuf, slen, str1, buf1, len1, maxcount);
        if (n == 0)
            goto nothing;
        if (kind2 < rkind) {
            /* widen replacement */
            buf2 = unicode_askind(kind2, buf2, len2, rkind);
            if (!buf2) goto error;
            release2 = 1;
        }
        else if (kind2 > rkind) {
            /* widen self and buf1 */
            rkind = kind2;
            sbuf = unicode_askind(skind, sbuf, slen, rkind);
            if (!sbuf) goto error;
            srelease = 1;
            if (release1) {
                assert(buf1 != PyUnicode_DATA(str1));
                PyMem_Free((void *)buf1);
                buf1 = PyUnicode_DATA(str1);
                release1 = 0;
            }
            buf1 = unicode_askind(kind1, buf1, len1, rkind);
            if (!buf1) goto error;
            release1 = 1;
        }
        /* new_size = PyUnicode_GET_LENGTH(self) + n * (PyUnicode_GET_LENGTH(str2) -
           PyUnicode_GET_LENGTH(str1)); */
        if (len1 < len2 && len2 - len1 > (PY_SSIZE_T_MAX - slen) / n) {
                PyErr_SetString(PyExc_OverflowError,
                                "replace string is too long");
                goto error;
        }
        new_size = slen + n * (len2 - len1);
        if (new_size == 0) {
            u = unicode_new_empty();
            goto done;
        }
        if (new_size > (PY_SSIZE_T_MAX / rkind)) {
            PyErr_SetString(PyExc_OverflowError,
                            "replace string is too long");
            goto error;
        }
        u = PyUnicode_New(new_size, maxchar);
        if (!u)
            goto error;
        assert(PyUnicode_KIND(u) == rkind);
        res = PyUnicode_DATA(u);
        ires = i = 0;
        if (len1 > 0) {
            while (n-- > 0) {
                /* look for next match */
                j = anylib_find(rkind, self,
                                sbuf + rkind * i, slen-i,
                                str1, buf1, len1, i);
                if (j == -1)
                    break;
                else if (j > i) {
                    /* copy unchanged part [i:j] */
                    memcpy(res + rkind * ires,
                           sbuf + rkind * i,
                           rkind * (j-i));
                    ires += j - i;
                }
                /* copy substitution string */
                if (len2 > 0) {
                    memcpy(res + rkind * ires,
                           buf2,
                           rkind * len2);
                    ires += len2;
                }
                i = j + len1;
            }
            if (i < slen)
                /* copy tail [i:] */
                memcpy(res + rkind * ires,
                       sbuf + rkind * i,
                       rkind * (slen-i));
        }
        else {
            /* interleave */
            while (n > 0) {
                memcpy(res + rkind * ires,
                       buf2,
                       rkind * len2);
                ires += len2;
                if (--n <= 0)
                    break;
                memcpy(res + rkind * ires,
                       sbuf + rkind * i,
                       rkind);
                ires++;
                i++;
            }
            memcpy(res + rkind * ires,
                   sbuf + rkind * i,
                   rkind * (slen-i));
        }
    }

    if (mayshrink) {
        unicode_adjust_maxchar(&u);
        if (u == NULL)
            goto error;
    }

  done:
    assert(srelease == (sbuf != PyUnicode_DATA(self)));
    assert(release1 == (buf1 != PyUnicode_DATA(str1)));
    assert(release2 == (buf2 != PyUnicode_DATA(str2)));
    if (srelease)
        PyMem_Free((void *)sbuf);
    if (release1)
        PyMem_Free((void *)buf1);
    if (release2)
        PyMem_Free((void *)buf2);
    assert(_PyUnicode_CheckConsistency(u, 1));
    return u;

  nothing:
    /* nothing to replace; return original string (when possible) */
    assert(srelease == (sbuf != PyUnicode_DATA(self)));
    assert(release1 == (buf1 != PyUnicode_DATA(str1)));
    assert(release2 == (buf2 != PyUnicode_DATA(str2)));
    if (srelease)
        PyMem_Free((void *)sbuf);
    if (release1)
        PyMem_Free((void *)buf1);
    if (release2)
        PyMem_Free((void *)buf2);
    return unicode_result_unchanged(self);

  error:
    assert(srelease == (sbuf != PyUnicode_DATA(self)));
    assert(release1 == (buf1 != PyUnicode_DATA(str1)));
    assert(release2 == (buf2 != PyUnicode_DATA(str2)));
    if (srelease)
        PyMem_Free((void *)sbuf);
    if (release1)
        PyMem_Free((void *)buf1);
    if (release2)
        PyMem_Free((void *)buf2);
    return NULL;
}

/* --- Unicode Object Methods --------------------------------------------- */

/*[clinic input]
str.title as unicode_title

Return a version of the string where each word is titlecased.

More specifically, words start with uppercased characters and all remaining
cased characters have lower case.
[clinic start generated code]*/

static PyObject *
unicode_title_impl(PyObject *self)
/*[clinic end generated code: output=c75ae03809574902 input=fa945d669b26e683]*/
{
    return case_operation(self, do_title);
}

/*[clinic input]
str.capitalize as unicode_capitalize

Return a capitalized version of the string.

More specifically, make the first character have upper case and the rest lower
case.
[clinic start generated code]*/

static PyObject *
unicode_capitalize_impl(PyObject *self)
/*[clinic end generated code: output=e49a4c333cdb7667 input=f4cbf1016938da6d]*/
{
    if (PyUnicode_GET_LENGTH(self) == 0)
        return unicode_result_unchanged(self);
    return case_operation(self, do_capitalize);
}

/*[clinic input]
str.casefold as unicode_casefold

Return a version of the string suitable for caseless comparisons.
[clinic start generated code]*/

static PyObject *
unicode_casefold_impl(PyObject *self)
/*[clinic end generated code: output=0120daf657ca40af input=384d66cc2ae30daf]*/
{
    if (PyUnicode_IS_ASCII(self))
        return ascii_upper_or_lower(self, 1);
    return case_operation(self, do_casefold);
}


/* Argument converter. Accepts a single Unicode character. */

static int
convert_uc(PyObject *obj, void *addr)
{
    Py_UCS4 *fillcharloc = (Py_UCS4 *)addr;

    if (!PyUnicode_Check(obj)) {
        PyErr_Format(PyExc_TypeError,
                     "The fill character must be a unicode character, "
                     "not %.100s", Py_TYPE(obj)->tp_name);
        return 0;
    }
    if (PyUnicode_GET_LENGTH(obj) != 1) {
        PyErr_SetString(PyExc_TypeError,
                        "The fill character must be exactly one character long");
        return 0;
    }
    *fillcharloc = PyUnicode_READ_CHAR(obj, 0);
    return 1;
}

/*[clinic input]
str.center as unicode_center

    width: Py_ssize_t
    fillchar: Py_UCS4 = ' '
    /

Return a centered string of length width.

Padding is done using the specified fill character (default is a space).
[clinic start generated code]*/

static PyObject *
unicode_center_impl(PyObject *self, Py_ssize_t width, Py_UCS4 fillchar)
/*[clinic end generated code: output=420c8859effc7c0c input=b42b247eb26e6519]*/
{
    Py_ssize_t marg, left;

    if (PyUnicode_GET_LENGTH(self) >= width)
        return unicode_result_unchanged(self);

    marg = width - PyUnicode_GET_LENGTH(self);
    left = marg / 2 + (marg & width & 1);

    return pad(self, left, marg - left, fillchar);
}

/* This function assumes that str1 and str2 are readied by the caller. */

static int
unicode_compare(PyObject *str1, PyObject *str2)
{
#define COMPARE(TYPE1, TYPE2) \
    do { \
        TYPE1* p1 = (TYPE1 *)data1; \
        TYPE2* p2 = (TYPE2 *)data2; \
        TYPE1* end = p1 + len; \
        Py_UCS4 c1, c2; \
        for (; p1 != end; p1++, p2++) { \
            c1 = *p1; \
            c2 = *p2; \
            if (c1 != c2) \
                return (c1 < c2) ? -1 : 1; \
        } \
    } \
    while (0)

    int kind1, kind2;
    const void *data1, *data2;
    Py_ssize_t len1, len2, len;

    kind1 = PyUnicode_KIND(str1);
    kind2 = PyUnicode_KIND(str2);
    data1 = PyUnicode_DATA(str1);
    data2 = PyUnicode_DATA(str2);
    len1 = PyUnicode_GET_LENGTH(str1);
    len2 = PyUnicode_GET_LENGTH(str2);
    len = Py_MIN(len1, len2);

    switch(kind1) {
    case PyUnicode_1BYTE_KIND:
    {
        switch(kind2) {
        case PyUnicode_1BYTE_KIND:
        {
            int cmp = memcmp(data1, data2, len);
            /* normalize result of memcmp() into the range [-1; 1] */
            if (cmp < 0)
                return -1;
            if (cmp > 0)
                return 1;
            break;
        }
        case PyUnicode_2BYTE_KIND:
            COMPARE(Py_UCS1, Py_UCS2);
            break;
        case PyUnicode_4BYTE_KIND:
            COMPARE(Py_UCS1, Py_UCS4);
            break;
        default:
            Py_UNREACHABLE();
        }
        break;
    }
    case PyUnicode_2BYTE_KIND:
    {
        switch(kind2) {
        case PyUnicode_1BYTE_KIND:
            COMPARE(Py_UCS2, Py_UCS1);
            break;
        case PyUnicode_2BYTE_KIND:
        {
            COMPARE(Py_UCS2, Py_UCS2);
            break;
        }
        case PyUnicode_4BYTE_KIND:
            COMPARE(Py_UCS2, Py_UCS4);
            break;
        default:
            Py_UNREACHABLE();
        }
        break;
    }
    case PyUnicode_4BYTE_KIND:
    {
        switch(kind2) {
        case PyUnicode_1BYTE_KIND:
            COMPARE(Py_UCS4, Py_UCS1);
            break;
        case PyUnicode_2BYTE_KIND:
            COMPARE(Py_UCS4, Py_UCS2);
            break;
        case PyUnicode_4BYTE_KIND:
        {
#if defined(HAVE_WMEMCMP) && SIZEOF_WCHAR_T == 4
            int cmp = wmemcmp((wchar_t *)data1, (wchar_t *)data2, len);
            /* normalize result of wmemcmp() into the range [-1; 1] */
            if (cmp < 0)
                return -1;
            if (cmp > 0)
                return 1;
#else
            COMPARE(Py_UCS4, Py_UCS4);
#endif
            break;
        }
        default:
            Py_UNREACHABLE();
        }
        break;
    }
    default:
        Py_UNREACHABLE();
    }

    if (len1 == len2)
        return 0;
    if (len1 < len2)
        return -1;
    else
        return 1;

#undef COMPARE
}

static int
unicode_compare_eq(PyObject *str1, PyObject *str2)
{
    int kind;
    const void *data1, *data2;
    Py_ssize_t len;
    int cmp;

    len = PyUnicode_GET_LENGTH(str1);
    if (PyUnicode_GET_LENGTH(str2) != len)
        return 0;
    kind = PyUnicode_KIND(str1);
    if (PyUnicode_KIND(str2) != kind)
        return 0;
    data1 = PyUnicode_DATA(str1);
    data2 = PyUnicode_DATA(str2);

    cmp = memcmp(data1, data2, len * kind);
    return (cmp == 0);
}

int
_PyUnicode_Equal(PyObject *str1, PyObject *str2)
{
    assert(PyUnicode_Check(str1));
    assert(PyUnicode_Check(str2));
    if (str1 == str2) {
        return 1;
    }
    return unicode_compare_eq(str1, str2);
}


int
PyUnicode_Compare(PyObject *left, PyObject *right)
{
    if (PyUnicode_Check(left) && PyUnicode_Check(right)) {
        /* a string is equal to itself */
        if (left == right)
            return 0;

        return unicode_compare(left, right);
    }
    PyErr_Format(PyExc_TypeError,
                 "Can't compare %.100s and %.100s",
                 Py_TYPE(left)->tp_name,
                 Py_TYPE(right)->tp_name);
    return -1;
}

int
PyUnicode_CompareWithASCIIString(PyObject* uni, const char* str)
{
    Py_ssize_t i;
    int kind;
    Py_UCS4 chr;

    assert(_PyUnicode_CHECK(uni));
    kind = PyUnicode_KIND(uni);
    if (kind == PyUnicode_1BYTE_KIND) {
        const void *data = PyUnicode_1BYTE_DATA(uni);
        size_t len1 = (size_t)PyUnicode_GET_LENGTH(uni);
        size_t len, len2 = strlen(str);
        int cmp;

        len = Py_MIN(len1, len2);
        cmp = memcmp(data, str, len);
        if (cmp != 0) {
            if (cmp < 0)
                return -1;
            else
                return 1;
        }
        if (len1 > len2)
            return 1; /* uni is longer */
        if (len1 < len2)
            return -1; /* str is longer */
        return 0;
    }
    else {
        const void *data = PyUnicode_DATA(uni);
        /* Compare Unicode string and source character set string */
        for (i = 0; (chr = PyUnicode_READ(kind, data, i)) && str[i]; i++)
            if (chr != (unsigned char)str[i])
                return (chr < (unsigned char)(str[i])) ? -1 : 1;
        /* This check keeps Python strings that end in '\0' from comparing equal
         to C strings identical up to that point. */
        if (PyUnicode_GET_LENGTH(uni) != i || chr)
            return 1; /* uni is longer */
        if (str[i])
            return -1; /* str is longer */
        return 0;
    }
}

int
_PyUnicode_EqualToASCIIString(PyObject *unicode, const char *str)
{
    size_t len;
    assert(_PyUnicode_CHECK(unicode));
    assert(str);
#ifndef NDEBUG
    for (const char *p = str; *p; p++) {
        assert((unsigned char)*p < 128);
    }
#endif
    if (!PyUnicode_IS_ASCII(unicode))
        return 0;
    len = (size_t)PyUnicode_GET_LENGTH(unicode);
    return strlen(str) == len &&
           memcmp(PyUnicode_1BYTE_DATA(unicode), str, len) == 0;
}
#endif // GraalPy change

int
_PyUnicode_EqualToASCIIId(PyObject *left, _Py_Identifier *right)
{
<<<<<<< HEAD
    // GraalPy change: different implementation
    return _PyUnicode_EqualToASCIIString(left, right->string);
=======
    PyObject *right_uni;

    assert(_PyUnicode_CHECK(left));
    assert(right->string);
#ifndef NDEBUG
    for (const char *p = right->string; *p; p++) {
        assert((unsigned char)*p < 128);
    }
#endif

    if (!PyUnicode_IS_ASCII(left))
        return 0;

    right_uni = _PyUnicode_FromId(right);       /* borrowed */
    if (right_uni == NULL) {
        /* memory error or bad data */
        PyErr_Clear();
        return _PyUnicode_EqualToASCIIString(left, right->string);
    }

    if (left == right_uni)
        return 1;

    if (PyUnicode_CHECK_INTERNED(left))
        return 0;

    assert(_PyUnicode_HASH(right_uni) != -1);
    Py_hash_t hash = _PyUnicode_HASH(left);
    if (hash != -1 && hash != _PyUnicode_HASH(right_uni)) {
        return 0;
    }

    return unicode_compare_eq(left, right_uni);
>>>>>>> 0c595384
}

#if 0 // GraalPy change
PyObject *
PyUnicode_RichCompare(PyObject *left, PyObject *right, int op)
{
    int result;

    if (!PyUnicode_Check(left) || !PyUnicode_Check(right))
        Py_RETURN_NOTIMPLEMENTED;

    if (left == right) {
        switch (op) {
        case Py_EQ:
        case Py_LE:
        case Py_GE:
            /* a string is equal to itself */
            Py_RETURN_TRUE;
        case Py_NE:
        case Py_LT:
        case Py_GT:
            Py_RETURN_FALSE;
        default:
            PyErr_BadArgument();
            return NULL;
        }
    }
    else if (op == Py_EQ || op == Py_NE) {
        result = unicode_compare_eq(left, right);
        result ^= (op == Py_NE);
        return PyBool_FromLong(result);
    }
    else {
        result = unicode_compare(left, right);
        Py_RETURN_RICHCOMPARE(result, 0, op);
    }
}

int
_PyUnicode_EQ(PyObject *aa, PyObject *bb)
{
    return unicode_eq(aa, bb);
}

int
PyUnicode_Contains(PyObject *str, PyObject *substr)
{
    int kind1, kind2;
    const void *buf1, *buf2;
    Py_ssize_t len1, len2;
    int result;

    if (!PyUnicode_Check(substr)) {
        PyErr_Format(PyExc_TypeError,
                     "'in <string>' requires string as left operand, not %.100s",
                     Py_TYPE(substr)->tp_name);
        return -1;
    }
    if (ensure_unicode(str) < 0)
        return -1;

    kind1 = PyUnicode_KIND(str);
    kind2 = PyUnicode_KIND(substr);
    if (kind1 < kind2)
        return 0;
    len1 = PyUnicode_GET_LENGTH(str);
    len2 = PyUnicode_GET_LENGTH(substr);
    if (len1 < len2)
        return 0;
    buf1 = PyUnicode_DATA(str);
    buf2 = PyUnicode_DATA(substr);
    if (len2 == 1) {
        Py_UCS4 ch = PyUnicode_READ(kind2, buf2, 0);
        result = findchar((const char *)buf1, kind1, len1, ch, 1) != -1;
        return result;
    }
    if (kind2 != kind1) {
        buf2 = unicode_askind(kind2, buf2, len2, kind1);
        if (!buf2)
            return -1;
    }

    switch (kind1) {
    case PyUnicode_1BYTE_KIND:
        result = ucs1lib_find(buf1, len1, buf2, len2, 0) != -1;
        break;
    case PyUnicode_2BYTE_KIND:
        result = ucs2lib_find(buf1, len1, buf2, len2, 0) != -1;
        break;
    case PyUnicode_4BYTE_KIND:
        result = ucs4lib_find(buf1, len1, buf2, len2, 0) != -1;
        break;
    default:
        Py_UNREACHABLE();
    }

    assert((kind2 == kind1) == (buf2 == PyUnicode_DATA(substr)));
    if (kind2 != kind1)
        PyMem_Free((void *)buf2);

    return result;
}

/* Concat to string or Unicode object giving a new Unicode object. */

PyObject *
PyUnicode_Concat(PyObject *left, PyObject *right)
{
    PyObject *result;
    Py_UCS4 maxchar, maxchar2;
    Py_ssize_t left_len, right_len, new_len;

    if (ensure_unicode(left) < 0)
        return NULL;

    if (!PyUnicode_Check(right)) {
        PyErr_Format(PyExc_TypeError,
                     "can only concatenate str (not \"%.200s\") to str",
                     Py_TYPE(right)->tp_name);
        return NULL;
    }

    /* Shortcuts */
    PyObject *empty = unicode_get_empty();  // Borrowed reference
    if (left == empty) {
        return PyUnicode_FromObject(right);
    }
    if (right == empty) {
        return PyUnicode_FromObject(left);
    }

    left_len = PyUnicode_GET_LENGTH(left);
    right_len = PyUnicode_GET_LENGTH(right);
    if (left_len > PY_SSIZE_T_MAX - right_len) {
        PyErr_SetString(PyExc_OverflowError,
                        "strings are too large to concat");
        return NULL;
    }
    new_len = left_len + right_len;

    maxchar = PyUnicode_MAX_CHAR_VALUE(left);
    maxchar2 = PyUnicode_MAX_CHAR_VALUE(right);
    maxchar = Py_MAX(maxchar, maxchar2);

    /* Concat the two Unicode strings */
    result = PyUnicode_New(new_len, maxchar);
    if (result == NULL)
        return NULL;
    _PyUnicode_FastCopyCharacters(result, 0, left, 0, left_len);
    _PyUnicode_FastCopyCharacters(result, left_len, right, 0, right_len);
    assert(_PyUnicode_CheckConsistency(result, 1));
    return result;
}
#endif // GraalPy change

void
PyUnicode_Append(PyObject **p_left, PyObject *right)
{
<<<<<<< HEAD
    // GraalPy change: different implementation
    // XX: This implementation misses the fact that some unicode storages can be resized.
    *p_left = PyUnicode_Concat(*p_left, right);
=======
    PyObject *left, *res;
    Py_UCS4 maxchar, maxchar2;
    Py_ssize_t left_len, right_len, new_len;

    if (p_left == NULL) {
        if (!PyErr_Occurred())
            PyErr_BadInternalCall();
        return;
    }
    left = *p_left;
    if (right == NULL || left == NULL
        || !PyUnicode_Check(left) || !PyUnicode_Check(right)) {
        if (!PyErr_Occurred())
            PyErr_BadInternalCall();
        goto error;
    }

    /* Shortcuts */
    PyObject *empty = unicode_get_empty();  // Borrowed reference
    if (left == empty) {
        Py_DECREF(left);
        *p_left = Py_NewRef(right);
        return;
    }
    if (right == empty) {
        return;
    }

    left_len = PyUnicode_GET_LENGTH(left);
    right_len = PyUnicode_GET_LENGTH(right);
    if (left_len > PY_SSIZE_T_MAX - right_len) {
        PyErr_SetString(PyExc_OverflowError,
                        "strings are too large to concat");
        goto error;
    }
    new_len = left_len + right_len;

    if (unicode_modifiable(left)
        && PyUnicode_CheckExact(right)
        && PyUnicode_KIND(right) <= PyUnicode_KIND(left)
        /* Don't resize for ascii += latin1. Convert ascii to latin1 requires
           to change the structure size, but characters are stored just after
           the structure, and so it requires to move all characters which is
           not so different than duplicating the string. */
        && !(PyUnicode_IS_ASCII(left) && !PyUnicode_IS_ASCII(right)))
    {
        /* append inplace */
        if (unicode_resize(p_left, new_len) != 0)
            goto error;

        /* copy 'right' into the newly allocated area of 'left' */
        _PyUnicode_FastCopyCharacters(*p_left, left_len, right, 0, right_len);
    }
    else {
        maxchar = PyUnicode_MAX_CHAR_VALUE(left);
        maxchar2 = PyUnicode_MAX_CHAR_VALUE(right);
        maxchar = Py_MAX(maxchar, maxchar2);

        /* Concat the two Unicode strings */
        res = PyUnicode_New(new_len, maxchar);
        if (res == NULL)
            goto error;
        _PyUnicode_FastCopyCharacters(res, 0, left, 0, left_len);
        _PyUnicode_FastCopyCharacters(res, left_len, right, 0, right_len);
        Py_DECREF(left);
        *p_left = res;
    }
    assert(_PyUnicode_CheckConsistency(*p_left, 1));
    return;

error:
    Py_CLEAR(*p_left);
>>>>>>> 0c595384
}

void
PyUnicode_AppendAndDel(PyObject **pleft, PyObject *right)
{
    PyUnicode_Append(pleft, right);
    Py_XDECREF(right);
}

#if 0 // GraalPy change
/*
Wraps asciilib_parse_args_finds() and additionally ensures that the
first argument is a unicode object.
*/

static inline int
parse_args_finds_unicode(const char * function_name, PyObject *args,
                         PyObject **substring,
                         Py_ssize_t *start, Py_ssize_t *end)
{
    if (asciilib_parse_args_finds(function_name, args, substring, start, end)) {
        if (ensure_unicode(*substring) < 0)
            return 0;
        return 1;
    }
    return 0;
}

PyDoc_STRVAR(count__doc__,
             "S.count(sub[, start[, end]]) -> int\n\
\n\
Return the number of non-overlapping occurrences of substring sub in\n\
string S[start:end].  Optional arguments start and end are\n\
interpreted as in slice notation.");

static PyObject *
unicode_count(PyObject *self, PyObject *args)
{
    PyObject *substring = NULL;   /* initialize to fix a compiler warning */
    Py_ssize_t start = 0;
    Py_ssize_t end = PY_SSIZE_T_MAX;
    Py_ssize_t result;

    if (!parse_args_finds_unicode("count", args, &substring, &start, &end))
        return NULL;

    result = unicode_count_impl(self, substring, start, end);
    if (result == -1)
        return NULL;

    return PyLong_FromSsize_t(result);
}

/*[clinic input]
str.encode as unicode_encode

    encoding: str(c_default="NULL") = 'utf-8'
        The encoding in which to encode the string.
    errors: str(c_default="NULL") = 'strict'
        The error handling scheme to use for encoding errors.
        The default is 'strict' meaning that encoding errors raise a
        UnicodeEncodeError.  Other possible values are 'ignore', 'replace' and
        'xmlcharrefreplace' as well as any other name registered with
        codecs.register_error that can handle UnicodeEncodeErrors.

Encode the string using the codec registered for encoding.
[clinic start generated code]*/

static PyObject *
unicode_encode_impl(PyObject *self, const char *encoding, const char *errors)
/*[clinic end generated code: output=bf78b6e2a9470e3c input=f0a9eb293d08fe02]*/
{
    return PyUnicode_AsEncodedString(self, encoding, errors);
}

/*[clinic input]
str.expandtabs as unicode_expandtabs

    tabsize: int = 8

Return a copy where all tab characters are expanded using spaces.

If tabsize is not given, a tab size of 8 characters is assumed.
[clinic start generated code]*/

static PyObject *
unicode_expandtabs_impl(PyObject *self, int tabsize)
/*[clinic end generated code: output=3457c5dcee26928f input=8a01914034af4c85]*/
{
    Py_ssize_t i, j, line_pos, src_len, incr;
    Py_UCS4 ch;
    PyObject *u;
    const void *src_data;
    void *dest_data;
    int kind;
    int found;

    /* First pass: determine size of output string */
    src_len = PyUnicode_GET_LENGTH(self);
    i = j = line_pos = 0;
    kind = PyUnicode_KIND(self);
    src_data = PyUnicode_DATA(self);
    found = 0;
    for (; i < src_len; i++) {
        ch = PyUnicode_READ(kind, src_data, i);
        if (ch == '\t') {
            found = 1;
            if (tabsize > 0) {
                incr = tabsize - (line_pos % tabsize); /* cannot overflow */
                if (j > PY_SSIZE_T_MAX - incr)
                    goto overflow;
                line_pos += incr;
                j += incr;
            }
        }
        else {
            if (j > PY_SSIZE_T_MAX - 1)
                goto overflow;
            line_pos++;
            j++;
            if (ch == '\n' || ch == '\r')
                line_pos = 0;
        }
    }
    if (!found)
        return unicode_result_unchanged(self);

    /* Second pass: create output string and fill it */
    u = PyUnicode_New(j, PyUnicode_MAX_CHAR_VALUE(self));
    if (!u)
        return NULL;
    dest_data = PyUnicode_DATA(u);

    i = j = line_pos = 0;

    for (; i < src_len; i++) {
        ch = PyUnicode_READ(kind, src_data, i);
        if (ch == '\t') {
            if (tabsize > 0) {
                incr = tabsize - (line_pos % tabsize);
                line_pos += incr;
                unicode_fill(kind, dest_data, ' ', j, incr);
                j += incr;
            }
        }
        else {
            line_pos++;
            PyUnicode_WRITE(kind, dest_data, j, ch);
            j++;
            if (ch == '\n' || ch == '\r')
                line_pos = 0;
        }
    }
    assert (j == PyUnicode_GET_LENGTH(u));
    return unicode_result(u);

  overflow:
    PyErr_SetString(PyExc_OverflowError, "new string is too long");
    return NULL;
}

PyDoc_STRVAR(find__doc__,
             "S.find(sub[, start[, end]]) -> int\n\
\n\
Return the lowest index in S where substring sub is found,\n\
such that sub is contained within S[start:end].  Optional\n\
arguments start and end are interpreted as in slice notation.\n\
\n\
Return -1 on failure.");

static PyObject *
unicode_find(PyObject *self, PyObject *args)
{
    /* initialize variables to prevent gcc warning */
    PyObject *substring = NULL;
    Py_ssize_t start = 0;
    Py_ssize_t end = 0;
    Py_ssize_t result;

    if (!parse_args_finds_unicode("find", args, &substring, &start, &end))
        return NULL;

    result = any_find_slice(self, substring, start, end, 1);

    if (result == -2)
        return NULL;

    return PyLong_FromSsize_t(result);
}

static PyObject *
unicode_getitem(PyObject *self, Py_ssize_t index)
{
    const void *data;
    int kind;
    Py_UCS4 ch;

    if (!PyUnicode_Check(self)) {
        PyErr_BadArgument();
        return NULL;
    }
    if (index < 0 || index >= PyUnicode_GET_LENGTH(self)) {
        PyErr_SetString(PyExc_IndexError, "string index out of range");
        return NULL;
    }
    kind = PyUnicode_KIND(self);
    data = PyUnicode_DATA(self);
    ch = PyUnicode_READ(kind, data, index);
    return unicode_char(ch);
}

/* Believe it or not, this produces the same value for ASCII strings
   as bytes_hash(). */
static Py_hash_t
unicode_hash(PyObject *self)
{
    Py_uhash_t x;  /* Unsigned for defined overflow behavior. */

#ifdef Py_DEBUG
    assert(_Py_HashSecret_Initialized);
#endif
    if (_PyUnicode_HASH(self) != -1)
        return _PyUnicode_HASH(self);

    x = _Py_HashBytes(PyUnicode_DATA(self),
                      PyUnicode_GET_LENGTH(self) * PyUnicode_KIND(self));
    _PyUnicode_HASH(self) = x;
    return x;
}

PyDoc_STRVAR(index__doc__,
             "S.index(sub[, start[, end]]) -> int\n\
\n\
Return the lowest index in S where substring sub is found,\n\
such that sub is contained within S[start:end].  Optional\n\
arguments start and end are interpreted as in slice notation.\n\
\n\
Raises ValueError when the substring is not found.");

static PyObject *
unicode_index(PyObject *self, PyObject *args)
{
    /* initialize variables to prevent gcc warning */
    Py_ssize_t result;
    PyObject *substring = NULL;
    Py_ssize_t start = 0;
    Py_ssize_t end = 0;

    if (!parse_args_finds_unicode("index", args, &substring, &start, &end))
        return NULL;

    result = any_find_slice(self, substring, start, end, 1);

    if (result == -2)
        return NULL;

    if (result < 0) {
        PyErr_SetString(PyExc_ValueError, "substring not found");
        return NULL;
    }

    return PyLong_FromSsize_t(result);
}

/*[clinic input]
str.isascii as unicode_isascii

Return True if all characters in the string are ASCII, False otherwise.

ASCII characters have code points in the range U+0000-U+007F.
Empty string is ASCII too.
[clinic start generated code]*/

static PyObject *
unicode_isascii_impl(PyObject *self)
/*[clinic end generated code: output=c5910d64b5a8003f input=5a43cbc6399621d5]*/
{
    return PyBool_FromLong(PyUnicode_IS_ASCII(self));
}

/*[clinic input]
str.islower as unicode_islower

Return True if the string is a lowercase string, False otherwise.

A string is lowercase if all cased characters in the string are lowercase and
there is at least one cased character in the string.
[clinic start generated code]*/

static PyObject *
unicode_islower_impl(PyObject *self)
/*[clinic end generated code: output=dbd41995bd005b81 input=acec65ac6821ae47]*/
{
    Py_ssize_t i, length;
    int kind;
    const void *data;
    int cased;

    length = PyUnicode_GET_LENGTH(self);
    kind = PyUnicode_KIND(self);
    data = PyUnicode_DATA(self);

    /* Shortcut for single character strings */
    if (length == 1)
        return PyBool_FromLong(
            Py_UNICODE_ISLOWER(PyUnicode_READ(kind, data, 0)));

    /* Special case for empty strings */
    if (length == 0)
        Py_RETURN_FALSE;

    cased = 0;
    for (i = 0; i < length; i++) {
        const Py_UCS4 ch = PyUnicode_READ(kind, data, i);

        if (Py_UNICODE_ISUPPER(ch) || Py_UNICODE_ISTITLE(ch))
            Py_RETURN_FALSE;
        else if (!cased && Py_UNICODE_ISLOWER(ch))
            cased = 1;
    }
    return PyBool_FromLong(cased);
}

/*[clinic input]
str.isupper as unicode_isupper

Return True if the string is an uppercase string, False otherwise.

A string is uppercase if all cased characters in the string are uppercase and
there is at least one cased character in the string.
[clinic start generated code]*/

static PyObject *
unicode_isupper_impl(PyObject *self)
/*[clinic end generated code: output=049209c8e7f15f59 input=e9b1feda5d17f2d3]*/
{
    Py_ssize_t i, length;
    int kind;
    const void *data;
    int cased;

    length = PyUnicode_GET_LENGTH(self);
    kind = PyUnicode_KIND(self);
    data = PyUnicode_DATA(self);

    /* Shortcut for single character strings */
    if (length == 1)
        return PyBool_FromLong(
            Py_UNICODE_ISUPPER(PyUnicode_READ(kind, data, 0)) != 0);

    /* Special case for empty strings */
    if (length == 0)
        Py_RETURN_FALSE;

    cased = 0;
    for (i = 0; i < length; i++) {
        const Py_UCS4 ch = PyUnicode_READ(kind, data, i);

        if (Py_UNICODE_ISLOWER(ch) || Py_UNICODE_ISTITLE(ch))
            Py_RETURN_FALSE;
        else if (!cased && Py_UNICODE_ISUPPER(ch))
            cased = 1;
    }
    return PyBool_FromLong(cased);
}

/*[clinic input]
str.istitle as unicode_istitle

Return True if the string is a title-cased string, False otherwise.

In a title-cased string, upper- and title-case characters may only
follow uncased characters and lowercase characters only cased ones.
[clinic start generated code]*/

static PyObject *
unicode_istitle_impl(PyObject *self)
/*[clinic end generated code: output=e9bf6eb91f5d3f0e input=98d32bd2e1f06f8c]*/
{
    Py_ssize_t i, length;
    int kind;
    const void *data;
    int cased, previous_is_cased;

    length = PyUnicode_GET_LENGTH(self);
    kind = PyUnicode_KIND(self);
    data = PyUnicode_DATA(self);

    /* Shortcut for single character strings */
    if (length == 1) {
        Py_UCS4 ch = PyUnicode_READ(kind, data, 0);
        return PyBool_FromLong((Py_UNICODE_ISTITLE(ch) != 0) ||
                               (Py_UNICODE_ISUPPER(ch) != 0));
    }

    /* Special case for empty strings */
    if (length == 0)
        Py_RETURN_FALSE;

    cased = 0;
    previous_is_cased = 0;
    for (i = 0; i < length; i++) {
        const Py_UCS4 ch = PyUnicode_READ(kind, data, i);

        if (Py_UNICODE_ISUPPER(ch) || Py_UNICODE_ISTITLE(ch)) {
            if (previous_is_cased)
                Py_RETURN_FALSE;
            previous_is_cased = 1;
            cased = 1;
        }
        else if (Py_UNICODE_ISLOWER(ch)) {
            if (!previous_is_cased)
                Py_RETURN_FALSE;
            previous_is_cased = 1;
            cased = 1;
        }
        else
            previous_is_cased = 0;
    }
    return PyBool_FromLong(cased);
}

/*[clinic input]
str.isspace as unicode_isspace

Return True if the string is a whitespace string, False otherwise.

A string is whitespace if all characters in the string are whitespace and there
is at least one character in the string.
[clinic start generated code]*/

static PyObject *
unicode_isspace_impl(PyObject *self)
/*[clinic end generated code: output=163a63bfa08ac2b9 input=fe462cb74f8437d8]*/
{
    Py_ssize_t i, length;
    int kind;
    const void *data;

    length = PyUnicode_GET_LENGTH(self);
    kind = PyUnicode_KIND(self);
    data = PyUnicode_DATA(self);

    /* Shortcut for single character strings */
    if (length == 1)
        return PyBool_FromLong(
            Py_UNICODE_ISSPACE(PyUnicode_READ(kind, data, 0)));

    /* Special case for empty strings */
    if (length == 0)
        Py_RETURN_FALSE;

    for (i = 0; i < length; i++) {
        const Py_UCS4 ch = PyUnicode_READ(kind, data, i);
        if (!Py_UNICODE_ISSPACE(ch))
            Py_RETURN_FALSE;
    }
    Py_RETURN_TRUE;
}

/*[clinic input]
str.isalpha as unicode_isalpha

Return True if the string is an alphabetic string, False otherwise.

A string is alphabetic if all characters in the string are alphabetic and there
is at least one character in the string.
[clinic start generated code]*/

static PyObject *
unicode_isalpha_impl(PyObject *self)
/*[clinic end generated code: output=cc81b9ac3883ec4f input=d0fd18a96cbca5eb]*/
{
    Py_ssize_t i, length;
    int kind;
    const void *data;

    length = PyUnicode_GET_LENGTH(self);
    kind = PyUnicode_KIND(self);
    data = PyUnicode_DATA(self);

    /* Shortcut for single character strings */
    if (length == 1)
        return PyBool_FromLong(
            Py_UNICODE_ISALPHA(PyUnicode_READ(kind, data, 0)));

    /* Special case for empty strings */
    if (length == 0)
        Py_RETURN_FALSE;

    for (i = 0; i < length; i++) {
        if (!Py_UNICODE_ISALPHA(PyUnicode_READ(kind, data, i)))
            Py_RETURN_FALSE;
    }
    Py_RETURN_TRUE;
}

/*[clinic input]
str.isalnum as unicode_isalnum

Return True if the string is an alpha-numeric string, False otherwise.

A string is alpha-numeric if all characters in the string are alpha-numeric and
there is at least one character in the string.
[clinic start generated code]*/

static PyObject *
unicode_isalnum_impl(PyObject *self)
/*[clinic end generated code: output=a5a23490ffc3660c input=5c6579bf2e04758c]*/
{
    int kind;
    const void *data;
    Py_ssize_t len, i;

    kind = PyUnicode_KIND(self);
    data = PyUnicode_DATA(self);
    len = PyUnicode_GET_LENGTH(self);

    /* Shortcut for single character strings */
    if (len == 1) {
        const Py_UCS4 ch = PyUnicode_READ(kind, data, 0);
        return PyBool_FromLong(Py_UNICODE_ISALNUM(ch));
    }

    /* Special case for empty strings */
    if (len == 0)
        Py_RETURN_FALSE;

    for (i = 0; i < len; i++) {
        const Py_UCS4 ch = PyUnicode_READ(kind, data, i);
        if (!Py_UNICODE_ISALNUM(ch))
            Py_RETURN_FALSE;
    }
    Py_RETURN_TRUE;
}

/*[clinic input]
str.isdecimal as unicode_isdecimal

Return True if the string is a decimal string, False otherwise.

A string is a decimal string if all characters in the string are decimal and
there is at least one character in the string.
[clinic start generated code]*/

static PyObject *
unicode_isdecimal_impl(PyObject *self)
/*[clinic end generated code: output=fb2dcdb62d3fc548 input=336bc97ab4c8268f]*/
{
    Py_ssize_t i, length;
    int kind;
    const void *data;

    length = PyUnicode_GET_LENGTH(self);
    kind = PyUnicode_KIND(self);
    data = PyUnicode_DATA(self);

    /* Shortcut for single character strings */
    if (length == 1)
        return PyBool_FromLong(
            Py_UNICODE_ISDECIMAL(PyUnicode_READ(kind, data, 0)));

    /* Special case for empty strings */
    if (length == 0)
        Py_RETURN_FALSE;

    for (i = 0; i < length; i++) {
        if (!Py_UNICODE_ISDECIMAL(PyUnicode_READ(kind, data, i)))
            Py_RETURN_FALSE;
    }
    Py_RETURN_TRUE;
}

/*[clinic input]
str.isdigit as unicode_isdigit

Return True if the string is a digit string, False otherwise.

A string is a digit string if all characters in the string are digits and there
is at least one character in the string.
[clinic start generated code]*/

static PyObject *
unicode_isdigit_impl(PyObject *self)
/*[clinic end generated code: output=10a6985311da6858 input=901116c31deeea4c]*/
{
    Py_ssize_t i, length;
    int kind;
    const void *data;

    length = PyUnicode_GET_LENGTH(self);
    kind = PyUnicode_KIND(self);
    data = PyUnicode_DATA(self);

    /* Shortcut for single character strings */
    if (length == 1) {
        const Py_UCS4 ch = PyUnicode_READ(kind, data, 0);
        return PyBool_FromLong(Py_UNICODE_ISDIGIT(ch));
    }

    /* Special case for empty strings */
    if (length == 0)
        Py_RETURN_FALSE;

    for (i = 0; i < length; i++) {
        if (!Py_UNICODE_ISDIGIT(PyUnicode_READ(kind, data, i)))
            Py_RETURN_FALSE;
    }
    Py_RETURN_TRUE;
}

/*[clinic input]
str.isnumeric as unicode_isnumeric

Return True if the string is a numeric string, False otherwise.

A string is numeric if all characters in the string are numeric and there is at
least one character in the string.
[clinic start generated code]*/

static PyObject *
unicode_isnumeric_impl(PyObject *self)
/*[clinic end generated code: output=9172a32d9013051a input=722507db976f826c]*/
{
    Py_ssize_t i, length;
    int kind;
    const void *data;

    length = PyUnicode_GET_LENGTH(self);
    kind = PyUnicode_KIND(self);
    data = PyUnicode_DATA(self);

    /* Shortcut for single character strings */
    if (length == 1)
        return PyBool_FromLong(
            Py_UNICODE_ISNUMERIC(PyUnicode_READ(kind, data, 0)));

    /* Special case for empty strings */
    if (length == 0)
        Py_RETURN_FALSE;

    for (i = 0; i < length; i++) {
        if (!Py_UNICODE_ISNUMERIC(PyUnicode_READ(kind, data, i)))
            Py_RETURN_FALSE;
    }
    Py_RETURN_TRUE;
}

Py_ssize_t
_PyUnicode_ScanIdentifier(PyObject *self)
{
    Py_ssize_t i;
    Py_ssize_t len = PyUnicode_GET_LENGTH(self);
    if (len == 0) {
        /* an empty string is not a valid identifier */
        return 0;
    }

    int kind = PyUnicode_KIND(self);
    const void *data = PyUnicode_DATA(self);
    Py_UCS4 ch = PyUnicode_READ(kind, data, 0);
    /* PEP 3131 says that the first character must be in
       XID_Start and subsequent characters in XID_Continue,
       and for the ASCII range, the 2.x rules apply (i.e
       start with letters and underscore, continue with
       letters, digits, underscore). However, given the current
       definition of XID_Start and XID_Continue, it is sufficient
       to check just for these, except that _ must be allowed
       as starting an identifier.  */
    if (!_PyUnicode_IsXidStart(ch) && ch != 0x5F /* LOW LINE */) {
        return 0;
    }

    for (i = 1; i < len; i++) {
        ch = PyUnicode_READ(kind, data, i);
        if (!_PyUnicode_IsXidContinue(ch)) {
            return i;
        }
    }
    return i;
}

int
PyUnicode_IsIdentifier(PyObject *self)
{
    Py_ssize_t i = _PyUnicode_ScanIdentifier(self);
    Py_ssize_t len = PyUnicode_GET_LENGTH(self);
    /* an empty string is not a valid identifier */
    return len && i == len;
}

/*[clinic input]
str.isidentifier as unicode_isidentifier

Return True if the string is a valid Python identifier, False otherwise.

Call keyword.iskeyword(s) to test whether string s is a reserved identifier,
such as "def" or "class".
[clinic start generated code]*/

static PyObject *
unicode_isidentifier_impl(PyObject *self)
/*[clinic end generated code: output=fe585a9666572905 input=2d807a104f21c0c5]*/
{
    return PyBool_FromLong(PyUnicode_IsIdentifier(self));
}

/*[clinic input]
str.isprintable as unicode_isprintable

Return True if the string is printable, False otherwise.

A string is printable if all of its characters are considered printable in
repr() or if it is empty.
[clinic start generated code]*/

static PyObject *
unicode_isprintable_impl(PyObject *self)
/*[clinic end generated code: output=3ab9626cd32dd1a0 input=98a0e1c2c1813209]*/
{
    Py_ssize_t i, length;
    int kind;
    const void *data;

    length = PyUnicode_GET_LENGTH(self);
    kind = PyUnicode_KIND(self);
    data = PyUnicode_DATA(self);

    /* Shortcut for single character strings */
    if (length == 1)
        return PyBool_FromLong(
            Py_UNICODE_ISPRINTABLE(PyUnicode_READ(kind, data, 0)));

    for (i = 0; i < length; i++) {
        if (!Py_UNICODE_ISPRINTABLE(PyUnicode_READ(kind, data, i))) {
            Py_RETURN_FALSE;
        }
    }
    Py_RETURN_TRUE;
}

/*[clinic input]
str.join as unicode_join

    iterable: object
    /

Concatenate any number of strings.

The string whose method is called is inserted in between each given string.
The result is returned as a new string.

Example: '.'.join(['ab', 'pq', 'rs']) -> 'ab.pq.rs'
[clinic start generated code]*/

static PyObject *
unicode_join(PyObject *self, PyObject *iterable)
/*[clinic end generated code: output=6857e7cecfe7bf98 input=2f70422bfb8fa189]*/
{
    return PyUnicode_Join(self, iterable);
}

static Py_ssize_t
unicode_length(PyObject *self)
{
    return PyUnicode_GET_LENGTH(self);
}

/*[clinic input]
str.ljust as unicode_ljust

    width: Py_ssize_t
    fillchar: Py_UCS4 = ' '
    /

Return a left-justified string of length width.

Padding is done using the specified fill character (default is a space).
[clinic start generated code]*/

static PyObject *
unicode_ljust_impl(PyObject *self, Py_ssize_t width, Py_UCS4 fillchar)
/*[clinic end generated code: output=1cce0e0e0a0b84b3 input=3ab599e335e60a32]*/
{
    if (PyUnicode_GET_LENGTH(self) >= width)
        return unicode_result_unchanged(self);

    return pad(self, 0, width - PyUnicode_GET_LENGTH(self), fillchar);
}

/*[clinic input]
str.lower as unicode_lower

Return a copy of the string converted to lowercase.
[clinic start generated code]*/

static PyObject *
unicode_lower_impl(PyObject *self)
/*[clinic end generated code: output=84ef9ed42efad663 input=60a2984b8beff23a]*/
{
    if (PyUnicode_IS_ASCII(self))
        return ascii_upper_or_lower(self, 1);
    return case_operation(self, do_lower);
}

#define LEFTSTRIP 0
#define RIGHTSTRIP 1
#define BOTHSTRIP 2

/* Arrays indexed by above */
static const char *stripfuncnames[] = {"lstrip", "rstrip", "strip"};

#define STRIPNAME(i) (stripfuncnames[i])

/* externally visible for str.strip(unicode) */
PyObject *
_PyUnicode_XStrip(PyObject *self, int striptype, PyObject *sepobj)
{
    const void *data;
    int kind;
    Py_ssize_t i, j, len;
    BLOOM_MASK sepmask;
    Py_ssize_t seplen;

    kind = PyUnicode_KIND(self);
    data = PyUnicode_DATA(self);
    len = PyUnicode_GET_LENGTH(self);
    seplen = PyUnicode_GET_LENGTH(sepobj);
    sepmask = make_bloom_mask(PyUnicode_KIND(sepobj),
                              PyUnicode_DATA(sepobj),
                              seplen);

    i = 0;
    if (striptype != RIGHTSTRIP) {
        while (i < len) {
            Py_UCS4 ch = PyUnicode_READ(kind, data, i);
            if (!BLOOM(sepmask, ch))
                break;
            if (PyUnicode_FindChar(sepobj, ch, 0, seplen, 1) < 0)
                break;
            i++;
        }
    }

    j = len;
    if (striptype != LEFTSTRIP) {
        j--;
        while (j >= i) {
            Py_UCS4 ch = PyUnicode_READ(kind, data, j);
            if (!BLOOM(sepmask, ch))
                break;
            if (PyUnicode_FindChar(sepobj, ch, 0, seplen, 1) < 0)
                break;
            j--;
        }

        j++;
    }

    return PyUnicode_Substring(self, i, j);
}

PyObject*
PyUnicode_Substring(PyObject *self, Py_ssize_t start, Py_ssize_t end)
{
    const unsigned char *data;
    int kind;
    Py_ssize_t length;

    length = PyUnicode_GET_LENGTH(self);
    end = Py_MIN(end, length);

    if (start == 0 && end == length)
        return unicode_result_unchanged(self);

    if (start < 0 || end < 0) {
        PyErr_SetString(PyExc_IndexError, "string index out of range");
        return NULL;
    }
    if (start >= length || end < start)
        _Py_RETURN_UNICODE_EMPTY();

    length = end - start;
    if (PyUnicode_IS_ASCII(self)) {
        data = PyUnicode_1BYTE_DATA(self);
        return _PyUnicode_FromASCII((const char*)(data + start), length);
    }
    else {
        kind = PyUnicode_KIND(self);
        data = PyUnicode_1BYTE_DATA(self);
        return PyUnicode_FromKindAndData(kind,
                                         data + kind * start,
                                         length);
    }
}

static PyObject *
do_strip(PyObject *self, int striptype)
{
    Py_ssize_t len, i, j;

    len = PyUnicode_GET_LENGTH(self);

    if (PyUnicode_IS_ASCII(self)) {
        const Py_UCS1 *data = PyUnicode_1BYTE_DATA(self);

        i = 0;
        if (striptype != RIGHTSTRIP) {
            while (i < len) {
                Py_UCS1 ch = data[i];
                if (!_Py_ascii_whitespace[ch])
                    break;
                i++;
            }
        }

        j = len;
        if (striptype != LEFTSTRIP) {
            j--;
            while (j >= i) {
                Py_UCS1 ch = data[j];
                if (!_Py_ascii_whitespace[ch])
                    break;
                j--;
            }
            j++;
        }
    }
    else {
        int kind = PyUnicode_KIND(self);
        const void *data = PyUnicode_DATA(self);

        i = 0;
        if (striptype != RIGHTSTRIP) {
            while (i < len) {
                Py_UCS4 ch = PyUnicode_READ(kind, data, i);
                if (!Py_UNICODE_ISSPACE(ch))
                    break;
                i++;
            }
        }

        j = len;
        if (striptype != LEFTSTRIP) {
            j--;
            while (j >= i) {
                Py_UCS4 ch = PyUnicode_READ(kind, data, j);
                if (!Py_UNICODE_ISSPACE(ch))
                    break;
                j--;
            }
            j++;
        }
    }

    return PyUnicode_Substring(self, i, j);
}


static PyObject *
do_argstrip(PyObject *self, int striptype, PyObject *sep)
{
    if (sep != Py_None) {
        if (PyUnicode_Check(sep))
            return _PyUnicode_XStrip(self, striptype, sep);
        else {
            PyErr_Format(PyExc_TypeError,
                         "%s arg must be None or str",
                         STRIPNAME(striptype));
            return NULL;
        }
    }

    return do_strip(self, striptype);
}


/*[clinic input]
str.strip as unicode_strip

    chars: object = None
    /

Return a copy of the string with leading and trailing whitespace removed.

If chars is given and not None, remove characters in chars instead.
[clinic start generated code]*/

static PyObject *
unicode_strip_impl(PyObject *self, PyObject *chars)
/*[clinic end generated code: output=ca19018454345d57 input=385289c6f423b954]*/
{
    return do_argstrip(self, BOTHSTRIP, chars);
}


/*[clinic input]
str.lstrip as unicode_lstrip

    chars: object = None
    /

Return a copy of the string with leading whitespace removed.

If chars is given and not None, remove characters in chars instead.
[clinic start generated code]*/

static PyObject *
unicode_lstrip_impl(PyObject *self, PyObject *chars)
/*[clinic end generated code: output=3b43683251f79ca7 input=529f9f3834448671]*/
{
    return do_argstrip(self, LEFTSTRIP, chars);
}


/*[clinic input]
str.rstrip as unicode_rstrip

    chars: object = None
    /

Return a copy of the string with trailing whitespace removed.

If chars is given and not None, remove characters in chars instead.
[clinic start generated code]*/

static PyObject *
unicode_rstrip_impl(PyObject *self, PyObject *chars)
/*[clinic end generated code: output=4a59230017cc3b7a input=62566c627916557f]*/
{
    return do_argstrip(self, RIGHTSTRIP, chars);
}


static PyObject*
unicode_repeat(PyObject *str, Py_ssize_t len)
{
    PyObject *u;
    Py_ssize_t nchars, n;

    if (len < 1)
        _Py_RETURN_UNICODE_EMPTY();

    /* no repeat, return original string */
    if (len == 1)
        return unicode_result_unchanged(str);

    if (PyUnicode_GET_LENGTH(str) > PY_SSIZE_T_MAX / len) {
        PyErr_SetString(PyExc_OverflowError,
                        "repeated string is too long");
        return NULL;
    }
    nchars = len * PyUnicode_GET_LENGTH(str);

    u = PyUnicode_New(nchars, PyUnicode_MAX_CHAR_VALUE(str));
    if (!u)
        return NULL;
    assert(PyUnicode_KIND(u) == PyUnicode_KIND(str));

    if (PyUnicode_GET_LENGTH(str) == 1) {
        int kind = PyUnicode_KIND(str);
        Py_UCS4 fill_char = PyUnicode_READ(kind, PyUnicode_DATA(str), 0);
        if (kind == PyUnicode_1BYTE_KIND) {
            void *to = PyUnicode_DATA(u);
            memset(to, (unsigned char)fill_char, len);
        }
        else if (kind == PyUnicode_2BYTE_KIND) {
            Py_UCS2 *ucs2 = PyUnicode_2BYTE_DATA(u);
            for (n = 0; n < len; ++n)
                ucs2[n] = fill_char;
        } else {
            Py_UCS4 *ucs4 = PyUnicode_4BYTE_DATA(u);
            assert(kind == PyUnicode_4BYTE_KIND);
            for (n = 0; n < len; ++n)
                ucs4[n] = fill_char;
        }
    }
    else {
        Py_ssize_t char_size = PyUnicode_KIND(str);
        char *to = (char *) PyUnicode_DATA(u);
        _PyBytes_Repeat(to, nchars * char_size, PyUnicode_DATA(str),
            PyUnicode_GET_LENGTH(str) * char_size);
    }

    assert(_PyUnicode_CheckConsistency(u, 1));
    return u;
}

PyObject *
PyUnicode_Replace(PyObject *str,
                  PyObject *substr,
                  PyObject *replstr,
                  Py_ssize_t maxcount)
{
    if (ensure_unicode(str) < 0 || ensure_unicode(substr) < 0 ||
            ensure_unicode(replstr) < 0)
        return NULL;
    return replace(str, substr, replstr, maxcount);
}

/*[clinic input]
str.replace as unicode_replace

    old: unicode
    new: unicode
    count: Py_ssize_t = -1
        Maximum number of occurrences to replace.
        -1 (the default value) means replace all occurrences.
    /

Return a copy with all occurrences of substring old replaced by new.

If the optional argument count is given, only the first count occurrences are
replaced.
[clinic start generated code]*/

static PyObject *
unicode_replace_impl(PyObject *self, PyObject *old, PyObject *new,
                     Py_ssize_t count)
/*[clinic end generated code: output=b63f1a8b5eebf448 input=147d12206276ebeb]*/
{
    return replace(self, old, new, count);
}

/*[clinic input]
str.removeprefix as unicode_removeprefix

    prefix: unicode
    /

Return a str with the given prefix string removed if present.

If the string starts with the prefix string, return string[len(prefix):].
Otherwise, return a copy of the original string.
[clinic start generated code]*/

static PyObject *
unicode_removeprefix_impl(PyObject *self, PyObject *prefix)
/*[clinic end generated code: output=f1e5945e9763bcb9 input=27ec40b99a37eb88]*/
{
    int match = tailmatch(self, prefix, 0, PY_SSIZE_T_MAX, -1);
    if (match == -1) {
        return NULL;
    }
    if (match) {
        return PyUnicode_Substring(self, PyUnicode_GET_LENGTH(prefix),
                                   PyUnicode_GET_LENGTH(self));
    }
    return unicode_result_unchanged(self);
}

/*[clinic input]
str.removesuffix as unicode_removesuffix

    suffix: unicode
    /

Return a str with the given suffix string removed if present.

If the string ends with the suffix string and that suffix is not empty,
return string[:-len(suffix)]. Otherwise, return a copy of the original
string.
[clinic start generated code]*/

static PyObject *
unicode_removesuffix_impl(PyObject *self, PyObject *suffix)
/*[clinic end generated code: output=d36629e227636822 input=12cc32561e769be4]*/
{
    int match = tailmatch(self, suffix, 0, PY_SSIZE_T_MAX, +1);
    if (match == -1) {
        return NULL;
    }
    if (match) {
        return PyUnicode_Substring(self, 0, PyUnicode_GET_LENGTH(self)
                                            - PyUnicode_GET_LENGTH(suffix));
    }
    return unicode_result_unchanged(self);
}

static PyObject *
unicode_repr(PyObject *unicode)
{
    PyObject *repr;
    Py_ssize_t isize;
    Py_ssize_t osize, squote, dquote, i, o;
    Py_UCS4 max, quote;
    int ikind, okind, unchanged;
    const void *idata;
    void *odata;

    isize = PyUnicode_GET_LENGTH(unicode);
    idata = PyUnicode_DATA(unicode);

    /* Compute length of output, quote characters, and
       maximum character */
    osize = 0;
    max = 127;
    squote = dquote = 0;
    ikind = PyUnicode_KIND(unicode);
    for (i = 0; i < isize; i++) {
        Py_UCS4 ch = PyUnicode_READ(ikind, idata, i);
        Py_ssize_t incr = 1;
        switch (ch) {
        case '\'': squote++; break;
        case '"':  dquote++; break;
        case '\\': case '\t': case '\r': case '\n':
            incr = 2;
            break;
        default:
            /* Fast-path ASCII */
            if (ch < ' ' || ch == 0x7f)
                incr = 4; /* \xHH */
            else if (ch < 0x7f)
                ;
            else if (Py_UNICODE_ISPRINTABLE(ch))
                max = ch > max ? ch : max;
            else if (ch < 0x100)
                incr = 4; /* \xHH */
            else if (ch < 0x10000)
                incr = 6; /* \uHHHH */
            else
                incr = 10; /* \uHHHHHHHH */
        }
        if (osize > PY_SSIZE_T_MAX - incr) {
            PyErr_SetString(PyExc_OverflowError,
                            "string is too long to generate repr");
            return NULL;
        }
        osize += incr;
    }

    quote = '\'';
    unchanged = (osize == isize);
    if (squote) {
        unchanged = 0;
        if (dquote)
            /* Both squote and dquote present. Use squote,
               and escape them */
            osize += squote;
        else
            quote = '"';
    }
    osize += 2;   /* quotes */

    repr = PyUnicode_New(osize, max);
    if (repr == NULL)
        return NULL;
    okind = PyUnicode_KIND(repr);
    odata = PyUnicode_DATA(repr);

    PyUnicode_WRITE(okind, odata, 0, quote);
    PyUnicode_WRITE(okind, odata, osize-1, quote);
    if (unchanged) {
        _PyUnicode_FastCopyCharacters(repr, 1,
                                      unicode, 0,
                                      isize);
    }
    else {
        for (i = 0, o = 1; i < isize; i++) {
            Py_UCS4 ch = PyUnicode_READ(ikind, idata, i);

            /* Escape quotes and backslashes */
            if ((ch == quote) || (ch == '\\')) {
                PyUnicode_WRITE(okind, odata, o++, '\\');
                PyUnicode_WRITE(okind, odata, o++, ch);
                continue;
            }

            /* Map special whitespace to '\t', \n', '\r' */
            if (ch == '\t') {
                PyUnicode_WRITE(okind, odata, o++, '\\');
                PyUnicode_WRITE(okind, odata, o++, 't');
            }
            else if (ch == '\n') {
                PyUnicode_WRITE(okind, odata, o++, '\\');
                PyUnicode_WRITE(okind, odata, o++, 'n');
            }
            else if (ch == '\r') {
                PyUnicode_WRITE(okind, odata, o++, '\\');
                PyUnicode_WRITE(okind, odata, o++, 'r');
            }

            /* Map non-printable US ASCII to '\xhh' */
            else if (ch < ' ' || ch == 0x7F) {
                PyUnicode_WRITE(okind, odata, o++, '\\');
                PyUnicode_WRITE(okind, odata, o++, 'x');
                PyUnicode_WRITE(okind, odata, o++, Py_hexdigits[(ch >> 4) & 0x000F]);
                PyUnicode_WRITE(okind, odata, o++, Py_hexdigits[ch & 0x000F]);
            }

            /* Copy ASCII characters as-is */
            else if (ch < 0x7F) {
                PyUnicode_WRITE(okind, odata, o++, ch);
            }

            /* Non-ASCII characters */
            else {
                /* Map Unicode whitespace and control characters
                   (categories Z* and C* except ASCII space)
                */
                if (!Py_UNICODE_ISPRINTABLE(ch)) {
                    PyUnicode_WRITE(okind, odata, o++, '\\');
                    /* Map 8-bit characters to '\xhh' */
                    if (ch <= 0xff) {
                        PyUnicode_WRITE(okind, odata, o++, 'x');
                        PyUnicode_WRITE(okind, odata, o++, Py_hexdigits[(ch >> 4) & 0x000F]);
                        PyUnicode_WRITE(okind, odata, o++, Py_hexdigits[ch & 0x000F]);
                    }
                    /* Map 16-bit characters to '\uxxxx' */
                    else if (ch <= 0xffff) {
                        PyUnicode_WRITE(okind, odata, o++, 'u');
                        PyUnicode_WRITE(okind, odata, o++, Py_hexdigits[(ch >> 12) & 0xF]);
                        PyUnicode_WRITE(okind, odata, o++, Py_hexdigits[(ch >> 8) & 0xF]);
                        PyUnicode_WRITE(okind, odata, o++, Py_hexdigits[(ch >> 4) & 0xF]);
                        PyUnicode_WRITE(okind, odata, o++, Py_hexdigits[ch & 0xF]);
                    }
                    /* Map 21-bit characters to '\U00xxxxxx' */
                    else {
                        PyUnicode_WRITE(okind, odata, o++, 'U');
                        PyUnicode_WRITE(okind, odata, o++, Py_hexdigits[(ch >> 28) & 0xF]);
                        PyUnicode_WRITE(okind, odata, o++, Py_hexdigits[(ch >> 24) & 0xF]);
                        PyUnicode_WRITE(okind, odata, o++, Py_hexdigits[(ch >> 20) & 0xF]);
                        PyUnicode_WRITE(okind, odata, o++, Py_hexdigits[(ch >> 16) & 0xF]);
                        PyUnicode_WRITE(okind, odata, o++, Py_hexdigits[(ch >> 12) & 0xF]);
                        PyUnicode_WRITE(okind, odata, o++, Py_hexdigits[(ch >> 8) & 0xF]);
                        PyUnicode_WRITE(okind, odata, o++, Py_hexdigits[(ch >> 4) & 0xF]);
                        PyUnicode_WRITE(okind, odata, o++, Py_hexdigits[ch & 0xF]);
                    }
                }
                /* Copy characters as-is */
                else {
                    PyUnicode_WRITE(okind, odata, o++, ch);
                }
            }
        }
    }
    /* Closing quote already added at the beginning */
    assert(_PyUnicode_CheckConsistency(repr, 1));
    return repr;
}

PyDoc_STRVAR(rfind__doc__,
             "S.rfind(sub[, start[, end]]) -> int\n\
\n\
Return the highest index in S where substring sub is found,\n\
such that sub is contained within S[start:end].  Optional\n\
arguments start and end are interpreted as in slice notation.\n\
\n\
Return -1 on failure.");

static PyObject *
unicode_rfind(PyObject *self, PyObject *args)
{
    /* initialize variables to prevent gcc warning */
    PyObject *substring = NULL;
    Py_ssize_t start = 0;
    Py_ssize_t end = 0;
    Py_ssize_t result;

    if (!parse_args_finds_unicode("rfind", args, &substring, &start, &end))
        return NULL;

    result = any_find_slice(self, substring, start, end, -1);

    if (result == -2)
        return NULL;

    return PyLong_FromSsize_t(result);
}

PyDoc_STRVAR(rindex__doc__,
             "S.rindex(sub[, start[, end]]) -> int\n\
\n\
Return the highest index in S where substring sub is found,\n\
such that sub is contained within S[start:end].  Optional\n\
arguments start and end are interpreted as in slice notation.\n\
\n\
Raises ValueError when the substring is not found.");

static PyObject *
unicode_rindex(PyObject *self, PyObject *args)
{
    /* initialize variables to prevent gcc warning */
    PyObject *substring = NULL;
    Py_ssize_t start = 0;
    Py_ssize_t end = 0;
    Py_ssize_t result;

    if (!parse_args_finds_unicode("rindex", args, &substring, &start, &end))
        return NULL;

    result = any_find_slice(self, substring, start, end, -1);

    if (result == -2)
        return NULL;

    if (result < 0) {
        PyErr_SetString(PyExc_ValueError, "substring not found");
        return NULL;
    }

    return PyLong_FromSsize_t(result);
}

/*[clinic input]
str.rjust as unicode_rjust

    width: Py_ssize_t
    fillchar: Py_UCS4 = ' '
    /

Return a right-justified string of length width.

Padding is done using the specified fill character (default is a space).
[clinic start generated code]*/

static PyObject *
unicode_rjust_impl(PyObject *self, Py_ssize_t width, Py_UCS4 fillchar)
/*[clinic end generated code: output=804a1a57fbe8d5cf input=d05f550b5beb1f72]*/
{
    if (PyUnicode_GET_LENGTH(self) >= width)
        return unicode_result_unchanged(self);

    return pad(self, width - PyUnicode_GET_LENGTH(self), 0, fillchar);
}

PyObject *
PyUnicode_Split(PyObject *s, PyObject *sep, Py_ssize_t maxsplit)
{
    if (ensure_unicode(s) < 0 || (sep != NULL && ensure_unicode(sep) < 0))
        return NULL;

    return split(s, sep, maxsplit);
}

/*[clinic input]
str.split as unicode_split

    sep: object = None
        The separator used to split the string.

        When set to None (the default value), will split on any whitespace
        character (including \n \r \t \f and spaces) and will discard
        empty strings from the result.
    maxsplit: Py_ssize_t = -1
        Maximum number of splits.
        -1 (the default value) means no limit.

Return a list of the substrings in the string, using sep as the separator string.

Splitting starts at the front of the string and works to the end.

Note, str.split() is mainly useful for data that has been intentionally
delimited.  With natural text that includes punctuation, consider using
the regular expression module.

[clinic start generated code]*/

static PyObject *
unicode_split_impl(PyObject *self, PyObject *sep, Py_ssize_t maxsplit)
/*[clinic end generated code: output=3a65b1db356948dc input=a29bcc0c7a5af0eb]*/
{
    if (sep == Py_None)
        return split(self, NULL, maxsplit);
    if (PyUnicode_Check(sep))
        return split(self, sep, maxsplit);

    PyErr_Format(PyExc_TypeError,
                 "must be str or None, not %.100s",
                 Py_TYPE(sep)->tp_name);
    return NULL;
}

PyObject *
PyUnicode_Partition(PyObject *str_obj, PyObject *sep_obj)
{
    PyObject* out;
    int kind1, kind2;
    const void *buf1, *buf2;
    Py_ssize_t len1, len2;

    if (ensure_unicode(str_obj) < 0 || ensure_unicode(sep_obj) < 0)
        return NULL;

    kind1 = PyUnicode_KIND(str_obj);
    kind2 = PyUnicode_KIND(sep_obj);
    len1 = PyUnicode_GET_LENGTH(str_obj);
    len2 = PyUnicode_GET_LENGTH(sep_obj);
    if (kind1 < kind2 || len1 < len2) {
        PyObject *empty = unicode_get_empty();  // Borrowed reference
        return PyTuple_Pack(3, str_obj, empty, empty);
    }
    buf1 = PyUnicode_DATA(str_obj);
    buf2 = PyUnicode_DATA(sep_obj);
    if (kind2 != kind1) {
        buf2 = unicode_askind(kind2, buf2, len2, kind1);
        if (!buf2)
            return NULL;
    }

    switch (kind1) {
    case PyUnicode_1BYTE_KIND:
        if (PyUnicode_IS_ASCII(str_obj) && PyUnicode_IS_ASCII(sep_obj))
            out = asciilib_partition(str_obj, buf1, len1, sep_obj, buf2, len2);
        else
            out = ucs1lib_partition(str_obj, buf1, len1, sep_obj, buf2, len2);
        break;
    case PyUnicode_2BYTE_KIND:
        out = ucs2lib_partition(str_obj, buf1, len1, sep_obj, buf2, len2);
        break;
    case PyUnicode_4BYTE_KIND:
        out = ucs4lib_partition(str_obj, buf1, len1, sep_obj, buf2, len2);
        break;
    default:
        Py_UNREACHABLE();
    }

    assert((kind2 == kind1) == (buf2 == PyUnicode_DATA(sep_obj)));
    if (kind2 != kind1)
        PyMem_Free((void *)buf2);

    return out;
}


PyObject *
PyUnicode_RPartition(PyObject *str_obj, PyObject *sep_obj)
{
    PyObject* out;
    int kind1, kind2;
    const void *buf1, *buf2;
    Py_ssize_t len1, len2;

    if (ensure_unicode(str_obj) < 0 || ensure_unicode(sep_obj) < 0)
        return NULL;

    kind1 = PyUnicode_KIND(str_obj);
    kind2 = PyUnicode_KIND(sep_obj);
    len1 = PyUnicode_GET_LENGTH(str_obj);
    len2 = PyUnicode_GET_LENGTH(sep_obj);
    if (kind1 < kind2 || len1 < len2) {
        PyObject *empty = unicode_get_empty();  // Borrowed reference
        return PyTuple_Pack(3, empty, empty, str_obj);
    }
    buf1 = PyUnicode_DATA(str_obj);
    buf2 = PyUnicode_DATA(sep_obj);
    if (kind2 != kind1) {
        buf2 = unicode_askind(kind2, buf2, len2, kind1);
        if (!buf2)
            return NULL;
    }

    switch (kind1) {
    case PyUnicode_1BYTE_KIND:
        if (PyUnicode_IS_ASCII(str_obj) && PyUnicode_IS_ASCII(sep_obj))
            out = asciilib_rpartition(str_obj, buf1, len1, sep_obj, buf2, len2);
        else
            out = ucs1lib_rpartition(str_obj, buf1, len1, sep_obj, buf2, len2);
        break;
    case PyUnicode_2BYTE_KIND:
        out = ucs2lib_rpartition(str_obj, buf1, len1, sep_obj, buf2, len2);
        break;
    case PyUnicode_4BYTE_KIND:
        out = ucs4lib_rpartition(str_obj, buf1, len1, sep_obj, buf2, len2);
        break;
    default:
        Py_UNREACHABLE();
    }

    assert((kind2 == kind1) == (buf2 == PyUnicode_DATA(sep_obj)));
    if (kind2 != kind1)
        PyMem_Free((void *)buf2);

    return out;
}

/*[clinic input]
str.partition as unicode_partition

    sep: object
    /

Partition the string into three parts using the given separator.

This will search for the separator in the string.  If the separator is found,
returns a 3-tuple containing the part before the separator, the separator
itself, and the part after it.

If the separator is not found, returns a 3-tuple containing the original string
and two empty strings.
[clinic start generated code]*/

static PyObject *
unicode_partition(PyObject *self, PyObject *sep)
/*[clinic end generated code: output=e4ced7bd253ca3c4 input=f29b8d06c63e50be]*/
{
    return PyUnicode_Partition(self, sep);
}

/*[clinic input]
str.rpartition as unicode_rpartition = str.partition

Partition the string into three parts using the given separator.

This will search for the separator in the string, starting at the end. If
the separator is found, returns a 3-tuple containing the part before the
separator, the separator itself, and the part after it.

If the separator is not found, returns a 3-tuple containing two empty strings
and the original string.
[clinic start generated code]*/

static PyObject *
unicode_rpartition(PyObject *self, PyObject *sep)
/*[clinic end generated code: output=1aa13cf1156572aa input=c4b7db3ef5cf336a]*/
{
    return PyUnicode_RPartition(self, sep);
}

PyObject *
PyUnicode_RSplit(PyObject *s, PyObject *sep, Py_ssize_t maxsplit)
{
    if (ensure_unicode(s) < 0 || (sep != NULL && ensure_unicode(sep) < 0))
        return NULL;

    return rsplit(s, sep, maxsplit);
}

/*[clinic input]
str.rsplit as unicode_rsplit = str.split

Return a list of the substrings in the string, using sep as the separator string.

Splitting starts at the end of the string and works to the front.
[clinic start generated code]*/

static PyObject *
unicode_rsplit_impl(PyObject *self, PyObject *sep, Py_ssize_t maxsplit)
/*[clinic end generated code: output=c2b815c63bcabffc input=ea78406060fce33c]*/
{
    if (sep == Py_None)
        return rsplit(self, NULL, maxsplit);
    if (PyUnicode_Check(sep))
        return rsplit(self, sep, maxsplit);

    PyErr_Format(PyExc_TypeError,
                 "must be str or None, not %.100s",
                 Py_TYPE(sep)->tp_name);
    return NULL;
}

/*[clinic input]
str.splitlines as unicode_splitlines

    keepends: bool = False

Return a list of the lines in the string, breaking at line boundaries.

Line breaks are not included in the resulting list unless keepends is given and
true.
[clinic start generated code]*/

static PyObject *
unicode_splitlines_impl(PyObject *self, int keepends)
/*[clinic end generated code: output=f664dcdad153ec40 input=ba6ad05ee85d2b55]*/
{
    return PyUnicode_Splitlines(self, keepends);
}

static
PyObject *unicode_str(PyObject *self)
{
    return unicode_result_unchanged(self);
}

/*[clinic input]
str.swapcase as unicode_swapcase

Convert uppercase characters to lowercase and lowercase characters to uppercase.
[clinic start generated code]*/

static PyObject *
unicode_swapcase_impl(PyObject *self)
/*[clinic end generated code: output=5d28966bf6d7b2af input=3f3ef96d5798a7bb]*/
{
    return case_operation(self, do_swapcase);
}

/*[clinic input]

@staticmethod
str.maketrans as unicode_maketrans

  x: object

  y: unicode=NULL

  z: unicode=NULL

  /

Return a translation table usable for str.translate().

If there is only one argument, it must be a dictionary mapping Unicode
ordinals (integers) or characters to Unicode ordinals, strings or None.
Character keys will be then converted to ordinals.
If there are two arguments, they must be strings of equal length, and
in the resulting dictionary, each character in x will be mapped to the
character at the same position in y. If there is a third argument, it
must be a string, whose characters will be mapped to None in the result.
[clinic start generated code]*/

static PyObject *
unicode_maketrans_impl(PyObject *x, PyObject *y, PyObject *z)
/*[clinic end generated code: output=a925c89452bd5881 input=7bfbf529a293c6c5]*/
{
    PyObject *new = NULL, *key, *value;
    Py_ssize_t i = 0;
    int res;

    new = PyDict_New();
    if (!new)
        return NULL;
    if (y != NULL) {
        int x_kind, y_kind, z_kind;
        const void *x_data, *y_data, *z_data;

        /* x must be a string too, of equal length */
        if (!PyUnicode_Check(x)) {
            PyErr_SetString(PyExc_TypeError, "first maketrans argument must "
                            "be a string if there is a second argument");
            goto err;
        }
        if (PyUnicode_GET_LENGTH(x) != PyUnicode_GET_LENGTH(y)) {
            PyErr_SetString(PyExc_ValueError, "the first two maketrans "
                            "arguments must have equal length");
            goto err;
        }
        /* create entries for translating chars in x to those in y */
        x_kind = PyUnicode_KIND(x);
        y_kind = PyUnicode_KIND(y);
        x_data = PyUnicode_DATA(x);
        y_data = PyUnicode_DATA(y);
        for (i = 0; i < PyUnicode_GET_LENGTH(x); i++) {
            key = PyLong_FromLong(PyUnicode_READ(x_kind, x_data, i));
            if (!key)
                goto err;
            value = PyLong_FromLong(PyUnicode_READ(y_kind, y_data, i));
            if (!value) {
                Py_DECREF(key);
                goto err;
            }
            res = PyDict_SetItem(new, key, value);
            Py_DECREF(key);
            Py_DECREF(value);
            if (res < 0)
                goto err;
        }
        /* create entries for deleting chars in z */
        if (z != NULL) {
            z_kind = PyUnicode_KIND(z);
            z_data = PyUnicode_DATA(z);
            for (i = 0; i < PyUnicode_GET_LENGTH(z); i++) {
                key = PyLong_FromLong(PyUnicode_READ(z_kind, z_data, i));
                if (!key)
                    goto err;
                res = PyDict_SetItem(new, key, Py_None);
                Py_DECREF(key);
                if (res < 0)
                    goto err;
            }
        }
    } else {
        int kind;
        const void *data;

        /* x must be a dict */
        if (!PyDict_CheckExact(x)) {
            PyErr_SetString(PyExc_TypeError, "if you give only one argument "
                            "to maketrans it must be a dict");
            goto err;
        }
        /* copy entries into the new dict, converting string keys to int keys */
        while (PyDict_Next(x, &i, &key, &value)) {
            if (PyUnicode_Check(key)) {
                /* convert string keys to integer keys */
                PyObject *newkey;
                if (PyUnicode_GET_LENGTH(key) != 1) {
                    PyErr_SetString(PyExc_ValueError, "string keys in translate "
                                    "table must be of length 1");
                    goto err;
                }
                kind = PyUnicode_KIND(key);
                data = PyUnicode_DATA(key);
                newkey = PyLong_FromLong(PyUnicode_READ(kind, data, 0));
                if (!newkey)
                    goto err;
                res = PyDict_SetItem(new, newkey, value);
                Py_DECREF(newkey);
                if (res < 0)
                    goto err;
            } else if (PyLong_Check(key)) {
                /* just keep integer keys */
                if (PyDict_SetItem(new, key, value) < 0)
                    goto err;
            } else {
                PyErr_SetString(PyExc_TypeError, "keys in translate table must "
                                "be strings or integers");
                goto err;
            }
        }
    }
    return new;
  err:
    Py_DECREF(new);
    return NULL;
}

/*[clinic input]
str.translate as unicode_translate

    table: object
        Translation table, which must be a mapping of Unicode ordinals to
        Unicode ordinals, strings, or None.
    /

Replace each character in the string using the given translation table.

The table must implement lookup/indexing via __getitem__, for instance a
dictionary or list.  If this operation raises LookupError, the character is
left untouched.  Characters mapped to None are deleted.
[clinic start generated code]*/

static PyObject *
unicode_translate(PyObject *self, PyObject *table)
/*[clinic end generated code: output=3cb448ff2fd96bf3 input=6d38343db63d8eb0]*/
{
    return _PyUnicode_TranslateCharmap(self, table, "ignore");
}

/*[clinic input]
str.upper as unicode_upper

Return a copy of the string converted to uppercase.
[clinic start generated code]*/

static PyObject *
unicode_upper_impl(PyObject *self)
/*[clinic end generated code: output=1b7ddd16bbcdc092 input=db3d55682dfe2e6c]*/
{
    if (PyUnicode_IS_ASCII(self))
        return ascii_upper_or_lower(self, 0);
    return case_operation(self, do_upper);
}

/*[clinic input]
str.zfill as unicode_zfill

    width: Py_ssize_t
    /

Pad a numeric string with zeros on the left, to fill a field of the given width.

The string is never truncated.
[clinic start generated code]*/

static PyObject *
unicode_zfill_impl(PyObject *self, Py_ssize_t width)
/*[clinic end generated code: output=e13fb6bdf8e3b9df input=c6b2f772c6f27799]*/
{
    Py_ssize_t fill;
    PyObject *u;
    int kind;
    const void *data;
    Py_UCS4 chr;

    if (PyUnicode_GET_LENGTH(self) >= width)
        return unicode_result_unchanged(self);

    fill = width - PyUnicode_GET_LENGTH(self);

    u = pad(self, fill, 0, '0');

    if (u == NULL)
        return NULL;

    kind = PyUnicode_KIND(u);
    data = PyUnicode_DATA(u);
    chr = PyUnicode_READ(kind, data, fill);

    if (chr == '+' || chr == '-') {
        /* move sign to beginning of string */
        PyUnicode_WRITE(kind, data, 0, chr);
        PyUnicode_WRITE(kind, data, fill, '0');
    }

    assert(_PyUnicode_CheckConsistency(u, 1));
    return u;
}

PyDoc_STRVAR(startswith__doc__,
             "S.startswith(prefix[, start[, end]]) -> bool\n\
\n\
Return True if S starts with the specified prefix, False otherwise.\n\
With optional start, test S beginning at that position.\n\
With optional end, stop comparing S at that position.\n\
prefix can also be a tuple of strings to try.");

static PyObject *
unicode_startswith(PyObject *self,
                   PyObject *args)
{
    PyObject *subobj;
    PyObject *substring;
    Py_ssize_t start = 0;
    Py_ssize_t end = PY_SSIZE_T_MAX;
    int result;

    if (!asciilib_parse_args_finds("startswith", args, &subobj, &start, &end))
        return NULL;
    if (PyTuple_Check(subobj)) {
        Py_ssize_t i;
        for (i = 0; i < PyTuple_GET_SIZE(subobj); i++) {
            substring = PyTuple_GET_ITEM(subobj, i);
            if (!PyUnicode_Check(substring)) {
                PyErr_Format(PyExc_TypeError,
                             "tuple for startswith must only contain str, "
                             "not %.100s",
                             Py_TYPE(substring)->tp_name);
                return NULL;
            }
            result = tailmatch(self, substring, start, end, -1);
            if (result == -1)
                return NULL;
            if (result) {
                Py_RETURN_TRUE;
            }
        }
        /* nothing matched */
        Py_RETURN_FALSE;
    }
    if (!PyUnicode_Check(subobj)) {
        PyErr_Format(PyExc_TypeError,
                     "startswith first arg must be str or "
                     "a tuple of str, not %.100s", Py_TYPE(subobj)->tp_name);
        return NULL;
    }
    result = tailmatch(self, subobj, start, end, -1);
    if (result == -1)
        return NULL;
    return PyBool_FromLong(result);
}


PyDoc_STRVAR(endswith__doc__,
             "S.endswith(suffix[, start[, end]]) -> bool\n\
\n\
Return True if S ends with the specified suffix, False otherwise.\n\
With optional start, test S beginning at that position.\n\
With optional end, stop comparing S at that position.\n\
suffix can also be a tuple of strings to try.");

static PyObject *
unicode_endswith(PyObject *self,
                 PyObject *args)
{
    PyObject *subobj;
    PyObject *substring;
    Py_ssize_t start = 0;
    Py_ssize_t end = PY_SSIZE_T_MAX;
    int result;

    if (!asciilib_parse_args_finds("endswith", args, &subobj, &start, &end))
        return NULL;
    if (PyTuple_Check(subobj)) {
        Py_ssize_t i;
        for (i = 0; i < PyTuple_GET_SIZE(subobj); i++) {
            substring = PyTuple_GET_ITEM(subobj, i);
            if (!PyUnicode_Check(substring)) {
                PyErr_Format(PyExc_TypeError,
                             "tuple for endswith must only contain str, "
                             "not %.100s",
                             Py_TYPE(substring)->tp_name);
                return NULL;
            }
            result = tailmatch(self, substring, start, end, +1);
            if (result == -1)
                return NULL;
            if (result) {
                Py_RETURN_TRUE;
            }
        }
        Py_RETURN_FALSE;
    }
    if (!PyUnicode_Check(subobj)) {
        PyErr_Format(PyExc_TypeError,
                     "endswith first arg must be str or "
                     "a tuple of str, not %.100s", Py_TYPE(subobj)->tp_name);
        return NULL;
    }
    result = tailmatch(self, subobj, start, end, +1);
    if (result == -1)
        return NULL;
    return PyBool_FromLong(result);
}

static inline void
_PyUnicodeWriter_Update(_PyUnicodeWriter *writer)
{
    writer->maxchar = PyUnicode_MAX_CHAR_VALUE(writer->buffer);
    writer->data = PyUnicode_DATA(writer->buffer);

    if (!writer->readonly) {
        writer->kind = PyUnicode_KIND(writer->buffer);
        writer->size = PyUnicode_GET_LENGTH(writer->buffer);
    }
    else {
        /* use a value smaller than PyUnicode_1BYTE_KIND() so
           _PyUnicodeWriter_PrepareKind() will copy the buffer. */
        writer->kind = 0;
        assert(writer->kind <= PyUnicode_1BYTE_KIND);

        /* Copy-on-write mode: set buffer size to 0 so
         * _PyUnicodeWriter_Prepare() will copy (and enlarge) the buffer on
         * next write. */
        writer->size = 0;
    }
}

void
_PyUnicodeWriter_Init(_PyUnicodeWriter *writer)
{
    memset(writer, 0, sizeof(*writer));

    /* ASCII is the bare minimum */
    writer->min_char = 127;

    /* use a value smaller than PyUnicode_1BYTE_KIND() so
       _PyUnicodeWriter_PrepareKind() will copy the buffer. */
    writer->kind = 0;
    assert(writer->kind <= PyUnicode_1BYTE_KIND);
}

// Initialize _PyUnicodeWriter with initial buffer
static inline void
_PyUnicodeWriter_InitWithBuffer(_PyUnicodeWriter *writer, PyObject *buffer)
{
    memset(writer, 0, sizeof(*writer));
    writer->buffer = buffer;
    _PyUnicodeWriter_Update(writer);
    writer->min_length = writer->size;
}

int
_PyUnicodeWriter_PrepareInternal(_PyUnicodeWriter *writer,
                                 Py_ssize_t length, Py_UCS4 maxchar)
{
    Py_ssize_t newlen;
    PyObject *newbuffer;

    assert(maxchar <= MAX_UNICODE);

    /* ensure that the _PyUnicodeWriter_Prepare macro was used */
    assert((maxchar > writer->maxchar && length >= 0)
           || length > 0);

    if (length > PY_SSIZE_T_MAX - writer->pos) {
        PyErr_NoMemory();
        return -1;
    }
    newlen = writer->pos + length;

    maxchar = Py_MAX(maxchar, writer->min_char);

    if (writer->buffer == NULL) {
        assert(!writer->readonly);
        if (writer->overallocate
            && newlen <= (PY_SSIZE_T_MAX - newlen / OVERALLOCATE_FACTOR)) {
            /* overallocate to limit the number of realloc() */
            newlen += newlen / OVERALLOCATE_FACTOR;
        }
        if (newlen < writer->min_length)
            newlen = writer->min_length;

        writer->buffer = PyUnicode_New(newlen, maxchar);
        if (writer->buffer == NULL)
            return -1;
    }
    else if (newlen > writer->size) {
        if (writer->overallocate
            && newlen <= (PY_SSIZE_T_MAX - newlen / OVERALLOCATE_FACTOR)) {
            /* overallocate to limit the number of realloc() */
            newlen += newlen / OVERALLOCATE_FACTOR;
        }
        if (newlen < writer->min_length)
            newlen = writer->min_length;

        if (maxchar > writer->maxchar || writer->readonly) {
            /* resize + widen */
            maxchar = Py_MAX(maxchar, writer->maxchar);
            newbuffer = PyUnicode_New(newlen, maxchar);
            if (newbuffer == NULL)
                return -1;
            _PyUnicode_FastCopyCharacters(newbuffer, 0,
                                          writer->buffer, 0, writer->pos);
            Py_DECREF(writer->buffer);
            writer->readonly = 0;
        }
        else {
            newbuffer = resize_compact(writer->buffer, newlen);
            if (newbuffer == NULL)
                return -1;
        }
        writer->buffer = newbuffer;
    }
    else if (maxchar > writer->maxchar) {
        assert(!writer->readonly);
        newbuffer = PyUnicode_New(writer->size, maxchar);
        if (newbuffer == NULL)
            return -1;
        _PyUnicode_FastCopyCharacters(newbuffer, 0,
                                      writer->buffer, 0, writer->pos);
        Py_SETREF(writer->buffer, newbuffer);
    }
    _PyUnicodeWriter_Update(writer);
    return 0;

#undef OVERALLOCATE_FACTOR
}

int
_PyUnicodeWriter_PrepareKindInternal(_PyUnicodeWriter *writer,
                                     int kind)
{
    Py_UCS4 maxchar;

    /* ensure that the _PyUnicodeWriter_PrepareKind macro was used */
    assert(writer->kind < kind);

    switch (kind)
    {
    case PyUnicode_1BYTE_KIND: maxchar = 0xff; break;
    case PyUnicode_2BYTE_KIND: maxchar = 0xffff; break;
    case PyUnicode_4BYTE_KIND: maxchar = MAX_UNICODE; break;
    default:
        Py_UNREACHABLE();
    }

    return _PyUnicodeWriter_PrepareInternal(writer, 0, maxchar);
}

static inline int
_PyUnicodeWriter_WriteCharInline(_PyUnicodeWriter *writer, Py_UCS4 ch)
{
    assert(ch <= MAX_UNICODE);
    if (_PyUnicodeWriter_Prepare(writer, 1, ch) < 0)
        return -1;
    PyUnicode_WRITE(writer->kind, writer->data, writer->pos, ch);
    writer->pos++;
    return 0;
}

int
_PyUnicodeWriter_WriteChar(_PyUnicodeWriter *writer, Py_UCS4 ch)
{
    return _PyUnicodeWriter_WriteCharInline(writer, ch);
}

int
_PyUnicodeWriter_WriteStr(_PyUnicodeWriter *writer, PyObject *str)
{
    Py_UCS4 maxchar;
    Py_ssize_t len;

    len = PyUnicode_GET_LENGTH(str);
    if (len == 0)
        return 0;
    maxchar = PyUnicode_MAX_CHAR_VALUE(str);
    if (maxchar > writer->maxchar || len > writer->size - writer->pos) {
        if (writer->buffer == NULL && !writer->overallocate) {
            assert(_PyUnicode_CheckConsistency(str, 1));
            writer->readonly = 1;
            writer->buffer = Py_NewRef(str);
            _PyUnicodeWriter_Update(writer);
            writer->pos += len;
            return 0;
        }
        if (_PyUnicodeWriter_PrepareInternal(writer, len, maxchar) == -1)
            return -1;
    }
    _PyUnicode_FastCopyCharacters(writer->buffer, writer->pos,
                                  str, 0, len);
    writer->pos += len;
    return 0;
}

int
_PyUnicodeWriter_WriteSubstring(_PyUnicodeWriter *writer, PyObject *str,
                                Py_ssize_t start, Py_ssize_t end)
{
    Py_UCS4 maxchar;
    Py_ssize_t len;

    assert(0 <= start);
    assert(end <= PyUnicode_GET_LENGTH(str));
    assert(start <= end);

    if (end == 0)
        return 0;

    if (start == 0 && end == PyUnicode_GET_LENGTH(str))
        return _PyUnicodeWriter_WriteStr(writer, str);

    if (PyUnicode_MAX_CHAR_VALUE(str) > writer->maxchar)
        maxchar = _PyUnicode_FindMaxChar(str, start, end);
    else
        maxchar = writer->maxchar;
    len = end - start;

    if (_PyUnicodeWriter_Prepare(writer, len, maxchar) < 0)
        return -1;

    _PyUnicode_FastCopyCharacters(writer->buffer, writer->pos,
                                  str, start, len);
    writer->pos += len;
    return 0;
}

int
_PyUnicodeWriter_WriteASCIIString(_PyUnicodeWriter *writer,
                                  const char *ascii, Py_ssize_t len)
{
    if (len == -1)
        len = strlen(ascii);

    assert(ucs1lib_find_max_char((const Py_UCS1*)ascii, (const Py_UCS1*)ascii + len) < 128);

    if (writer->buffer == NULL && !writer->overallocate) {
        PyObject *str;

        str = _PyUnicode_FromASCII(ascii, len);
        if (str == NULL)
            return -1;

        writer->readonly = 1;
        writer->buffer = str;
        _PyUnicodeWriter_Update(writer);
        writer->pos += len;
        return 0;
    }

    if (_PyUnicodeWriter_Prepare(writer, len, 127) == -1)
        return -1;

    switch (writer->kind)
    {
    case PyUnicode_1BYTE_KIND:
    {
        const Py_UCS1 *str = (const Py_UCS1 *)ascii;
        Py_UCS1 *data = writer->data;

        memcpy(data + writer->pos, str, len);
        break;
    }
    case PyUnicode_2BYTE_KIND:
    {
        _PyUnicode_CONVERT_BYTES(
            Py_UCS1, Py_UCS2,
            ascii, ascii + len,
            (Py_UCS2 *)writer->data + writer->pos);
        break;
    }
    case PyUnicode_4BYTE_KIND:
    {
        _PyUnicode_CONVERT_BYTES(
            Py_UCS1, Py_UCS4,
            ascii, ascii + len,
            (Py_UCS4 *)writer->data + writer->pos);
        break;
    }
    default:
        Py_UNREACHABLE();
    }

    writer->pos += len;
    return 0;
}

int
_PyUnicodeWriter_WriteLatin1String(_PyUnicodeWriter *writer,
                                   const char *str, Py_ssize_t len)
{
    Py_UCS4 maxchar;

    maxchar = ucs1lib_find_max_char((const Py_UCS1*)str, (const Py_UCS1*)str + len);
    if (_PyUnicodeWriter_Prepare(writer, len, maxchar) == -1)
        return -1;
    unicode_write_cstr(writer->buffer, writer->pos, str, len);
    writer->pos += len;
    return 0;
}

PyObject *
_PyUnicodeWriter_Finish(_PyUnicodeWriter *writer)
{
    PyObject *str;

    if (writer->pos == 0) {
        Py_CLEAR(writer->buffer);
        _Py_RETURN_UNICODE_EMPTY();
    }

    str = writer->buffer;
    writer->buffer = NULL;

    if (writer->readonly) {
        assert(PyUnicode_GET_LENGTH(str) == writer->pos);
        return str;
    }

    if (PyUnicode_GET_LENGTH(str) != writer->pos) {
        PyObject *str2;
        str2 = resize_compact(str, writer->pos);
        if (str2 == NULL) {
            Py_DECREF(str);
            return NULL;
        }
        str = str2;
    }

    assert(_PyUnicode_CheckConsistency(str, 1));
    return unicode_result(str);
}

void
_PyUnicodeWriter_Dealloc(_PyUnicodeWriter *writer)
{
    Py_CLEAR(writer->buffer);
}

#include "stringlib/unicode_format.h"

PyDoc_STRVAR(format__doc__,
             "S.format(*args, **kwargs) -> str\n\
\n\
Return a formatted version of S, using substitutions from args and kwargs.\n\
The substitutions are identified by braces ('{' and '}').");

PyDoc_STRVAR(format_map__doc__,
             "S.format_map(mapping) -> str\n\
\n\
Return a formatted version of S, using substitutions from mapping.\n\
The substitutions are identified by braces ('{' and '}').");

/*[clinic input]
str.__format__ as unicode___format__

    format_spec: unicode
    /

Return a formatted version of the string as described by format_spec.
[clinic start generated code]*/

static PyObject *
unicode___format___impl(PyObject *self, PyObject *format_spec)
/*[clinic end generated code: output=45fceaca6d2ba4c8 input=5e135645d167a214]*/
{
    _PyUnicodeWriter writer;
    int ret;

    _PyUnicodeWriter_Init(&writer);
    ret = _PyUnicode_FormatAdvancedWriter(&writer,
                                          self, format_spec, 0,
                                          PyUnicode_GET_LENGTH(format_spec));
    if (ret == -1) {
        _PyUnicodeWriter_Dealloc(&writer);
        return NULL;
    }
    return _PyUnicodeWriter_Finish(&writer);
}

/*[clinic input]
str.__sizeof__ as unicode_sizeof

Return the size of the string in memory, in bytes.
[clinic start generated code]*/

static PyObject *
unicode_sizeof_impl(PyObject *self)
/*[clinic end generated code: output=6dbc2f5a408b6d4f input=6dd011c108e33fb0]*/
{
    Py_ssize_t size;

    /* If it's a compact object, account for base structure +
       character data. */
    if (PyUnicode_IS_COMPACT_ASCII(self)) {
        size = sizeof(PyASCIIObject) + PyUnicode_GET_LENGTH(self) + 1;
    }
    else if (PyUnicode_IS_COMPACT(self)) {
        size = sizeof(PyCompactUnicodeObject) +
            (PyUnicode_GET_LENGTH(self) + 1) * PyUnicode_KIND(self);
    }
    else {
        /* If it is a two-block object, account for base object, and
           for character block if present. */
        size = sizeof(PyUnicodeObject);
        if (_PyUnicode_DATA_ANY(self))
            size += (PyUnicode_GET_LENGTH(self) + 1) *
                PyUnicode_KIND(self);
    }
    if (_PyUnicode_HAS_UTF8_MEMORY(self))
        size += PyUnicode_UTF8_LENGTH(self) + 1;

    return PyLong_FromSsize_t(size);
}

static PyObject *
unicode_getnewargs(PyObject *v, PyObject *Py_UNUSED(ignored))
{
    PyObject *copy = _PyUnicode_Copy(v);
    if (!copy)
        return NULL;
    return Py_BuildValue("(N)", copy);
}

static PyMethodDef unicode_methods[] = {
    UNICODE_ENCODE_METHODDEF
    UNICODE_REPLACE_METHODDEF
    UNICODE_SPLIT_METHODDEF
    UNICODE_RSPLIT_METHODDEF
    UNICODE_JOIN_METHODDEF
    UNICODE_CAPITALIZE_METHODDEF
    UNICODE_CASEFOLD_METHODDEF
    UNICODE_TITLE_METHODDEF
    UNICODE_CENTER_METHODDEF
    {"count", (PyCFunction) unicode_count, METH_VARARGS, count__doc__},
    UNICODE_EXPANDTABS_METHODDEF
    {"find", (PyCFunction) unicode_find, METH_VARARGS, find__doc__},
    UNICODE_PARTITION_METHODDEF
    {"index", (PyCFunction) unicode_index, METH_VARARGS, index__doc__},
    UNICODE_LJUST_METHODDEF
    UNICODE_LOWER_METHODDEF
    UNICODE_LSTRIP_METHODDEF
    {"rfind", (PyCFunction) unicode_rfind, METH_VARARGS, rfind__doc__},
    {"rindex", (PyCFunction) unicode_rindex, METH_VARARGS, rindex__doc__},
    UNICODE_RJUST_METHODDEF
    UNICODE_RSTRIP_METHODDEF
    UNICODE_RPARTITION_METHODDEF
    UNICODE_SPLITLINES_METHODDEF
    UNICODE_STRIP_METHODDEF
    UNICODE_SWAPCASE_METHODDEF
    UNICODE_TRANSLATE_METHODDEF
    UNICODE_UPPER_METHODDEF
    {"startswith", (PyCFunction) unicode_startswith, METH_VARARGS, startswith__doc__},
    {"endswith", (PyCFunction) unicode_endswith, METH_VARARGS, endswith__doc__},
    UNICODE_REMOVEPREFIX_METHODDEF
    UNICODE_REMOVESUFFIX_METHODDEF
    UNICODE_ISASCII_METHODDEF
    UNICODE_ISLOWER_METHODDEF
    UNICODE_ISUPPER_METHODDEF
    UNICODE_ISTITLE_METHODDEF
    UNICODE_ISSPACE_METHODDEF
    UNICODE_ISDECIMAL_METHODDEF
    UNICODE_ISDIGIT_METHODDEF
    UNICODE_ISNUMERIC_METHODDEF
    UNICODE_ISALPHA_METHODDEF
    UNICODE_ISALNUM_METHODDEF
    UNICODE_ISIDENTIFIER_METHODDEF
    UNICODE_ISPRINTABLE_METHODDEF
    UNICODE_ZFILL_METHODDEF
    {"format", _PyCFunction_CAST(do_string_format), METH_VARARGS | METH_KEYWORDS, format__doc__},
    {"format_map", (PyCFunction) do_string_format_map, METH_O, format_map__doc__},
    UNICODE___FORMAT___METHODDEF
    UNICODE_MAKETRANS_METHODDEF
    UNICODE_SIZEOF_METHODDEF
    {"__getnewargs__",  unicode_getnewargs, METH_NOARGS},
    {NULL, NULL}
};

static PyObject *
unicode_mod(PyObject *v, PyObject *w)
{
    if (!PyUnicode_Check(v))
        Py_RETURN_NOTIMPLEMENTED;
    return PyUnicode_Format(v, w);
}

static PyNumberMethods unicode_as_number = {
    0,              /*nb_add*/
    0,              /*nb_subtract*/
    0,              /*nb_multiply*/
    unicode_mod,            /*nb_remainder*/
};

static PySequenceMethods unicode_as_sequence = {
    (lenfunc) unicode_length,       /* sq_length */
    PyUnicode_Concat,           /* sq_concat */
    (ssizeargfunc) unicode_repeat,  /* sq_repeat */
    (ssizeargfunc) unicode_getitem,     /* sq_item */
    0,                  /* sq_slice */
    0,                  /* sq_ass_item */
    0,                  /* sq_ass_slice */
    PyUnicode_Contains,         /* sq_contains */
};

static PyObject*
unicode_subscript(PyObject* self, PyObject* item)
{
    if (_PyIndex_Check(item)) {
        Py_ssize_t i = PyNumber_AsSsize_t(item, PyExc_IndexError);
        if (i == -1 && PyErr_Occurred())
            return NULL;
        if (i < 0)
            i += PyUnicode_GET_LENGTH(self);
        return unicode_getitem(self, i);
    } else if (PySlice_Check(item)) {
        Py_ssize_t start, stop, step, slicelength, i;
        size_t cur;
        PyObject *result;
        const void *src_data;
        void *dest_data;
        int src_kind, dest_kind;
        Py_UCS4 ch, max_char, kind_limit;

        if (PySlice_Unpack(item, &start, &stop, &step) < 0) {
            return NULL;
        }
        slicelength = PySlice_AdjustIndices(PyUnicode_GET_LENGTH(self),
                                            &start, &stop, step);

        if (slicelength <= 0) {
            _Py_RETURN_UNICODE_EMPTY();
        } else if (start == 0 && step == 1 &&
                   slicelength == PyUnicode_GET_LENGTH(self)) {
            return unicode_result_unchanged(self);
        } else if (step == 1) {
            return PyUnicode_Substring(self,
                                       start, start + slicelength);
        }
        /* General case */
        src_kind = PyUnicode_KIND(self);
        src_data = PyUnicode_DATA(self);
        if (!PyUnicode_IS_ASCII(self)) {
            kind_limit = kind_maxchar_limit(src_kind);
            max_char = 0;
            for (cur = start, i = 0; i < slicelength; cur += step, i++) {
                ch = PyUnicode_READ(src_kind, src_data, cur);
                if (ch > max_char) {
                    max_char = ch;
                    if (max_char >= kind_limit)
                        break;
                }
            }
        }
        else
            max_char = 127;
        result = PyUnicode_New(slicelength, max_char);
        if (result == NULL)
            return NULL;
        dest_kind = PyUnicode_KIND(result);
        dest_data = PyUnicode_DATA(result);

        for (cur = start, i = 0; i < slicelength; cur += step, i++) {
            Py_UCS4 ch = PyUnicode_READ(src_kind, src_data, cur);
            PyUnicode_WRITE(dest_kind, dest_data, i, ch);
        }
        assert(_PyUnicode_CheckConsistency(result, 1));
        return result;
    } else {
        PyErr_Format(PyExc_TypeError, "string indices must be integers, not '%.200s'",
                     Py_TYPE(item)->tp_name);
        return NULL;
    }
}

static PyMappingMethods unicode_as_mapping = {
    (lenfunc)unicode_length,        /* mp_length */
    (binaryfunc)unicode_subscript,  /* mp_subscript */
    (objobjargproc)0,           /* mp_ass_subscript */
};


/* Helpers for PyUnicode_Format() */

struct unicode_formatter_t {
    PyObject *args;
    int args_owned;
    Py_ssize_t arglen, argidx;
    PyObject *dict;

    int fmtkind;
    Py_ssize_t fmtcnt, fmtpos;
    const void *fmtdata;
    PyObject *fmtstr;

    _PyUnicodeWriter writer;
};

struct unicode_format_arg_t {
    Py_UCS4 ch;
    int flags;
    Py_ssize_t width;
    int prec;
    int sign;
};

static PyObject *
unicode_format_getnextarg(struct unicode_formatter_t *ctx)
{
    Py_ssize_t argidx = ctx->argidx;

    if (argidx < ctx->arglen) {
        ctx->argidx++;
        if (ctx->arglen < 0)
            return ctx->args;
        else
            return PyTuple_GetItem(ctx->args, argidx);
    }
    PyErr_SetString(PyExc_TypeError,
                    "not enough arguments for format string");
    return NULL;
}

/* Returns a new reference to a PyUnicode object, or NULL on failure. */

/* Format a float into the writer if the writer is not NULL, or into *p_output
   otherwise.

   Return 0 on success, raise an exception and return -1 on error. */
static int
formatfloat(PyObject *v, struct unicode_format_arg_t *arg,
            PyObject **p_output,
            _PyUnicodeWriter *writer)
{
    char *p;
    double x;
    Py_ssize_t len;
    int prec;
    int dtoa_flags = 0;

    x = PyFloat_AsDouble(v);
    if (x == -1.0 && PyErr_Occurred())
        return -1;

    prec = arg->prec;
    if (prec < 0)
        prec = 6;

    if (arg->flags & F_ALT)
        dtoa_flags |= Py_DTSF_ALT;
    p = PyOS_double_to_string(x, arg->ch, prec, dtoa_flags, NULL);
    if (p == NULL)
        return -1;
    len = strlen(p);
    if (writer) {
        if (_PyUnicodeWriter_WriteASCIIString(writer, p, len) < 0) {
            PyMem_Free(p);
            return -1;
        }
    }
    else
        *p_output = _PyUnicode_FromASCII(p, len);
    PyMem_Free(p);
    return 0;
}

/* formatlong() emulates the format codes d, u, o, x and X, and
 * the F_ALT flag, for Python's long (unbounded) ints.  It's not used for
 * Python's regular ints.
 * Return value:  a new PyUnicodeObject*, or NULL if error.
 *     The output string is of the form
 *         "-"? ("0x" | "0X")? digit+
 *     "0x"/"0X" are present only for x and X conversions, with F_ALT
 *         set in flags.  The case of hex digits will be correct,
 *     There will be at least prec digits, zero-filled on the left if
 *         necessary to get that many.
 * val          object to be converted
 * flags        bitmask of format flags; only F_ALT is looked at
 * prec         minimum number of digits; 0-fill on left if needed
 * type         a character in [duoxX]; u acts the same as d
 *
 * CAUTION:  o, x and X conversions on regular ints can never
 * produce a '-' sign, but can for Python's unbounded ints.
 */
PyObject *
_PyUnicode_FormatLong(PyObject *val, int alt, int prec, int type)
{
    PyObject *result = NULL;
    char *buf;
    Py_ssize_t i;
    int sign;           /* 1 if '-', else 0 */
    int len;            /* number of characters */
    Py_ssize_t llen;
    int numdigits;      /* len == numnondigits + numdigits */
    int numnondigits = 0;

    /* Avoid exceeding SSIZE_T_MAX */
    if (prec > INT_MAX-3) {
        PyErr_SetString(PyExc_OverflowError,
                        "precision too large");
        return NULL;
    }

    assert(PyLong_Check(val));

    switch (type) {
    default:
        Py_UNREACHABLE();
    case 'd':
    case 'i':
    case 'u':
        /* int and int subclasses should print numerically when a numeric */
        /* format code is used (see issue18780) */
        result = PyNumber_ToBase(val, 10);
        break;
    case 'o':
        numnondigits = 2;
        result = PyNumber_ToBase(val, 8);
        break;
    case 'x':
    case 'X':
        numnondigits = 2;
        result = PyNumber_ToBase(val, 16);
        break;
    }
    if (!result)
        return NULL;

    assert(unicode_modifiable(result));
    assert(PyUnicode_IS_ASCII(result));

    /* To modify the string in-place, there can only be one reference. */
    if (Py_REFCNT(result) != 1) {
        Py_DECREF(result);
        PyErr_BadInternalCall();
        return NULL;
    }
    buf = PyUnicode_DATA(result);
    llen = PyUnicode_GET_LENGTH(result);
    if (llen > INT_MAX) {
        Py_DECREF(result);
        PyErr_SetString(PyExc_ValueError,
                        "string too large in _PyUnicode_FormatLong");
        return NULL;
    }
    len = (int)llen;
    sign = buf[0] == '-';
    numnondigits += sign;
    numdigits = len - numnondigits;
    assert(numdigits > 0);

    /* Get rid of base marker unless F_ALT */
    if (((alt) == 0 &&
        (type == 'o' || type == 'x' || type == 'X'))) {
        assert(buf[sign] == '0');
        assert(buf[sign+1] == 'x' || buf[sign+1] == 'X' ||
               buf[sign+1] == 'o');
        numnondigits -= 2;
        buf += 2;
        len -= 2;
        if (sign)
            buf[0] = '-';
        assert(len == numnondigits + numdigits);
        assert(numdigits > 0);
    }

    /* Fill with leading zeroes to meet minimum width. */
    if (prec > numdigits) {
        PyObject *r1 = PyBytes_FromStringAndSize(NULL,
                                numnondigits + prec);
        char *b1;
        if (!r1) {
            Py_DECREF(result);
            return NULL;
        }
        b1 = PyBytes_AS_STRING(r1);
        for (i = 0; i < numnondigits; ++i)
            *b1++ = *buf++;
        for (i = 0; i < prec - numdigits; i++)
            *b1++ = '0';
        for (i = 0; i < numdigits; i++)
            *b1++ = *buf++;
        *b1 = '\0';
        Py_SETREF(result, r1);
        buf = PyBytes_AS_STRING(result);
        len = numnondigits + prec;
    }

    /* Fix up case for hex conversions. */
    if (type == 'X') {
        /* Need to convert all lower case letters to upper case.
           and need to convert 0x to 0X (and -0x to -0X). */
        for (i = 0; i < len; i++)
            if (buf[i] >= 'a' && buf[i] <= 'x')
                buf[i] -= 'a'-'A';
    }
    if (!PyUnicode_Check(result)
        || buf != PyUnicode_DATA(result)) {
        PyObject *unicode;
        unicode = _PyUnicode_FromASCII(buf, len);
        Py_SETREF(result, unicode);
    }
    else if (len != PyUnicode_GET_LENGTH(result)) {
        if (PyUnicode_Resize(&result, len) < 0)
            Py_CLEAR(result);
    }
    return result;
}

/* Format an integer or a float as an integer.
 * Return 1 if the number has been formatted into the writer,
 *        0 if the number has been formatted into *p_output
 *       -1 and raise an exception on error */
static int
mainformatlong(PyObject *v,
               struct unicode_format_arg_t *arg,
               PyObject **p_output,
               _PyUnicodeWriter *writer)
{
    PyObject *iobj, *res;
    char type = (char)arg->ch;

    if (!PyNumber_Check(v))
        goto wrongtype;

    /* make sure number is a type of integer for o, x, and X */
    if (!PyLong_Check(v)) {
        if (type == 'o' || type == 'x' || type == 'X') {
            iobj = _PyNumber_Index(v);
        }
        else {
            iobj = PyNumber_Long(v);
        }
        if (iobj == NULL ) {
            if (PyErr_ExceptionMatches(PyExc_TypeError))
                goto wrongtype;
            return -1;
        }
        assert(PyLong_Check(iobj));
    }
    else {
        iobj = Py_NewRef(v);
    }

    if (PyLong_CheckExact(v)
        && arg->width == -1 && arg->prec == -1
        && !(arg->flags & (F_SIGN | F_BLANK))
        && type != 'X')
    {
        /* Fast path */
        int alternate = arg->flags & F_ALT;
        int base;

        switch(type)
        {
            default:
                Py_UNREACHABLE();
            case 'd':
            case 'i':
            case 'u':
                base = 10;
                break;
            case 'o':
                base = 8;
                break;
            case 'x':
            case 'X':
                base = 16;
                break;
        }

        if (_PyLong_FormatWriter(writer, v, base, alternate) == -1) {
            Py_DECREF(iobj);
            return -1;
        }
        Py_DECREF(iobj);
        return 1;
    }

    res = _PyUnicode_FormatLong(iobj, arg->flags & F_ALT, arg->prec, type);
    Py_DECREF(iobj);
    if (res == NULL)
        return -1;
    *p_output = res;
    return 0;

wrongtype:
    switch(type)
    {
        case 'o':
        case 'x':
        case 'X':
            PyErr_Format(PyExc_TypeError,
                    "%%%c format: an integer is required, "
                    "not %.200s",
                    type, Py_TYPE(v)->tp_name);
            break;
        default:
            PyErr_Format(PyExc_TypeError,
                    "%%%c format: a real number is required, "
                    "not %.200s",
                    type, Py_TYPE(v)->tp_name);
            break;
    }
    return -1;
}

static Py_UCS4
formatchar(PyObject *v)
{
    /* presume that the buffer is at least 3 characters long */
    if (PyUnicode_Check(v)) {
        if (PyUnicode_GET_LENGTH(v) == 1) {
            return PyUnicode_READ_CHAR(v, 0);
        }
        goto onError;
    }
    else {
        int overflow;
        long x = PyLong_AsLongAndOverflow(v, &overflow);
        if (x == -1 && PyErr_Occurred()) {
            if (PyErr_ExceptionMatches(PyExc_TypeError)) {
                goto onError;
            }
            return (Py_UCS4) -1;
        }

        if (x < 0 || x > MAX_UNICODE) {
            /* this includes an overflow in converting to C long */
            PyErr_SetString(PyExc_OverflowError,
                            "%c arg not in range(0x110000)");
            return (Py_UCS4) -1;
        }

        return (Py_UCS4) x;
    }

  onError:
    PyErr_SetString(PyExc_TypeError,
                    "%c requires int or char");
    return (Py_UCS4) -1;
}

/* Parse options of an argument: flags, width, precision.
   Handle also "%(name)" syntax.

   Return 0 if the argument has been formatted into arg->str.
   Return 1 if the argument has been written into ctx->writer,
   Raise an exception and return -1 on error. */
static int
unicode_format_arg_parse(struct unicode_formatter_t *ctx,
                         struct unicode_format_arg_t *arg)
{
#define FORMAT_READ(ctx) \
        PyUnicode_READ((ctx)->fmtkind, (ctx)->fmtdata, (ctx)->fmtpos)

    PyObject *v;

    if (arg->ch == '(') {
        /* Get argument value from a dictionary. Example: "%(name)s". */
        Py_ssize_t keystart;
        Py_ssize_t keylen;
        PyObject *key;
        int pcount = 1;

        if (ctx->dict == NULL) {
            PyErr_SetString(PyExc_TypeError,
                            "format requires a mapping");
            return -1;
        }
        ++ctx->fmtpos;
        --ctx->fmtcnt;
        keystart = ctx->fmtpos;
        /* Skip over balanced parentheses */
        while (pcount > 0 && --ctx->fmtcnt >= 0) {
            arg->ch = FORMAT_READ(ctx);
            if (arg->ch == ')')
                --pcount;
            else if (arg->ch == '(')
                ++pcount;
            ctx->fmtpos++;
        }
        keylen = ctx->fmtpos - keystart - 1;
        if (ctx->fmtcnt < 0 || pcount > 0) {
            PyErr_SetString(PyExc_ValueError,
                            "incomplete format key");
            return -1;
        }
        key = PyUnicode_Substring(ctx->fmtstr,
                                  keystart, keystart + keylen);
        if (key == NULL)
            return -1;
        if (ctx->args_owned) {
            ctx->args_owned = 0;
            Py_DECREF(ctx->args);
        }
        ctx->args = PyObject_GetItem(ctx->dict, key);
        Py_DECREF(key);
        if (ctx->args == NULL)
            return -1;
        ctx->args_owned = 1;
        ctx->arglen = -1;
        ctx->argidx = -2;
    }

    /* Parse flags. Example: "%+i" => flags=F_SIGN. */
    while (--ctx->fmtcnt >= 0) {
        arg->ch = FORMAT_READ(ctx);
        ctx->fmtpos++;
        switch (arg->ch) {
        case '-': arg->flags |= F_LJUST; continue;
        case '+': arg->flags |= F_SIGN; continue;
        case ' ': arg->flags |= F_BLANK; continue;
        case '#': arg->flags |= F_ALT; continue;
        case '0': arg->flags |= F_ZERO; continue;
        }
        break;
    }

    /* Parse width. Example: "%10s" => width=10 */
    if (arg->ch == '*') {
        v = unicode_format_getnextarg(ctx);
        if (v == NULL)
            return -1;
        if (!PyLong_Check(v)) {
            PyErr_SetString(PyExc_TypeError,
                            "* wants int");
            return -1;
        }
        arg->width = PyLong_AsSsize_t(v);
        if (arg->width == -1 && PyErr_Occurred())
            return -1;
        if (arg->width < 0) {
            arg->flags |= F_LJUST;
            arg->width = -arg->width;
        }
        if (--ctx->fmtcnt >= 0) {
            arg->ch = FORMAT_READ(ctx);
            ctx->fmtpos++;
        }
    }
    else if (arg->ch >= '0' && arg->ch <= '9') {
        arg->width = arg->ch - '0';
        while (--ctx->fmtcnt >= 0) {
            arg->ch = FORMAT_READ(ctx);
            ctx->fmtpos++;
            if (arg->ch < '0' || arg->ch > '9')
                break;
            /* Since arg->ch is unsigned, the RHS would end up as unsigned,
               mixing signed and unsigned comparison. Since arg->ch is between
               '0' and '9', casting to int is safe. */
            if (arg->width > (PY_SSIZE_T_MAX - ((int)arg->ch - '0')) / 10) {
                PyErr_SetString(PyExc_ValueError,
                                "width too big");
                return -1;
            }
            arg->width = arg->width*10 + (arg->ch - '0');
        }
    }

    /* Parse precision. Example: "%.3f" => prec=3 */
    if (arg->ch == '.') {
        arg->prec = 0;
        if (--ctx->fmtcnt >= 0) {
            arg->ch = FORMAT_READ(ctx);
            ctx->fmtpos++;
        }
        if (arg->ch == '*') {
            v = unicode_format_getnextarg(ctx);
            if (v == NULL)
                return -1;
            if (!PyLong_Check(v)) {
                PyErr_SetString(PyExc_TypeError,
                                "* wants int");
                return -1;
            }
            arg->prec = _PyLong_AsInt(v);
            if (arg->prec == -1 && PyErr_Occurred())
                return -1;
            if (arg->prec < 0)
                arg->prec = 0;
            if (--ctx->fmtcnt >= 0) {
                arg->ch = FORMAT_READ(ctx);
                ctx->fmtpos++;
            }
        }
        else if (arg->ch >= '0' && arg->ch <= '9') {
            arg->prec = arg->ch - '0';
            while (--ctx->fmtcnt >= 0) {
                arg->ch = FORMAT_READ(ctx);
                ctx->fmtpos++;
                if (arg->ch < '0' || arg->ch > '9')
                    break;
                if (arg->prec > (INT_MAX - ((int)arg->ch - '0')) / 10) {
                    PyErr_SetString(PyExc_ValueError,
                                    "precision too big");
                    return -1;
                }
                arg->prec = arg->prec*10 + (arg->ch - '0');
            }
        }
    }

    /* Ignore "h", "l" and "L" format prefix (ex: "%hi" or "%ls") */
    if (ctx->fmtcnt >= 0) {
        if (arg->ch == 'h' || arg->ch == 'l' || arg->ch == 'L') {
            if (--ctx->fmtcnt >= 0) {
                arg->ch = FORMAT_READ(ctx);
                ctx->fmtpos++;
            }
        }
    }
    if (ctx->fmtcnt < 0) {
        PyErr_SetString(PyExc_ValueError,
                        "incomplete format");
        return -1;
    }
    return 0;

#undef FORMAT_READ
}

/* Format one argument. Supported conversion specifiers:

   - "s", "r", "a": any type
   - "i", "d", "u": int or float
   - "o", "x", "X": int
   - "e", "E", "f", "F", "g", "G": float
   - "c": int or str (1 character)

   When possible, the output is written directly into the Unicode writer
   (ctx->writer). A string is created when padding is required.

   Return 0 if the argument has been formatted into *p_str,
          1 if the argument has been written into ctx->writer,
         -1 on error. */
static int
unicode_format_arg_format(struct unicode_formatter_t *ctx,
                          struct unicode_format_arg_t *arg,
                          PyObject **p_str)
{
    PyObject *v;
    _PyUnicodeWriter *writer = &ctx->writer;

    if (ctx->fmtcnt == 0)
        ctx->writer.overallocate = 0;

    v = unicode_format_getnextarg(ctx);
    if (v == NULL)
        return -1;


    switch (arg->ch) {
    case 's':
    case 'r':
    case 'a':
        if (PyLong_CheckExact(v) && arg->width == -1 && arg->prec == -1) {
            /* Fast path */
            if (_PyLong_FormatWriter(writer, v, 10, arg->flags & F_ALT) == -1)
                return -1;
            return 1;
        }

        if (PyUnicode_CheckExact(v) && arg->ch == 's') {
            *p_str = Py_NewRef(v);
        }
        else {
            if (arg->ch == 's')
                *p_str = PyObject_Str(v);
            else if (arg->ch == 'r')
                *p_str = PyObject_Repr(v);
            else
                *p_str = PyObject_ASCII(v);
        }
        break;

    case 'i':
    case 'd':
    case 'u':
    case 'o':
    case 'x':
    case 'X':
    {
        int ret = mainformatlong(v, arg, p_str, writer);
        if (ret != 0)
            return ret;
        arg->sign = 1;
        break;
    }

    case 'e':
    case 'E':
    case 'f':
    case 'F':
    case 'g':
    case 'G':
        if (arg->width == -1 && arg->prec == -1
            && !(arg->flags & (F_SIGN | F_BLANK)))
        {
            /* Fast path */
            if (formatfloat(v, arg, NULL, writer) == -1)
                return -1;
            return 1;
        }

        arg->sign = 1;
        if (formatfloat(v, arg, p_str, NULL) == -1)
            return -1;
        break;

    case 'c':
    {
        Py_UCS4 ch = formatchar(v);
        if (ch == (Py_UCS4) -1)
            return -1;
        if (arg->width == -1 && arg->prec == -1) {
            /* Fast path */
            if (_PyUnicodeWriter_WriteCharInline(writer, ch) < 0)
                return -1;
            return 1;
        }
        *p_str = PyUnicode_FromOrdinal(ch);
        break;
    }

    default:
        PyErr_Format(PyExc_ValueError,
                     "unsupported format character '%c' (0x%x) "
                     "at index %zd",
                     (31<=arg->ch && arg->ch<=126) ? (char)arg->ch : '?',
                     (int)arg->ch,
                     ctx->fmtpos - 1);
        return -1;
    }
    if (*p_str == NULL)
        return -1;
    assert (PyUnicode_Check(*p_str));
    return 0;
}

static int
unicode_format_arg_output(struct unicode_formatter_t *ctx,
                          struct unicode_format_arg_t *arg,
                          PyObject *str)
{
    Py_ssize_t len;
    int kind;
    const void *pbuf;
    Py_ssize_t pindex;
    Py_UCS4 signchar;
    Py_ssize_t buflen;
    Py_UCS4 maxchar;
    Py_ssize_t sublen;
    _PyUnicodeWriter *writer = &ctx->writer;
    Py_UCS4 fill;

    fill = ' ';
    if (arg->sign && arg->flags & F_ZERO)
        fill = '0';

    len = PyUnicode_GET_LENGTH(str);
    if ((arg->width == -1 || arg->width <= len)
        && (arg->prec == -1 || arg->prec >= len)
        && !(arg->flags & (F_SIGN | F_BLANK)))
    {
        /* Fast path */
        if (_PyUnicodeWriter_WriteStr(writer, str) == -1)
            return -1;
        return 0;
    }

    /* Truncate the string for "s", "r" and "a" formats
       if the precision is set */
    if (arg->ch == 's' || arg->ch == 'r' || arg->ch == 'a') {
        if (arg->prec >= 0 && len > arg->prec)
            len = arg->prec;
    }

    /* Adjust sign and width */
    kind = PyUnicode_KIND(str);
    pbuf = PyUnicode_DATA(str);
    pindex = 0;
    signchar = '\0';
    if (arg->sign) {
        Py_UCS4 ch = PyUnicode_READ(kind, pbuf, pindex);
        if (ch == '-' || ch == '+') {
            signchar = ch;
            len--;
            pindex++;
        }
        else if (arg->flags & F_SIGN)
            signchar = '+';
        else if (arg->flags & F_BLANK)
            signchar = ' ';
        else
            arg->sign = 0;
    }
    if (arg->width < len)
        arg->width = len;

    /* Prepare the writer */
    maxchar = writer->maxchar;
    if (!(arg->flags & F_LJUST)) {
        if (arg->sign) {
            if ((arg->width-1) > len)
                maxchar = Py_MAX(maxchar, fill);
        }
        else {
            if (arg->width > len)
                maxchar = Py_MAX(maxchar, fill);
        }
    }
    if (PyUnicode_MAX_CHAR_VALUE(str) > maxchar) {
        Py_UCS4 strmaxchar = _PyUnicode_FindMaxChar(str, 0, pindex+len);
        maxchar = Py_MAX(maxchar, strmaxchar);
    }

    buflen = arg->width;
    if (arg->sign && len == arg->width)
        buflen++;
    if (_PyUnicodeWriter_Prepare(writer, buflen, maxchar) == -1)
        return -1;

    /* Write the sign if needed */
    if (arg->sign) {
        if (fill != ' ') {
            PyUnicode_WRITE(writer->kind, writer->data, writer->pos, signchar);
            writer->pos += 1;
        }
        if (arg->width > len)
            arg->width--;
    }

    /* Write the numeric prefix for "x", "X" and "o" formats
       if the alternate form is used.
       For example, write "0x" for the "%#x" format. */
    if ((arg->flags & F_ALT) && (arg->ch == 'x' || arg->ch == 'X' || arg->ch == 'o')) {
        assert(PyUnicode_READ(kind, pbuf, pindex) == '0');
        assert(PyUnicode_READ(kind, pbuf, pindex + 1) == arg->ch);
        if (fill != ' ') {
            PyUnicode_WRITE(writer->kind, writer->data, writer->pos, '0');
            PyUnicode_WRITE(writer->kind, writer->data, writer->pos+1, arg->ch);
            writer->pos += 2;
            pindex += 2;
        }
        arg->width -= 2;
        if (arg->width < 0)
            arg->width = 0;
        len -= 2;
    }

    /* Pad left with the fill character if needed */
    if (arg->width > len && !(arg->flags & F_LJUST)) {
        sublen = arg->width - len;
        unicode_fill(writer->kind, writer->data, fill, writer->pos, sublen);
        writer->pos += sublen;
        arg->width = len;
    }

    /* If padding with spaces: write sign if needed and/or numeric prefix if
       the alternate form is used */
    if (fill == ' ') {
        if (arg->sign) {
            PyUnicode_WRITE(writer->kind, writer->data, writer->pos, signchar);
            writer->pos += 1;
        }
        if ((arg->flags & F_ALT) && (arg->ch == 'x' || arg->ch == 'X' || arg->ch == 'o')) {
            assert(PyUnicode_READ(kind, pbuf, pindex) == '0');
            assert(PyUnicode_READ(kind, pbuf, pindex+1) == arg->ch);
            PyUnicode_WRITE(writer->kind, writer->data, writer->pos, '0');
            PyUnicode_WRITE(writer->kind, writer->data, writer->pos+1, arg->ch);
            writer->pos += 2;
            pindex += 2;
        }
    }

    /* Write characters */
    if (len) {
        _PyUnicode_FastCopyCharacters(writer->buffer, writer->pos,
                                      str, pindex, len);
        writer->pos += len;
    }

    /* Pad right with the fill character if needed */
    if (arg->width > len) {
        sublen = arg->width - len;
        unicode_fill(writer->kind, writer->data, ' ', writer->pos, sublen);
        writer->pos += sublen;
    }
    return 0;
}

/* Helper of PyUnicode_Format(): format one arg.
   Return 0 on success, raise an exception and return -1 on error. */
static int
unicode_format_arg(struct unicode_formatter_t *ctx)
{
    struct unicode_format_arg_t arg;
    PyObject *str;
    int ret;

    arg.ch = PyUnicode_READ(ctx->fmtkind, ctx->fmtdata, ctx->fmtpos);
    if (arg.ch == '%') {
        ctx->fmtpos++;
        ctx->fmtcnt--;
        if (_PyUnicodeWriter_WriteCharInline(&ctx->writer, '%') < 0)
            return -1;
        return 0;
    }
    arg.flags = 0;
    arg.width = -1;
    arg.prec = -1;
    arg.sign = 0;
    str = NULL;

    ret = unicode_format_arg_parse(ctx, &arg);
    if (ret == -1)
        return -1;

    ret = unicode_format_arg_format(ctx, &arg, &str);
    if (ret == -1)
        return -1;

    if (ret != 1) {
        ret = unicode_format_arg_output(ctx, &arg, str);
        Py_DECREF(str);
        if (ret == -1)
            return -1;
    }

    if (ctx->dict && (ctx->argidx < ctx->arglen)) {
        PyErr_SetString(PyExc_TypeError,
                        "not all arguments converted during string formatting");
        return -1;
    }
    return 0;
}

PyObject *
PyUnicode_Format(PyObject *format, PyObject *args)
{
    struct unicode_formatter_t ctx;

    if (format == NULL || args == NULL) {
        PyErr_BadInternalCall();
        return NULL;
    }

    if (ensure_unicode(format) < 0)
        return NULL;

    ctx.fmtstr = format;
    ctx.fmtdata = PyUnicode_DATA(ctx.fmtstr);
    ctx.fmtkind = PyUnicode_KIND(ctx.fmtstr);
    ctx.fmtcnt = PyUnicode_GET_LENGTH(ctx.fmtstr);
    ctx.fmtpos = 0;

    _PyUnicodeWriter_Init(&ctx.writer);
    ctx.writer.min_length = ctx.fmtcnt + 100;
    ctx.writer.overallocate = 1;

    if (PyTuple_Check(args)) {
        ctx.arglen = PyTuple_Size(args);
        ctx.argidx = 0;
    }
    else {
        ctx.arglen = -1;
        ctx.argidx = -2;
    }
    ctx.args_owned = 0;
    if (PyMapping_Check(args) && !PyTuple_Check(args) && !PyUnicode_Check(args))
        ctx.dict = args;
    else
        ctx.dict = NULL;
    ctx.args = args;

    while (--ctx.fmtcnt >= 0) {
        if (PyUnicode_READ(ctx.fmtkind, ctx.fmtdata, ctx.fmtpos) != '%') {
            Py_ssize_t nonfmtpos;

            nonfmtpos = ctx.fmtpos++;
            while (ctx.fmtcnt >= 0 &&
                   PyUnicode_READ(ctx.fmtkind, ctx.fmtdata, ctx.fmtpos) != '%') {
                ctx.fmtpos++;
                ctx.fmtcnt--;
            }
            if (ctx.fmtcnt < 0) {
                ctx.fmtpos--;
                ctx.writer.overallocate = 0;
            }

            if (_PyUnicodeWriter_WriteSubstring(&ctx.writer, ctx.fmtstr,
                                                nonfmtpos, ctx.fmtpos) < 0)
                goto onError;
        }
        else {
            ctx.fmtpos++;
            if (unicode_format_arg(&ctx) == -1)
                goto onError;
        }
    }

    if (ctx.argidx < ctx.arglen && !ctx.dict) {
        PyErr_SetString(PyExc_TypeError,
                        "not all arguments converted during string formatting");
        goto onError;
    }

    if (ctx.args_owned) {
        Py_DECREF(ctx.args);
    }
    return _PyUnicodeWriter_Finish(&ctx.writer);

  onError:
    _PyUnicodeWriter_Dealloc(&ctx.writer);
    if (ctx.args_owned) {
        Py_DECREF(ctx.args);
    }
    return NULL;
}

static PyObject *
unicode_subtype_new(PyTypeObject *type, PyObject *unicode);

/*[clinic input]
@classmethod
str.__new__ as unicode_new

    object as x: object = NULL
    encoding: str = NULL
    errors: str = NULL

[clinic start generated code]*/

static PyObject *
unicode_new_impl(PyTypeObject *type, PyObject *x, const char *encoding,
                 const char *errors)
/*[clinic end generated code: output=fc72d4878b0b57e9 input=e81255e5676d174e]*/
{
    PyObject *unicode;
    if (x == NULL) {
        unicode = unicode_new_empty();
    }
    else if (encoding == NULL && errors == NULL) {
        unicode = PyObject_Str(x);
    }
    else {
        unicode = PyUnicode_FromEncodedObject(x, encoding, errors);
    }

    if (unicode != NULL && type != &PyUnicode_Type) {
        Py_SETREF(unicode, unicode_subtype_new(type, unicode));
    }
    return unicode;
}
#endif // GraalPy change

PyAPI_FUNC(PyObject *) // GraalPy change: export for downcall
unicode_subtype_new(PyTypeObject *type, PyObject *unicode)
{
    PyObject *self;
    Py_ssize_t length, char_size;
    int share_wstr, share_utf8;
    unsigned int kind;
    void *data;

    assert(PyType_IsSubtype(type, &PyUnicode_Type));
    assert(_PyUnicode_CHECK(unicode));

    self = type->tp_alloc(type, 0);
    if (self == NULL) {
        return NULL;
    }
    kind = PyUnicode_KIND(unicode);
    length = PyUnicode_GET_LENGTH(unicode);

    _PyUnicode_LENGTH(self) = length;
    // GraalPy change
    _PyUnicode_HASH(self) = -1;
    _PyUnicode_STATE(self).interned = 0;
    _PyUnicode_STATE(self).kind = kind;
    _PyUnicode_STATE(self).compact = 0;
    // GraalPy change
    _PyUnicode_STATE(self).ascii = GET_SLOT_SPECIAL(unicode, PyASCIIObject, state_ascii, state.ascii);
    _PyUnicode_STATE(self).ready = 1;
    _PyUnicode_WSTR(self) = NULL;
    _PyUnicode_UTF8_LENGTH(self) = 0;
    _PyUnicode_UTF8(self) = NULL;
    _PyUnicode_WSTR_LENGTH(self) = 0;
    _PyUnicode_DATA_ANY(self) = NULL;

    share_utf8 = 0;
    share_wstr = 0;
    if (kind == PyUnicode_1BYTE_KIND) {
        char_size = 1;
        if (PyUnicode_MAX_CHAR_VALUE(unicode) < 128)
            share_utf8 = 1;
    }
    else if (kind == PyUnicode_2BYTE_KIND) {
        char_size = 2;
        if (sizeof(wchar_t) == 2)
            share_wstr = 1;
    }
    else {
        assert(kind == PyUnicode_4BYTE_KIND);
        char_size = 4;
        if (sizeof(wchar_t) == 4)
            share_wstr = 1;
    }

    /* Ensure we won't overflow the length. */
    if (length > (PY_SSIZE_T_MAX / char_size - 1)) {
        PyErr_NoMemory();
        goto onError;
    }
    data = PyObject_Malloc((length + 1) * char_size);
    if (data == NULL) {
        PyErr_NoMemory();
        goto onError;
    }

    _PyUnicode_DATA_ANY(self) = data;
    if (share_utf8) {
        _PyUnicode_UTF8_LENGTH(self) = length;
        _PyUnicode_UTF8(self) = data;
    }
    if (share_wstr) {
        _PyUnicode_WSTR_LENGTH(self) = length;
        _PyUnicode_WSTR(self) = (wchar_t *)data;
    }

    memcpy(data, PyUnicode_DATA(unicode),
              kind * (length + 1));
    assert(_PyUnicode_CheckConsistency(self, 1));
#ifdef Py_DEBUG
    _PyUnicode_HASH(self) = _PyUnicode_HASH(unicode);
#endif
    return self;

onError:
    Py_DECREF(self);
    return NULL;
}

#if 0 // GraalPy change
void
_PyUnicode_ExactDealloc(PyObject *op)
{
    assert(PyUnicode_CheckExact(op));
    unicode_dealloc(op);
}

PyDoc_STRVAR(unicode_doc,
"str(object='') -> str\n\
str(bytes_or_buffer[, encoding[, errors]]) -> str\n\
\n\
Create a new string object from the given object. If encoding or\n\
errors is specified, then the object must expose a data buffer\n\
that will be decoded using the given encoding and error handler.\n\
Otherwise, returns the result of object.__str__() (if defined)\n\
or repr(object).\n\
encoding defaults to sys.getdefaultencoding().\n\
errors defaults to 'strict'.");

static PyObject *unicode_iter(PyObject *seq);

PyTypeObject PyUnicode_Type = {
    PyVarObject_HEAD_INIT(&PyType_Type, 0)
    "str",                        /* tp_name */
    sizeof(PyUnicodeObject),      /* tp_basicsize */
    0,                            /* tp_itemsize */
    /* Slots */
    (destructor)unicode_dealloc,  /* tp_dealloc */
    0,                            /* tp_vectorcall_offset */
    0,                            /* tp_getattr */
    0,                            /* tp_setattr */
    0,                            /* tp_as_async */
    unicode_repr,                 /* tp_repr */
    &unicode_as_number,           /* tp_as_number */
    &unicode_as_sequence,         /* tp_as_sequence */
    &unicode_as_mapping,          /* tp_as_mapping */
    (hashfunc) unicode_hash,      /* tp_hash*/
    0,                            /* tp_call*/
    (reprfunc) unicode_str,       /* tp_str */
    PyObject_GenericGetAttr,      /* tp_getattro */
    0,                            /* tp_setattro */
    0,                            /* tp_as_buffer */
    Py_TPFLAGS_DEFAULT | Py_TPFLAGS_BASETYPE |
        Py_TPFLAGS_UNICODE_SUBCLASS |
        _Py_TPFLAGS_MATCH_SELF, /* tp_flags */
    unicode_doc,                  /* tp_doc */
    0,                            /* tp_traverse */
    0,                            /* tp_clear */
    PyUnicode_RichCompare,        /* tp_richcompare */
    0,                            /* tp_weaklistoffset */
    unicode_iter,                 /* tp_iter */
    0,                            /* tp_iternext */
    unicode_methods,              /* tp_methods */
    0,                            /* tp_members */
    0,                            /* tp_getset */
    0,                            /* tp_base */
    0,                            /* tp_dict */
    0,                            /* tp_descr_get */
    0,                            /* tp_descr_set */
    0,                            /* tp_dictoffset */
    0,                            /* tp_init */
    0,                            /* tp_alloc */
    unicode_new,                  /* tp_new */
    PyObject_Del,                 /* tp_free */
};

/* Initialize the Unicode implementation */

static void
_init_global_state(void)
{
    static int initialized = 0;
    if (initialized) {
        return;
    }
    initialized = 1;

    /* initialize the linebreak bloom filter */
    const Py_UCS2 linebreak[] = {
        0x000A, /* LINE FEED */
        0x000D, /* CARRIAGE RETURN */
        0x001C, /* FILE SEPARATOR */
        0x001D, /* GROUP SEPARATOR */
        0x001E, /* RECORD SEPARATOR */
        0x0085, /* NEXT LINE */
        0x2028, /* LINE SEPARATOR */
        0x2029, /* PARAGRAPH SEPARATOR */
    };
    bloom_linebreak = make_bloom_mask(
        PyUnicode_2BYTE_KIND, linebreak,
        Py_ARRAY_LENGTH(linebreak));
}

void
_PyUnicode_InitState(PyInterpreterState *interp)
{
    if (!_Py_IsMainInterpreter(interp)) {
        return;
    }
    _init_global_state();
}


PyStatus
_PyUnicode_InitGlobalObjects(PyInterpreterState *interp)
{
    if (_Py_IsMainInterpreter(interp)) {
        PyStatus status = init_global_interned_strings(interp);
        if (_PyStatus_EXCEPTION(status)) {
            return status;
        }
    }
    assert(INTERNED_STRINGS);

    return _PyStatus_OK();
}


PyStatus
_PyUnicode_InitInternDict(PyInterpreterState *interp)
{
    assert(INTERNED_STRINGS);

    if (init_interned_dict(interp)) {
        PyErr_Clear();
        return _PyStatus_ERR("failed to create interned dict");
    }

    return _PyStatus_OK();
}


PyStatus
_PyUnicode_InitTypes(PyInterpreterState *interp)
{
    if (_PyStaticType_InitBuiltin(interp, &EncodingMapType) < 0) {
        goto error;
    }
    if (_PyStaticType_InitBuiltin(interp, &PyFieldNameIter_Type) < 0) {
        goto error;
    }
    if (_PyStaticType_InitBuiltin(interp, &PyFormatterIter_Type) < 0) {
        goto error;
    }
    return _PyStatus_OK();

error:
    return _PyStatus_ERR("Can't initialize unicode types");
}
#endif // GraalPy change

void
PyUnicode_InternInPlace(PyObject **p)
{
    // GraalPy change: different implementation
    PyObject *s = *p;
    if (s == NULL) {
        return;
    }

    PyObject *t = GraalPyTruffleUnicode_LookupAndIntern(s);
    if (t == NULL) {
        PyErr_Clear();
        return;
    }

    if (t != s) {
        *p = t;
    }
    Py_DECREF(s);
}

#if 0 // GraalPy change
void
PyUnicode_InternImmortal(PyObject **p)
{
    if (PyErr_WarnEx(PyExc_DeprecationWarning,
            "PyUnicode_InternImmortal() is deprecated; "
            "use PyUnicode_InternInPlace() instead", 1) < 0)
    {
        // The function has no return value, the exception cannot
        // be reported to the caller, so just log it.
        PyErr_WriteUnraisable(NULL);
    }

    PyUnicode_InternInPlace(p);
    if (PyUnicode_CHECK_INTERNED(*p) != SSTATE_INTERNED_IMMORTAL) {
        _PyUnicode_STATE(*p).interned = SSTATE_INTERNED_IMMORTAL;
        Py_INCREF(*p);
    }
}
#endif // GraalPy change

PyObject *
PyUnicode_InternFromString(const char *cp)
{
    PyObject *s = PyUnicode_FromString(cp);
    if (s == NULL)
        return NULL;
    PyUnicode_InternInPlace(&s);
    return s;
}

#if 0 // GraalPy change
void
_PyUnicode_ClearInterned(PyInterpreterState *interp)
{
    PyObject *interned = get_interned_dict(interp);
    if (interned == NULL) {
        return;
    }
    assert(PyDict_CheckExact(interned));

#ifdef INTERNED_STATS
    fprintf(stderr, "releasing %zd interned strings\n",
            PyDict_GET_SIZE(interned));

    Py_ssize_t total_length = 0;
#endif
    Py_ssize_t pos = 0;
    PyObject *s, *ignored_value;
    while (PyDict_Next(interned, &pos, &s, &ignored_value)) {
        assert(PyUnicode_IS_READY(s));
        int shared = 0;
        switch (PyUnicode_CHECK_INTERNED(s)) {
        case SSTATE_INTERNED_IMMORTAL:
            /* Make immortal interned strings mortal again.
             *
             * Currently, the runtime is not able to guarantee that it can exit
             * without allocations that carry over to a future initialization
             * of Python within the same process. i.e:
             *   ./python -X showrefcount -c 'import itertools'
             *   [237 refs, 237 blocks]
             *
             * This should remain disabled (`Py_DEBUG` only) until there is a
             * strict guarantee that no memory will be left after
             * `Py_Finalize`.
             */
#ifdef Py_DEBUG
            // Skip the Immortal Instance check and restore
            // the two references (key and value) ignored
            // by PyUnicode_InternInPlace().
            s->ob_refcnt = 2;
#ifdef Py_REF_DEBUG
            /* let's be pedantic with the ref total */
            _Py_IncRefTotal(_PyInterpreterState_GET());
            _Py_IncRefTotal(_PyInterpreterState_GET());
#endif
#ifdef INTERNED_STATS
            total_length += PyUnicode_GET_LENGTH(s);
#endif
#endif // Py_DEBUG
            break;
        case SSTATE_INTERNED_IMMORTAL_STATIC:
            /* It is shared between interpreters, so we should unmark it
               only when this is the last interpreter in which it's
               interned.  We immortalize all the statically initialized
               strings during startup, so we can rely on the
               main interpreter to be the last one. */
            if (!_Py_IsMainInterpreter(interp)) {
                shared = 1;
            }
            break;
        case SSTATE_INTERNED_MORTAL:
            // Restore 2 references held by the interned dict; these will
            // be decref'd by clear_interned_dict's PyDict_Clear.
            Py_SET_REFCNT(s, Py_REFCNT(s) + 2);
#ifdef Py_REF_DEBUG
            /* let's be pedantic with the ref total */
            _Py_IncRefTotal(_PyInterpreterState_GET());
            _Py_IncRefTotal(_PyInterpreterState_GET());
#endif
            break;
        case SSTATE_NOT_INTERNED:
            /* fall through */
        default:
            Py_UNREACHABLE();
        }
        if (!shared) {
            _PyUnicode_STATE(s).interned = SSTATE_NOT_INTERNED;
        }
    }
#ifdef INTERNED_STATS
    fprintf(stderr,
            "total length of all interned strings: %zd characters\n",
            total_length);
#endif

    struct _Py_unicode_state *state = &interp->unicode;
    struct _Py_unicode_ids *ids = &state->ids;
    for (Py_ssize_t i=0; i < ids->size; i++) {
        Py_XINCREF(ids->array[i]);
    }
    clear_interned_dict(interp);
    if (_Py_IsMainInterpreter(interp)) {
        clear_global_interned_strings();
    }
}


/********************* Unicode Iterator **************************/

typedef struct {
    PyObject_HEAD
    Py_ssize_t it_index;
    PyObject *it_seq;    /* Set to NULL when iterator is exhausted */
} unicodeiterobject;

static void
unicodeiter_dealloc(unicodeiterobject *it)
{
    _PyObject_GC_UNTRACK(it);
    Py_XDECREF(it->it_seq);
    PyObject_GC_Del(it);
}

static int
unicodeiter_traverse(unicodeiterobject *it, visitproc visit, void *arg)
{
    Py_VISIT(it->it_seq);
    return 0;
}

static PyObject *
unicodeiter_next(unicodeiterobject *it)
{
    PyObject *seq;

    assert(it != NULL);
    seq = it->it_seq;
    if (seq == NULL)
        return NULL;
    assert(_PyUnicode_CHECK(seq));

    if (it->it_index < PyUnicode_GET_LENGTH(seq)) {
        int kind = PyUnicode_KIND(seq);
        const void *data = PyUnicode_DATA(seq);
        Py_UCS4 chr = PyUnicode_READ(kind, data, it->it_index);
        it->it_index++;
        return unicode_char(chr);
    }

    it->it_seq = NULL;
    Py_DECREF(seq);
    return NULL;
}

static PyObject *
unicode_ascii_iter_next(unicodeiterobject *it)
{
    assert(it != NULL);
    PyObject *seq = it->it_seq;
    if (seq == NULL) {
        return NULL;
    }
    assert(_PyUnicode_CHECK(seq));
    assert(PyUnicode_IS_COMPACT_ASCII(seq));
    if (it->it_index < PyUnicode_GET_LENGTH(seq)) {
        const void *data = ((void*)(_PyASCIIObject_CAST(seq) + 1));
        Py_UCS1 chr = (Py_UCS1)PyUnicode_READ(PyUnicode_1BYTE_KIND,
                                              data, it->it_index);
        it->it_index++;
        PyObject *item = (PyObject*)&_Py_SINGLETON(strings).ascii[chr];
        return Py_NewRef(item);
    }
    it->it_seq = NULL;
    Py_DECREF(seq);
    return NULL;
}

static PyObject *
unicodeiter_len(unicodeiterobject *it, PyObject *Py_UNUSED(ignored))
{
    Py_ssize_t len = 0;
    if (it->it_seq)
        len = PyUnicode_GET_LENGTH(it->it_seq) - it->it_index;
    return PyLong_FromSsize_t(len);
}

PyDoc_STRVAR(length_hint_doc, "Private method returning an estimate of len(list(it)).");

static PyObject *
unicodeiter_reduce(unicodeiterobject *it, PyObject *Py_UNUSED(ignored))
{
    PyObject *iter = _PyEval_GetBuiltin(&_Py_ID(iter));

    /* _PyEval_GetBuiltin can invoke arbitrary code,
     * call must be before access of iterator pointers.
     * see issue #101765 */

    if (it->it_seq != NULL) {
        return Py_BuildValue("N(O)n", iter, it->it_seq, it->it_index);
    } else {
        PyObject *u = unicode_new_empty();
        if (u == NULL) {
            Py_XDECREF(iter);
            return NULL;
        }
        return Py_BuildValue("N(N)", iter, u);
    }
}

PyDoc_STRVAR(reduce_doc, "Return state information for pickling.");

static PyObject *
unicodeiter_setstate(unicodeiterobject *it, PyObject *state)
{
    Py_ssize_t index = PyLong_AsSsize_t(state);
    if (index == -1 && PyErr_Occurred())
        return NULL;
    if (it->it_seq != NULL) {
        if (index < 0)
            index = 0;
        else if (index > PyUnicode_GET_LENGTH(it->it_seq))
            index = PyUnicode_GET_LENGTH(it->it_seq); /* iterator truncated */
        it->it_index = index;
    }
    Py_RETURN_NONE;
}

PyDoc_STRVAR(setstate_doc, "Set state information for unpickling.");

static PyMethodDef unicodeiter_methods[] = {
    {"__length_hint__", (PyCFunction)unicodeiter_len, METH_NOARGS,
     length_hint_doc},
    {"__reduce__",      (PyCFunction)unicodeiter_reduce, METH_NOARGS,
     reduce_doc},
    {"__setstate__",    (PyCFunction)unicodeiter_setstate, METH_O,
     setstate_doc},
    {NULL,      NULL}       /* sentinel */
};

PyTypeObject PyUnicodeIter_Type = {
    PyVarObject_HEAD_INIT(&PyType_Type, 0)
    "str_iterator",         /* tp_name */
    sizeof(unicodeiterobject),      /* tp_basicsize */
    0,                  /* tp_itemsize */
    /* methods */
    (destructor)unicodeiter_dealloc,    /* tp_dealloc */
    0,                  /* tp_vectorcall_offset */
    0,                  /* tp_getattr */
    0,                  /* tp_setattr */
    0,                  /* tp_as_async */
    0,                  /* tp_repr */
    0,                  /* tp_as_number */
    0,                  /* tp_as_sequence */
    0,                  /* tp_as_mapping */
    0,                  /* tp_hash */
    0,                  /* tp_call */
    0,                  /* tp_str */
    PyObject_GenericGetAttr,        /* tp_getattro */
    0,                  /* tp_setattro */
    0,                  /* tp_as_buffer */
    Py_TPFLAGS_DEFAULT | Py_TPFLAGS_HAVE_GC,/* tp_flags */
    0,                  /* tp_doc */
    (traverseproc)unicodeiter_traverse, /* tp_traverse */
    0,                  /* tp_clear */
    0,                  /* tp_richcompare */
    0,                  /* tp_weaklistoffset */
    PyObject_SelfIter,          /* tp_iter */
    (iternextfunc)unicodeiter_next,     /* tp_iternext */
    unicodeiter_methods,            /* tp_methods */
    0,
};

PyTypeObject _PyUnicodeASCIIIter_Type = {
    PyVarObject_HEAD_INIT(&PyType_Type, 0)
    .tp_name = "str_ascii_iterator",
    .tp_basicsize = sizeof(unicodeiterobject),
    .tp_dealloc = (destructor)unicodeiter_dealloc,
    .tp_getattro = PyObject_GenericGetAttr,
    .tp_flags = Py_TPFLAGS_DEFAULT | Py_TPFLAGS_HAVE_GC,
    .tp_traverse = (traverseproc)unicodeiter_traverse,
    .tp_iter = PyObject_SelfIter,
    .tp_iternext = (iternextfunc)unicode_ascii_iter_next,
    .tp_methods = unicodeiter_methods,
};

static PyObject *
unicode_iter(PyObject *seq)
{
    unicodeiterobject *it;

    if (!PyUnicode_Check(seq)) {
        PyErr_BadInternalCall();
        return NULL;
    }
    if (PyUnicode_IS_COMPACT_ASCII(seq)) {
        it = PyObject_GC_New(unicodeiterobject, &_PyUnicodeASCIIIter_Type);
    }
    else {
        it = PyObject_GC_New(unicodeiterobject, &PyUnicodeIter_Type);
    }
    if (it == NULL)
        return NULL;
    it->it_index = 0;
    it->it_seq = Py_NewRef(seq);
    _PyObject_GC_TRACK(it);
    return (PyObject *)it;
}

static int
encode_wstr_utf8(wchar_t *wstr, char **str, const char *name)
{
    int res;
    res = _Py_EncodeUTF8Ex(wstr, str, NULL, NULL, 1, _Py_ERROR_STRICT);
    if (res == -2) {
        PyErr_Format(PyExc_RuntimeWarning, "cannot decode %s", name);
        return -1;
    }
    if (res < 0) {
        PyErr_NoMemory();
        return -1;
    }
    return 0;
}


static int
config_get_codec_name(wchar_t **config_encoding)
{
    char *encoding;
    if (encode_wstr_utf8(*config_encoding, &encoding, "stdio_encoding") < 0) {
        return -1;
    }

    PyObject *name_obj = NULL;
    PyObject *codec = _PyCodec_Lookup(encoding);
    PyMem_RawFree(encoding);

    if (!codec)
        goto error;

    name_obj = PyObject_GetAttrString(codec, "name");
    Py_CLEAR(codec);
    if (!name_obj) {
        goto error;
    }

    wchar_t *wname = PyUnicode_AsWideCharString(name_obj, NULL);
    Py_DECREF(name_obj);
    if (wname == NULL) {
        goto error;
    }

    wchar_t *raw_wname = _PyMem_RawWcsdup(wname);
    if (raw_wname == NULL) {
        PyMem_Free(wname);
        PyErr_NoMemory();
        goto error;
    }

    PyMem_RawFree(*config_encoding);
    *config_encoding = raw_wname;

    PyMem_Free(wname);
    return 0;

error:
    Py_XDECREF(codec);
    Py_XDECREF(name_obj);
    return -1;
}


static PyStatus
init_stdio_encoding(PyInterpreterState *interp)
{
    /* Update the stdio encoding to the normalized Python codec name. */
    PyConfig *config = (PyConfig*)_PyInterpreterState_GetConfig(interp);
    if (config_get_codec_name(&config->stdio_encoding) < 0) {
        return _PyStatus_ERR("failed to get the Python codec name "
                             "of the stdio encoding");
    }
    return _PyStatus_OK();
}


static int
init_fs_codec(PyInterpreterState *interp)
{
    const PyConfig *config = _PyInterpreterState_GetConfig(interp);

    _Py_error_handler error_handler;
    error_handler = get_error_handler_wide(config->filesystem_errors);
    if (error_handler == _Py_ERROR_UNKNOWN) {
        PyErr_SetString(PyExc_RuntimeError, "unknown filesystem error handler");
        return -1;
    }

    char *encoding, *errors;
    if (encode_wstr_utf8(config->filesystem_encoding,
                         &encoding,
                         "filesystem_encoding") < 0) {
        return -1;
    }

    if (encode_wstr_utf8(config->filesystem_errors,
                         &errors,
                         "filesystem_errors") < 0) {
        PyMem_RawFree(encoding);
        return -1;
    }

    struct _Py_unicode_fs_codec *fs_codec = &interp->unicode.fs_codec;
    PyMem_RawFree(fs_codec->encoding);
    fs_codec->encoding = encoding;
    /* encoding has been normalized by init_fs_encoding() */
    fs_codec->utf8 = (strcmp(encoding, "utf-8") == 0);
    PyMem_RawFree(fs_codec->errors);
    fs_codec->errors = errors;
    fs_codec->error_handler = error_handler;

#ifdef _Py_FORCE_UTF8_FS_ENCODING
    assert(fs_codec->utf8 == 1);
#endif

    /* At this point, PyUnicode_EncodeFSDefault() and
       PyUnicode_DecodeFSDefault() can now use the Python codec rather than
       the C implementation of the filesystem encoding. */

    /* Set Py_FileSystemDefaultEncoding and Py_FileSystemDefaultEncodeErrors
       global configuration variables. */
    if (_Py_IsMainInterpreter(interp)) {

        if (_Py_SetFileSystemEncoding(fs_codec->encoding,
                                      fs_codec->errors) < 0) {
            PyErr_NoMemory();
            return -1;
        }
    }
    return 0;
}


static PyStatus
init_fs_encoding(PyThreadState *tstate)
{
    PyInterpreterState *interp = tstate->interp;

    /* Update the filesystem encoding to the normalized Python codec name.
       For example, replace "ANSI_X3.4-1968" (locale encoding) with "ascii"
       (Python codec name). */
    PyConfig *config = (PyConfig*)_PyInterpreterState_GetConfig(interp);
    if (config_get_codec_name(&config->filesystem_encoding) < 0) {
        _Py_DumpPathConfig(tstate);
        return _PyStatus_ERR("failed to get the Python codec "
                             "of the filesystem encoding");
    }

    if (init_fs_codec(interp) < 0) {
        return _PyStatus_ERR("cannot initialize filesystem codec");
    }
    return _PyStatus_OK();
}


PyStatus
_PyUnicode_InitEncodings(PyThreadState *tstate)
{
    PyStatus status = init_fs_encoding(tstate);
    if (_PyStatus_EXCEPTION(status)) {
        return status;
    }

    return init_stdio_encoding(tstate->interp);
}


static void
_PyUnicode_FiniEncodings(struct _Py_unicode_fs_codec *fs_codec)
{
    PyMem_RawFree(fs_codec->encoding);
    fs_codec->encoding = NULL;
    fs_codec->utf8 = 0;
    PyMem_RawFree(fs_codec->errors);
    fs_codec->errors = NULL;
    fs_codec->error_handler = _Py_ERROR_UNKNOWN;
}


#ifdef MS_WINDOWS
int
_PyUnicode_EnableLegacyWindowsFSEncoding(void)
{
    PyInterpreterState *interp = _PyInterpreterState_GET();
    PyConfig *config = (PyConfig *)_PyInterpreterState_GetConfig(interp);

    /* Set the filesystem encoding to mbcs/replace (PEP 529) */
    wchar_t *encoding = _PyMem_RawWcsdup(L"mbcs");
    wchar_t *errors = _PyMem_RawWcsdup(L"replace");
    if (encoding == NULL || errors == NULL) {
        PyMem_RawFree(encoding);
        PyMem_RawFree(errors);
        PyErr_NoMemory();
        return -1;
    }

    PyMem_RawFree(config->filesystem_encoding);
    config->filesystem_encoding = encoding;
    PyMem_RawFree(config->filesystem_errors);
    config->filesystem_errors = errors;

    return init_fs_codec(interp);
}
#endif


#ifdef Py_DEBUG
static inline int
unicode_is_finalizing(void)
{
    return (get_interned_dict(_PyInterpreterState_Main()) == NULL);
}
#endif


void
_PyUnicode_FiniTypes(PyInterpreterState *interp)
{
    _PyStaticType_Dealloc(interp, &EncodingMapType);
    _PyStaticType_Dealloc(interp, &PyFieldNameIter_Type);
    _PyStaticType_Dealloc(interp, &PyFormatterIter_Type);
}


void
_PyUnicode_Fini(PyInterpreterState *interp)
{
    struct _Py_unicode_state *state = &interp->unicode;

    // _PyUnicode_ClearInterned() must be called before _PyUnicode_Fini()
    assert(get_interned_dict(interp) == NULL);

    _PyUnicode_FiniEncodings(&state->fs_codec);

    // bpo-47182: force a unicodedata CAPI capsule re-import on
    // subsequent initialization of interpreter.
    interp->unicode.ucnhash_capi = NULL;

    unicode_clear_identifiers(state);
}

/* A _string module, to export formatter_parser and formatter_field_name_split
   to the string.Formatter class implemented in Python. */

static PyMethodDef _string_methods[] = {
    {"formatter_field_name_split", (PyCFunction) formatter_field_name_split,
     METH_O, PyDoc_STR("split the argument as a field name")},
    {"formatter_parser", (PyCFunction) formatter_parser,
     METH_O, PyDoc_STR("parse the argument as a format string")},
    {NULL, NULL}
};

static PyModuleDef_Slot module_slots[] = {
    {Py_mod_multiple_interpreters, Py_MOD_PER_INTERPRETER_GIL_SUPPORTED},
    {0, NULL}
};

static struct PyModuleDef _string_module = {
    PyModuleDef_HEAD_INIT,
    .m_name = "_string",
    .m_doc = PyDoc_STR("string helper module"),
    .m_size = 0,
    .m_methods = _string_methods,
    .m_slots = module_slots,
};

PyMODINIT_FUNC
PyInit__string(void)
{
    return PyModuleDef_Init(&_string_module);
}
#endif // GraalPy change

// GraalPy additions
unsigned int PyTruffleUnicode_CHECK_INTERNED(PyObject *op) {
    return GET_SLOT_SPECIAL(op, PyASCIIObject, state_interned, state.interned);
}

Py_ssize_t PyTruffleUnicode_GET_LENGTH(PyObject* op) {
	return PyASCIIObject_length(op);
}

Py_ssize_t PyTruffleUnicode_WSTR_LENGTH(PyObject *op) {
    return PyCompactUnicodeObject_wstr_length(op);
}

unsigned int PyTruffleUnicode_IS_ASCII(PyObject* op) {
	return GET_SLOT_SPECIAL(op, PyASCIIObject, state_ascii, state.ascii);
}

unsigned int PyTruffleUnicode_IS_COMPACT(PyObject* op) {
	return GET_SLOT_SPECIAL(op, PyASCIIObject, state_compact, state.compact);
}

int _PyTruffleUnicode_KIND(PyObject* op) {
	return GET_SLOT_SPECIAL(op, PyASCIIObject, state_kind, state.kind);
}

unsigned int PyTruffleUnicode_IS_READY(PyObject* op) {
	return GET_SLOT_SPECIAL(op, PyASCIIObject, state_ready, state.ready);
}

void* _PyTruffleUnicode_NONCOMPACT_DATA(PyObject* op) {
	return GET_SLOT_SPECIAL(op, PyUnicodeObject, data, data.any);
}

#ifdef __cplusplus
}
#endif<|MERGE_RESOLUTION|>--- conflicted
+++ resolved
@@ -207,15 +207,8 @@
             *_to++ = (to_type) *_iter++;                \
     } while (0)
 
-<<<<<<< HEAD
 #if 0 // GraalPy change
-#define LATIN1(ch)  \
-    (ch < 128 \
-     ? (PyObject*)&_Py_SINGLETON(strings).ascii[ch] \
-     : (PyObject*)&_Py_SINGLETON(strings).latin1[ch - 128])
-=======
 #define LATIN1 _Py_LATIN1_CHR
->>>>>>> 0c595384
 
 #ifdef MS_WINDOWS
    /* On Windows, overallocate by 50% is the best factor */
@@ -1325,27 +1318,9 @@
 PyObject *
 PyUnicode_New(Py_ssize_t size, Py_UCS4 maxchar)
 {
-<<<<<<< HEAD
     // GraalPy change: different implementation
     /* add one to size for the null character */
 	int is_ascii = 0;
-=======
-    /* Optimization for empty strings */
-    if (size == 0) {
-        return unicode_new_empty();
-    }
-
-    PyObject *obj;
-    PyCompactUnicodeObject *unicode;
-    void *data;
-    int kind;
-    int is_ascii;
-    Py_ssize_t char_size;
-    Py_ssize_t struct_size;
-
-    is_ascii = 0;
-    struct_size = sizeof(PyCompactUnicodeObject);
->>>>>>> 0c595384
     if (maxchar < 128) {
         /* We intentionally use 'size' (which is one element less than the allocated array)
          * because interop users should not see the null character. */
@@ -1360,12 +1335,7 @@
                             "invalid maximum character passed to PyUnicode_New");
             return NULL;
         }
-<<<<<<< HEAD
         return GraalPyTruffleUnicode_New((Py_UCS4 *) calloc(size + 1, PyUnicode_4BYTE_KIND), size, PyUnicode_4BYTE_KIND, 0);
-=======
-        kind = PyUnicode_4BYTE_KIND;
-        char_size = 4;
->>>>>>> 0c595384
     }
     /* should never be reached */
     return NULL;
@@ -1668,19 +1638,8 @@
 }
 #endif // GraalPy change
 
-<<<<<<< HEAD
-int
-_PyUnicode_Ready(PyObject *unicode)
-{
-    // GraalPy change: different implementation
-    return 0;
-}
-
 // GraalPy change: export
 PyAPI_FUNC(void)
-=======
-static void
->>>>>>> 0c595384
 unicode_dealloc(PyObject *unicode)
 {
 #ifdef Py_DEBUG
@@ -2900,19 +2859,8 @@
     assert(unicode != NULL);
     assert(_PyUnicode_CHECK(unicode));
 
-<<<<<<< HEAD
-#if USE_UNICODE_WCHAR_CACHE
-    if (_PyUnicode_WSTR(unicode) != NULL) {
-        return PyUnicode_WSTR_LENGTH(unicode);
-    }
-#endif /* USE_UNICODE_WCHAR_CACHE */
-    assert(PyUnicode_IS_READY(unicode));
-
     // GraalPy change
     res = PyUnicode_GET_LENGTH(unicode);
-=======
-    res = _PyUnicode_LENGTH(unicode);
->>>>>>> 0c595384
 #if SIZEOF_WCHAR_T == 2
     if (PyUnicode_KIND(unicode) == PyUnicode_4BYTE_KIND) {
         const Py_UCS4 *s = PyUnicode_4BYTE_DATA(unicode);
@@ -3744,15 +3692,10 @@
         PyErr_BadArgument();
         return NULL;
     }
-<<<<<<< HEAD
     // GraalPy change: upcall for managed objects
     if (points_to_py_handle_space(unicode)) {
         return GraalPyTruffleUnicode_AsUTF8AndSize(unicode, psize);
     }
-    if (PyUnicode_READY(unicode) == -1)
-        return NULL;
-=======
->>>>>>> 0c595384
 
     if (PyUnicode_UTF8(unicode) == NULL) {
         // GraalPy change: upcall
@@ -5239,16 +5182,11 @@
         }
         else if (bom == 0xFFFE0000) {
             bo = 1;
-<<<<<<< HEAD
             skip = 4;
-=======
-            q += 4;
->>>>>>> 0c595384
         }
         if (byteorder)
             *byteorder = bo;
     }
-<<<<<<< HEAD
     q += skip;
     size -= skip;
     PyObject* result = GraalPyTruffleUnicode_DecodeUTF32Stateful(
@@ -5264,96 +5202,6 @@
         Py_IncRef(string);
         Py_DecRef(result);
         return string;
-=======
-
-    if (q == e) {
-        if (consumed)
-            *consumed = size;
-        _Py_RETURN_UNICODE_EMPTY();
-    }
-
-#ifdef WORDS_BIGENDIAN
-    le = bo < 0;
-#else
-    le = bo <= 0;
-#endif
-    encoding = le ? "utf-32-le" : "utf-32-be";
-
-    _PyUnicodeWriter_Init(&writer);
-    writer.min_length = (e - q + 3) / 4;
-    if (_PyUnicodeWriter_Prepare(&writer, writer.min_length, 127) == -1)
-        goto onError;
-
-    while (1) {
-        Py_UCS4 ch = 0;
-        Py_UCS4 maxch = PyUnicode_MAX_CHAR_VALUE(writer.buffer);
-
-        if (e - q >= 4) {
-            int kind = writer.kind;
-            void *data = writer.data;
-            const unsigned char *last = e - 4;
-            Py_ssize_t pos = writer.pos;
-            if (le) {
-                do {
-                    ch = ((unsigned int)q[3] << 24) | (q[2] << 16) | (q[1] << 8) | q[0];
-                    if (ch > maxch)
-                        break;
-                    if (kind != PyUnicode_1BYTE_KIND &&
-                        Py_UNICODE_IS_SURROGATE(ch))
-                        break;
-                    PyUnicode_WRITE(kind, data, pos++, ch);
-                    q += 4;
-                } while (q <= last);
-            }
-            else {
-                do {
-                    ch = ((unsigned int)q[0] << 24) | (q[1] << 16) | (q[2] << 8) | q[3];
-                    if (ch > maxch)
-                        break;
-                    if (kind != PyUnicode_1BYTE_KIND &&
-                        Py_UNICODE_IS_SURROGATE(ch))
-                        break;
-                    PyUnicode_WRITE(kind, data, pos++, ch);
-                    q += 4;
-                } while (q <= last);
-            }
-            writer.pos = pos;
-        }
-
-        if (Py_UNICODE_IS_SURROGATE(ch)) {
-            errmsg = "code point in surrogate code point range(0xd800, 0xe000)";
-            startinpos = ((const char *)q) - starts;
-            endinpos = startinpos + 4;
-        }
-        else if (ch <= maxch) {
-            if (q == e || consumed)
-                break;
-            /* remaining bytes at the end? (size should be divisible by 4) */
-            errmsg = "truncated data";
-            startinpos = ((const char *)q) - starts;
-            endinpos = ((const char *)e) - starts;
-        }
-        else {
-            if (ch < 0x110000) {
-                if (_PyUnicodeWriter_WriteCharInline(&writer, ch) < 0)
-                    goto onError;
-                q += 4;
-                continue;
-            }
-            errmsg = "code point not in range(0x110000)";
-            startinpos = ((const char *)q) - starts;
-            endinpos = startinpos + 4;
-        }
-
-        /* The remaining input chars are ignored if the callback
-           chooses to skip the input */
-        if (unicode_decode_call_errorhandler_writer(
-                errors, &errorHandler,
-                encoding, errmsg,
-                &starts, (const char **)&e, &startinpos, &endinpos, &exc, (const char **)&q,
-                &writer))
-            goto onError;
->>>>>>> 0c595384
     }
     return NULL;
 }
@@ -10507,44 +10355,8 @@
 int
 _PyUnicode_EqualToASCIIId(PyObject *left, _Py_Identifier *right)
 {
-<<<<<<< HEAD
     // GraalPy change: different implementation
     return _PyUnicode_EqualToASCIIString(left, right->string);
-=======
-    PyObject *right_uni;
-
-    assert(_PyUnicode_CHECK(left));
-    assert(right->string);
-#ifndef NDEBUG
-    for (const char *p = right->string; *p; p++) {
-        assert((unsigned char)*p < 128);
-    }
-#endif
-
-    if (!PyUnicode_IS_ASCII(left))
-        return 0;
-
-    right_uni = _PyUnicode_FromId(right);       /* borrowed */
-    if (right_uni == NULL) {
-        /* memory error or bad data */
-        PyErr_Clear();
-        return _PyUnicode_EqualToASCIIString(left, right->string);
-    }
-
-    if (left == right_uni)
-        return 1;
-
-    if (PyUnicode_CHECK_INTERNED(left))
-        return 0;
-
-    assert(_PyUnicode_HASH(right_uni) != -1);
-    Py_hash_t hash = _PyUnicode_HASH(left);
-    if (hash != -1 && hash != _PyUnicode_HASH(right_uni)) {
-        return 0;
-    }
-
-    return unicode_compare_eq(left, right_uni);
->>>>>>> 0c595384
 }
 
 #if 0 // GraalPy change
@@ -10703,84 +10515,9 @@
 void
 PyUnicode_Append(PyObject **p_left, PyObject *right)
 {
-<<<<<<< HEAD
     // GraalPy change: different implementation
     // XX: This implementation misses the fact that some unicode storages can be resized.
     *p_left = PyUnicode_Concat(*p_left, right);
-=======
-    PyObject *left, *res;
-    Py_UCS4 maxchar, maxchar2;
-    Py_ssize_t left_len, right_len, new_len;
-
-    if (p_left == NULL) {
-        if (!PyErr_Occurred())
-            PyErr_BadInternalCall();
-        return;
-    }
-    left = *p_left;
-    if (right == NULL || left == NULL
-        || !PyUnicode_Check(left) || !PyUnicode_Check(right)) {
-        if (!PyErr_Occurred())
-            PyErr_BadInternalCall();
-        goto error;
-    }
-
-    /* Shortcuts */
-    PyObject *empty = unicode_get_empty();  // Borrowed reference
-    if (left == empty) {
-        Py_DECREF(left);
-        *p_left = Py_NewRef(right);
-        return;
-    }
-    if (right == empty) {
-        return;
-    }
-
-    left_len = PyUnicode_GET_LENGTH(left);
-    right_len = PyUnicode_GET_LENGTH(right);
-    if (left_len > PY_SSIZE_T_MAX - right_len) {
-        PyErr_SetString(PyExc_OverflowError,
-                        "strings are too large to concat");
-        goto error;
-    }
-    new_len = left_len + right_len;
-
-    if (unicode_modifiable(left)
-        && PyUnicode_CheckExact(right)
-        && PyUnicode_KIND(right) <= PyUnicode_KIND(left)
-        /* Don't resize for ascii += latin1. Convert ascii to latin1 requires
-           to change the structure size, but characters are stored just after
-           the structure, and so it requires to move all characters which is
-           not so different than duplicating the string. */
-        && !(PyUnicode_IS_ASCII(left) && !PyUnicode_IS_ASCII(right)))
-    {
-        /* append inplace */
-        if (unicode_resize(p_left, new_len) != 0)
-            goto error;
-
-        /* copy 'right' into the newly allocated area of 'left' */
-        _PyUnicode_FastCopyCharacters(*p_left, left_len, right, 0, right_len);
-    }
-    else {
-        maxchar = PyUnicode_MAX_CHAR_VALUE(left);
-        maxchar2 = PyUnicode_MAX_CHAR_VALUE(right);
-        maxchar = Py_MAX(maxchar, maxchar2);
-
-        /* Concat the two Unicode strings */
-        res = PyUnicode_New(new_len, maxchar);
-        if (res == NULL)
-            goto error;
-        _PyUnicode_FastCopyCharacters(res, 0, left, 0, left_len);
-        _PyUnicode_FastCopyCharacters(res, left_len, right, 0, right_len);
-        Py_DECREF(left);
-        *p_left = res;
-    }
-    assert(_PyUnicode_CheckConsistency(*p_left, 1));
-    return;
-
-error:
-    Py_CLEAR(*p_left);
->>>>>>> 0c595384
 }
 
 void
