/* Copyright (c) 2018, 2023, Oracle and/or its affiliates.
 * Copyright (C) 1996-2020 Python Software Foundation
 *
 * Licensed under the PYTHON SOFTWARE FOUNDATION LICENSE VERSION 2
 */
#include "capi.h"


/* The empty Unicode object is shared to improve performance. */
static PyObject *unicode_empty = NULL;

#define MAX_UNICODE 0x10ffff

static MUST_INLINE const char* convert_errors(const char *errors) {
    return errors != NULL ? errors : "strict";
}

static MUST_INLINE const char* convert_encoding(const char *errors) {
    return errors != NULL ? errors : "utf-8";
}

/* Like 'memcpy' but can read/write from/to managed objects. */
int bytes_copy2mem(char* target, char* source, size_t nbytes);


Py_UNICODE* _PyUnicode_AsUnicodeAndSize(PyObject *unicode, Py_ssize_t *size) {
    PyObject* bytes = GraalPyTruffle_Unicode_AsWideChar(unicode, Py_UNICODE_SIZE);
    if (bytes != NULL) {
        // exclude null terminator at the end
        *size = PyBytes_Size(bytes) / Py_UNICODE_SIZE;
        return (Py_UNICODE*) PyBytes_AsString(bytes);
    }
    return NULL;
}

#define _PyUnicode_UTF8(op)                             \
    (((PyCompactUnicodeObject*)(op))->utf8)
#define _PyUnicode_UTF8_LENGTH(op)                      \
    (((PyCompactUnicodeObject*)(op))->utf8_length)
#define _PyUnicode_WSTR(op)                             \
    (((PyASCIIObject*)(op))->wstr)
/* Don't use deprecated macro of unicodeobject.h */
#undef PyUnicode_WSTR_LENGTH
#define PyUnicode_WSTR_LENGTH(op) \
    (PyUnicode_IS_COMPACT_ASCII(op) ?                  \
     ((PyASCIIObject*)op)->length :                    \
     ((PyCompactUnicodeObject*)op)->wstr_length)
#define _PyUnicode_WSTR_LENGTH(op)                      \
    (((PyCompactUnicodeObject*)(op))->wstr_length)
#define _PyUnicode_LENGTH(op)                           \
    (((PyASCIIObject *)(op))->length)
#define _PyUnicode_STATE(op)                            \
    (((PyASCIIObject *)(op))->state)
#define _PyUnicode_DATA_ANY(op)                         \
    (((PyUnicodeObject*)(op))->data.any)

/* Generic helper macro to convert characters of different types.
   from_type and to_type have to be valid type names, begin and end
   are pointers to the source characters which should be of type
   "from_type *".  to is a pointer of type "to_type *" and points to the
   buffer where the result characters are written to. */
#define _PyUnicode_CONVERT_BYTES(from_type, to_type, begin, end, to) \
    do {                                                \
        to_type *_to = (to_type *)(to);                \
        const from_type *_iter = (from_type *)(begin);  \
        const from_type *_end = (from_type *)(end);     \
        Py_ssize_t n = (_end) - (_iter);                \
        const from_type *_unrolled_end =                \
            _iter + _Py_SIZE_ROUND_DOWN(n, 4);          \
        while (_iter < (_unrolled_end)) {               \
            _to[0] = (to_type) _iter[0];                \
            _to[1] = (to_type) _iter[1];                \
            _to[2] = (to_type) _iter[2];                \
            _to[3] = (to_type) _iter[3];                \
            _iter += 4; _to += 4;                       \
        }                                               \
        while (_iter < (_end))                          \
            *_to++ = (to_type) *_iter++;                \
    } while (0)

#define _Py_RETURN_UNICODE_EMPTY()                      \
    do {                                                \
        _Py_INCREF_UNICODE_EMPTY();                     \
        return unicode_empty;                           \
    } while (0)

// '_Py_ascii_whitespace' was moved to 'const_arrays.h'

static PyObject *
_PyUnicode_FromUCS1(const Py_UCS1 *s, Py_ssize_t size);
static PyObject *
_PyUnicode_FromUCS2(const Py_UCS2 *s, Py_ssize_t size);
static PyObject *
_PyUnicode_FromUCS4(const Py_UCS4 *s, Py_ssize_t size);

// 1403
PyObject *
PyUnicode_New(Py_ssize_t size, Py_UCS4 maxchar)
{
    /* add one to size for the null character */
	int is_ascii = 0;
    if (maxchar < 128) {
        /* We intentionally use 'size' (which is one element less than the allocated array)
         * because interop users should not see the null character. */
        return GraalPyTruffleUnicode_New((Py_UCS1 *) calloc(size + 1, PyUnicode_1BYTE_KIND), size, PyUnicode_1BYTE_KIND, 1);
    } else if (maxchar < 256) {
        return GraalPyTruffleUnicode_New((Py_UCS1 *) calloc(size + 1, PyUnicode_1BYTE_KIND), size, PyUnicode_1BYTE_KIND, 0);
    } else if (maxchar < 65536) {
        return GraalPyTruffleUnicode_New((Py_UCS2 *) calloc(size + 1, PyUnicode_2BYTE_KIND), size, PyUnicode_2BYTE_KIND, 0);
    } else {
        if (maxchar > MAX_UNICODE) {
            PyErr_SetString(PyExc_SystemError,
                            "invalid maximum character passed to PyUnicode_New");
            return NULL;
        }
        return GraalPyTruffleUnicode_New((Py_UCS4 *) calloc(size + 1, PyUnicode_4BYTE_KIND), size, PyUnicode_4BYTE_KIND, 0);
    }
    /* should never be reached */
    return NULL;
}

// 1817
int
_PyUnicode_Ready(PyObject *unicode)
{
    // TODO(fa) anything we need to initialize here?
    return 0;
}

// 2197
PyObject *
PyUnicode_FromUnicode(const Py_UNICODE *u, Py_ssize_t size)
{
    if (u == NULL) {
        if (size > 0) {
            if (PyErr_WarnEx(PyExc_DeprecationWarning,
                    "PyUnicode_FromUnicode(NULL, size) is deprecated; "
                    "use PyUnicode_New() instead", 1) < 0) {
                return NULL;
            }
        }
        return (PyObject*)PyUnicode_New(size, MAX_UNICODE);
    }

    if (size < 0) {
        PyErr_BadInternalCall();
        return NULL;
    }

    switch(Py_UNICODE_SIZE) {
    case 2:
        return GraalPyTruffleUnicode_FromUTF((void*) u, size * 2, 2);
    case 4:
        return GraalPyTruffleUnicode_FromUTF((void*) u, size * 4, 4);
    }
    return NULL;
}

// 2301
PyObject *
PyUnicode_FromStringAndSize(const char *u, Py_ssize_t size)
{
    if (size < 0) {
        PyErr_SetString(PyExc_SystemError,
                        "Negative size passed to PyUnicode_FromStringAndSize");
        return NULL;
    }
    return GraalPyTruffleUnicode_FromUTF((void*) u, size, 1);
}

// 2336
PyObject *
_PyUnicode_FromId(_Py_Identifier *id)
{
    if (!id->object) {
        id->object = PyUnicode_DecodeUTF8Stateful(id->string,
                                                        strlen(id->string),
                                                        "strict",
                                                        NULL);
        if (!id->object) {
            return NULL;
        }
        PyUnicode_InternInPlace(&id->object);
    }
    return id->object;
}

// 2448
static PyObject*
_PyUnicode_FromUCS1(const Py_UCS1* u, Py_ssize_t size)
{
    return GraalPyTruffleUnicode_FromUCS((int8_t *)u, size, PyUnicode_1BYTE_KIND);
}

// 2471
static PyObject*
_PyUnicode_FromUCS2(const Py_UCS2 *u, Py_ssize_t size)
{
    const Py_ssize_t byte_size = size * PyUnicode_2BYTE_KIND;
    return GraalPyTruffleUnicode_FromUCS((int8_t *)u, byte_size, PyUnicode_2BYTE_KIND);
}

// 2497
static PyObject*
_PyUnicode_FromUCS4(const Py_UCS4 *u, Py_ssize_t size)
{
    const Py_ssize_t byte_size = size * PyUnicode_4BYTE_KIND;
    return GraalPyTruffleUnicode_FromUCS((int8_t *)u, byte_size, PyUnicode_4BYTE_KIND);
}

// 2525
PyObject*
PyUnicode_FromKindAndData(int kind, const void *buffer, Py_ssize_t size)
{
    if (size < 0) {
        PyErr_SetString(PyExc_ValueError, "size must be positive");
        return NULL;
    }
    switch (kind) {
    case PyUnicode_1BYTE_KIND:
        return _PyUnicode_FromUCS1(buffer, size);
    case PyUnicode_2BYTE_KIND:
        return _PyUnicode_FromUCS2(buffer, size);
    case PyUnicode_4BYTE_KIND:
        return _PyUnicode_FromUCS4(buffer, size);
    default:
        PyErr_SetString(PyExc_SystemError, "invalid kind");
        return NULL;
    }
}

// 2701
static Py_UCS4*
as_ucs4(PyObject *string, Py_UCS4 *target, Py_ssize_t targetsize,
        int copy_null)
{
    int kind;
    void *data;
    Py_ssize_t len, targetlen;
    if (PyUnicode_READY(string) == -1)
        return NULL;
    kind = PyUnicode_KIND(string);
    data = PyUnicode_DATA(string);
    len = PyUnicode_GET_LENGTH(string);
    targetlen = len;
    if (copy_null)
        targetlen++;
    if (!target) {
        target = PyMem_New(Py_UCS4, targetlen);
        if (!target) {
            PyErr_NoMemory();
            return NULL;
        }
    }
    else {
        if (targetsize < targetlen) {
            PyErr_Format(PyExc_SystemError,
                         "string is longer than the buffer");
            if (copy_null && 0 < targetsize)
                target[0] = 0;
            return NULL;
        }
    }
    if (kind == PyUnicode_1BYTE_KIND) {
        Py_UCS1 *start = (Py_UCS1 *) data;
        _PyUnicode_CONVERT_BYTES(Py_UCS1, Py_UCS4, start, start + len, target);
    }
    else if (kind == PyUnicode_2BYTE_KIND) {
        Py_UCS2 *start = (Py_UCS2 *) data;
        _PyUnicode_CONVERT_BYTES(Py_UCS2, Py_UCS4, start, start + len, target);
    }
    else {
        assert(kind == PyUnicode_4BYTE_KIND);
        memcpy(target, data, len * sizeof(Py_UCS4));
    }
    if (copy_null)
        target[len] = 0;
    return target;
}

// 2751
Py_UCS4*
PyUnicode_AsUCS4(PyObject *string, Py_UCS4 *target, Py_ssize_t targetsize,
                 int copy_null)
{
    if (target == NULL || targetsize < 0) {
        PyErr_BadInternalCall();
        return NULL;
    }
    return as_ucs4(string, target, targetsize, copy_null);
}

// 2762
Py_UCS4*
PyUnicode_AsUCS4Copy(PyObject *string)
{
    return as_ucs4(string, NULL, 0, 1);
}

// 3139
PyObject *
PyUnicode_FromFormatV(const char *format, va_list vargs)
{
    va_list lva;
    va_copy(lva, vargs);
    PyObject* res = GraalPyTruffle_Unicode_FromFormat(format, &lva);
    va_end(lva);
    return res;
}

// 3196
NO_INLINE
PyObject *
PyUnicode_FromFormat(const char *format, ...)
{
    va_list args;
    va_start(args, format);
    PyObject* result = GraalPyTruffle_Unicode_FromFormat(format, &args);
    va_end(args);
    return result;
}

static Py_ssize_t unicode_aswidechar(PyObject *unicode, wchar_t *w, Py_ssize_t size) {
    Py_ssize_t res;
    const wchar_t *wstr;

    wstr = _PyUnicode_AsUnicodeAndSize(unicode, &res);
    if (wstr == NULL) {
        return -1;
    }

    if (w != NULL) {
        if (size > res)
            size = res + 1;
        else
            res = size;
        bytes_copy2mem((char*)w, (char*)wstr, size * SIZEOF_WCHAR_T);
        return res;
    }
    else {
        return res + 1;
    }
}

// 3297
/* Convert a Unicode object to a wide character string.

   - If w is NULL: return the number of wide characters (including the null
     character) required to convert the unicode object. Ignore size argument.

   - Otherwise: return the number of wide characters (excluding the null
     character) written into w. Write at most size wide characters (including
     the null character). */
Py_ssize_t
PyUnicode_AsWideChar(PyObject *unicode,
                     wchar_t *w,
                     Py_ssize_t size)
{
    Py_ssize_t n;
    char* data;
    int i;
    if (w == NULL) {
        return PyObject_Size(unicode)+1;
    }
    if (unicode == NULL) {
        PyErr_BadInternalCall();
        return -1;
    }
    return unicode_aswidechar(unicode, w, size);
}

// 3599
PyObject *
PyUnicode_Decode(const char *s,
                 Py_ssize_t size,
                 const char *encoding,
                 const char *errors)
{
    if (encoding == NULL) {
        return PyUnicode_DecodeUTF8Stateful(s, size, errors, NULL);
    }
    PyObject *mv = PyMemoryView_FromMemory((void*) s, size, PyBUF_READ);
    if (!mv) {
        return NULL;
    }
	return GraalPyTruffleUnicode_Decode(mv, encoding, convert_errors(errors));
}

// 4093
PyObject*
PyUnicode_DecodeFSDefaultAndSize(const char *s, Py_ssize_t size)
{
    // TODO: this implementation does not honor Py_FileSystemDefaultEncoding and Py_FileSystemDefaultEncodeErrors
    return GraalPyTruffleUnicode_FromUTF((void*) s, size, 1);
}

// 4128
int
PyUnicode_FSConverter(PyObject* arg, void* addr)
{
    PyObject *path = NULL;
    PyObject *output = NULL;
    Py_ssize_t size;
    const char *data;
    if (arg == NULL) {
        Py_DECREF(*(PyObject**)addr);
        *(PyObject**)addr = NULL;
        return 1;
    }
    path = PyOS_FSPath(arg);
    if (path == NULL) {
        return 0;
    }
    if (PyBytes_Check(path)) {
        output = path;
    }
    else {  // PyOS_FSPath() guarantees its returned value is bytes or str.
        output = PyUnicode_EncodeFSDefault(path);
        Py_DECREF(path);
        if (!output) {
            return 0;
        }
        assert(PyBytes_Check(output));
    }

    size = PyBytes_GET_SIZE(output);
    data = PyBytes_AS_STRING(output);
    if ((size_t)size != strlen(data)) {
        PyErr_SetString(PyExc_ValueError, "embedded null byte");
        Py_DECREF(output);
        return 0;
    }
    *(PyObject**)addr = output;
    return Py_CLEANUP_SUPPORTED;
}

// 4241
const char *
PyUnicode_AsUTF8AndSize(PyObject *unicode, Py_ssize_t *psize)
{
    const char* charptr = GraalPyTruffle_Unicode_AsUTF8AndSize_CharPtr(unicode);
    if (charptr && psize) {
        *psize = GraalPyTruffle_Unicode_AsUTF8AndSize_Size(unicode);
    }
    return charptr;
}

// 4262
const char *
PyUnicode_AsUTF8(PyObject *unicode)
{
    return PyUnicode_AsUTF8AndSize(unicode, NULL);
}

// 4268
Py_UNICODE *
PyUnicode_AsUnicodeAndSize(PyObject *unicode, Py_ssize_t *size)
{
    Py_UNICODE* charptr = GraalPyTruffle_Unicode_AsUnicodeAndSize_CharPtr(unicode);
    if (charptr && size) {
        *size = GraalPyTruffle_Unicode_AsUnicodeAndSize_Size(unicode);
    }
    return charptr;
}

/* Deprecated APIs */

// 4308
Py_UNICODE *
PyUnicode_AsUnicode(PyObject *unicode)
{
    return PyUnicode_AsUnicodeAndSize(unicode, NULL);
}

// 4348
Py_ssize_t
PyUnicode_GetLength(PyObject *unicode)
{
    return PyUnicode_GET_LENGTH(unicode);
}

/* --- UTF-8 Codec -------------------------------------------------------- */

// 5092
PyObject *
PyUnicode_DecodeUTF8(const char *s,
                     Py_ssize_t size,
                     const char *errors)
{
    return PyUnicode_DecodeUTF8Stateful(s, size, errors, NULL);
}

// 5330
PyObject *
PyUnicode_DecodeUTF8Stateful(const char *s,
                             Py_ssize_t size,
                             const char *errors,
                             Py_ssize_t *consumed)
{
	PyObject* result = GraalPyTruffleUnicode_DecodeUTF8Stateful(
                                                (void*) s, size,
                                                convert_errors(errors),
                                                consumed != NULL ? 1 : 0);
	if (result != NULL) {
		if (consumed != NULL) {
			*consumed = PyLong_AsSsize_t(PyTuple_GetItem(result, 1));
		}
		PyObject* string = PyTuple_GetItem(result, 0);
		Py_IncRef(string);
		Py_DecRef(result);
		return string;
	}
	return NULL;
}

// 5743
PyObject *
PyUnicode_AsUTF8String(PyObject *unicode)
{
    return _PyUnicode_AsUTF8String(unicode, NULL);
}

/* --- UTF-32 Codec ------------------------------------------------------- */

// 5752
PyObject *
PyUnicode_DecodeUTF32(const char *s,
                      Py_ssize_t size,
                      const char *errors,
                      int *byteorder)
{
    return PyUnicode_DecodeUTF32Stateful(s, size, errors, byteorder, NULL);
}

// 5760
PyObject *
PyUnicode_DecodeUTF32Stateful(const char *s,
                              Py_ssize_t size,
                              const char *errors,
                              int *byteorder,
                              Py_ssize_t *consumed)
{
    const unsigned char* q = (const unsigned char*) s;
    int bo = byteorder ? *byteorder : 0;
    int skip = 0;
    /* Check for BOM marks (U+FEFF) in the input and adjust current
       byte order setting accordingly. In native mode, the leading BOM
       mark is skipped, in all other modes, it is copied to the output
       stream as-is (giving a ZWNBSP character). */
    if (bo == 0 && size >= 4) {
        Py_UCS4 bom = ((unsigned int)q[3] << 24) | (q[2] << 16) | (q[1] << 8) | q[0];
        if (bom == 0x0000FEFF) {
            bo = -1;
            skip = 4;
        }
        else if (bom == 0xFFFE0000) {
            bo = 1;
            skip = 4;
        }
        if (byteorder)
            *byteorder = bo;
    }
    q += skip;
    size -= skip;
    PyObject* result = GraalPyTruffleUnicode_DecodeUTF32Stateful(
                                                (void*) q, size,
                                                convert_errors(errors),
                                                bo,
                                                consumed != NULL ? 1 : 0);
    if (result != NULL) {
        if (consumed != NULL) {
            *consumed = PyLong_AsSsize_t(PyTuple_GetItem(result, 1)) + skip;
        }
        PyObject* string = PyTuple_GetItem(result, 0);
        Py_IncRef(string);
        Py_DecRef(result);
        return string;
    }
    return NULL;
}

/* --- UTF-16 Codec ------------------------------------------------------- */

// 6077
PyObject *
PyUnicode_DecodeUTF16(const char *s,
                      Py_ssize_t size,
                      const char *errors,
                      int *byteorder)
{
    return PyUnicode_DecodeUTF16Stateful(s, size, errors, byteorder, NULL);
}

// 6086
PyObject *
PyUnicode_DecodeUTF16Stateful(const char *s,
                              Py_ssize_t size,
                              const char *errors,
                              int *byteorder,
                              Py_ssize_t *consumed)
{
    const unsigned char* q = (const unsigned char*) s;
    int bo = byteorder ? *byteorder : 0;
    int skip = 0;
    /* Check for BOM marks (U+FEFF) in the input and adjust current
       byte order setting accordingly. In native mode, the leading BOM
       mark is skipped, in all other modes, it is copied to the output
       stream as-is (giving a ZWNBSP character). */
    if (bo == 0 && size >= 2) {
        const Py_UCS4 bom = (q[1] << 8) | q[0];
        if (bom == 0xFEFF) {
            bo = -1;
            skip = 2;
        }
        else if (bom == 0xFFFE) {
            bo = 1;
            skip = 2;
        }
        if (byteorder)
            *byteorder = bo;
    }
    q += skip;
    size -= skip;
    PyObject* result = GraalPyTruffleUnicode_DecodeUTF16Stateful(
                                                (void*) q, size,
                                                convert_errors(errors),
                                                bo,
                                                consumed != NULL ? 1 : 0);
    if (result != NULL) {
        if (consumed != NULL) {
            *consumed = PyLong_AsSsize_t(PyTuple_GetItem(result, 1)) + skip;
        }
        PyObject* string = PyTuple_GetItem(result, 0);
        Py_IncRef(string);
        Py_DecRef(result);
        return string;
    }
    return NULL;
}

/* --- Latin-1 Codec ------------------------------------------------------ */

// 7079
PyObject *
PyUnicode_DecodeLatin1(const char *s,
                       Py_ssize_t size,
                       const char *errors)
{
    /* Latin-1 is equivalent to the first 256 ordinals in Unicode. */
    return _PyUnicode_FromUCS1((const unsigned char*)s, size);
}

// 7406
PyObject*
PyUnicode_AsLatin1String(PyObject *unicode)
{
    return _PyUnicode_AsLatin1String(unicode, NULL);
}

/* --- 7-bit ASCII Codec -------------------------------------------------- */

// 7417
PyObject *
PyUnicode_DecodeASCII(const char *s,
                      Py_ssize_t size,
                      const char *errors)
{
	return PyUnicode_Decode(s, size, "ascii", errors);
}

// 7545
PyObject *
PyUnicode_AsASCIIString(PyObject *unicode)
{
    return _PyUnicode_AsASCIIString(unicode, NULL);
}

// 10037
Py_ssize_t
PyUnicode_Find(PyObject *str,
               PyObject *substr,
               Py_ssize_t start,
               Py_ssize_t end,
               int direction)
{
    Py_ssize_t result = GraalPyTruffle_PyUnicode_Find(str, substr, start, end, direction);
    if (result == -1) {
        return -2;
    }
    if (result == -2) {
        return -1;
    }
    return result;
}

// 11606
int
_PyUnicode_EqualToASCIIId(PyObject *left, _Py_Identifier *right)
{
    return _PyUnicode_EqualToASCIIString(left, right->string);
}

// 11812
void
PyUnicode_Append(PyObject **p_left, PyObject *right)
{
    // XX: This implementation misses the fact that some unicode storages can be resized.
    *p_left = PyUnicode_Concat(*p_left, right);
}

// 11894
void
PyUnicode_AppendAndDel(PyObject **pleft, PyObject *right)
{
    PyUnicode_Append(pleft, right);
    Py_XDECREF(right);
}

// 15659
PyUnicodeObject *
unicode_subtype_new(PyTypeObject *type, PyObject *unicode)
{
    PyObject *self;
    Py_ssize_t length, char_size;
    int share_wstr, share_utf8;
    unsigned int kind;
    void *data;

    if (unicode == NULL)
        return NULL;
    assert(_PyUnicode_CHECK(unicode));
    if (PyUnicode_READY(unicode) == -1) {
        return NULL;
    }

    self = type->tp_alloc(type, 0);
    if (self == NULL) {
        return NULL;
    }
    kind = PyUnicode_KIND(unicode);
    length = PyUnicode_GET_LENGTH(unicode);

    _PyUnicode_LENGTH(self) = length;
    _PyUnicode_STATE(self).interned = 0;
    _PyUnicode_STATE(self).kind = kind;
    _PyUnicode_STATE(self).compact = 0;
    _PyUnicode_STATE(self).ascii = GET_SLOT_SPECIAL(unicode, PyASCIIObject, state_ascii, state.ascii);
    _PyUnicode_STATE(self).ready = 1;
    _PyUnicode_WSTR(self) = NULL;
    _PyUnicode_UTF8_LENGTH(self) = 0;
    _PyUnicode_UTF8(self) = NULL;
    _PyUnicode_WSTR_LENGTH(self) = 0;
    _PyUnicode_DATA_ANY(self) = NULL;

    share_utf8 = 0;
    share_wstr = 0;
    if (kind == PyUnicode_1BYTE_KIND) {
        char_size = 1;
        if (PyUnicode_MAX_CHAR_VALUE(unicode) < 128)
            share_utf8 = 1;
    }
    else if (kind == PyUnicode_2BYTE_KIND) {
        char_size = 2;
        if (sizeof(wchar_t) == 2)
            share_wstr = 1;
    }
    else {
        assert(kind == PyUnicode_4BYTE_KIND);
        char_size = 4;
        if (sizeof(wchar_t) == 4)
            share_wstr = 1;
    }

    /* Ensure we won't overflow the length. */
    if (length > (PY_SSIZE_T_MAX / char_size - 1)) {
        PyErr_NoMemory();
        goto onError;
    }
    data = PyObject_Malloc((length + 1) * char_size);
    if (data == NULL) {
        PyErr_NoMemory();
        goto onError;
    }

    _PyUnicode_DATA_ANY(self) = data;
    if (share_utf8) {
        _PyUnicode_UTF8_LENGTH(self) = length;
        _PyUnicode_UTF8(self) = data;
    }
    if (share_wstr) {
        _PyUnicode_WSTR_LENGTH(self) = length;
        _PyUnicode_WSTR(self) = (wchar_t *)data;
    }

    memcpy(data, PyUnicode_DATA(unicode),
              kind * (length + 1));
    assert(_PyUnicode_CheckConsistency(self, 1));

    return (PyUnicodeObject*)self;

onError:
    Py_DECREF(self);
    return NULL;
}

// 15861
void
PyUnicode_InternInPlace(PyObject **p)
{
    PyObject *s = *p;
    if (s == NULL) {
        return;
    }

    PyObject *t = GraalPyTruffleUnicode_LookupAndIntern(s);
    if (t == NULL) {
        PyErr_Clear();
        return;
    }

    if (t != s) {
        *p = t;
    }
    Py_DECREF(s);
}

// 15940
PyObject *
PyUnicode_InternFromString(const char *cp)
{
    PyObject *s = PyUnicode_FromString(cp);
    if (s == NULL)
        return NULL;
    PyUnicode_InternInPlace(&s);
    return s;
}

// GraalPy additions

#undef PyUnicode_GET_LENGTH
Py_ssize_t PyUnicode_GET_LENGTH(PyObject* op) {
	return PyASCIIObject_length(op);
}

wchar_t* _PyASCIIObject_WSTR(PyASCIIObject* op) {
	return PyASCIIObject_wstr(op);
}

#undef PyUnicode_IS_ASCII
unsigned int PyUnicode_IS_ASCII(PyObject* op) {
	return GET_SLOT_SPECIAL(op, PyASCIIObject, state_ascii, state.ascii);
}

#undef PyUnicode_IS_COMPACT
unsigned int PyUnicode_IS_COMPACT(PyObject* op) {
	return GET_SLOT_SPECIAL(op, PyASCIIObject, state_compact, state.compact);
}

int _PyUnicode_KIND(PyObject* op) {
	return GET_SLOT_SPECIAL(op, PyASCIIObject, state_kind, state.kind);
}

#undef PyUnicode_IS_READY
unsigned int PyUnicode_IS_READY(PyObject* op) {
	return GET_SLOT_SPECIAL(op, PyASCIIObject, state_ready, state.ready);
}

void* _PyUnicode_NONCOMPACT_DATA(PyObject* op) {
	return GET_SLOT_SPECIAL(op, PyUnicodeObject, data, data.any);
}

<<<<<<< HEAD
Py_ssize_t PyUnicode_Find(PyObject *str, PyObject *substr, Py_ssize_t start, Py_ssize_t end, int direction) {
    Py_ssize_t result = GraalPyTruffle_PyUnicode_Find(str, substr, start, end, direction);
    if (result == -1) {
        return -2;
    }
    if (result == -2) {
        return -1;
    }
    return result;
}


// from CPython unicodeobject.c:
int
PyUnicode_FSConverter(PyObject* arg, void* addr)
{
    PyObject *path = NULL;
    PyObject *output = NULL;
    Py_ssize_t size;
    const char *data;
    if (arg == NULL) {
        Py_DECREF(*(PyObject**)addr);
        *(PyObject**)addr = NULL;
        return 1;
    }
    path = PyOS_FSPath(arg);
    if (path == NULL) {
        return 0;
    }
    if (PyBytes_Check(path)) {
        output = path;
    }
    else {  // PyOS_FSPath() guarantees its returned value is bytes or str.
        output = PyUnicode_EncodeFSDefault(path);
        Py_DECREF(path);
        if (!output) {
            return 0;
        }
        assert(PyBytes_Check(output));
    }

    size = PyBytes_GET_SIZE(output);
    data = PyBytes_AS_STRING(output);
    if ((size_t)size != strlen(data)) {
        PyErr_SetString(PyExc_ValueError, "embedded null byte");
        Py_DECREF(output);
        return 0;
    }
    *(PyObject**)addr = output;
    return Py_CLEANUP_SUPPORTED;
=======
Py_ssize_t _PyUnicode_get_wstr_length(PyObject* op) {
    return PyUnicode_IS_COMPACT_ASCII(op) ?
            PyASCIIObject_length(op) :
            PyCompactUnicodeObject_wstr_length(op);
>>>>>>> 9f180465
}<|MERGE_RESOLUTION|>--- conflicted
+++ resolved
@@ -1,4 +1,4 @@
-/* Copyright (c) 2018, 2023, Oracle and/or its affiliates.
+/* Copyright (c) 2018, 2024, Oracle and/or its affiliates.
  * Copyright (C) 1996-2020 Python Software Foundation
  *
  * Licensed under the PYTHON SOFTWARE FOUNDATION LICENSE VERSION 2
@@ -10,6 +10,18 @@
 static PyObject *unicode_empty = NULL;
 
 #define MAX_UNICODE 0x10ffff
+
+#define _Py_RETURN_UNICODE_EMPTY()                      \
+    do {                                                \
+        _Py_INCREF_UNICODE_EMPTY();                     \
+        return unicode_empty;                           \
+    } while (0)
+
+// '_Py_ascii_whitespace' was moved to 'const_arrays.h'
+
+static PyObject * _PyUnicode_FromUCS1(const Py_UCS1 *s, Py_ssize_t size);
+static PyObject * _PyUnicode_FromUCS2(const Py_UCS2 *s, Py_ssize_t size);
+static PyObject * _PyUnicode_FromUCS4(const Py_UCS4 *s, Py_ssize_t size);
 
 static MUST_INLINE const char* convert_errors(const char *errors) {
     return errors != NULL ? errors : "strict";
@@ -867,63 +879,4 @@
 
 void* _PyUnicode_NONCOMPACT_DATA(PyObject* op) {
 	return GET_SLOT_SPECIAL(op, PyUnicodeObject, data, data.any);
-}
-
-<<<<<<< HEAD
-Py_ssize_t PyUnicode_Find(PyObject *str, PyObject *substr, Py_ssize_t start, Py_ssize_t end, int direction) {
-    Py_ssize_t result = GraalPyTruffle_PyUnicode_Find(str, substr, start, end, direction);
-    if (result == -1) {
-        return -2;
-    }
-    if (result == -2) {
-        return -1;
-    }
-    return result;
-}
-
-
-// from CPython unicodeobject.c:
-int
-PyUnicode_FSConverter(PyObject* arg, void* addr)
-{
-    PyObject *path = NULL;
-    PyObject *output = NULL;
-    Py_ssize_t size;
-    const char *data;
-    if (arg == NULL) {
-        Py_DECREF(*(PyObject**)addr);
-        *(PyObject**)addr = NULL;
-        return 1;
-    }
-    path = PyOS_FSPath(arg);
-    if (path == NULL) {
-        return 0;
-    }
-    if (PyBytes_Check(path)) {
-        output = path;
-    }
-    else {  // PyOS_FSPath() guarantees its returned value is bytes or str.
-        output = PyUnicode_EncodeFSDefault(path);
-        Py_DECREF(path);
-        if (!output) {
-            return 0;
-        }
-        assert(PyBytes_Check(output));
-    }
-
-    size = PyBytes_GET_SIZE(output);
-    data = PyBytes_AS_STRING(output);
-    if ((size_t)size != strlen(data)) {
-        PyErr_SetString(PyExc_ValueError, "embedded null byte");
-        Py_DECREF(output);
-        return 0;
-    }
-    *(PyObject**)addr = output;
-    return Py_CLEANUP_SUPPORTED;
-=======
-Py_ssize_t _PyUnicode_get_wstr_length(PyObject* op) {
-    return PyUnicode_IS_COMPACT_ASCII(op) ?
-            PyASCIIObject_length(op) :
-            PyCompactUnicodeObject_wstr_length(op);
->>>>>>> 9f180465
 }