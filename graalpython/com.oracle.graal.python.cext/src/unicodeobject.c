--- conflicted
+++ resolved
@@ -3723,9 +3723,7 @@
     return PyUnicode_AsUTF8AndSize(unicode, NULL);
 }
 
-<<<<<<< HEAD
 #if 0 // GraalPy change
-=======
 const char *
 _PyUnicode_AsUTF8NoNUL(PyObject *unicode)
 {
@@ -3738,7 +3736,6 @@
     return s;
 }
 
->>>>>>> 7322d236
 /*
 PyUnicode_GetSize() has been deprecated since Python 3.3
 because it returned length of Py_UNICODE.
