--- conflicted
+++ resolved
@@ -230,955 +230,4 @@
     else
         errno = 0;
     return result;
-<<<<<<< HEAD
-}
-=======
-}
-
-static PyObject *
-complex_subtype_from_c_complex(PyTypeObject *type, Py_complex cval)
-{
-    PyObject *op;
-
-    op = type->tp_alloc(type, 0);
-    if (op != NULL)
-        ((PyComplexObject *)op)->cval = cval;
-    return op;
-}
-
-PyObject *
-PyComplex_FromCComplex(Py_complex cval)
-{
-    PyComplexObject *op;
-
-    /* Inline PyObject_New */
-    op = (PyComplexObject *) PyObject_MALLOC(sizeof(PyComplexObject));
-    if (op == NULL)
-        return PyErr_NoMemory();
-    (void)PyObject_INIT(op, &PyComplex_Type);
-    op->cval = cval;
-    return (PyObject *) op;
-}
-
-static PyObject *
-complex_subtype_from_doubles(PyTypeObject *type, double real, double imag)
-{
-    Py_complex c;
-    c.real = real;
-    c.imag = imag;
-    return complex_subtype_from_c_complex(type, c);
-}
-
-PyObject *
-PyComplex_FromDoubles(double real, double imag)
-{
-    Py_complex c;
-    c.real = real;
-    c.imag = imag;
-    return PyComplex_FromCComplex(c);
-}
-
-double
-PyComplex_RealAsDouble(PyObject *op)
-{
-    if (PyComplex_Check(op)) {
-        return ((PyComplexObject *)op)->cval.real;
-    }
-    else {
-        return PyFloat_AsDouble(op);
-    }
-}
-
-double
-PyComplex_ImagAsDouble(PyObject *op)
-{
-    if (PyComplex_Check(op)) {
-        return ((PyComplexObject *)op)->cval.imag;
-    }
-    else {
-        return 0.0;
-    }
-}
-
-static PyObject *
-try_complex_special_method(PyObject *op)
-{
-    PyObject *f;
-    _Py_IDENTIFIER(__complex__);
-
-    f = _PyObject_LookupSpecial(op, &PyId___complex__);
-    if (f) {
-        PyObject *res = _PyObject_CallNoArg(f);
-        Py_DECREF(f);
-        if (!res || PyComplex_CheckExact(res)) {
-            return res;
-        }
-        if (!PyComplex_Check(res)) {
-            PyErr_Format(PyExc_TypeError,
-                "__complex__ returned non-complex (type %.200s)",
-                res->ob_type->tp_name);
-            Py_DECREF(res);
-            return NULL;
-        }
-        /* Issue #29894: warn if 'res' not of exact type complex. */
-        if (PyErr_WarnFormat(PyExc_DeprecationWarning, 1,
-                "__complex__ returned non-complex (type %.200s).  "
-                "The ability to return an instance of a strict subclass of complex "
-                "is deprecated, and may be removed in a future version of Python.",
-                res->ob_type->tp_name)) {
-            Py_DECREF(res);
-            return NULL;
-        }
-        return res;
-    }
-    return NULL;
-}
-
-Py_complex
-PyComplex_AsCComplex(PyObject *op)
-{
-    Py_complex cv;
-    PyObject *newop = NULL;
-
-    assert(op);
-    /* If op is already of type PyComplex_Type, return its value */
-    if (PyComplex_Check(op)) {
-        return ((PyComplexObject *)op)->cval;
-    }
-    /* If not, use op's __complex__  method, if it exists */
-
-    /* return -1 on failure */
-    cv.real = -1.;
-    cv.imag = 0.;
-
-    newop = try_complex_special_method(op);
-
-    if (newop) {
-        cv = ((PyComplexObject *)newop)->cval;
-        Py_DECREF(newop);
-        return cv;
-    }
-    else if (PyErr_Occurred()) {
-        return cv;
-    }
-    /* If neither of the above works, interpret op as a float giving the
-       real part of the result, and fill in the imaginary part as 0. */
-    else {
-        /* PyFloat_AsDouble will return -1 on failure */
-        cv.real = PyFloat_AsDouble(op);
-        return cv;
-    }
-}
-
-static void
-complex_dealloc(PyObject *op)
-{
-    op->ob_type->tp_free(op);
-}
-
-static PyObject *
-complex_repr(PyComplexObject *v)
-{
-    int precision = 0;
-    char format_code = 'r';
-    PyObject *result = NULL;
-
-    /* If these are non-NULL, they'll need to be freed. */
-    char *pre = NULL;
-    char *im = NULL;
-
-    /* These do not need to be freed. re is either an alias
-       for pre or a pointer to a constant.  lead and tail
-       are pointers to constants. */
-    const char *re = NULL;
-    const char *lead = "";
-    const char *tail = "";
-
-    if (v->cval.real == 0. && copysign(1.0, v->cval.real)==1.0) {
-        /* Real part is +0: just output the imaginary part and do not
-           include parens. */
-        re = "";
-        im = PyOS_double_to_string(v->cval.imag, format_code,
-                                   precision, 0, NULL);
-        if (!im) {
-            PyErr_NoMemory();
-            goto done;
-        }
-    } else {
-        /* Format imaginary part with sign, real part without. Include
-           parens in the result. */
-        pre = PyOS_double_to_string(v->cval.real, format_code,
-                                    precision, 0, NULL);
-        if (!pre) {
-            PyErr_NoMemory();
-            goto done;
-        }
-        re = pre;
-
-        im = PyOS_double_to_string(v->cval.imag, format_code,
-                                   precision, Py_DTSF_SIGN, NULL);
-        if (!im) {
-            PyErr_NoMemory();
-            goto done;
-        }
-        lead = "(";
-        tail = ")";
-    }
-    result = PyUnicode_FromFormat("%s%s%sj%s", lead, re, im, tail);
-  done:
-    PyMem_Free(im);
-    PyMem_Free(pre);
-
-    return result;
-}
-
-static Py_hash_t
-complex_hash(PyComplexObject *v)
-{
-    Py_uhash_t hashreal, hashimag, combined;
-    hashreal = (Py_uhash_t)_Py_HashDouble(v->cval.real);
-    if (hashreal == (Py_uhash_t)-1)
-        return -1;
-    hashimag = (Py_uhash_t)_Py_HashDouble(v->cval.imag);
-    if (hashimag == (Py_uhash_t)-1)
-        return -1;
-    /* Note:  if the imaginary part is 0, hashimag is 0 now,
-     * so the following returns hashreal unchanged.  This is
-     * important because numbers of different types that
-     * compare equal must have the same hash value, so that
-     * hash(x + 0*j) must equal hash(x).
-     */
-    combined = hashreal + _PyHASH_IMAG * hashimag;
-    if (combined == (Py_uhash_t)-1)
-        combined = (Py_uhash_t)-2;
-    return (Py_hash_t)combined;
-}
-
-/* This macro may return! */
-#define TO_COMPLEX(obj, c) \
-    if (PyComplex_Check(obj)) \
-        c = ((PyComplexObject *)(obj))->cval; \
-    else if (to_complex(&(obj), &(c)) < 0) \
-        return (obj)
-
-static int
-to_complex(PyObject **pobj, Py_complex *pc)
-{
-    PyObject *obj = *pobj;
-
-    pc->real = pc->imag = 0.0;
-    if (PyLong_Check(obj)) {
-        pc->real = PyLong_AsDouble(obj);
-        if (pc->real == -1.0 && PyErr_Occurred()) {
-            *pobj = NULL;
-            return -1;
-        }
-        return 0;
-    }
-    if (PyFloat_Check(obj)) {
-        pc->real = PyFloat_AsDouble(obj);
-        return 0;
-    }
-    Py_INCREF(Py_NotImplemented);
-    *pobj = Py_NotImplemented;
-    return -1;
-}
-
-
-static PyObject *
-complex_add(PyObject *v, PyObject *w)
-{
-    Py_complex result;
-    Py_complex a, b;
-    TO_COMPLEX(v, a);
-    TO_COMPLEX(w, b);
-    PyFPE_START_PROTECT("complex_add", return 0)
-    result = _Py_c_sum(a, b);
-    PyFPE_END_PROTECT(result)
-    return PyComplex_FromCComplex(result);
-}
-
-static PyObject *
-complex_sub(PyObject *v, PyObject *w)
-{
-    Py_complex result;
-    Py_complex a, b;
-    TO_COMPLEX(v, a);
-    TO_COMPLEX(w, b);
-    PyFPE_START_PROTECT("complex_sub", return 0)
-    result = _Py_c_diff(a, b);
-    PyFPE_END_PROTECT(result)
-    return PyComplex_FromCComplex(result);
-}
-
-static PyObject *
-complex_mul(PyObject *v, PyObject *w)
-{
-    Py_complex result;
-    Py_complex a, b;
-    TO_COMPLEX(v, a);
-    TO_COMPLEX(w, b);
-    PyFPE_START_PROTECT("complex_mul", return 0)
-    result = _Py_c_prod(a, b);
-    PyFPE_END_PROTECT(result)
-    return PyComplex_FromCComplex(result);
-}
-
-static PyObject *
-complex_div(PyObject *v, PyObject *w)
-{
-    Py_complex quot;
-    Py_complex a, b;
-    TO_COMPLEX(v, a);
-    TO_COMPLEX(w, b);
-    PyFPE_START_PROTECT("complex_div", return 0)
-    errno = 0;
-    quot = _Py_c_quot(a, b);
-    PyFPE_END_PROTECT(quot)
-    if (errno == EDOM) {
-        PyErr_SetString(PyExc_ZeroDivisionError, "complex division by zero");
-        return NULL;
-    }
-    return PyComplex_FromCComplex(quot);
-}
-
-static PyObject *
-complex_remainder(PyObject *v, PyObject *w)
-{
-    PyErr_SetString(PyExc_TypeError,
-                    "can't mod complex numbers.");
-    return NULL;
-}
-
-
-static PyObject *
-complex_divmod(PyObject *v, PyObject *w)
-{
-    PyErr_SetString(PyExc_TypeError,
-                    "can't take floor or mod of complex number.");
-    return NULL;
-}
-
-static PyObject *
-complex_pow(PyObject *v, PyObject *w, PyObject *z)
-{
-    Py_complex p;
-    Py_complex exponent;
-    long int_exponent;
-    Py_complex a, b;
-    TO_COMPLEX(v, a);
-    TO_COMPLEX(w, b);
-
-    if (z != Py_None) {
-        PyErr_SetString(PyExc_ValueError, "complex modulo");
-        return NULL;
-    }
-    PyFPE_START_PROTECT("complex_pow", return 0)
-    errno = 0;
-    exponent = b;
-    int_exponent = (long)exponent.real;
-    if (exponent.imag == 0. && exponent.real == int_exponent)
-        p = c_powi(a, int_exponent);
-    else
-        p = _Py_c_pow(a, exponent);
-
-    PyFPE_END_PROTECT(p)
-    Py_ADJUST_ERANGE2(p.real, p.imag);
-    if (errno == EDOM) {
-        PyErr_SetString(PyExc_ZeroDivisionError,
-                        "0.0 to a negative or complex power");
-        return NULL;
-    }
-    else if (errno == ERANGE) {
-        PyErr_SetString(PyExc_OverflowError,
-                        "complex exponentiation");
-        return NULL;
-    }
-    return PyComplex_FromCComplex(p);
-}
-
-static PyObject *
-complex_int_div(PyObject *v, PyObject *w)
-{
-    PyErr_SetString(PyExc_TypeError,
-                    "can't take floor of complex number.");
-    return NULL;
-}
-
-static PyObject *
-complex_neg(PyComplexObject *v)
-{
-    Py_complex neg;
-    neg.real = -v->cval.real;
-    neg.imag = -v->cval.imag;
-    return PyComplex_FromCComplex(neg);
-}
-
-static PyObject *
-complex_pos(PyComplexObject *v)
-{
-    if (PyComplex_CheckExact(v)) {
-        Py_INCREF(v);
-        return (PyObject *)v;
-    }
-    else
-        return PyComplex_FromCComplex(v->cval);
-}
-
-static PyObject *
-complex_abs(PyComplexObject *v)
-{
-    double result;
-
-    PyFPE_START_PROTECT("complex_abs", return 0)
-    result = _Py_c_abs(v->cval);
-    PyFPE_END_PROTECT(result)
-
-    if (errno == ERANGE) {
-        PyErr_SetString(PyExc_OverflowError,
-                        "absolute value too large");
-        return NULL;
-    }
-    return PyFloat_FromDouble(result);
-}
-
-static int
-complex_bool(PyComplexObject *v)
-{
-    return v->cval.real != 0.0 || v->cval.imag != 0.0;
-}
-
-static PyObject *
-complex_richcompare(PyObject *v, PyObject *w, int op)
-{
-    PyObject *res;
-    Py_complex i;
-    int equal;
-
-    if (op != Py_EQ && op != Py_NE) {
-        goto Unimplemented;
-    }
-
-    assert(PyComplex_Check(v));
-    TO_COMPLEX(v, i);
-
-    if (PyLong_Check(w)) {
-        /* Check for 0.0 imaginary part first to avoid the rich
-         * comparison when possible.
-         */
-        if (i.imag == 0.0) {
-            PyObject *j, *sub_res;
-            j = PyFloat_FromDouble(i.real);
-            if (j == NULL)
-                return NULL;
-
-            sub_res = PyObject_RichCompare(j, w, op);
-            Py_DECREF(j);
-            return sub_res;
-        }
-        else {
-            equal = 0;
-        }
-    }
-    else if (PyFloat_Check(w)) {
-        equal = (i.real == PyFloat_AsDouble(w) && i.imag == 0.0);
-    }
-    else if (PyComplex_Check(w)) {
-        Py_complex j;
-
-        TO_COMPLEX(w, j);
-        equal = (i.real == j.real && i.imag == j.imag);
-    }
-    else {
-        goto Unimplemented;
-    }
-
-    if (equal == (op == Py_EQ))
-         res = Py_True;
-    else
-         res = Py_False;
-
-    Py_INCREF(res);
-    return res;
-
-Unimplemented:
-    Py_RETURN_NOTIMPLEMENTED;
-}
-
-static PyObject *
-complex_int(PyObject *v)
-{
-    PyErr_SetString(PyExc_TypeError,
-               "can't convert complex to int");
-    return NULL;
-}
-
-static PyObject *
-complex_float(PyObject *v)
-{
-    PyErr_SetString(PyExc_TypeError,
-               "can't convert complex to float");
-    return NULL;
-}
-
-static PyObject *
-complex_conjugate(PyObject *self)
-{
-    Py_complex c;
-    c = ((PyComplexObject *)self)->cval;
-    c.imag = -c.imag;
-    return PyComplex_FromCComplex(c);
-}
-
-PyDoc_STRVAR(complex_conjugate_doc,
-"complex.conjugate() -> complex\n"
-"\n"
-"Return the complex conjugate of its argument. (3-4j).conjugate() == 3+4j.");
-
-static PyObject *
-complex_getnewargs(PyComplexObject *v)
-{
-    Py_complex c = v->cval;
-    return Py_BuildValue("(dd)", c.real, c.imag);
-}
-
-PyDoc_STRVAR(complex__format__doc,
-"complex.__format__() -> str\n"
-"\n"
-"Convert to a string according to format_spec.");
-
-static PyObject *
-complex__format__(PyObject* self, PyObject* args)
-{
-    PyObject *format_spec;
-    _PyUnicodeWriter writer;
-    int ret;
-
-    if (!PyArg_ParseTuple(args, "U:__format__", &format_spec))
-        return NULL;
-
-    _PyUnicodeWriter_Init(&writer);
-    ret = _PyComplex_FormatAdvancedWriter(
-        &writer,
-        self,
-        format_spec, 0, PyUnicode_GET_LENGTH(format_spec));
-    if (ret == -1) {
-        _PyUnicodeWriter_Dealloc(&writer);
-        return NULL;
-    }
-    return _PyUnicodeWriter_Finish(&writer);
-}
-
-#if 0
-static PyObject *
-complex_is_finite(PyObject *self)
-{
-    Py_complex c;
-    c = ((PyComplexObject *)self)->cval;
-    return PyBool_FromLong((long)(Py_IS_FINITE(c.real) &&
-                                  Py_IS_FINITE(c.imag)));
-}
-
-PyDoc_STRVAR(complex_is_finite_doc,
-"complex.is_finite() -> bool\n"
-"\n"
-"Returns True if the real and the imaginary part is finite.");
-#endif
-
-static PyMethodDef complex_methods[] = {
-    {"conjugate",       (PyCFunction)complex_conjugate, METH_NOARGS,
-     complex_conjugate_doc},
-#if 0
-    {"is_finite",       (PyCFunction)complex_is_finite, METH_NOARGS,
-     complex_is_finite_doc},
-#endif
-    {"__getnewargs__",          (PyCFunction)complex_getnewargs,        METH_NOARGS},
-    {"__format__",          (PyCFunction)complex__format__,
-                                       METH_VARARGS, complex__format__doc},
-    {NULL,              NULL}           /* sentinel */
-};
-
-static PyMemberDef complex_members[] = {
-    {"real", T_DOUBLE, offsetof(PyComplexObject, cval.real), READONLY,
-     "the real part of a complex number"},
-    {"imag", T_DOUBLE, offsetof(PyComplexObject, cval.imag), READONLY,
-     "the imaginary part of a complex number"},
-    {0},
-};
-
-static PyObject *
-complex_from_string_inner(const char *s, Py_ssize_t len, void *type)
-{
-    double x=0.0, y=0.0, z;
-    int got_bracket=0;
-    const char *start;
-    char *end;
-
-    /* position on first nonblank */
-    start = s;
-    while (Py_ISSPACE(*s))
-        s++;
-    if (*s == '(') {
-        /* Skip over possible bracket from repr(). */
-        got_bracket = 1;
-        s++;
-        while (Py_ISSPACE(*s))
-            s++;
-    }
-
-    /* a valid complex string usually takes one of the three forms:
-
-         <float>                  - real part only
-         <float>j                 - imaginary part only
-         <float><signed-float>j   - real and imaginary parts
-
-       where <float> represents any numeric string that's accepted by the
-       float constructor (including 'nan', 'inf', 'infinity', etc.), and
-       <signed-float> is any string of the form <float> whose first
-       character is '+' or '-'.
-
-       For backwards compatibility, the extra forms
-
-         <float><sign>j
-         <sign>j
-         j
-
-       are also accepted, though support for these forms may be removed from
-       a future version of Python.
-    */
-
-    /* first look for forms starting with <float> */
-    z = PyOS_string_to_double(s, &end, NULL);
-    if (z == -1.0 && PyErr_Occurred()) {
-        if (PyErr_ExceptionMatches(PyExc_ValueError))
-            PyErr_Clear();
-        else
-            return NULL;
-    }
-    if (end != s) {
-        /* all 4 forms starting with <float> land here */
-        s = end;
-        if (*s == '+' || *s == '-') {
-            /* <float><signed-float>j | <float><sign>j */
-            x = z;
-            y = PyOS_string_to_double(s, &end, NULL);
-            if (y == -1.0 && PyErr_Occurred()) {
-                if (PyErr_ExceptionMatches(PyExc_ValueError))
-                    PyErr_Clear();
-                else
-                    return NULL;
-            }
-            if (end != s)
-                /* <float><signed-float>j */
-                s = end;
-            else {
-                /* <float><sign>j */
-                y = *s == '+' ? 1.0 : -1.0;
-                s++;
-            }
-            if (!(*s == 'j' || *s == 'J'))
-                goto parse_error;
-            s++;
-        }
-        else if (*s == 'j' || *s == 'J') {
-            /* <float>j */
-            s++;
-            y = z;
-        }
-        else
-            /* <float> */
-            x = z;
-    }
-    else {
-        /* not starting with <float>; must be <sign>j or j */
-        if (*s == '+' || *s == '-') {
-            /* <sign>j */
-            y = *s == '+' ? 1.0 : -1.0;
-            s++;
-        }
-        else
-            /* j */
-            y = 1.0;
-        if (!(*s == 'j' || *s == 'J'))
-            goto parse_error;
-        s++;
-    }
-
-    /* trailing whitespace and closing bracket */
-    while (Py_ISSPACE(*s))
-        s++;
-    if (got_bracket) {
-        /* if there was an opening parenthesis, then the corresponding
-           closing parenthesis should be right here */
-        if (*s != ')')
-            goto parse_error;
-        s++;
-        while (Py_ISSPACE(*s))
-            s++;
-    }
-
-    /* we should now be at the end of the string */
-    if (s-start != len)
-        goto parse_error;
-
-    return complex_subtype_from_doubles((PyTypeObject *)type, x, y);
-
-  parse_error:
-    PyErr_SetString(PyExc_ValueError,
-                    "complex() arg is a malformed string");
-    return NULL;
-}
-
-static PyObject *
-complex_subtype_from_string(PyTypeObject *type, PyObject *v)
-{
-    const char *s;
-    PyObject *s_buffer = NULL, *result = NULL;
-    Py_ssize_t len;
-
-    if (PyUnicode_Check(v)) {
-        s_buffer = _PyUnicode_TransformDecimalAndSpaceToASCII(v);
-        if (s_buffer == NULL) {
-            return NULL;
-        }
-        assert(PyUnicode_IS_ASCII(s_buffer));
-        /* Simply get a pointer to existing ASCII characters. */
-        s = PyUnicode_AsUTF8AndSize(s_buffer, &len);
-        assert(s != NULL);
-    }
-    else {
-        PyErr_Format(PyExc_TypeError,
-            "complex() argument must be a string or a number, not '%.200s'",
-            Py_TYPE(v)->tp_name);
-        return NULL;
-    }
-
-    result = _Py_string_to_number_with_underscores(s, len, "complex", v, type,
-                                                   complex_from_string_inner);
-    Py_DECREF(s_buffer);
-    return result;
-}
-
-/*[clinic input]
-@classmethod
-complex.__new__ as complex_new
-    real as r: object(c_default="_PyLong_Zero") = 0
-    imag as i: object(c_default="NULL") = 0
-
-Create a complex number from a real part and an optional imaginary part.
-
-This is equivalent to (real + imag*1j) where imag defaults to 0.
-[clinic start generated code]*/
-
-static PyObject *
-complex_new_impl(PyTypeObject *type, PyObject *r, PyObject *i)
-/*[clinic end generated code: output=b6c7dd577b537dc1 input=6f6b0bedba29bcb5]*/
-{
-    PyObject *tmp;
-    PyNumberMethods *nbr, *nbi = NULL;
-    Py_complex cr, ci;
-    int own_r = 0;
-    int cr_is_complex = 0;
-    int ci_is_complex = 0;
-
-    /* Special-case for a single argument when type(arg) is complex. */
-    if (PyComplex_CheckExact(r) && i == NULL &&
-        type == &PyComplex_Type) {
-        /* Note that we can't know whether it's safe to return
-           a complex *subclass* instance as-is, hence the restriction
-           to exact complexes here.  If either the input or the
-           output is a complex subclass, it will be handled below
-           as a non-orthogonal vector.  */
-        Py_INCREF(r);
-        return r;
-    }
-    if (PyUnicode_Check(r)) {
-        if (i != NULL) {
-            PyErr_SetString(PyExc_TypeError,
-                            "complex() can't take second arg"
-                            " if first is a string");
-            return NULL;
-        }
-        return complex_subtype_from_string(type, r);
-    }
-    if (i != NULL && PyUnicode_Check(i)) {
-        PyErr_SetString(PyExc_TypeError,
-                        "complex() second arg can't be a string");
-        return NULL;
-    }
-
-    tmp = try_complex_special_method(r);
-    if (tmp) {
-        r = tmp;
-        own_r = 1;
-    }
-    else if (PyErr_Occurred()) {
-        return NULL;
-    }
-
-    nbr = r->ob_type->tp_as_number;
-    if (nbr == NULL || nbr->nb_float == NULL) {
-        PyErr_Format(PyExc_TypeError,
-                     "complex() first argument must be a string or a number, "
-                     "not '%.200s'",
-                     Py_TYPE(r)->tp_name);
-        if (own_r) {
-            Py_DECREF(r);
-        }
-        return NULL;
-    }
-    if (i != NULL) {
-        nbi = i->ob_type->tp_as_number;
-        if (nbi == NULL || nbi->nb_float == NULL) {
-            PyErr_Format(PyExc_TypeError,
-                         "complex() second argument must be a number, "
-                         "not '%.200s'",
-                         Py_TYPE(i)->tp_name);
-            if (own_r) {
-                Py_DECREF(r);
-            }
-            return NULL;
-        }
-    }
-
-    /* If we get this far, then the "real" and "imag" parts should
-       both be treated as numbers, and the constructor should return a
-       complex number equal to (real + imag*1j).
-
-       Note that we do NOT assume the input to already be in canonical
-       form; the "real" and "imag" parts might themselves be complex
-       numbers, which slightly complicates the code below. */
-    if (PyComplex_Check(r)) {
-        /* Note that if r is of a complex subtype, we're only
-           retaining its real & imag parts here, and the return
-           value is (properly) of the builtin complex type. */
-        cr = ((PyComplexObject*)r)->cval;
-        cr_is_complex = 1;
-        if (own_r) {
-            Py_DECREF(r);
-        }
-    }
-    else {
-        /* The "real" part really is entirely real, and contributes
-           nothing in the imaginary direction.
-           Just treat it as a double. */
-        tmp = PyNumber_Float(r);
-        if (own_r) {
-            /* r was a newly created complex number, rather
-               than the original "real" argument. */
-            Py_DECREF(r);
-        }
-        if (tmp == NULL)
-            return NULL;
-        assert(PyFloat_Check(tmp));
-        cr.real = PyFloat_AsDouble(tmp);
-        cr.imag = 0.0;
-        Py_DECREF(tmp);
-    }
-    if (i == NULL) {
-        ci.real = cr.imag;
-    }
-    else if (PyComplex_Check(i)) {
-        ci = ((PyComplexObject*)i)->cval;
-        ci_is_complex = 1;
-    } else {
-        /* The "imag" part really is entirely imaginary, and
-           contributes nothing in the real direction.
-           Just treat it as a double. */
-        tmp = (*nbi->nb_float)(i);
-        if (tmp == NULL)
-            return NULL;
-        ci.real = PyFloat_AsDouble(tmp);
-        Py_DECREF(tmp);
-    }
-    /*  If the input was in canonical form, then the "real" and "imag"
-        parts are real numbers, so that ci.imag and cr.imag are zero.
-        We need this correction in case they were not real numbers. */
-
-    if (ci_is_complex) {
-        cr.real -= ci.imag;
-    }
-    if (cr_is_complex && i != NULL) {
-        ci.real += cr.imag;
-    }
-    return complex_subtype_from_doubles(type, cr.real, ci.real);
-}
-
-static PyNumberMethods complex_as_number = {
-    (binaryfunc)complex_add,                    /* nb_add */
-    (binaryfunc)complex_sub,                    /* nb_subtract */
-    (binaryfunc)complex_mul,                    /* nb_multiply */
-    (binaryfunc)complex_remainder,              /* nb_remainder */
-    (binaryfunc)complex_divmod,                 /* nb_divmod */
-    (ternaryfunc)complex_pow,                   /* nb_power */
-    (unaryfunc)complex_neg,                     /* nb_negative */
-    (unaryfunc)complex_pos,                     /* nb_positive */
-    (unaryfunc)complex_abs,                     /* nb_absolute */
-    (inquiry)complex_bool,                      /* nb_bool */
-    0,                                          /* nb_invert */
-    0,                                          /* nb_lshift */
-    0,                                          /* nb_rshift */
-    0,                                          /* nb_and */
-    0,                                          /* nb_xor */
-    0,                                          /* nb_or */
-    complex_int,                                /* nb_int */
-    0,                                          /* nb_reserved */
-    complex_float,                              /* nb_float */
-    0,                                          /* nb_inplace_add */
-    0,                                          /* nb_inplace_subtract */
-    0,                                          /* nb_inplace_multiply*/
-    0,                                          /* nb_inplace_remainder */
-    0,                                          /* nb_inplace_power */
-    0,                                          /* nb_inplace_lshift */
-    0,                                          /* nb_inplace_rshift */
-    0,                                          /* nb_inplace_and */
-    0,                                          /* nb_inplace_xor */
-    0,                                          /* nb_inplace_or */
-    (binaryfunc)complex_int_div,                /* nb_floor_divide */
-    (binaryfunc)complex_div,                    /* nb_true_divide */
-    0,                                          /* nb_inplace_floor_divide */
-    0,                                          /* nb_inplace_true_divide */
-};
-
-PyTypeObject PyComplex_Type = {
-    PyVarObject_HEAD_INIT(&PyType_Type, 0)
-    "complex",
-    sizeof(PyComplexObject),
-    0,
-    complex_dealloc,                            /* tp_dealloc */
-    0,                                          /* tp_print */
-    0,                                          /* tp_getattr */
-    0,                                          /* tp_setattr */
-    0,                                          /* tp_reserved */
-    (reprfunc)complex_repr,                     /* tp_repr */
-    &complex_as_number,                         /* tp_as_number */
-    0,                                          /* tp_as_sequence */
-    0,                                          /* tp_as_mapping */
-    (hashfunc)complex_hash,                     /* tp_hash */
-    0,                                          /* tp_call */
-    (reprfunc)complex_repr,                     /* tp_str */
-    PyObject_GenericGetAttr,                    /* tp_getattro */
-    0,                                          /* tp_setattro */
-    0,                                          /* tp_as_buffer */
-    Py_TPFLAGS_DEFAULT | Py_TPFLAGS_BASETYPE,   /* tp_flags */
-    complex_new__doc__,                         /* tp_doc */
-    0,                                          /* tp_traverse */
-    0,                                          /* tp_clear */
-    complex_richcompare,                        /* tp_richcompare */
-    0,                                          /* tp_weaklistoffset */
-    0,                                          /* tp_iter */
-    0,                                          /* tp_iternext */
-    complex_methods,                            /* tp_methods */
-    complex_members,                            /* tp_members */
-    0,                                          /* tp_getset */
-    0,                                          /* tp_base */
-    0,                                          /* tp_dict */
-    0,                                          /* tp_descr_get */
-    0,                                          /* tp_descr_set */
-    0,                                          /* tp_dictoffset */
-    0,                                          /* tp_init */
-    PyType_GenericAlloc,                        /* tp_alloc */
-    complex_new,                                /* tp_new */
-    PyObject_Del,                               /* tp_free */
-};
->>>>>>> da9a9621
+}