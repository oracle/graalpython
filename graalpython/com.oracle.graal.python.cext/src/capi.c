/*
 * Copyright (c) 2018, Oracle and/or its affiliates.
 *
 * The Universal Permissive License (UPL), Version 1.0
 *
 * Subject to the condition set forth below, permission is hereby granted to any
 * person obtaining a copy of this software, associated documentation and/or data
 * (collectively the "Software"), free of charge and under any and all copyright
 * rights in the Software, and any and all patent rights owned or freely
 * licensable by each licensor hereunder covering either (i) the unmodified
 * Software as contributed to or provided by such licensor, or (ii) the Larger
 * Works (as defined below), to deal in both
 *
 * (a) the Software, and
 * (b) any piece of software and/or hardware listed in the lrgrwrks.txt file if
 *     one is included with the Software (each a "Larger Work" to which the
 *     Software is contributed by such licensors),
 *
 * without restriction, including without limitation the rights to copy, create
 * derivative works of, display, perform, and distribute the Software and make,
 * use, sell, offer for sale, import, export, have made, and have sold the
 * Software and the Larger Work(s), and to sublicense the foregoing rights on
 * either these or other terms.
 *
 * This license is subject to the following condition:
 *
 * The above copyright notice and either this complete permission notice or at a
 * minimum a reference to the UPL must be included in all copies or substantial
 * portions of the Software.
 *
 * THE SOFTWARE IS PROVIDED "AS IS", WITHOUT WARRANTY OF ANY KIND, EXPRESS OR
 * IMPLIED, INCLUDING BUT NOT LIMITED TO THE WARRANTIES OF MERCHANTABILITY,
 * FITNESS FOR A PARTICULAR PURPOSE AND NONINFRINGEMENT. IN NO EVENT SHALL THE
 * AUTHORS OR COPYRIGHT HOLDERS BE LIABLE FOR ANY CLAIM, DAMAGES OR OTHER
 * LIABILITY, WHETHER IN AN ACTION OF CONTRACT, TORT OR OTHERWISE, ARISING FROM,
 * OUT OF OR IN CONNECTION WITH THE SOFTWARE OR THE USE OR OTHER DEALINGS IN THE
 * SOFTWARE.
 */
#include "capi.h"

<<<<<<< HEAD
static void initialize_type_structure(PyTypeObject* structure, const char* typname, void* typeid) {
    void *jtype = truffle_invoke(PY_TRUFFLE_CEXT, "PyTruffle_Type", truffle_read_string(typname));
    PyTypeObject* ptype = (PyTypeObject *)to_sulong(jtype);
    PyTypeObject *nativePointer = PyObjectHandle_ForJavaType(jtype);
=======
#define FORCE_TO_NATIVE(__obj__) (polyglot_invoke(PY_TRUFFLE_CEXT, "PyTruffle_Set_Ptr", (__obj__), truffle_is_handle_to_managed((__obj__)) ? (__obj__) : truffle_deref_handle_for_managed(__obj__)))

static void initialize_type_structure(PyTypeObject* structure, const char* typname) {
    // explicit type cast is required because the type flags are not yet initialized !
    PyTypeObject* ptype = polyglot_as__typeobject(UPCALL_CEXT_O("PyTruffle_Type", polyglot_from_string(typname, SRC_CS)));
>>>>>>> e3888baa

    // We eagerly create a native pointer for all builtin types. This is necessary for pointer comparisons to work correctly.
    // TODO Remove this as soon as this is properly supported.
    FORCE_TO_NATIVE(ptype);

    // Store the Sulong struct type id to be used for instances of this class
    truffle_invoke(PY_TRUFFLE_CEXT, "PyTruffle_Set_SulongType", jtype, typeid);

    unsigned long original_flags = structure->tp_flags;
    Py_ssize_t basicsize = structure->tp_basicsize;
    PyTypeObject* type_handle = truffle_assign_managed(structure, ptype);
    // write flags as specified in the dummy to the PythonClass object
    type_handle->tp_flags = original_flags | Py_TPFLAGS_READY;
    type_handle->tp_basicsize = basicsize;
}

#define initialize_type(typeobject, typename, struct)                   \
    __attribute__((constructor))                                        \
    static void initialize_ ## typeobject ## _gen(void) {               \
        initialize_type_structure(&typeobject,                          \
                                  #typename,                            \
                                  polyglot_ ## struct ## _typeid());    \
    }

#define declare_struct(typeobject, typename, struct)    \
    POLYGLOT_DECLARE_STRUCT(struct);                    \
    initialize_type(typeobject, typename, struct)

#define declare_type(typeobject, typename, objecttype)  \
    POLYGLOT_DECLARE_TYPE(objecttype);                  \
    initialize_type(typeobject, typename, objecttype)

declare_struct(PyType_Type, type, _typeobject);
declare_struct(PyBaseObject_Type, object, _object);
declare_type(PyUnicode_Type, str, PyUnicodeObject);
declare_struct(PyLong_Type, int, _longobject);
declare_type(PyBytes_Type, bytes, PyBytesObject);
declare_type(PyDict_Type, dict, PyDictObject);
declare_type(PyTuple_Type, tuple, PyTupleObject);
declare_type(PyList_Type, list, PyListObject);
declare_type(PyComplex_Type, complex, PyComplexObject);
declare_type(PyModule_Type, module, PyModuleObject);
declare_type(PyCapsule_Type, PyCapsule, PyCapsule);
declare_type(PyMemoryView_Type, memoryview, PyMemoryViewObject);
declare_type(PySet_Type, set, PySetObject);
declare_type(PyFloat_Type, float, PyFloatObject);
declare_type(PySlice_Type, slice, PySliceObject);
declare_type(PyByteArray_Type, bytearray, PyByteArrayObject);
declare_type(PyCFunction_Type, function, PyCFunctionObject);
declare_type(_PyExc_BaseException, BaseException, PyBaseExceptionObject);
declare_type(PyBuffer_Type, buffer, PyBufferDecorator);
// Below types use the same object structure as others, and thus
// POLYGLOT_DECLARE_TYPE should not be called again
initialize_type(PySuper_Type, super, _object);
initialize_type(_PyNone_Type, NoneType, _object);
initialize_type(PyFrozenSet_Type, frozenset, PySetObject);
initialize_type(PyBool_Type, bool, _longobject);
initialize_type(_PyNotImplemented_Type, NotImplementedType, _object);
initialize_type(PyDictProxy_Type, mappingproxy, _object);
initialize_type(PyEllipsis_Type, ellipsis, _object);

static void initialize_globals() {
    // None
<<<<<<< HEAD
    void *jnone = to_sulong(polyglot_invoke(PY_TRUFFLE_CEXT, "Py_None"));
    truffle_assign_managed(&_Py_NoneStruct, jnone);

    // NotImplemented
    void *jnotimpl = to_sulong(polyglot_get_member(PY_BUILTIN, "NotImplemented"));
    truffle_assign_managed(&_Py_NotImplementedStruct, jnotimpl);

    // Ellipsis
    void *jellipsis = to_sulong(polyglot_invoke(PY_TRUFFLE_CEXT, "Py_Ellipsis"));
    truffle_assign_managed(&_Py_EllipsisObject, jellipsis);

    // True, False
    void *jtrue = polyglot_invoke(PY_TRUFFLE_CEXT, "Py_True");
    truffle_assign_managed(&_Py_TrueStruct, to_sulong(jtrue));
    void *jfalse = polyglot_invoke(PY_TRUFFLE_CEXT, "Py_False");
    truffle_assign_managed(&_Py_FalseStruct, to_sulong(jfalse));

    // error marker
    void *jerrormarker = polyglot_get_member(PY_TRUFFLE_CEXT, "error_handler");
=======
    PyObject* jnone = UPCALL_CEXT_O("Py_None");
    FORCE_TO_NATIVE(jnone);
    truffle_assign_managed(&_Py_NoneStruct, jnone);

    // NotImplemented
    void *jnotimpl = UPCALL_CEXT_O("Py_NotImplemented");
    FORCE_TO_NATIVE(jnotimpl);
    truffle_assign_managed(&_Py_NotImplementedStruct, jnotimpl);

    // Ellipsis
    void *jellipsis = UPCALL_CEXT_O("Py_Ellipsis");
    FORCE_TO_NATIVE(jellipsis);
    truffle_assign_managed(&_Py_EllipsisObject, jellipsis);

    // True, False
    void *jtrue = UPCALL_CEXT_O("Py_True");
    FORCE_TO_NATIVE(jtrue);
    truffle_assign_managed(&_Py_TrueStruct, polyglot_as__longobject(jtrue));
    void *jfalse = UPCALL_CEXT_O("Py_False");
    FORCE_TO_NATIVE(jfalse);
    truffle_assign_managed(&_Py_FalseStruct, polyglot_as__longobject(jfalse));

    // error marker
    void *jerrormarker = UPCALL_CEXT_O("Py_ErrorHandler");
    FORCE_TO_NATIVE(jerrormarker);
>>>>>>> e3888baa
    truffle_assign_managed(&marker_struct, jerrormarker);
}

static void initialize_bufferprocs() {
    polyglot_invoke(PY_TRUFFLE_CEXT, "PyTruffle_SetBufferProcs", to_java((PyObject*)&PyBytes_Type), (getbufferproc)bytes_buffer_getbuffer, (releasebufferproc)NULL);
    polyglot_invoke(PY_TRUFFLE_CEXT, "PyTruffle_SetBufferProcs", to_java((PyObject*)&PyByteArray_Type), (getbufferproc)NULL, (releasebufferproc)NULL);
    polyglot_invoke(PY_TRUFFLE_CEXT, "PyTruffle_SetBufferProcs", to_java((PyObject*)&PyBuffer_Type), (getbufferproc)bufferdecorator_getbuffer, (releasebufferproc)NULL);
}

__attribute__((constructor))
static void initialize_capi() {
    // initialize global variables like '_Py_NoneStruct', etc.
    initialize_globals();
    initialize_exceptions();
    initialize_hashes();
    initialize_bufferprocs();
}


__attribute__((always_inline))
inline PyObject* handle_exception_and_cast(void* val) {
    return val == ERROR_MARKER ? NULL : explicit_cast(val);
}

__attribute__((always_inline))
inline void* handle_exception(void* val) {
    return val == ERROR_MARKER ? NULL : val;
}

void* native_to_java(PyObject* obj) {
    if (obj == Py_None) {
        return Py_None;
    } else if (obj == NULL) {
        return Py_NoValue;
    } else if (polyglot_is_string(obj)) {
        return obj;
    } else if (truffle_is_handle_to_managed(obj)) {
        return truffle_managed_from_handle(obj);
    } else if (truffle_is_handle_to_managed(obj->ob_refcnt)) {
        return truffle_managed_from_handle(obj->ob_refcnt);
    }
    return obj;
}

<<<<<<< HEAD
void* to_java(PyObject* obj) {
    PyObject* managed_obj = native_to_java(obj);
=======
__attribute__((always_inline))
inline void* to_java(PyObject* obj) {
    return polyglot_invoke(PY_TRUFFLE_CEXT, "to_java", native_to_java(obj));
}
>>>>>>> e3888baa

    // Since Python object respond to 'IS_POINTER' with true if there has already
    // been a 'TO_NATIVE' before, we need to first check if it is directly a Python
    // object to avoid conversion to a pointer.
    if (truffle_invoke(PY_TRUFFLE_CEXT, "is_python_object", managed_obj)) {
        return managed_obj;
    }
    return truffle_invoke(PY_TRUFFLE_CEXT, "to_java", managed_obj);
}

void* to_java_type(PyTypeObject* cls) {
    return to_java((PyObject*)cls);
}

PyObject* to_sulong(void *o) {
<<<<<<< HEAD
    return truffle_invoke(PY_TRUFFLE_CEXT, "to_sulong", o);
=======
    return explicit_cast(polyglot_invoke(PY_TRUFFLE_CEXT, "to_sulong", o));
>>>>>>> e3888baa
}

/** to be used from Java code only; reads native 'ob_type' field */
void* get_ob_type(PyObject* obj) {
    return native_to_java(obj->ob_type);
}

typedef struct PyObjectHandle {
    PyObject_HEAD
} PyObjectHandle;

uint64_t PyTruffle_Wchar_Size() {
    return SIZEOF_WCHAR_T;
}

<<<<<<< HEAD
PyObject* PyObjectHandle_ForJavaObject(PyObject* jobj, unsigned long flags) {
    if (!truffle_is_handle_to_managed(jobj)) {
        PyObject* cobj = truffle_invoke(PY_TRUFFLE_CEXT, "to_sulong", jobj);
        return truffle_deref_handle_for_managed(cobj);
    }
    return jobj;
}

/** to be used from Java code only; only creates the deref handle */
PyTypeObject* PyObjectHandle_ForJavaType(void* jobj) {
    if (!truffle_is_handle_to_managed(jobj)) {
        PyTypeObject* jtypeobj = (PyTypeObject*)to_sulong(jobj);
        PyTypeObject* deref_handle = truffle_deref_handle_for_managed(jtypeobj);
        return deref_handle;
    }
    return jobj;
=======
void* PyObjectHandle_ForJavaObject(void* cobj, unsigned long flags) {
	if (!truffle_is_handle_to_managed(cobj)) {
		if(polyglot_is_value(cobj)) {
			cobj = PyTruffle_Explicit_Cast(cobj, flags);
		}
		return truffle_deref_handle_for_managed(cobj);
	}
	return cobj;
}

/** to be used from Java code only; only creates the deref handle */
void* PyObjectHandle_ForJavaType(void* ptype) {
	if (!truffle_is_handle_to_managed(ptype)) {
		return truffle_deref_handle_for_managed(ptype);
	}
	return ptype;
>>>>>>> e3888baa
}

/** to be used from Java code only; creates the deref handle for a sequence wrapper */
void* NativeHandle_ForArray(void* jobj, ssize_t element_size) {
    // TODO do polyglot typecast depending on element_size
    return truffle_deref_handle_for_managed(jobj);
}

const char* PyTruffle_StringToCstr(void* o, int32_t strLen) {
    const char *buffer;
    const char *str;
    uint64_t bufsize = 4 * (strLen + 1) * sizeof(char);
    uint64_t written;

    // we allocate 4 bytes for a char; this will in all cases be enough
    buffer = (const char*) malloc(bufsize);

    written = polyglot_as_string(o, buffer, bufsize, SRC_CS) + 1;

    str = (const char*) malloc(written * sizeof(char));
    memcpy(str, buffer, written * sizeof(char));
    free(buffer);

    return str;
}

const char* PyTruffle_ByteArrayToNative(const void* jbyteArray, int len) {
    int i;
    char* barr = (const char*) malloc(len * sizeof(char));

    for(i=0; i < len; i++) {
        barr[i] = (char) polyglot_get_array_element(jbyteArray, i);
    }

    return (const char*) barr;
}

#define ReadMember(object, offset, T) ((T*)(((char*)object) + PyLong_AsSsize_t(offset)))[0]

PyObject* ReadShortMember(PyObject* object, PyObject* offset) {
    return PyLong_FromLong(ReadMember(object, offset, short));
}

PyObject* ReadIntMember(PyObject* object, PyObject* offset) {
    return PyLong_FromLong(ReadMember(object, offset, int));
}

PyObject* ReadLongMember(PyObject* object, PyObject* offset) {
    return PyLong_FromLong(ReadMember(object, offset, long));
}

PyObject* ReadFloatMember(PyObject* object, PyObject* offset) {
    return PyFloat_FromDouble(ReadMember(object, offset, float));
}

PyObject* ReadDoubleMember(PyObject* object, PyObject* offset) {
    return PyFloat_FromDouble(ReadMember(object, offset, double));
}

PyObject* ReadStringMember(PyObject* object, PyObject* offset) {
    return (PyObject*)polyglot_from_string(ReadMember(object, offset, char*), "utf-8");
}

PyObject* ReadObjectMember(PyObject* object, PyObject* offset) {
    PyObject* member = ReadMember(object, offset, PyObject*);
    if (member == NULL) {
        return Py_None;
    } else {
        return to_java(member);
    }
}

PyObject* ReadCharMember(PyObject* object, PyObject* offset) {
    return polyglot_from_string_n(&ReadMember(object, offset, char), 1, "utf-8");
}

PyObject* ReadByteMember(PyObject* object, PyObject* offset) {
    return PyLong_FromLong(ReadMember(object, offset, char));
}

PyObject* ReadUByteMember(PyObject* object, PyObject* offset) {
    return PyLong_FromUnsignedLong(ReadMember(object, offset, unsigned char));
}

PyObject* ReadUShortMember(PyObject* object, PyObject* offset) {
    return PyLong_FromUnsignedLong(ReadMember(object, offset, unsigned short));
}

PyObject* ReadUIntMember(PyObject* object, PyObject* offset) {
    return PyLong_FromUnsignedLong(ReadMember(object, offset, unsigned int));
}

PyObject* ReadULongMember(PyObject* object, PyObject* offset) {
    return PyLong_FromUnsignedLong(ReadMember(object, offset, unsigned long));
}

PyObject* ReadBoolMember(PyObject* object, PyObject* offset) {
    char flag = ReadMember(object, offset, char);
    return flag ? Py_True : Py_False;
}

PyObject* ReadObjectExMember(PyObject* object, PyObject* offset) {
    PyObject* member = ReadMember(object, offset, PyObject*);
    if (member == NULL) {
        PyErr_SetString(PyExc_ValueError, "member must not be NULL");
        return NULL;
    } else {
        return to_java(member);
    }
}

PyObject* ReadLongLongMember(PyObject* object, PyObject* offset) {
    return PyLong_FromLongLong(ReadMember(object, offset, long long));
}

PyObject* ReadULongLongMember(PyObject* object, PyObject* offset) {
    return PyLong_FromUnsignedLongLong(ReadMember(object, offset, unsigned long long));
}

PyObject* ReadPySSizeT(PyObject* object, PyObject* offset) {
    return PyLong_FromSsize_t(ReadMember(object, offset, Py_ssize_t));
}

#undef ReadMember

#define WriteMember(object, offset, value, T) *(T*)(((char*)object) + PyLong_AsSsize_t(offset)) = (T)(value)

PyObject* WriteShortMember(PyObject* object, PyObject* offset, PyObject* value) {
    WriteMember(object, offset, PyLong_AsLong(value), short);
    return value;
}

PyObject* WriteIntMember(PyObject* object, PyObject* offset, PyObject* value) {
    WriteMember(object, offset, PyLong_AsLong(value), int);
    return value;
}

PyObject* WriteLongMember(PyObject* object, PyObject* offset, PyObject* value) {
    WriteMember(object, offset, PyLong_AsLong(value), long);
    return value;
}

PyObject* WriteFloatMember(PyObject* object, PyObject* offset, PyObject* value) {
    WriteMember(object, offset, PyFloat_AsDouble(value), float);
    return value;
}

PyObject* WriteDoubleMember(PyObject* object, PyObject* offset, PyObject* value) {
    WriteMember(object, offset, PyFloat_AsDouble(value), double);
    return value;
}

PyObject* WriteStringMember(PyObject* object, PyObject* offset, PyObject* value) {
    WriteMember(object, offset, as_char_pointer(value), char*);
    return value;
}

PyObject* WriteObjectMember(PyObject* object, PyObject* offset, PyObject* value) {
    WriteMember(object, offset, value, PyObject*);
    return value;
}

PyObject* WriteCharMember(PyObject* object, PyObject* offset, PyObject* value) {
    const char* ptr = as_char_pointer(value);
    const char c = ptr[0];
    truffle_free_cstr(ptr);
    WriteMember(object, offset, c, char);
    return value;
}

PyObject* WriteByteMember(PyObject* object, PyObject* offset, PyObject* value) {
    WriteMember(object, offset, PyLong_AsLong(value), char);
    return value;
}

PyObject* WriteUByteMember(PyObject* object, PyObject* offset, PyObject* value) {
    WriteMember(object, offset, PyLong_AsLong(value), uint8_t);
    return value;
}

PyObject* WriteUShortMember(PyObject* object, PyObject* offset, PyObject* value) {
    WriteMember(object, offset, PyLong_AsUnsignedLong(value), unsigned short);
    return value;
}

PyObject* WriteUIntMember(PyObject* object, PyObject* offset, PyObject* value) {
    WriteMember(object, offset, PyLong_AsUnsignedLong(value), unsigned int);
    return value;
}

PyObject* WriteULongMember(PyObject* object, PyObject* offset, PyObject* value) {
    WriteMember(object, offset, PyLong_AsUnsignedLong(value), unsigned long);
    return value;
}

PyObject* WriteBoolMember(PyObject* object, PyObject* offset, PyObject* value) {
    WriteMember(object, offset, UPCALL_O(native_to_java(value), "__bool__") == Py_True ? (char)1 : (char)0, char);
    return value;
}

PyObject* WriteObjectExMember(PyObject* object, PyObject* offset, PyObject* value) {
    if (value == NULL) {
        PyErr_SetString(PyExc_ValueError, "member must not be NULL");
        return NULL;
    } else {
        WriteMember(object, offset, value, PyObject*);
        return value;
    }
}

PyObject* WriteLongLongMember(PyObject* object, PyObject* offset, PyObject* value) {
    WriteMember(object, offset, value, long long);
    return value;
}

PyObject* WriteULongLongMember(PyObject* object, PyObject* offset, PyObject* value) {
    WriteMember(object, offset, value, unsigned long long);
    return value;
}

PyObject* WritePySSizeT(PyObject* object, PyObject* offset, PyObject* value) {
    WriteMember(object, offset, value, Py_ssize_t);
    return value;
}

PyObject marker_struct = {
    _PyObject_EXTRA_INIT
    1, &PyBaseObject_Type
};

#undef WriteMember

int PyTruffle_Debug(void *arg) {
<<<<<<< HEAD
    truffle_invoke(PY_TRUFFLE_CEXT, "PyTruffle_Debug", arg);
    return 0;
=======
	polyglot_invoke(PY_TRUFFLE_CEXT, "PyTruffle_Debug", arg);
	return 0;
>>>>>>> e3888baa
}

typedef PyObject* (*f0)();
typedef PyObject* (*f1)(PyObject*);
typedef PyObject* (*f2)(PyObject*, PyObject*);
typedef PyObject* (*f3)(PyObject*, PyObject*, PyObject*);
typedef PyObject* (*f4)(PyObject*, PyObject*, PyObject*, PyObject*);
typedef PyObject* (*f5)(PyObject*, PyObject*, PyObject*, PyObject*, PyObject*);
typedef PyObject* (*f6)(PyObject*, PyObject*, PyObject*, PyObject*, PyObject*, PyObject*);
typedef PyObject* (*f7)(PyObject*, PyObject*, PyObject*, PyObject*, PyObject*, PyObject*, PyObject*);
typedef PyObject* (*f8)(PyObject*, PyObject*, PyObject*, PyObject*, PyObject*, PyObject*, PyObject*, PyObject*);
typedef PyObject* (*f9)(PyObject*, PyObject*, PyObject*, PyObject*, PyObject*, PyObject*, PyObject*, PyObject*, PyObject*);
typedef PyObject* (*f10)(PyObject*, PyObject*, PyObject*, PyObject*, PyObject*, PyObject*, PyObject*, PyObject*, PyObject*, PyObject*);
typedef PyObject* (*f11)(PyObject*, PyObject*, PyObject*, PyObject*, PyObject*, PyObject*, PyObject*, PyObject*, PyObject*, PyObject*, PyObject*);
typedef PyObject* (*f12)(PyObject*, PyObject*, PyObject*, PyObject*, PyObject*, PyObject*, PyObject*, PyObject*, PyObject*, PyObject*, PyObject*, PyObject*);
typedef PyObject* (*f13)(PyObject*, PyObject*, PyObject*, PyObject*, PyObject*, PyObject*, PyObject*, PyObject*, PyObject*, PyObject*, PyObject*, PyObject*, PyObject*);
typedef PyObject* (*f14)(PyObject*, PyObject*, PyObject*, PyObject*, PyObject*, PyObject*, PyObject*, PyObject*, PyObject*, PyObject*, PyObject*, PyObject*, PyObject*, PyObject*);
typedef PyObject* (*f15)(PyObject*, PyObject*, PyObject*, PyObject*, PyObject*, PyObject*, PyObject*, PyObject*, PyObject*, PyObject*, PyObject*, PyObject*, PyObject*, PyObject*, PyObject*);
typedef PyObject* (*f16)(PyObject*, PyObject*, PyObject*, PyObject*, PyObject*, PyObject*, PyObject*, PyObject*, PyObject*, PyObject*, PyObject*, PyObject*, PyObject*, PyObject*, PyObject*, PyObject*);
typedef PyObject* (*f17)(PyObject*, PyObject*, PyObject*, PyObject*, PyObject*, PyObject*, PyObject*, PyObject*, PyObject*, PyObject*, PyObject*, PyObject*, PyObject*, PyObject*, PyObject*, PyObject*, PyObject*);
typedef PyObject* (*f18)(PyObject*, PyObject*, PyObject*, PyObject*, PyObject*, PyObject*, PyObject*, PyObject*, PyObject*, PyObject*, PyObject*, PyObject*, PyObject*, PyObject*, PyObject*, PyObject*, PyObject*, PyObject*);
typedef PyObject* (*f19)(PyObject*, PyObject*, PyObject*, PyObject*, PyObject*, PyObject*, PyObject*, PyObject*, PyObject*, PyObject*, PyObject*, PyObject*, PyObject*, PyObject*, PyObject*, PyObject*, PyObject*, PyObject*, PyObject*);
typedef PyObject* (*f20)(PyObject*, PyObject*, PyObject*, PyObject*, PyObject*, PyObject*, PyObject*, PyObject*, PyObject*, PyObject*, PyObject*, PyObject*, PyObject*, PyObject*, PyObject*, PyObject*, PyObject*, PyObject*, PyObject*, PyObject*);

#define _PICK_FUN_CAST(DUMMY, _0, _1, _2, _3, _4, _5, _6, _7, _8, _9, _10, _11, _12, _13, _14, _15, _16, _17, _18, _19, NAME, ...) NAME
#define _CALL_ARITY(FUN, ...) ( (_PICK_FUN_CAST(NULL, ##__VA_ARGS__, f20, f19, f18, f17, f16, f15, f14, f13, f12, f11, f10, f9, f8, f7, f6, f5, f4, f3, f2, f1, f0))(FUN))(__VA_ARGS__)
#define ARG(__n) ((PyObject*)polyglot_get_arg((__n)))

int wrap_setter(PyCFunction fun, PyObject* self, PyObject* value, PyObject* closure) {
    return _CALL_ARITY(fun, ARG(1), ARG(2), ARG(3));
}

void* wrap_direct(PyCFunction fun, ...) {
    PyObject *res = NULL;
    switch(polyglot_get_arg_count()-1) {
    case 0:
        res = _CALL_ARITY(fun);
        break;
    case 1:
        res = _CALL_ARITY(fun, ARG(1));
        break;
    case 2:
        res = _CALL_ARITY(fun, ARG(1), ARG(2));
        break;
    case 3:
        res = _CALL_ARITY(fun, ARG(1), ARG(2), ARG(3));
        break;
    case 4:
        res = _CALL_ARITY(fun, ARG(1), ARG(2), ARG(3), ARG(4));
        break;
    case 5:
        res = _CALL_ARITY(fun, ARG(1), ARG(2), ARG(3), ARG(4), ARG(5));
        break;
    case 6:
        res = _CALL_ARITY(fun, ARG(1), ARG(2), ARG(3), ARG(4), ARG(5), ARG(6));
        break;
    case 7:
        res = _CALL_ARITY(fun, ARG(1), ARG(2), ARG(3), ARG(4), ARG(5), ARG(6), ARG(7));
        break;
    case 8:
        res = _CALL_ARITY(fun, ARG(1), ARG(2), ARG(3), ARG(4), ARG(5), ARG(6), ARG(7), ARG(8));
        break;
    case 9:
        res = _CALL_ARITY(fun, ARG(1), ARG(2), ARG(3), ARG(4), ARG(5), ARG(6), ARG(7), ARG(8), ARG(9));
        break;
    case 10:
        res = _CALL_ARITY(fun, ARG(1), ARG(2), ARG(3), ARG(4), ARG(5), ARG(6), ARG(7), ARG(8), ARG(9), ARG(10));
        break;
    case 11:
        res = _CALL_ARITY(fun, ARG(1), ARG(2), ARG(3), ARG(4), ARG(5), ARG(6), ARG(7), ARG(8), ARG(9), ARG(10), ARG(11));
        break;
    case 12:
        res = _CALL_ARITY(fun, ARG(1), ARG(2), ARG(3), ARG(4), ARG(5), ARG(6), ARG(7), ARG(8), ARG(9), ARG(10), ARG(11), ARG(12));
        break;
    case 13:
        res = _CALL_ARITY(fun, ARG(1), ARG(2), ARG(3), ARG(4), ARG(5), ARG(6), ARG(7), ARG(8), ARG(9), ARG(10), ARG(11), ARG(12), ARG(13));
        break;
    case 14:
        res = _CALL_ARITY(fun, ARG(1), ARG(2), ARG(3), ARG(4), ARG(5), ARG(6), ARG(7), ARG(8), ARG(9), ARG(10), ARG(11), ARG(12), ARG(13), ARG(14));
        break;
    case 15:
        res = _CALL_ARITY(fun, ARG(1), ARG(2), ARG(3), ARG(4), ARG(5), ARG(6), ARG(7), ARG(8), ARG(9), ARG(10), ARG(11), ARG(12), ARG(13), ARG(14), ARG(15));
        break;
    case 16:
        res = _CALL_ARITY(fun, ARG(1), ARG(2), ARG(3), ARG(4), ARG(5), ARG(6), ARG(7), ARG(8), ARG(9), ARG(10), ARG(11), ARG(12), ARG(13), ARG(14), ARG(15), ARG(16));
        break;
    case 17:
        res = _CALL_ARITY(fun, ARG(1), ARG(2), ARG(3), ARG(4), ARG(5), ARG(6), ARG(7), ARG(8), ARG(9), ARG(10), ARG(11), ARG(12), ARG(13), ARG(14), ARG(15), ARG(16), ARG(17));
        break;
    case 18:
        res = _CALL_ARITY(fun, ARG(1), ARG(2), ARG(3), ARG(4), ARG(5), ARG(6), ARG(7), ARG(8), ARG(9), ARG(10), ARG(11), ARG(12), ARG(13), ARG(14), ARG(15), ARG(16), ARG(17), ARG(18));
        break;
    case 19:
        res = _CALL_ARITY(fun, ARG(1), ARG(2), ARG(3), ARG(4), ARG(5), ARG(6), ARG(7), ARG(8), ARG(9), ARG(10), ARG(11), ARG(12), ARG(13), ARG(14), ARG(15), ARG(16), ARG(17), ARG(18), ARG(19));
        break;
    case 20:
        res = _CALL_ARITY(fun, ARG(1), ARG(2), ARG(3), ARG(4), ARG(5), ARG(6), ARG(7), ARG(8), ARG(9), ARG(10), ARG(11), ARG(12), ARG(13), ARG(14), ARG(15), ARG(16), ARG(17), ARG(18), ARG(19), ARG(20));
        break;
    default:
        _PyErr_BadInternalCall(__FILE__, __LINE__);
        res = NULL;
    }
    return native_to_java(res);
}

void* wrap_varargs(PyCFunction fun, PyObject *module, PyObject *varargs) {
    return native_to_java(fun(module, varargs));
}

void* wrap_keywords(PyCFunctionWithKeywords fun, PyObject *module, PyObject *varargs, PyObject *kwargs) {
    return native_to_java(fun(module, varargs, kwargs));
}

void* wrap_noargs(PyCFunction fun, PyObject *module, PyObject *pnone) {
    return native_to_java(fun(module, pnone));
}

<<<<<<< HEAD
void* wrap_fastcall(_PyCFunctionFast fun, PyObject *self, PyObject **args, Py_ssize_t nargs, PyObject *kwnames) {
    Py_ssize_t i;
    for (i=0; i < nargs; i++) {
        args[i] = args[i];
    }
    return native_to_java(fun(self, args, nargs, kwnames));
=======
void* wrap_fastcall(_PyCFunctionFast fun, PyObject *self, PyObject **args, PyObject *nargs, PyObject *kwnames) {
	return native_to_java(fun(explicit_cast(self), PySequence_Fast_ITEMS(explicit_cast((PyObject*)args)), PyLong_AsSsize_t(nargs), explicit_cast(kwnames)));
>>>>>>> e3888baa
}

void* wrap_unsupported(void *fun, ...) {
    return NULL;
}<|MERGE_RESOLUTION|>--- conflicted
+++ resolved
@@ -38,25 +38,17 @@
  */
 #include "capi.h"
 
-<<<<<<< HEAD
+#define FORCE_TO_NATIVE(__obj__) (polyglot_invoke(PY_TRUFFLE_CEXT, "PyTruffle_Set_Ptr", (__obj__), truffle_is_handle_to_managed((__obj__)) ? (__obj__) : truffle_deref_handle_for_managed(__obj__)))
+
 static void initialize_type_structure(PyTypeObject* structure, const char* typname, void* typeid) {
-    void *jtype = truffle_invoke(PY_TRUFFLE_CEXT, "PyTruffle_Type", truffle_read_string(typname));
-    PyTypeObject* ptype = (PyTypeObject *)to_sulong(jtype);
-    PyTypeObject *nativePointer = PyObjectHandle_ForJavaType(jtype);
-=======
-#define FORCE_TO_NATIVE(__obj__) (polyglot_invoke(PY_TRUFFLE_CEXT, "PyTruffle_Set_Ptr", (__obj__), truffle_is_handle_to_managed((__obj__)) ? (__obj__) : truffle_deref_handle_for_managed(__obj__)))
-
-static void initialize_type_structure(PyTypeObject* structure, const char* typname) {
-    // explicit type cast is required because the type flags are not yet initialized !
-    PyTypeObject* ptype = polyglot_as__typeobject(UPCALL_CEXT_O("PyTruffle_Type", polyglot_from_string(typname, SRC_CS)));
->>>>>>> e3888baa
+    PyTypeObject* ptype = (PyTypeObject*)UPCALL_CEXT_O("PyTruffle_Type", polyglot_from_string(typname, SRC_CS));
 
     // We eagerly create a native pointer for all builtin types. This is necessary for pointer comparisons to work correctly.
     // TODO Remove this as soon as this is properly supported.
     FORCE_TO_NATIVE(ptype);
 
     // Store the Sulong struct type id to be used for instances of this class
-    truffle_invoke(PY_TRUFFLE_CEXT, "PyTruffle_Set_SulongType", jtype, typeid);
+    polyglot_invoke(PY_TRUFFLE_CEXT, "PyTruffle_Set_SulongType", ptype, typeid);
 
     unsigned long original_flags = structure->tp_flags;
     Py_ssize_t basicsize = structure->tp_basicsize;
@@ -113,27 +105,6 @@
 
 static void initialize_globals() {
     // None
-<<<<<<< HEAD
-    void *jnone = to_sulong(polyglot_invoke(PY_TRUFFLE_CEXT, "Py_None"));
-    truffle_assign_managed(&_Py_NoneStruct, jnone);
-
-    // NotImplemented
-    void *jnotimpl = to_sulong(polyglot_get_member(PY_BUILTIN, "NotImplemented"));
-    truffle_assign_managed(&_Py_NotImplementedStruct, jnotimpl);
-
-    // Ellipsis
-    void *jellipsis = to_sulong(polyglot_invoke(PY_TRUFFLE_CEXT, "Py_Ellipsis"));
-    truffle_assign_managed(&_Py_EllipsisObject, jellipsis);
-
-    // True, False
-    void *jtrue = polyglot_invoke(PY_TRUFFLE_CEXT, "Py_True");
-    truffle_assign_managed(&_Py_TrueStruct, to_sulong(jtrue));
-    void *jfalse = polyglot_invoke(PY_TRUFFLE_CEXT, "Py_False");
-    truffle_assign_managed(&_Py_FalseStruct, to_sulong(jfalse));
-
-    // error marker
-    void *jerrormarker = polyglot_get_member(PY_TRUFFLE_CEXT, "error_handler");
-=======
     PyObject* jnone = UPCALL_CEXT_O("Py_None");
     FORCE_TO_NATIVE(jnone);
     truffle_assign_managed(&_Py_NoneStruct, jnone);
@@ -151,15 +122,14 @@
     // True, False
     void *jtrue = UPCALL_CEXT_O("Py_True");
     FORCE_TO_NATIVE(jtrue);
-    truffle_assign_managed(&_Py_TrueStruct, polyglot_as__longobject(jtrue));
+    truffle_assign_managed(&_Py_TrueStruct, jtrue);
     void *jfalse = UPCALL_CEXT_O("Py_False");
     FORCE_TO_NATIVE(jfalse);
-    truffle_assign_managed(&_Py_FalseStruct, polyglot_as__longobject(jfalse));
+    truffle_assign_managed(&_Py_FalseStruct, jfalse);
 
     // error marker
     void *jerrormarker = UPCALL_CEXT_O("Py_ErrorHandler");
     FORCE_TO_NATIVE(jerrormarker);
->>>>>>> e3888baa
     truffle_assign_managed(&marker_struct, jerrormarker);
 }
 
@@ -181,7 +151,7 @@
 
 __attribute__((always_inline))
 inline PyObject* handle_exception_and_cast(void* val) {
-    return val == ERROR_MARKER ? NULL : explicit_cast(val);
+    return val == ERROR_MARKER ? NULL : val;
 }
 
 __attribute__((always_inline))
@@ -204,40 +174,22 @@
     return obj;
 }
 
-<<<<<<< HEAD
-void* to_java(PyObject* obj) {
-    PyObject* managed_obj = native_to_java(obj);
-=======
 __attribute__((always_inline))
 inline void* to_java(PyObject* obj) {
     return polyglot_invoke(PY_TRUFFLE_CEXT, "to_java", native_to_java(obj));
 }
->>>>>>> e3888baa
-
-    // Since Python object respond to 'IS_POINTER' with true if there has already
-    // been a 'TO_NATIVE' before, we need to first check if it is directly a Python
-    // object to avoid conversion to a pointer.
-    if (truffle_invoke(PY_TRUFFLE_CEXT, "is_python_object", managed_obj)) {
-        return managed_obj;
-    }
-    return truffle_invoke(PY_TRUFFLE_CEXT, "to_java", managed_obj);
-}
 
 void* to_java_type(PyTypeObject* cls) {
     return to_java((PyObject*)cls);
 }
 
 PyObject* to_sulong(void *o) {
-<<<<<<< HEAD
-    return truffle_invoke(PY_TRUFFLE_CEXT, "to_sulong", o);
-=======
-    return explicit_cast(polyglot_invoke(PY_TRUFFLE_CEXT, "to_sulong", o));
->>>>>>> e3888baa
+    return polyglot_invoke(PY_TRUFFLE_CEXT, "to_sulong", o);
 }
 
 /** to be used from Java code only; reads native 'ob_type' field */
 void* get_ob_type(PyObject* obj) {
-    return native_to_java(obj->ob_type);
+    return native_to_java((PyObject*)(obj->ob_type));
 }
 
 typedef struct PyObjectHandle {
@@ -248,41 +200,19 @@
     return SIZEOF_WCHAR_T;
 }
 
-<<<<<<< HEAD
-PyObject* PyObjectHandle_ForJavaObject(PyObject* jobj, unsigned long flags) {
-    if (!truffle_is_handle_to_managed(jobj)) {
-        PyObject* cobj = truffle_invoke(PY_TRUFFLE_CEXT, "to_sulong", jobj);
+void* PyObjectHandle_ForJavaObject(void* cobj, unsigned long flags) {
+    if (!truffle_is_handle_to_managed(cobj)) {
         return truffle_deref_handle_for_managed(cobj);
     }
-    return jobj;
-}
-
-/** to be used from Java code only; only creates the deref handle */
-PyTypeObject* PyObjectHandle_ForJavaType(void* jobj) {
-    if (!truffle_is_handle_to_managed(jobj)) {
-        PyTypeObject* jtypeobj = (PyTypeObject*)to_sulong(jobj);
-        PyTypeObject* deref_handle = truffle_deref_handle_for_managed(jtypeobj);
-        return deref_handle;
-    }
-    return jobj;
-=======
-void* PyObjectHandle_ForJavaObject(void* cobj, unsigned long flags) {
-	if (!truffle_is_handle_to_managed(cobj)) {
-		if(polyglot_is_value(cobj)) {
-			cobj = PyTruffle_Explicit_Cast(cobj, flags);
-		}
-		return truffle_deref_handle_for_managed(cobj);
-	}
-	return cobj;
+    return cobj;
 }
 
 /** to be used from Java code only; only creates the deref handle */
 void* PyObjectHandle_ForJavaType(void* ptype) {
-	if (!truffle_is_handle_to_managed(ptype)) {
-		return truffle_deref_handle_for_managed(ptype);
-	}
-	return ptype;
->>>>>>> e3888baa
+    if (!truffle_is_handle_to_managed(ptype)) {
+        return truffle_deref_handle_for_managed(ptype);
+    }
+    return ptype;
 }
 
 /** to be used from Java code only; creates the deref handle for a sequence wrapper */
@@ -516,13 +446,8 @@
 #undef WriteMember
 
 int PyTruffle_Debug(void *arg) {
-<<<<<<< HEAD
-    truffle_invoke(PY_TRUFFLE_CEXT, "PyTruffle_Debug", arg);
+    polyglot_invoke(PY_TRUFFLE_CEXT, "PyTruffle_Debug", arg);
     return 0;
-=======
-	polyglot_invoke(PY_TRUFFLE_CEXT, "PyTruffle_Debug", arg);
-	return 0;
->>>>>>> e3888baa
 }
 
 typedef PyObject* (*f0)();
@@ -640,17 +565,8 @@
     return native_to_java(fun(module, pnone));
 }
 
-<<<<<<< HEAD
-void* wrap_fastcall(_PyCFunctionFast fun, PyObject *self, PyObject **args, Py_ssize_t nargs, PyObject *kwnames) {
-    Py_ssize_t i;
-    for (i=0; i < nargs; i++) {
-        args[i] = args[i];
-    }
-    return native_to_java(fun(self, args, nargs, kwnames));
-=======
 void* wrap_fastcall(_PyCFunctionFast fun, PyObject *self, PyObject **args, PyObject *nargs, PyObject *kwnames) {
-	return native_to_java(fun(explicit_cast(self), PySequence_Fast_ITEMS(explicit_cast((PyObject*)args)), PyLong_AsSsize_t(nargs), explicit_cast(kwnames)));
->>>>>>> e3888baa
+    return native_to_java(fun(self, PySequence_Fast_ITEMS((PyObject*)args), PyLong_AsSsize_t(nargs), kwnames));
 }
 
 void* wrap_unsupported(void *fun, ...) {
