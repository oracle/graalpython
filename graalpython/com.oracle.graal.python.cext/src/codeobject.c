--- conflicted
+++ resolved
@@ -1,13 +1,10 @@
-<<<<<<< HEAD
 /* Copyright (c) 2024, Oracle and/or its affiliates.
  * Copyright (C) 1996-2024 Python Software Foundation
  *
  * Licensed under the PYTHON SOFTWARE FOUNDATION LICENSE VERSION 2
  */
 #include "capi.h"
-
-// Taken from CPython codeobject.c
-=======
+#if 0 // GraalPy change
 #include <stdbool.h>
 
 #include "Python.h"
@@ -760,8 +757,8 @@
     Py_XDECREF(localspluskinds);
     return co;
 }
-
->>>>>>> 39ed2484
+#endif // GraalPy change
+
 PyCodeObject *
 PyUnstable_Code_New(int argcount, int kwonlyargcount,
            int nlocals, int stacksize, int flags,
@@ -778,10 +775,9 @@
                                      name, qualname, firstlineno,
                                      linetable,
                                      exceptiontable);
-<<<<<<< HEAD
-=======
-}
-
+}
+
+#if 0 // GraalPy change
 // NOTE: When modifying the construction of PyCode_NewEmpty, please also change
 // test.test_code.CodeLocationTest.test_code_new_empty to keep it in sync!
 
@@ -2441,5 +2437,4 @@
     Py_XDECREF(co_code);
     Py_XDECREF(lines);
     return codeobj;
->>>>>>> 39ed2484
-}+#endif // GraalPy change