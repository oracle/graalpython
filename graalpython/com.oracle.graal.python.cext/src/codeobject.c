/*
 * Copyright (c) 2017, 2019, Oracle and/or its affiliates. All rights reserved.
 * DO NOT ALTER OR REMOVE COPYRIGHT NOTICES OR THIS FILE HEADER.
 *
 * The Universal Permissive License (UPL), Version 1.0
 *
 * Subject to the condition set forth below, permission is hereby granted to any
 * person obtaining a copy of this software, associated documentation and/or
 * data (collectively the "Software"), free of charge and under any and all
 * copyright rights in the Software, and any and all patent rights owned or
 * freely licensable by each licensor hereunder covering either (i) the
 * unmodified Software as contributed to or provided by such licensor, or (ii)
 * the Larger Works (as defined below), to deal in both
 *
 * (a) the Software, and
 *
 * (b) any piece of software and/or hardware listed in the lrgrwrks.txt file if
 * one is included with the Software each a "Larger Work" to which the Software
 * is contributed by such licensors),
 *
 * without restriction, including without limitation the rights to copy, create
 * derivative works of, display, perform, and distribute the Software and make,
 * use, sell, offer for sale, import, export, have made, and have sold the
 * Software and the Larger Work(s), and to sublicense the foregoing rights on
 * either these or other terms.
 *
 * This license is subject to the following condition:
 *
 * The above copyright notice and either this complete permission notice or at a
 * minimum a reference to the UPL must be included in all copies or substantial
 * portions of the Software.
 *
 * THE SOFTWARE IS PROVIDED "AS IS", WITHOUT WARRANTY OF ANY KIND, EXPRESS OR
 * IMPLIED, INCLUDING BUT NOT LIMITED TO THE WARRANTIES OF MERCHANTABILITY,
 * FITNESS FOR A PARTICULAR PURPOSE AND NONINFRINGEMENT. IN NO EVENT SHALL THE
 * AUTHORS OR COPYRIGHT HOLDERS BE LIABLE FOR ANY CLAIM, DAMAGES OR OTHER
 * LIABILITY, WHETHER IN AN ACTION OF CONTRACT, TORT OR OTHERWISE, ARISING FROM,
 * OUT OF OR IN CONNECTION WITH THE SOFTWARE OR THE USE OR OTHER DEALINGS IN THE
 * SOFTWARE.
 */
#include "capi.h"

PyTypeObject PyCode_Type = PY_TRUFFLE_TYPE("code", &PyType_Type, Py_TPFLAGS_DEFAULT, sizeof(PyTypeObject));

UPCALL_ID(PyCode_New);
PyCodeObject* PyCode_New(int argcount, int kwonlyargcount,
                         int nlocals, int stacksize, int flags,
                         PyObject *code, PyObject *consts, PyObject *names,
                         PyObject *varnames, PyObject *freevars, PyObject *cellvars,
                         PyObject *filename, PyObject *name, int firstlineno,
                         PyObject *lnotab) {
<<<<<<< HEAD
    return (PyCodeObject*)UPCALL_CEXT_O(_jls_PyCode_New, argcount, kwonlyargcount,
                         nlocals, stacksize, flags,
                         native_to_java(code), native_to_java(consts), native_to_java(names),
                         native_to_java(varnames), native_to_java(freevars), native_to_java(cellvars),
                         native_to_java(filename), native_to_java(name), firstlineno,
                         native_to_java(lnotab));
=======
    return (PyCodeObject*)(UPCALL_CEXT_O(_jls_PyCode_New, argcount, kwonlyargcount,
                                         nlocals, stacksize, flags,
                                         native_to_java(code), native_to_java(consts), native_to_java(names),
                                         native_to_java(varnames), native_to_java(filename), native_to_java(name), firstlineno,
                                         native_to_java(lnotab), native_to_java(freevars), native_to_java(cellvars)));
>>>>>>> f0a5f58a
}<|MERGE_RESOLUTION|>--- conflicted
+++ resolved
@@ -49,18 +49,9 @@
                          PyObject *varnames, PyObject *freevars, PyObject *cellvars,
                          PyObject *filename, PyObject *name, int firstlineno,
                          PyObject *lnotab) {
-<<<<<<< HEAD
-    return (PyCodeObject*)UPCALL_CEXT_O(_jls_PyCode_New, argcount, kwonlyargcount,
-                         nlocals, stacksize, flags,
-                         native_to_java(code), native_to_java(consts), native_to_java(names),
-                         native_to_java(varnames), native_to_java(freevars), native_to_java(cellvars),
-                         native_to_java(filename), native_to_java(name), firstlineno,
-                         native_to_java(lnotab));
-=======
     return (PyCodeObject*)(UPCALL_CEXT_O(_jls_PyCode_New, argcount, kwonlyargcount,
                                          nlocals, stacksize, flags,
                                          native_to_java(code), native_to_java(consts), native_to_java(names),
                                          native_to_java(varnames), native_to_java(filename), native_to_java(name), firstlineno,
                                          native_to_java(lnotab), native_to_java(freevars), native_to_java(cellvars)));
->>>>>>> f0a5f58a
 }