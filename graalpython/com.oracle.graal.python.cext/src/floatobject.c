/* Copyright (c) 2018, 2024, Oracle and/or its affiliates.
 * Copyright (C) 1996-2017 Python Software Foundation
 *
 * Licensed under the PYTHON SOFTWARE FOUNDATION LICENSE VERSION 2
 */

/* Float object implementation */

/* XXX There should be overflow checks here, but it's hard to check
   for any kind of float exception without losing portability. */

#include "capi.h" // GraalPy change
#include "Python.h"
#if 0 // GraalPy change
#include "pycore_dtoa.h"          // _Py_dg_dtoa()
#include "pycore_floatobject.h"   // _PyFloat_FormatAdvancedWriter()
#include "pycore_initconfig.h"    // _PyStatus_OK()
#include "pycore_interp.h"        // _PyInterpreterState.float_state
#include "pycore_long.h"          // _PyLong_GetOne()
#include "pycore_object.h"        // _PyObject_Init()
#include "pycore_pymath.h"        // _PY_SHORT_FLOAT_REPR
#include "pycore_pystate.h"       // _PyInterpreterState_GET()
<<<<<<< HEAD
#include "pycore_structseq.h"     // _PyStructSequence_FiniType()
#endif // GraalPy change
=======
#include "pycore_structseq.h"     // _PyStructSequence_FiniBuiltin()
>>>>>>> 0c595384

#include <ctype.h>
#include <float.h>
#include <stdlib.h>               // strtol()

#if 0 // GraalPy change
/*[clinic input]
class float "PyObject *" "&PyFloat_Type"
[clinic start generated code]*/
/*[clinic end generated code: output=da39a3ee5e6b4b0d input=dd0003f68f144284]*/

#include "clinic/floatobject.c.h"

#ifndef PyFloat_MAXFREELIST
#  define PyFloat_MAXFREELIST   100
#endif


#if PyFloat_MAXFREELIST > 0
static struct _Py_float_state *
get_float_state(void)
{
    PyInterpreterState *interp = _PyInterpreterState_GET();
    return &interp->float_state;
}
#endif


double
PyFloat_GetMax(void)
{
    return DBL_MAX;
}

double
PyFloat_GetMin(void)
{
    return DBL_MIN;
}

static PyTypeObject FloatInfoType;

PyDoc_STRVAR(floatinfo__doc__,
"sys.float_info\n\
\n\
A named tuple holding information about the float type. It contains low level\n\
information about the precision and internal representation. Please study\n\
your system's :file:`float.h` for more information.");

static PyStructSequence_Field floatinfo_fields[] = {
    {"max",             "DBL_MAX -- maximum representable finite float"},
    {"max_exp",         "DBL_MAX_EXP -- maximum int e such that radix**(e-1) "
                    "is representable"},
    {"max_10_exp",      "DBL_MAX_10_EXP -- maximum int e such that 10**e "
                    "is representable"},
    {"min",             "DBL_MIN -- Minimum positive normalized float"},
    {"min_exp",         "DBL_MIN_EXP -- minimum int e such that radix**(e-1) "
                    "is a normalized float"},
    {"min_10_exp",      "DBL_MIN_10_EXP -- minimum int e such that 10**e is "
                    "a normalized float"},
    {"dig",             "DBL_DIG -- maximum number of decimal digits that "
                    "can be faithfully represented in a float"},
    {"mant_dig",        "DBL_MANT_DIG -- mantissa digits"},
    {"epsilon",         "DBL_EPSILON -- Difference between 1 and the next "
                    "representable float"},
    {"radix",           "FLT_RADIX -- radix of exponent"},
    {"rounds",          "FLT_ROUNDS -- rounding mode used for arithmetic "
                    "operations"},
    {0}
};

static PyStructSequence_Desc floatinfo_desc = {
    "sys.float_info",           /* name */
    floatinfo__doc__,           /* doc */
    floatinfo_fields,           /* fields */
    11
};

PyObject *
PyFloat_GetInfo(void)
{
    PyObject* floatinfo;
    int pos = 0;

    floatinfo = PyStructSequence_New(&FloatInfoType);
    if (floatinfo == NULL) {
        return NULL;
    }

#define SetFlag(CALL) \
    do {                                                    \
        PyObject *flag = (CALL);                            \
        if (flag == NULL) {                                 \
            Py_CLEAR(floatinfo);                            \
            return NULL;                                    \
        }                                                   \
        PyStructSequence_SET_ITEM(floatinfo, pos++, flag);  \
    } while (0)

#define SetIntFlag(FLAG) SetFlag(PyLong_FromLong((FLAG)))
#define SetDblFlag(FLAG) SetFlag(PyFloat_FromDouble((FLAG)))

    SetDblFlag(DBL_MAX);
    SetIntFlag(DBL_MAX_EXP);
    SetIntFlag(DBL_MAX_10_EXP);
    SetDblFlag(DBL_MIN);
    SetIntFlag(DBL_MIN_EXP);
    SetIntFlag(DBL_MIN_10_EXP);
    SetIntFlag(DBL_DIG);
    SetIntFlag(DBL_MANT_DIG);
    SetDblFlag(DBL_EPSILON);
    SetIntFlag(FLT_RADIX);
    SetIntFlag(FLT_ROUNDS);
#undef SetIntFlag
#undef SetDblFlag
#undef SetFlag

    return floatinfo;
}

PyObject *
PyFloat_FromDouble(double fval)
{
    PyFloatObject *op;
#if PyFloat_MAXFREELIST > 0
    struct _Py_float_state *state = get_float_state();
    op = state->free_list;
    if (op != NULL) {
#ifdef Py_DEBUG
        // PyFloat_FromDouble() must not be called after _PyFloat_Fini()
        assert(state->numfree != -1);
#endif
        state->free_list = (PyFloatObject *) Py_TYPE(op);
        state->numfree--;
        OBJECT_STAT_INC(from_freelist);
    }
    else
#endif
    {
        op = PyObject_Malloc(sizeof(PyFloatObject));
        if (!op) {
            return PyErr_NoMemory();
        }
    }
    _PyObject_Init((PyObject*)op, &PyFloat_Type);
    op->ob_fval = fval;
    return (PyObject *) op;
}

static PyObject *
float_from_string_inner(const char *s, Py_ssize_t len, void *obj)
{
    double x;
    const char *end;
    const char *last = s + len;
    /* strip leading whitespace */
    while (s < last && Py_ISSPACE(*s)) {
        s++;
    }
    if (s == last) {
        PyErr_Format(PyExc_ValueError,
                     "could not convert string to float: "
                     "%R", obj);
        return NULL;
    }

    /* strip trailing whitespace */
    while (s < last - 1 && Py_ISSPACE(last[-1])) {
        last--;
    }

    /* We don't care about overflow or underflow.  If the platform
     * supports them, infinities and signed zeroes (on underflow) are
     * fine. */
    x = PyOS_string_to_double(s, (char **)&end, NULL);
    if (end != last) {
        PyErr_Format(PyExc_ValueError,
                     "could not convert string to float: "
                     "%R", obj);
        return NULL;
    }
    else if (x == -1.0 && PyErr_Occurred()) {
        return NULL;
    }
    else {
        return PyFloat_FromDouble(x);
    }
}

PyObject *
PyFloat_FromString(PyObject *v)
{
    const char *s;
    PyObject *s_buffer = NULL;
    Py_ssize_t len;
    Py_buffer view = {NULL, NULL};
    PyObject *result = NULL;

    if (PyUnicode_Check(v)) {
        s_buffer = _PyUnicode_TransformDecimalAndSpaceToASCII(v);
        if (s_buffer == NULL)
            return NULL;
        assert(PyUnicode_IS_ASCII(s_buffer));
        /* Simply get a pointer to existing ASCII characters. */
        s = PyUnicode_AsUTF8AndSize(s_buffer, &len);
        assert(s != NULL);
    }
    else if (PyBytes_Check(v)) {
        s = PyBytes_AS_STRING(v);
        len = PyBytes_GET_SIZE(v);
    }
    else if (PyByteArray_Check(v)) {
        s = PyByteArray_AS_STRING(v);
        len = PyByteArray_GET_SIZE(v);
    }
    else if (PyObject_GetBuffer(v, &view, PyBUF_SIMPLE) == 0) {
        s = (const char *)view.buf;
        len = view.len;
        /* Copy to NUL-terminated buffer. */
        s_buffer = PyBytes_FromStringAndSize(s, len);
        if (s_buffer == NULL) {
            PyBuffer_Release(&view);
            return NULL;
        }
        s = PyBytes_AS_STRING(s_buffer);
    }
    else {
        PyErr_Format(PyExc_TypeError,
            "float() argument must be a string or a real number, not '%.200s'",
            Py_TYPE(v)->tp_name);
        return NULL;
    }
    result = _Py_string_to_number_with_underscores(s, len, "float", v, v,
                                                   float_from_string_inner);
    PyBuffer_Release(&view);
    Py_XDECREF(s_buffer);
    return result;
}

void
_PyFloat_ExactDealloc(PyObject *obj)
{
    assert(PyFloat_CheckExact(obj));
    PyFloatObject *op = (PyFloatObject *)obj;
#if PyFloat_MAXFREELIST > 0
    struct _Py_float_state *state = get_float_state();
#ifdef Py_DEBUG
    // float_dealloc() must not be called after _PyFloat_Fini()
    assert(state->numfree != -1);
#endif
    if (state->numfree >= PyFloat_MAXFREELIST)  {
        PyObject_Free(op);
        return;
    }
    state->numfree++;
    Py_SET_TYPE(op, (PyTypeObject *)state->free_list);
    state->free_list = op;
    OBJECT_STAT_INC(to_freelist);
#else
    PyObject_Free(op);
#endif
}

static void
float_dealloc(PyObject *op)
{
    assert(PyFloat_Check(op));
#if PyFloat_MAXFREELIST > 0
    if (PyFloat_CheckExact(op)) {
        _PyFloat_ExactDealloc(op);
    }
    else
#endif
    {
        Py_TYPE(op)->tp_free(op);
    }
}
#endif // GraalPy change

double
PyFloat_AsDouble(PyObject *op)
{
    // GraalPy change: read from native object stub or upcall for managed
    if (points_to_py_handle_space(op)) {
        if (PyFloat_Check(op)) {
            double val = ((GraalPyFloatObject*) pointer_to_stub(op))->ob_fval;
#ifndef NDEBUG
            if (PyTruffle_Debug_CAPI() && GraalPyTruffleFloat_AsDouble(op) != val) {
                Py_FatalError("ob_size of native stub and managed object differ");
            }
#endif
            return val;
        }
        return GraalPyTruffleFloat_AsDouble(op);
    }

    PyNumberMethods *nb;
    PyObject *res;
    double val;

    if (op == NULL) {
        PyErr_BadArgument();
        return -1;
    }

    if (PyFloat_Check(op)) {
        // GraalPy change: avoid macro recursion
        return ((PyFloatObject*) op)->ob_fval;
    }

    nb = Py_TYPE(op)->tp_as_number;
    if (nb == NULL || nb->nb_float == NULL) {
        if (nb && nb->nb_index) {
            PyObject *res = _PyNumber_Index(op);
            if (!res) {
                return -1;
            }
            double val = PyLong_AsDouble(res);
            Py_DECREF(res);
            return val;
        }
        PyErr_Format(PyExc_TypeError, "must be real number, not %.50s",
                     Py_TYPE(op)->tp_name);
        return -1;
    }

    res = (*nb->nb_float) (op);
    if (res == NULL) {
        return -1;
    }
    if (!PyFloat_CheckExact(res)) {
        if (!PyFloat_Check(res)) {
            PyErr_Format(PyExc_TypeError,
                         "%.50s.__float__ returned non-float (type %.50s)",
                         Py_TYPE(op)->tp_name, Py_TYPE(res)->tp_name);
            Py_DECREF(res);
            return -1;
        }
        if (PyErr_WarnFormat(PyExc_DeprecationWarning, 1,
                "%.50s.__float__ returned non-float (type %.50s).  "
                "The ability to return an instance of a strict subclass of float "
                "is deprecated, and may be removed in a future version of Python.",
                Py_TYPE(op)->tp_name, Py_TYPE(res)->tp_name)) {
            Py_DECREF(res);
            return -1;
        }
    }

    // GraalPy change: avoid macro recursion
    val = PyFloat_AsDouble(res);
    Py_DECREF(res);
    return val;
}

#if 0 // GraalPy change
/* Macro and helper that convert PyObject obj to a C double and store
   the value in dbl.  If conversion to double raises an exception, obj is
   set to NULL, and the function invoking this macro returns NULL.  If
   obj is not of float or int type, Py_NotImplemented is incref'ed,
   stored in obj, and returned from the function invoking this macro.
*/
#define CONVERT_TO_DOUBLE(obj, dbl)                     \
    if (PyFloat_Check(obj))                             \
        dbl = PyFloat_AS_DOUBLE(obj);                   \
    else if (convert_to_double(&(obj), &(dbl)) < 0)     \
        return obj;

/* Methods */

static int
convert_to_double(PyObject **v, double *dbl)
{
    PyObject *obj = *v;

    if (PyLong_Check(obj)) {
        *dbl = PyLong_AsDouble(obj);
        if (*dbl == -1.0 && PyErr_Occurred()) {
            *v = NULL;
            return -1;
        }
    }
    else {
        *v = Py_NewRef(Py_NotImplemented);
        return -1;
    }
    return 0;
}

static PyObject *
float_repr(PyFloatObject *v)
{
    PyObject *result;
    char *buf;

    buf = PyOS_double_to_string(PyFloat_AS_DOUBLE(v),
                                'r', 0,
                                Py_DTSF_ADD_DOT_0,
                                NULL);
    if (!buf)
        return PyErr_NoMemory();
    result = _PyUnicode_FromASCII(buf, strlen(buf));
    PyMem_Free(buf);
    return result;
}

/* Comparison is pretty much a nightmare.  When comparing float to float,
 * we do it as straightforwardly (and long-windedly) as conceivable, so
 * that, e.g., Python x == y delivers the same result as the platform
 * C x == y when x and/or y is a NaN.
 * When mixing float with an integer type, there's no good *uniform* approach.
 * Converting the double to an integer obviously doesn't work, since we
 * may lose info from fractional bits.  Converting the integer to a double
 * also has two failure modes:  (1) an int may trigger overflow (too
 * large to fit in the dynamic range of a C double); (2) even a C long may have
 * more bits than fit in a C double (e.g., on a 64-bit box long may have
 * 63 bits of precision, but a C double probably has only 53), and then
 * we can falsely claim equality when low-order integer bits are lost by
 * coercion to double.  So this part is painful too.
 */

static PyObject*
float_richcompare(PyObject *v, PyObject *w, int op)
{
    double i, j;
    int r = 0;

    assert(PyFloat_Check(v));
    i = PyFloat_AS_DOUBLE(v);

    /* Switch on the type of w.  Set i and j to doubles to be compared,
     * and op to the richcomp to use.
     */
    if (PyFloat_Check(w))
        j = PyFloat_AS_DOUBLE(w);

    else if (!Py_IS_FINITE(i)) {
        if (PyLong_Check(w))
            /* If i is an infinity, its magnitude exceeds any
             * finite integer, so it doesn't matter which int we
             * compare i with.  If i is a NaN, similarly.
             */
            j = 0.0;
        else
            goto Unimplemented;
    }

    else if (PyLong_Check(w)) {
        int vsign = i == 0.0 ? 0 : i < 0.0 ? -1 : 1;
        int wsign = _PyLong_Sign(w);
        size_t nbits;
        int exponent;

        if (vsign != wsign) {
            /* Magnitudes are irrelevant -- the signs alone
             * determine the outcome.
             */
            i = (double)vsign;
            j = (double)wsign;
            goto Compare;
        }
        /* The signs are the same. */
        /* Convert w to a double if it fits.  In particular, 0 fits. */
        nbits = _PyLong_NumBits(w);
        if (nbits == (size_t)-1 && PyErr_Occurred()) {
            /* This long is so large that size_t isn't big enough
             * to hold the # of bits.  Replace with little doubles
             * that give the same outcome -- w is so large that
             * its magnitude must exceed the magnitude of any
             * finite float.
             */
            PyErr_Clear();
            i = (double)vsign;
            assert(wsign != 0);
            j = wsign * 2.0;
            goto Compare;
        }
        if (nbits <= 48) {
            j = PyLong_AsDouble(w);
            /* It's impossible that <= 48 bits overflowed. */
            assert(j != -1.0 || ! PyErr_Occurred());
            goto Compare;
        }
        assert(wsign != 0); /* else nbits was 0 */
        assert(vsign != 0); /* if vsign were 0, then since wsign is
                             * not 0, we would have taken the
                             * vsign != wsign branch at the start */
        /* We want to work with non-negative numbers. */
        if (vsign < 0) {
            /* "Multiply both sides" by -1; this also swaps the
             * comparator.
             */
            i = -i;
            op = _Py_SwappedOp[op];
        }
        assert(i > 0.0);
        (void) frexp(i, &exponent);
        /* exponent is the # of bits in v before the radix point;
         * we know that nbits (the # of bits in w) > 48 at this point
         */
        if (exponent < 0 || (size_t)exponent < nbits) {
            i = 1.0;
            j = 2.0;
            goto Compare;
        }
        if ((size_t)exponent > nbits) {
            i = 2.0;
            j = 1.0;
            goto Compare;
        }
        /* v and w have the same number of bits before the radix
         * point.  Construct two ints that have the same comparison
         * outcome.
         */
        {
            double fracpart;
            double intpart;
            PyObject *result = NULL;
            PyObject *vv = NULL;
            PyObject *ww = w;

            if (wsign < 0) {
                ww = PyNumber_Negative(w);
                if (ww == NULL)
                    goto Error;
            }
            else
                Py_INCREF(ww);

            fracpart = modf(i, &intpart);
            vv = PyLong_FromDouble(intpart);
            if (vv == NULL)
                goto Error;

            if (fracpart != 0.0) {
                /* Shift left, and or a 1 bit into vv
                 * to represent the lost fraction.
                 */
                PyObject *temp;

                temp = _PyLong_Lshift(ww, 1);
                if (temp == NULL)
                    goto Error;
                Py_SETREF(ww, temp);

                temp = _PyLong_Lshift(vv, 1);
                if (temp == NULL)
                    goto Error;
                Py_SETREF(vv, temp);

                temp = PyNumber_Or(vv, _PyLong_GetOne());
                if (temp == NULL)
                    goto Error;
                Py_SETREF(vv, temp);
            }

            r = PyObject_RichCompareBool(vv, ww, op);
            if (r < 0)
                goto Error;
            result = PyBool_FromLong(r);
         Error:
            Py_XDECREF(vv);
            Py_XDECREF(ww);
            return result;
        }
    } /* else if (PyLong_Check(w)) */

    else        /* w isn't float or int */
        goto Unimplemented;

 Compare:
    switch (op) {
    case Py_EQ:
        r = i == j;
        break;
    case Py_NE:
        r = i != j;
        break;
    case Py_LE:
        r = i <= j;
        break;
    case Py_GE:
        r = i >= j;
        break;
    case Py_LT:
        r = i < j;
        break;
    case Py_GT:
        r = i > j;
        break;
    }
    return PyBool_FromLong(r);

 Unimplemented:
    Py_RETURN_NOTIMPLEMENTED;
}

static Py_hash_t
float_hash(PyFloatObject *v)
{
    return _Py_HashDouble((PyObject *)v, v->ob_fval);
}

static PyObject *
float_add(PyObject *v, PyObject *w)
{
    double a,b;
    CONVERT_TO_DOUBLE(v, a);
    CONVERT_TO_DOUBLE(w, b);
    a = a + b;
    return PyFloat_FromDouble(a);
}

static PyObject *
float_sub(PyObject *v, PyObject *w)
{
    double a,b;
    CONVERT_TO_DOUBLE(v, a);
    CONVERT_TO_DOUBLE(w, b);
    a = a - b;
    return PyFloat_FromDouble(a);
}

static PyObject *
float_mul(PyObject *v, PyObject *w)
{
    double a,b;
    CONVERT_TO_DOUBLE(v, a);
    CONVERT_TO_DOUBLE(w, b);
    a = a * b;
    return PyFloat_FromDouble(a);
}

static PyObject *
float_div(PyObject *v, PyObject *w)
{
    double a,b;
    CONVERT_TO_DOUBLE(v, a);
    CONVERT_TO_DOUBLE(w, b);
    if (b == 0.0) {
        PyErr_SetString(PyExc_ZeroDivisionError,
                        "float division by zero");
        return NULL;
    }
    a = a / b;
    return PyFloat_FromDouble(a);
}

static PyObject *
float_rem(PyObject *v, PyObject *w)
{
    double vx, wx;
    double mod;
    CONVERT_TO_DOUBLE(v, vx);
    CONVERT_TO_DOUBLE(w, wx);
    if (wx == 0.0) {
        PyErr_SetString(PyExc_ZeroDivisionError,
                        "float modulo");
        return NULL;
    }
    mod = fmod(vx, wx);
    if (mod) {
        /* ensure the remainder has the same sign as the denominator */
        if ((wx < 0) != (mod < 0)) {
            mod += wx;
        }
    }
    else {
        /* the remainder is zero, and in the presence of signed zeroes
           fmod returns different results across platforms; ensure
           it has the same sign as the denominator. */
        mod = copysign(0.0, wx);
    }
    return PyFloat_FromDouble(mod);
}

static void
_float_div_mod(double vx, double wx, double *floordiv, double *mod)
{
    double div;
    *mod = fmod(vx, wx);
    /* fmod is typically exact, so vx-mod is *mathematically* an
       exact multiple of wx.  But this is fp arithmetic, and fp
       vx - mod is an approximation; the result is that div may
       not be an exact integral value after the division, although
       it will always be very close to one.
    */
    div = (vx - *mod) / wx;
    if (*mod) {
        /* ensure the remainder has the same sign as the denominator */
        if ((wx < 0) != (*mod < 0)) {
            *mod += wx;
            div -= 1.0;
        }
    }
    else {
        /* the remainder is zero, and in the presence of signed zeroes
           fmod returns different results across platforms; ensure
           it has the same sign as the denominator. */
        *mod = copysign(0.0, wx);
    }
    /* snap quotient to nearest integral value */
    if (div) {
        *floordiv = floor(div);
        if (div - *floordiv > 0.5) {
            *floordiv += 1.0;
        }
    }
    else {
        /* div is zero - get the same sign as the true quotient */
        *floordiv = copysign(0.0, vx / wx); /* zero w/ sign of vx/wx */
    }
}

static PyObject *
float_divmod(PyObject *v, PyObject *w)
{
    double vx, wx;
    double mod, floordiv;
    CONVERT_TO_DOUBLE(v, vx);
    CONVERT_TO_DOUBLE(w, wx);
    if (wx == 0.0) {
        PyErr_SetString(PyExc_ZeroDivisionError, "float divmod()");
        return NULL;
    }
    _float_div_mod(vx, wx, &floordiv, &mod);
    return Py_BuildValue("(dd)", floordiv, mod);
}

static PyObject *
float_floor_div(PyObject *v, PyObject *w)
{
    double vx, wx;
    double mod, floordiv;
    CONVERT_TO_DOUBLE(v, vx);
    CONVERT_TO_DOUBLE(w, wx);
    if (wx == 0.0) {
        PyErr_SetString(PyExc_ZeroDivisionError, "float floor division by zero");
        return NULL;
    }
    _float_div_mod(vx, wx, &floordiv, &mod);
    return PyFloat_FromDouble(floordiv);
}

/* determine whether x is an odd integer or not;  assumes that
   x is not an infinity or nan. */
#define DOUBLE_IS_ODD_INTEGER(x) (fmod(fabs(x), 2.0) == 1.0)

static PyObject *
float_pow(PyObject *v, PyObject *w, PyObject *z)
{
    double iv, iw, ix;
    int negate_result = 0;

    if ((PyObject *)z != Py_None) {
        PyErr_SetString(PyExc_TypeError, "pow() 3rd argument not "
            "allowed unless all arguments are integers");
        return NULL;
    }

    CONVERT_TO_DOUBLE(v, iv);
    CONVERT_TO_DOUBLE(w, iw);

    /* Sort out special cases here instead of relying on pow() */
    if (iw == 0) {              /* v**0 is 1, even 0**0 */
        return PyFloat_FromDouble(1.0);
    }
    if (Py_IS_NAN(iv)) {        /* nan**w = nan, unless w == 0 */
        return PyFloat_FromDouble(iv);
    }
    if (Py_IS_NAN(iw)) {        /* v**nan = nan, unless v == 1; 1**nan = 1 */
        return PyFloat_FromDouble(iv == 1.0 ? 1.0 : iw);
    }
    if (Py_IS_INFINITY(iw)) {
        /* v**inf is: 0.0 if abs(v) < 1; 1.0 if abs(v) == 1; inf if
         *     abs(v) > 1 (including case where v infinite)
         *
         * v**-inf is: inf if abs(v) < 1; 1.0 if abs(v) == 1; 0.0 if
         *     abs(v) > 1 (including case where v infinite)
         */
        iv = fabs(iv);
        if (iv == 1.0)
            return PyFloat_FromDouble(1.0);
        else if ((iw > 0.0) == (iv > 1.0))
            return PyFloat_FromDouble(fabs(iw)); /* return inf */
        else
            return PyFloat_FromDouble(0.0);
    }
    if (Py_IS_INFINITY(iv)) {
        /* (+-inf)**w is: inf for w positive, 0 for w negative; in
         *     both cases, we need to add the appropriate sign if w is
         *     an odd integer.
         */
        int iw_is_odd = DOUBLE_IS_ODD_INTEGER(iw);
        if (iw > 0.0)
            return PyFloat_FromDouble(iw_is_odd ? iv : fabs(iv));
        else
            return PyFloat_FromDouble(iw_is_odd ?
                                      copysign(0.0, iv) : 0.0);
    }
    if (iv == 0.0) {  /* 0**w is: 0 for w positive, 1 for w zero
                         (already dealt with above), and an error
                         if w is negative. */
        int iw_is_odd = DOUBLE_IS_ODD_INTEGER(iw);
        if (iw < 0.0) {
            PyErr_SetString(PyExc_ZeroDivisionError,
                            "0.0 cannot be raised to a "
                            "negative power");
            return NULL;
        }
        /* use correct sign if iw is odd */
        return PyFloat_FromDouble(iw_is_odd ? iv : 0.0);
    }

    if (iv < 0.0) {
        /* Whether this is an error is a mess, and bumps into libm
         * bugs so we have to figure it out ourselves.
         */
        if (iw != floor(iw)) {
            /* Negative numbers raised to fractional powers
             * become complex.
             */
            return PyComplex_Type.tp_as_number->nb_power(v, w, z);
        }
        /* iw is an exact integer, albeit perhaps a very large
         * one.  Replace iv by its absolute value and remember
         * to negate the pow result if iw is odd.
         */
        iv = -iv;
        negate_result = DOUBLE_IS_ODD_INTEGER(iw);
    }

    if (iv == 1.0) { /* 1**w is 1, even 1**inf and 1**nan */
        /* (-1) ** large_integer also ends up here.  Here's an
         * extract from the comments for the previous
         * implementation explaining why this special case is
         * necessary:
         *
         * -1 raised to an exact integer should never be exceptional.
         * Alas, some libms (chiefly glibc as of early 2003) return
         * NaN and set EDOM on pow(-1, large_int) if the int doesn't
         * happen to be representable in a *C* integer.  That's a
         * bug.
         */
        return PyFloat_FromDouble(negate_result ? -1.0 : 1.0);
    }

    /* Now iv and iw are finite, iw is nonzero, and iv is
     * positive and not equal to 1.0.  We finally allow
     * the platform pow to step in and do the rest.
     */
    errno = 0;
    ix = pow(iv, iw);
    _Py_ADJUST_ERANGE1(ix);
    if (negate_result)
        ix = -ix;

    if (errno != 0) {
        /* We don't expect any errno value other than ERANGE, but
         * the range of libm bugs appears unbounded.
         */
        PyErr_SetFromErrno(errno == ERANGE ? PyExc_OverflowError :
                             PyExc_ValueError);
        return NULL;
    }
    return PyFloat_FromDouble(ix);
}

#undef DOUBLE_IS_ODD_INTEGER

static PyObject *
float_neg(PyFloatObject *v)
{
    return PyFloat_FromDouble(-v->ob_fval);
}

static PyObject *
float_abs(PyFloatObject *v)
{
    return PyFloat_FromDouble(fabs(v->ob_fval));
}

static int
float_bool(PyFloatObject *v)
{
    return v->ob_fval != 0.0;
}

/*[clinic input]
float.is_integer

Return True if the float is an integer.
[clinic start generated code]*/

static PyObject *
float_is_integer_impl(PyObject *self)
/*[clinic end generated code: output=7112acf95a4d31ea input=311810d3f777e10d]*/
{
    double x = PyFloat_AsDouble(self);
    PyObject *o;

    if (x == -1.0 && PyErr_Occurred())
        return NULL;
    if (!Py_IS_FINITE(x))
        Py_RETURN_FALSE;
    errno = 0;
    o = (floor(x) == x) ? Py_True : Py_False;
    if (errno != 0) {
        PyErr_SetFromErrno(errno == ERANGE ? PyExc_OverflowError :
                             PyExc_ValueError);
        return NULL;
    }
    return Py_NewRef(o);
}

/*[clinic input]
float.__trunc__

Return the Integral closest to x between 0 and x.
[clinic start generated code]*/

static PyObject *
float___trunc___impl(PyObject *self)
/*[clinic end generated code: output=dd3e289dd4c6b538 input=591b9ba0d650fdff]*/
{
    return PyLong_FromDouble(PyFloat_AS_DOUBLE(self));
}

/*[clinic input]
float.__floor__

Return the floor as an Integral.
[clinic start generated code]*/

static PyObject *
float___floor___impl(PyObject *self)
/*[clinic end generated code: output=e0551dbaea8c01d1 input=77bb13eb12e268df]*/
{
    double x = PyFloat_AS_DOUBLE(self);
    return PyLong_FromDouble(floor(x));
}

/*[clinic input]
float.__ceil__

Return the ceiling as an Integral.
[clinic start generated code]*/

static PyObject *
float___ceil___impl(PyObject *self)
/*[clinic end generated code: output=a2fd8858f73736f9 input=79e41ae94aa0a516]*/
{
    double x = PyFloat_AS_DOUBLE(self);
    return PyLong_FromDouble(ceil(x));
}

/* double_round: rounds a finite double to the closest multiple of
   10**-ndigits; here ndigits is within reasonable bounds (typically, -308 <=
   ndigits <= 323).  Returns a Python float, or sets a Python error and
   returns NULL on failure (OverflowError and memory errors are possible). */

#if _PY_SHORT_FLOAT_REPR == 1
/* version of double_round that uses the correctly-rounded string<->double
   conversions from Python/dtoa.c */

static PyObject *
double_round(double x, int ndigits) {

    double rounded;
    Py_ssize_t buflen, mybuflen=100;
    char *buf, *buf_end, shortbuf[100], *mybuf=shortbuf;
    int decpt, sign;
    PyObject *result = NULL;
    _Py_SET_53BIT_PRECISION_HEADER;

    /* round to a decimal string */
    _Py_SET_53BIT_PRECISION_START;
    buf = _Py_dg_dtoa(x, 3, ndigits, &decpt, &sign, &buf_end);
    _Py_SET_53BIT_PRECISION_END;
    if (buf == NULL) {
        PyErr_NoMemory();
        return NULL;
    }

    /* Get new buffer if shortbuf is too small.  Space needed <= buf_end -
    buf + 8: (1 extra for '0', 1 for sign, 5 for exp, 1 for '\0').  */
    buflen = buf_end - buf;
    if (buflen + 8 > mybuflen) {
        mybuflen = buflen+8;
        mybuf = (char *)PyMem_Malloc(mybuflen);
        if (mybuf == NULL) {
            PyErr_NoMemory();
            goto exit;
        }
    }
    /* copy buf to mybuf, adding exponent, sign and leading 0 */
    PyOS_snprintf(mybuf, mybuflen, "%s0%se%d", (sign ? "-" : ""),
                  buf, decpt - (int)buflen);

    /* and convert the resulting string back to a double */
    errno = 0;
    _Py_SET_53BIT_PRECISION_START;
    rounded = _Py_dg_strtod(mybuf, NULL);
    _Py_SET_53BIT_PRECISION_END;
    if (errno == ERANGE && fabs(rounded) >= 1.)
        PyErr_SetString(PyExc_OverflowError,
                        "rounded value too large to represent");
    else
        result = PyFloat_FromDouble(rounded);

    /* done computing value;  now clean up */
    if (mybuf != shortbuf)
        PyMem_Free(mybuf);
  exit:
    _Py_dg_freedtoa(buf);
    return result;
}

#else  // _PY_SHORT_FLOAT_REPR == 0

/* fallback version, to be used when correctly rounded binary<->decimal
   conversions aren't available */

static PyObject *
double_round(double x, int ndigits) {
    double pow1, pow2, y, z;
    if (ndigits >= 0) {
        if (ndigits > 22) {
            /* pow1 and pow2 are each safe from overflow, but
               pow1*pow2 ~= pow(10.0, ndigits) might overflow */
            pow1 = pow(10.0, (double)(ndigits-22));
            pow2 = 1e22;
        }
        else {
            pow1 = pow(10.0, (double)ndigits);
            pow2 = 1.0;
        }
        y = (x*pow1)*pow2;
        /* if y overflows, then rounded value is exactly x */
        if (!Py_IS_FINITE(y))
            return PyFloat_FromDouble(x);
    }
    else {
        pow1 = pow(10.0, (double)-ndigits);
        pow2 = 1.0; /* unused; silences a gcc compiler warning */
        y = x / pow1;
    }

    z = round(y);
    if (fabs(y-z) == 0.5)
        /* halfway between two integers; use round-half-even */
        z = 2.0*round(y/2.0);

    if (ndigits >= 0)
        z = (z / pow2) / pow1;
    else
        z *= pow1;

    /* if computation resulted in overflow, raise OverflowError */
    if (!Py_IS_FINITE(z)) {
        PyErr_SetString(PyExc_OverflowError,
                        "overflow occurred during round");
        return NULL;
    }

    return PyFloat_FromDouble(z);
}

#endif  // _PY_SHORT_FLOAT_REPR == 0

/* round a Python float v to the closest multiple of 10**-ndigits */

/*[clinic input]
float.__round__

    ndigits as o_ndigits: object = None
    /

Return the Integral closest to x, rounding half toward even.

When an argument is passed, work like built-in round(x, ndigits).
[clinic start generated code]*/

static PyObject *
float___round___impl(PyObject *self, PyObject *o_ndigits)
/*[clinic end generated code: output=374c36aaa0f13980 input=fc0fe25924fbc9ed]*/
{
    double x, rounded;
    Py_ssize_t ndigits;

    x = PyFloat_AsDouble(self);
    if (o_ndigits == Py_None) {
        /* single-argument round or with None ndigits:
         * round to nearest integer */
        rounded = round(x);
        if (fabs(x-rounded) == 0.5)
            /* halfway case: round to even */
            rounded = 2.0*round(x/2.0);
        return PyLong_FromDouble(rounded);
    }

    /* interpret second argument as a Py_ssize_t; clips on overflow */
    ndigits = PyNumber_AsSsize_t(o_ndigits, NULL);
    if (ndigits == -1 && PyErr_Occurred())
        return NULL;

    /* nans and infinities round to themselves */
    if (!Py_IS_FINITE(x))
        return PyFloat_FromDouble(x);

    /* Deal with extreme values for ndigits. For ndigits > NDIGITS_MAX, x
       always rounds to itself.  For ndigits < NDIGITS_MIN, x always
       rounds to +-0.0.  Here 0.30103 is an upper bound for log10(2). */
#define NDIGITS_MAX ((int)((DBL_MANT_DIG-DBL_MIN_EXP) * 0.30103))
#define NDIGITS_MIN (-(int)((DBL_MAX_EXP + 1) * 0.30103))
    if (ndigits > NDIGITS_MAX)
        /* return x */
        return PyFloat_FromDouble(x);
    else if (ndigits < NDIGITS_MIN)
        /* return 0.0, but with sign of x */
        return PyFloat_FromDouble(0.0*x);
    else
        /* finite x, and ndigits is not unreasonably large */
        return double_round(x, (int)ndigits);
#undef NDIGITS_MAX
#undef NDIGITS_MIN
}

static PyObject *
float_float(PyObject *v)
{
    if (PyFloat_CheckExact(v)) {
        return Py_NewRef(v);
    }
    else {
        return PyFloat_FromDouble(((PyFloatObject *)v)->ob_fval);
    }
}

/*[clinic input]
float.conjugate

Return self, the complex conjugate of any float.
[clinic start generated code]*/

static PyObject *
float_conjugate_impl(PyObject *self)
/*[clinic end generated code: output=8ca292c2479194af input=82ba6f37a9ff91dd]*/
{
    return float_float(self);
}

/* turn ASCII hex characters into integer values and vice versa */

static char
char_from_hex(int x)
{
    assert(0 <= x && x < 16);
    return Py_hexdigits[x];
}

static int
hex_from_char(char c) {
    int x;
    switch(c) {
    case '0':
        x = 0;
        break;
    case '1':
        x = 1;
        break;
    case '2':
        x = 2;
        break;
    case '3':
        x = 3;
        break;
    case '4':
        x = 4;
        break;
    case '5':
        x = 5;
        break;
    case '6':
        x = 6;
        break;
    case '7':
        x = 7;
        break;
    case '8':
        x = 8;
        break;
    case '9':
        x = 9;
        break;
    case 'a':
    case 'A':
        x = 10;
        break;
    case 'b':
    case 'B':
        x = 11;
        break;
    case 'c':
    case 'C':
        x = 12;
        break;
    case 'd':
    case 'D':
        x = 13;
        break;
    case 'e':
    case 'E':
        x = 14;
        break;
    case 'f':
    case 'F':
        x = 15;
        break;
    default:
        x = -1;
        break;
    }
    return x;
}

/* convert a float to a hexadecimal string */

/* TOHEX_NBITS is DBL_MANT_DIG rounded up to the next integer
   of the form 4k+1. */
#define TOHEX_NBITS DBL_MANT_DIG + 3 - (DBL_MANT_DIG+2)%4

/*[clinic input]
float.hex

Return a hexadecimal representation of a floating-point number.

>>> (-0.1).hex()
'-0x1.999999999999ap-4'
>>> 3.14159.hex()
'0x1.921f9f01b866ep+1'
[clinic start generated code]*/

static PyObject *
float_hex_impl(PyObject *self)
/*[clinic end generated code: output=0ebc9836e4d302d4 input=bec1271a33d47e67]*/
{
    double x, m;
    int e, shift, i, si, esign;
    /* Space for 1+(TOHEX_NBITS-1)/4 digits, a decimal point, and the
       trailing NUL byte. */
    char s[(TOHEX_NBITS-1)/4+3];

    CONVERT_TO_DOUBLE(self, x);

    if (Py_IS_NAN(x) || Py_IS_INFINITY(x))
        return float_repr((PyFloatObject *)self);

    if (x == 0.0) {
        if (copysign(1.0, x) == -1.0)
            return PyUnicode_FromString("-0x0.0p+0");
        else
            return PyUnicode_FromString("0x0.0p+0");
    }

    m = frexp(fabs(x), &e);
    shift = 1 - Py_MAX(DBL_MIN_EXP - e, 0);
    m = ldexp(m, shift);
    e -= shift;

    si = 0;
    s[si] = char_from_hex((int)m);
    si++;
    m -= (int)m;
    s[si] = '.';
    si++;
    for (i=0; i < (TOHEX_NBITS-1)/4; i++) {
        m *= 16.0;
        s[si] = char_from_hex((int)m);
        si++;
        m -= (int)m;
    }
    s[si] = '\0';

    if (e < 0) {
        esign = (int)'-';
        e = -e;
    }
    else
        esign = (int)'+';

    if (x < 0.0)
        return PyUnicode_FromFormat("-0x%sp%c%d", s, esign, e);
    else
        return PyUnicode_FromFormat("0x%sp%c%d", s, esign, e);
}

/* Convert a hexadecimal string to a float. */

/*[clinic input]
@classmethod
float.fromhex

    string: object
    /

Create a floating-point number from a hexadecimal string.

>>> float.fromhex('0x1.ffffp10')
2047.984375
>>> float.fromhex('-0x1p-1074')
-5e-324
[clinic start generated code]*/

static PyObject *
float_fromhex(PyTypeObject *type, PyObject *string)
/*[clinic end generated code: output=46c0274d22b78e82 input=0407bebd354bca89]*/
{
    PyObject *result;
    double x;
    long exp, top_exp, lsb, key_digit;
    const char *s, *coeff_start, *s_store, *coeff_end, *exp_start, *s_end;
    int half_eps, digit, round_up, negate=0;
    Py_ssize_t length, ndigits, fdigits, i;

    /*
     * For the sake of simplicity and correctness, we impose an artificial
     * limit on ndigits, the total number of hex digits in the coefficient
     * The limit is chosen to ensure that, writing exp for the exponent,
     *
     *   (1) if exp > LONG_MAX/2 then the value of the hex string is
     *   guaranteed to overflow (provided it's nonzero)
     *
     *   (2) if exp < LONG_MIN/2 then the value of the hex string is
     *   guaranteed to underflow to 0.
     *
     *   (3) if LONG_MIN/2 <= exp <= LONG_MAX/2 then there's no danger of
     *   overflow in the calculation of exp and top_exp below.
     *
     * More specifically, ndigits is assumed to satisfy the following
     * inequalities:
     *
     *   4*ndigits <= DBL_MIN_EXP - DBL_MANT_DIG - LONG_MIN/2
     *   4*ndigits <= LONG_MAX/2 + 1 - DBL_MAX_EXP
     *
     * If either of these inequalities is not satisfied, a ValueError is
     * raised.  Otherwise, write x for the value of the hex string, and
     * assume x is nonzero.  Then
     *
     *   2**(exp-4*ndigits) <= |x| < 2**(exp+4*ndigits).
     *
     * Now if exp > LONG_MAX/2 then:
     *
     *   exp - 4*ndigits >= LONG_MAX/2 + 1 - (LONG_MAX/2 + 1 - DBL_MAX_EXP)
     *                    = DBL_MAX_EXP
     *
     * so |x| >= 2**DBL_MAX_EXP, which is too large to be stored in C
     * double, so overflows.  If exp < LONG_MIN/2, then
     *
     *   exp + 4*ndigits <= LONG_MIN/2 - 1 + (
     *                      DBL_MIN_EXP - DBL_MANT_DIG - LONG_MIN/2)
     *                    = DBL_MIN_EXP - DBL_MANT_DIG - 1
     *
     * and so |x| < 2**(DBL_MIN_EXP-DBL_MANT_DIG-1), hence underflows to 0
     * when converted to a C double.
     *
     * It's easy to show that if LONG_MIN/2 <= exp <= LONG_MAX/2 then both
     * exp+4*ndigits and exp-4*ndigits are within the range of a long.
     */

    s = PyUnicode_AsUTF8AndSize(string, &length);
    if (s == NULL)
        return NULL;
    s_end = s + length;

    /********************
     * Parse the string *
     ********************/

    /* leading whitespace */
    while (Py_ISSPACE(*s))
        s++;

    /* infinities and nans */
    x = _Py_parse_inf_or_nan(s, (char **)&coeff_end);
    if (coeff_end != s) {
        s = coeff_end;
        goto finished;
    }

    /* optional sign */
    if (*s == '-') {
        s++;
        negate = 1;
    }
    else if (*s == '+')
        s++;

    /* [0x] */
    s_store = s;
    if (*s == '0') {
        s++;
        if (*s == 'x' || *s == 'X')
            s++;
        else
            s = s_store;
    }

    /* coefficient: <integer> [. <fraction>] */
    coeff_start = s;
    while (hex_from_char(*s) >= 0)
        s++;
    s_store = s;
    if (*s == '.') {
        s++;
        while (hex_from_char(*s) >= 0)
            s++;
        coeff_end = s-1;
    }
    else
        coeff_end = s;

    /* ndigits = total # of hex digits; fdigits = # after point */
    ndigits = coeff_end - coeff_start;
    fdigits = coeff_end - s_store;
    if (ndigits == 0)
        goto parse_error;
    if (ndigits > Py_MIN(DBL_MIN_EXP - DBL_MANT_DIG - LONG_MIN/2,
                         LONG_MAX/2 + 1 - DBL_MAX_EXP)/4)
        goto insane_length_error;

    /* [p <exponent>] */
    if (*s == 'p' || *s == 'P') {
        s++;
        exp_start = s;
        if (*s == '-' || *s == '+')
            s++;
        if (!('0' <= *s && *s <= '9'))
            goto parse_error;
        s++;
        while ('0' <= *s && *s <= '9')
            s++;
        exp = strtol(exp_start, NULL, 10);
    }
    else
        exp = 0;

/* for 0 <= j < ndigits, HEX_DIGIT(j) gives the jth most significant digit */
#define HEX_DIGIT(j) hex_from_char(*((j) < fdigits ?            \
                     coeff_end-(j) :                                    \
                     coeff_end-1-(j)))

    /*******************************************
     * Compute rounded value of the hex string *
     *******************************************/

    /* Discard leading zeros, and catch extreme overflow and underflow */
    while (ndigits > 0 && HEX_DIGIT(ndigits-1) == 0)
        ndigits--;
    if (ndigits == 0 || exp < LONG_MIN/2) {
        x = 0.0;
        goto finished;
    }
    if (exp > LONG_MAX/2)
        goto overflow_error;

    /* Adjust exponent for fractional part. */
    exp = exp - 4*((long)fdigits);

    /* top_exp = 1 more than exponent of most sig. bit of coefficient */
    top_exp = exp + 4*((long)ndigits - 1);
    for (digit = HEX_DIGIT(ndigits-1); digit != 0; digit /= 2)
        top_exp++;

    /* catch almost all nonextreme cases of overflow and underflow here */
    if (top_exp < DBL_MIN_EXP - DBL_MANT_DIG) {
        x = 0.0;
        goto finished;
    }
    if (top_exp > DBL_MAX_EXP)
        goto overflow_error;

    /* lsb = exponent of least significant bit of the *rounded* value.
       This is top_exp - DBL_MANT_DIG unless result is subnormal. */
    lsb = Py_MAX(top_exp, (long)DBL_MIN_EXP) - DBL_MANT_DIG;

    x = 0.0;
    if (exp >= lsb) {
        /* no rounding required */
        for (i = ndigits-1; i >= 0; i--)
            x = 16.0*x + HEX_DIGIT(i);
        x = ldexp(x, (int)(exp));
        goto finished;
    }
    /* rounding required.  key_digit is the index of the hex digit
       containing the first bit to be rounded away. */
    half_eps = 1 << (int)((lsb - exp - 1) % 4);
    key_digit = (lsb - exp - 1) / 4;
    for (i = ndigits-1; i > key_digit; i--)
        x = 16.0*x + HEX_DIGIT(i);
    digit = HEX_DIGIT(key_digit);
    x = 16.0*x + (double)(digit & (16-2*half_eps));

    /* round-half-even: round up if bit lsb-1 is 1 and at least one of
       bits lsb, lsb-2, lsb-3, lsb-4, ... is 1. */
    if ((digit & half_eps) != 0) {
        round_up = 0;
        if ((digit & (3*half_eps-1)) != 0 || (half_eps == 8 &&
                key_digit+1 < ndigits && (HEX_DIGIT(key_digit+1) & 1) != 0))
            round_up = 1;
        else
            for (i = key_digit-1; i >= 0; i--)
                if (HEX_DIGIT(i) != 0) {
                    round_up = 1;
                    break;
                }
        if (round_up) {
            x += 2*half_eps;
            if (top_exp == DBL_MAX_EXP &&
                x == ldexp((double)(2*half_eps), DBL_MANT_DIG))
                /* overflow corner case: pre-rounded value <
                   2**DBL_MAX_EXP; rounded=2**DBL_MAX_EXP. */
                goto overflow_error;
        }
    }
    x = ldexp(x, (int)(exp+4*key_digit));

  finished:
    /* optional trailing whitespace leading to the end of the string */
    while (Py_ISSPACE(*s))
        s++;
    if (s != s_end)
        goto parse_error;
    result = PyFloat_FromDouble(negate ? -x : x);
    if (type != &PyFloat_Type && result != NULL) {
        Py_SETREF(result, PyObject_CallOneArg((PyObject *)type, result));
    }
    return result;

  overflow_error:
    PyErr_SetString(PyExc_OverflowError,
                    "hexadecimal value too large to represent as a float");
    return NULL;

  parse_error:
    PyErr_SetString(PyExc_ValueError,
                    "invalid hexadecimal floating-point string");
    return NULL;

  insane_length_error:
    PyErr_SetString(PyExc_ValueError,
                    "hexadecimal string too long to convert");
    return NULL;
}

/*[clinic input]
float.as_integer_ratio

Return a pair of integers, whose ratio is exactly equal to the original float.

The ratio is in lowest terms and has a positive denominator.  Raise
OverflowError on infinities and a ValueError on NaNs.

>>> (10.0).as_integer_ratio()
(10, 1)
>>> (0.0).as_integer_ratio()
(0, 1)
>>> (-.25).as_integer_ratio()
(-1, 4)
[clinic start generated code]*/

static PyObject *
float_as_integer_ratio_impl(PyObject *self)
/*[clinic end generated code: output=65f25f0d8d30a712 input=d5ba7765655d75bd]*/
{
    double self_double;
    double float_part;
    int exponent;
    int i;

    PyObject *py_exponent = NULL;
    PyObject *numerator = NULL;
    PyObject *denominator = NULL;
    PyObject *result_pair = NULL;
    PyNumberMethods *long_methods = PyLong_Type.tp_as_number;

    CONVERT_TO_DOUBLE(self, self_double);

    if (Py_IS_INFINITY(self_double)) {
        PyErr_SetString(PyExc_OverflowError,
                        "cannot convert Infinity to integer ratio");
        return NULL;
    }
    if (Py_IS_NAN(self_double)) {
        PyErr_SetString(PyExc_ValueError,
                        "cannot convert NaN to integer ratio");
        return NULL;
    }

    float_part = frexp(self_double, &exponent);        /* self_double == float_part * 2**exponent exactly */

    for (i=0; i<300 && float_part != floor(float_part) ; i++) {
        float_part *= 2.0;
        exponent--;
    }
    /* self == float_part * 2**exponent exactly and float_part is integral.
       If FLT_RADIX != 2, the 300 steps may leave a tiny fractional part
       to be truncated by PyLong_FromDouble(). */

    numerator = PyLong_FromDouble(float_part);
    if (numerator == NULL)
        goto error;
    denominator = PyLong_FromLong(1);
    if (denominator == NULL)
        goto error;
    py_exponent = PyLong_FromLong(Py_ABS(exponent));
    if (py_exponent == NULL)
        goto error;

    /* fold in 2**exponent */
    if (exponent > 0) {
        Py_SETREF(numerator,
                  long_methods->nb_lshift(numerator, py_exponent));
        if (numerator == NULL)
            goto error;
    }
    else {
        Py_SETREF(denominator,
                  long_methods->nb_lshift(denominator, py_exponent));
        if (denominator == NULL)
            goto error;
    }

    result_pair = PyTuple_Pack(2, numerator, denominator);

error:
    Py_XDECREF(py_exponent);
    Py_XDECREF(denominator);
    Py_XDECREF(numerator);
    return result_pair;
}

static PyObject *
float_subtype_new(PyTypeObject *type, PyObject *x);

/*[clinic input]
@classmethod
float.__new__ as float_new
    x: object(c_default="NULL") = 0
    /

Convert a string or number to a floating-point number, if possible.
[clinic start generated code]*/

static PyObject *
float_new_impl(PyTypeObject *type, PyObject *x)
/*[clinic end generated code: output=ccf1e8dc460ba6ba input=55909f888aa0c8a6]*/
{
    if (type != &PyFloat_Type) {
        if (x == NULL) {
            x = _PyLong_GetZero();
        }
        return float_subtype_new(type, x); /* Wimp out */
    }

    if (x == NULL) {
        return PyFloat_FromDouble(0.0);
    }
    /* If it's a string, but not a string subclass, use
       PyFloat_FromString. */
    if (PyUnicode_CheckExact(x))
        return PyFloat_FromString(x);
    return PyNumber_Float(x);
}

/* Wimpy, slow approach to tp_new calls for subtypes of float:
   first create a regular float from whatever arguments we got,
   then allocate a subtype instance and initialize its ob_fval
   from the regular float.  The regular float is then thrown away.
*/
static PyObject *
float_subtype_new(PyTypeObject *type, PyObject *x)
{
    PyObject *tmp, *newobj;

    assert(PyType_IsSubtype(type, &PyFloat_Type));
    tmp = float_new_impl(&PyFloat_Type, x);
    if (tmp == NULL)
        return NULL;
    assert(PyFloat_Check(tmp));
    newobj = type->tp_alloc(type, 0);
    if (newobj == NULL) {
        Py_DECREF(tmp);
        return NULL;
    }
    ((PyFloatObject *)newobj)->ob_fval = ((PyFloatObject *)tmp)->ob_fval;
    Py_DECREF(tmp);
    return newobj;
}

static PyObject *
float_vectorcall(PyObject *type, PyObject * const*args,
                 size_t nargsf, PyObject *kwnames)
{
    if (!_PyArg_NoKwnames("float", kwnames)) {
        return NULL;
    }

    Py_ssize_t nargs = PyVectorcall_NARGS(nargsf);
    if (!_PyArg_CheckPositional("float", nargs, 0, 1)) {
        return NULL;
    }

    PyObject *x = nargs >= 1 ? args[0] : NULL;
    return float_new_impl(_PyType_CAST(type), x);
}


/*[clinic input]
float.__getnewargs__
[clinic start generated code]*/

static PyObject *
float___getnewargs___impl(PyObject *self)
/*[clinic end generated code: output=873258c9d206b088 input=002279d1d77891e6]*/
{
    return Py_BuildValue("(d)", ((PyFloatObject *)self)->ob_fval);
}
#endif // GraalPy change

/* this is for the benefit of the pack/unpack routines below */

typedef enum {
    unknown_format, ieee_big_endian_format, ieee_little_endian_format
} float_format_type;

static float_format_type double_format, float_format;

#if 0 // GraalPy change
/*[clinic input]
@classmethod
float.__getformat__

    typestr: str
        Must be 'double' or 'float'.
    /

You probably don't want to use this function.

It exists mainly to be used in Python's test suite.

This function returns whichever of 'unknown', 'IEEE, big-endian' or 'IEEE,
little-endian' best describes the format of floating-point numbers used by the
C type named by typestr.
[clinic start generated code]*/

static PyObject *
float___getformat___impl(PyTypeObject *type, const char *typestr)
/*[clinic end generated code: output=2bfb987228cc9628 input=90d5e246409a246e]*/
{
    float_format_type r;

    if (strcmp(typestr, "double") == 0) {
        r = double_format;
    }
    else if (strcmp(typestr, "float") == 0) {
        r = float_format;
    }
    else {
        PyErr_SetString(PyExc_ValueError,
                        "__getformat__() argument 1 must be "
                        "'double' or 'float'");
        return NULL;
    }

    switch (r) {
    case unknown_format:
        return PyUnicode_FromString("unknown");
    case ieee_little_endian_format:
        return PyUnicode_FromString("IEEE, little-endian");
    case ieee_big_endian_format:
        return PyUnicode_FromString("IEEE, big-endian");
    default:
        PyErr_SetString(PyExc_RuntimeError,
                        "insane float_format or double_format");
        return NULL;
    }
}


static PyObject *
float_getreal(PyObject *v, void *closure)
{
    return float_float(v);
}

static PyObject *
float_getimag(PyObject *v, void *closure)
{
    return PyFloat_FromDouble(0.0);
}

/*[clinic input]
float.__format__

  format_spec: unicode
  /

Formats the float according to format_spec.
[clinic start generated code]*/

static PyObject *
float___format___impl(PyObject *self, PyObject *format_spec)
/*[clinic end generated code: output=b260e52a47eade56 input=2ece1052211fd0e6]*/
{
    _PyUnicodeWriter writer;
    int ret;

    _PyUnicodeWriter_Init(&writer);
    ret = _PyFloat_FormatAdvancedWriter(
        &writer,
        self,
        format_spec, 0, PyUnicode_GET_LENGTH(format_spec));
    if (ret == -1) {
        _PyUnicodeWriter_Dealloc(&writer);
        return NULL;
    }
    return _PyUnicodeWriter_Finish(&writer);
}

static PyMethodDef float_methods[] = {
    FLOAT_CONJUGATE_METHODDEF
    FLOAT___TRUNC___METHODDEF
    FLOAT___FLOOR___METHODDEF
    FLOAT___CEIL___METHODDEF
    FLOAT___ROUND___METHODDEF
    FLOAT_AS_INTEGER_RATIO_METHODDEF
    FLOAT_FROMHEX_METHODDEF
    FLOAT_HEX_METHODDEF
    FLOAT_IS_INTEGER_METHODDEF
    FLOAT___GETNEWARGS___METHODDEF
    FLOAT___GETFORMAT___METHODDEF
    FLOAT___FORMAT___METHODDEF
    {NULL,              NULL}           /* sentinel */
};

static PyGetSetDef float_getset[] = {
    {"real",
     float_getreal, (setter)NULL,
     "the real part of a complex number",
     NULL},
    {"imag",
     float_getimag, (setter)NULL,
     "the imaginary part of a complex number",
     NULL},
    {NULL}  /* Sentinel */
};


static PyNumberMethods float_as_number = {
    float_add,          /* nb_add */
    float_sub,          /* nb_subtract */
    float_mul,          /* nb_multiply */
    float_rem,          /* nb_remainder */
    float_divmod,       /* nb_divmod */
    float_pow,          /* nb_power */
    (unaryfunc)float_neg, /* nb_negative */
    float_float,        /* nb_positive */
    (unaryfunc)float_abs, /* nb_absolute */
    (inquiry)float_bool, /* nb_bool */
    0,                  /* nb_invert */
    0,                  /* nb_lshift */
    0,                  /* nb_rshift */
    0,                  /* nb_and */
    0,                  /* nb_xor */
    0,                  /* nb_or */
    float___trunc___impl, /* nb_int */
    0,                  /* nb_reserved */
    float_float,        /* nb_float */
    0,                  /* nb_inplace_add */
    0,                  /* nb_inplace_subtract */
    0,                  /* nb_inplace_multiply */
    0,                  /* nb_inplace_remainder */
    0,                  /* nb_inplace_power */
    0,                  /* nb_inplace_lshift */
    0,                  /* nb_inplace_rshift */
    0,                  /* nb_inplace_and */
    0,                  /* nb_inplace_xor */
    0,                  /* nb_inplace_or */
    float_floor_div,    /* nb_floor_divide */
    float_div,          /* nb_true_divide */
    0,                  /* nb_inplace_floor_divide */
    0,                  /* nb_inplace_true_divide */
};

PyTypeObject PyFloat_Type = {
    PyVarObject_HEAD_INIT(&PyType_Type, 0)
    "float",
    sizeof(PyFloatObject),
    0,
    (destructor)float_dealloc,                  /* tp_dealloc */
    0,                                          /* tp_vectorcall_offset */
    0,                                          /* tp_getattr */
    0,                                          /* tp_setattr */
    0,                                          /* tp_as_async */
    (reprfunc)float_repr,                       /* tp_repr */
    &float_as_number,                           /* tp_as_number */
    0,                                          /* tp_as_sequence */
    0,                                          /* tp_as_mapping */
    (hashfunc)float_hash,                       /* tp_hash */
    0,                                          /* tp_call */
    0,                                          /* tp_str */
    PyObject_GenericGetAttr,                    /* tp_getattro */
    0,                                          /* tp_setattro */
    0,                                          /* tp_as_buffer */
    Py_TPFLAGS_DEFAULT | Py_TPFLAGS_BASETYPE |
        _Py_TPFLAGS_MATCH_SELF,               /* tp_flags */
    float_new__doc__,                           /* tp_doc */
    0,                                          /* tp_traverse */
    0,                                          /* tp_clear */
    float_richcompare,                          /* tp_richcompare */
    0,                                          /* tp_weaklistoffset */
    0,                                          /* tp_iter */
    0,                                          /* tp_iternext */
    float_methods,                              /* tp_methods */
    0,                                          /* tp_members */
    float_getset,                               /* tp_getset */
    0,                                          /* tp_base */
    0,                                          /* tp_dict */
    0,                                          /* tp_descr_get */
    0,                                          /* tp_descr_set */
    0,                                          /* tp_dictoffset */
    0,                                          /* tp_init */
    0,                                          /* tp_alloc */
    float_new,                                  /* tp_new */
    .tp_vectorcall = (vectorcallfunc)float_vectorcall,
};
#endif // GraalPy change

void
_PyFloat_InitState(PyInterpreterState *interp)
{
#if 0 // GraalPy change
    if (!_Py_IsMainInterpreter(interp)) {
        return;
    }
#endif // GraalPy change

    float_format_type detected_double_format, detected_float_format;

    /* We attempt to determine if this machine is using IEEE
       floating-point formats by peering at the bits of some
       carefully chosen values.  If it looks like we are on an
       IEEE platform, the float packing/unpacking routines can
       just copy bits, if not they resort to arithmetic & shifts
       and masks.  The shifts & masks approach works on all finite
       values, but what happens to infinities, NaNs and signed
       zeroes on packing is an accident, and attempting to unpack
       a NaN or an infinity will raise an exception.

       Note that if we're on some whacked-out platform which uses
       IEEE formats but isn't strictly little-endian or big-
       endian, we will fall back to the portable shifts & masks
       method. */

#if SIZEOF_DOUBLE == 8
    {
        double x = 9006104071832581.0;
        if (memcmp(&x, "\x43\x3f\xff\x01\x02\x03\x04\x05", 8) == 0)
            detected_double_format = ieee_big_endian_format;
        else if (memcmp(&x, "\x05\x04\x03\x02\x01\xff\x3f\x43", 8) == 0)
            detected_double_format = ieee_little_endian_format;
        else
            detected_double_format = unknown_format;
    }
#else
    detected_double_format = unknown_format;
#endif

#if SIZEOF_FLOAT == 4
    {
        float y = 16711938.0;
        if (memcmp(&y, "\x4b\x7f\x01\x02", 4) == 0)
            detected_float_format = ieee_big_endian_format;
        else if (memcmp(&y, "\x02\x01\x7f\x4b", 4) == 0)
            detected_float_format = ieee_little_endian_format;
        else
            detected_float_format = unknown_format;
    }
#else
    detected_float_format = unknown_format;
#endif

    double_format = detected_double_format;
    float_format = detected_float_format;
}

<<<<<<< HEAD
#if 0 // GraalPy change
PyStatus
_PyFloat_InitTypes(PyInterpreterState *interp)
=======
void
_PyFloat_InitState(PyInterpreterState *interp)
>>>>>>> 0c595384
{
    if (!_Py_IsMainInterpreter(interp)) {
        return;
    }
    _init_global_state();
}

PyStatus
_PyFloat_InitTypes(PyInterpreterState *interp)
{
    /* Init float info */
    if (_PyStructSequence_InitBuiltin(interp, &FloatInfoType,
                                      &floatinfo_desc) < 0)
    {
        return _PyStatus_ERR("can't init float info type");
    }

    return _PyStatus_OK();
}

void
_PyFloat_ClearFreeList(PyInterpreterState *interp)
{
#if PyFloat_MAXFREELIST > 0
    struct _Py_float_state *state = &interp->float_state;
    PyFloatObject *f = state->free_list;
    while (f != NULL) {
        PyFloatObject *next = (PyFloatObject*) Py_TYPE(f);
        PyObject_Free(f);
        f = next;
    }
    state->free_list = NULL;
    state->numfree = 0;
#endif
}

void
_PyFloat_Fini(PyInterpreterState *interp)
{
    _PyFloat_ClearFreeList(interp);
#if defined(Py_DEBUG) && PyFloat_MAXFREELIST > 0
    struct _Py_float_state *state = &interp->float_state;
    state->numfree = -1;
#endif
}

void
_PyFloat_FiniType(PyInterpreterState *interp)
{
    _PyStructSequence_FiniBuiltin(interp, &FloatInfoType);
}

/* Print summary info about the state of the optimized allocator */
void
_PyFloat_DebugMallocStats(FILE *out)
{
#if PyFloat_MAXFREELIST > 0
    struct _Py_float_state *state = get_float_state();
    _PyDebugAllocatorStats(out,
                           "free PyFloatObject",
                           state->numfree, sizeof(PyFloatObject));
#endif
}
#endif // GraalPy change


/*----------------------------------------------------------------------------
 * PyFloat_{Pack,Unpack}{2,4,8}.  See floatobject.h.
 * To match the NPY_HALF_ROUND_TIES_TO_EVEN behavior in:
 * https://github.com/numpy/numpy/blob/master/numpy/core/src/npymath/halffloat.c
 * We use:
 *       bits = (unsigned short)f;    Note the truncation
 *       if ((f - bits > 0.5) || (f - bits == 0.5 && bits % 2)) {
 *           bits++;
 *       }
 */

int
PyFloat_Pack2(double x, char *data, int le)
{
    unsigned char *p = (unsigned char *)data;
    unsigned char sign;
    int e;
    double f;
    unsigned short bits;
    int incr = 1;

    if (x == 0.0) {
        sign = (copysign(1.0, x) == -1.0);
        e = 0;
        bits = 0;
    }
    else if (Py_IS_INFINITY(x)) {
        sign = (x < 0.0);
        e = 0x1f;
        bits = 0;
    }
    else if (Py_IS_NAN(x)) {
        /* There are 2046 distinct half-precision NaNs (1022 signaling and
           1024 quiet), but there are only two quiet NaNs that don't arise by
           quieting a signaling NaN; we get those by setting the topmost bit
           of the fraction field and clearing all other fraction bits. We
           choose the one with the appropriate sign. */
        sign = (copysign(1.0, x) == -1.0);
        e = 0x1f;
        bits = 512;
    }
    else {
        sign = (x < 0.0);
        if (sign) {
            x = -x;
        }

        f = frexp(x, &e);
        if (f < 0.5 || f >= 1.0) {
            PyErr_SetString(PyExc_SystemError,
                            "frexp() result out of range");
            return -1;
        }

        /* Normalize f to be in the range [1.0, 2.0) */
        f *= 2.0;
        e--;

        if (e >= 16) {
            goto Overflow;
        }
        else if (e < -25) {
            /* |x| < 2**-25. Underflow to zero. */
            f = 0.0;
            e = 0;
        }
        else if (e < -14) {
            /* |x| < 2**-14. Gradual underflow */
            f = ldexp(f, 14 + e);
            e = 0;
        }
        else /* if (!(e == 0 && f == 0.0)) */ {
            e += 15;
            f -= 1.0; /* Get rid of leading 1 */
        }

        f *= 1024.0; /* 2**10 */
        /* Round to even */
        bits = (unsigned short)f; /* Note the truncation */
        assert(bits < 1024);
        assert(e < 31);
        if ((f - bits > 0.5) || ((f - bits == 0.5) && (bits % 2 == 1))) {
            ++bits;
            if (bits == 1024) {
                /* The carry propagated out of a string of 10 1 bits. */
                bits = 0;
                ++e;
                if (e == 31)
                    goto Overflow;
            }
        }
    }

    bits |= (e << 10) | (sign << 15);

    /* Write out result. */
    if (le) {
        p += 1;
        incr = -1;
    }

    /* First byte */
    *p = (unsigned char)((bits >> 8) & 0xFF);
    p += incr;

    /* Second byte */
    *p = (unsigned char)(bits & 0xFF);

    return 0;

  Overflow:
    PyErr_SetString(PyExc_OverflowError,
                    "float too large to pack with e format");
    return -1;
}

int
PyFloat_Pack4(double x, char *data, int le)
{
    unsigned char *p = (unsigned char *)data;
    if (float_format == unknown_format) {
        unsigned char sign;
        int e;
        double f;
        unsigned int fbits;
        int incr = 1;

        if (le) {
            p += 3;
            incr = -1;
        }

        if (x < 0) {
            sign = 1;
            x = -x;
        }
        else
            sign = 0;

        f = frexp(x, &e);

        /* Normalize f to be in the range [1.0, 2.0) */
        if (0.5 <= f && f < 1.0) {
            f *= 2.0;
            e--;
        }
        else if (f == 0.0)
            e = 0;
        else {
            PyErr_SetString(PyExc_SystemError,
                            "frexp() result out of range");
            return -1;
        }

        if (e >= 128)
            goto Overflow;
        else if (e < -126) {
            /* Gradual underflow */
            f = ldexp(f, 126 + e);
            e = 0;
        }
        else if (!(e == 0 && f == 0.0)) {
            e += 127;
            f -= 1.0; /* Get rid of leading 1 */
        }

        f *= 8388608.0; /* 2**23 */
        fbits = (unsigned int)(f + 0.5); /* Round */
        assert(fbits <= 8388608);
        if (fbits >> 23) {
            /* The carry propagated out of a string of 23 1 bits. */
            fbits = 0;
            ++e;
            if (e >= 255)
                goto Overflow;
        }

        /* First byte */
        *p = (sign << 7) | (e >> 1);
        p += incr;

        /* Second byte */
        *p = (char) (((e & 1) << 7) | (fbits >> 16));
        p += incr;

        /* Third byte */
        *p = (fbits >> 8) & 0xFF;
        p += incr;

        /* Fourth byte */
        *p = fbits & 0xFF;

        /* Done */
        return 0;

    }
    else {
        float y = (float)x;
        int i, incr = 1;

        if (Py_IS_INFINITY(y) && !Py_IS_INFINITY(x))
            goto Overflow;

        unsigned char s[sizeof(float)];
        memcpy(s, &y, sizeof(float));

        if ((float_format == ieee_little_endian_format && !le)
            || (float_format == ieee_big_endian_format && le)) {
            p += 3;
            incr = -1;
        }

        for (i = 0; i < 4; i++) {
            *p = s[i];
            p += incr;
        }
        return 0;
    }
  Overflow:
    PyErr_SetString(PyExc_OverflowError,
                    "float too large to pack with f format");
    return -1;
}

int
PyFloat_Pack8(double x, char *data, int le)
{
    unsigned char *p = (unsigned char *)data;
    if (double_format == unknown_format) {
        unsigned char sign;
        int e;
        double f;
        unsigned int fhi, flo;
        int incr = 1;

        if (le) {
            p += 7;
            incr = -1;
        }

        if (x < 0) {
            sign = 1;
            x = -x;
        }
        else
            sign = 0;

        f = frexp(x, &e);

        /* Normalize f to be in the range [1.0, 2.0) */
        if (0.5 <= f && f < 1.0) {
            f *= 2.0;
            e--;
        }
        else if (f == 0.0)
            e = 0;
        else {
            PyErr_SetString(PyExc_SystemError,
                            "frexp() result out of range");
            return -1;
        }

        if (e >= 1024)
            goto Overflow;
        else if (e < -1022) {
            /* Gradual underflow */
            f = ldexp(f, 1022 + e);
            e = 0;
        }
        else if (!(e == 0 && f == 0.0)) {
            e += 1023;
            f -= 1.0; /* Get rid of leading 1 */
        }

        /* fhi receives the high 28 bits; flo the low 24 bits (== 52 bits) */
        f *= 268435456.0; /* 2**28 */
        fhi = (unsigned int)f; /* Truncate */
        assert(fhi < 268435456);

        f -= (double)fhi;
        f *= 16777216.0; /* 2**24 */
        flo = (unsigned int)(f + 0.5); /* Round */
        assert(flo <= 16777216);
        if (flo >> 24) {
            /* The carry propagated out of a string of 24 1 bits. */
            flo = 0;
            ++fhi;
            if (fhi >> 28) {
                /* And it also propagated out of the next 28 bits. */
                fhi = 0;
                ++e;
                if (e >= 2047)
                    goto Overflow;
            }
        }

        /* First byte */
        *p = (sign << 7) | (e >> 4);
        p += incr;

        /* Second byte */
        *p = (unsigned char) (((e & 0xF) << 4) | (fhi >> 24));
        p += incr;

        /* Third byte */
        *p = (fhi >> 16) & 0xFF;
        p += incr;

        /* Fourth byte */
        *p = (fhi >> 8) & 0xFF;
        p += incr;

        /* Fifth byte */
        *p = fhi & 0xFF;
        p += incr;

        /* Sixth byte */
        *p = (flo >> 16) & 0xFF;
        p += incr;

        /* Seventh byte */
        *p = (flo >> 8) & 0xFF;
        p += incr;

        /* Eighth byte */
        *p = flo & 0xFF;
        /* p += incr; */

        /* Done */
        return 0;

      Overflow:
        PyErr_SetString(PyExc_OverflowError,
                        "float too large to pack with d format");
        return -1;
    }
    else {
        const unsigned char *s = (unsigned char*)&x;
        int i, incr = 1;

        if ((double_format == ieee_little_endian_format && !le)
            || (double_format == ieee_big_endian_format && le)) {
            p += 7;
            incr = -1;
        }

        for (i = 0; i < 8; i++) {
            *p = *s++;
            p += incr;
        }
        return 0;
    }
}

double
PyFloat_Unpack2(const char *data, int le)
{
    unsigned char *p = (unsigned char *)data;
    unsigned char sign;
    int e;
    unsigned int f;
    double x;
    int incr = 1;

    if (le) {
        p += 1;
        incr = -1;
    }

    /* First byte */
    sign = (*p >> 7) & 1;
    e = (*p & 0x7C) >> 2;
    f = (*p & 0x03) << 8;
    p += incr;

    /* Second byte */
    f |= *p;

    if (e == 0x1f) {
#if _PY_SHORT_FLOAT_REPR == 0
        if (f == 0) {
            /* Infinity */
            return sign ? -Py_HUGE_VAL : Py_HUGE_VAL;
        }
        else {
            /* NaN */
            return sign ? -Py_NAN : Py_NAN;
        }
#else  // _PY_SHORT_FLOAT_REPR == 1
        if (f == 0) {
            /* Infinity */
            return _Py_dg_infinity(sign);
        }
        else {
            /* NaN */
            return _Py_dg_stdnan(sign);
        }
#endif  // _PY_SHORT_FLOAT_REPR == 1
    }

    x = (double)f / 1024.0;

    if (e == 0) {
        e = -14;
    }
    else {
        x += 1.0;
        e -= 15;
    }
    x = ldexp(x, e);

    if (sign)
        x = -x;

    return x;
}

double
PyFloat_Unpack4(const char *data, int le)
{
    unsigned char *p = (unsigned char *)data;
    if (float_format == unknown_format) {
        unsigned char sign;
        int e;
        unsigned int f;
        double x;
        int incr = 1;

        if (le) {
            p += 3;
            incr = -1;
        }

        /* First byte */
        sign = (*p >> 7) & 1;
        e = (*p & 0x7F) << 1;
        p += incr;

        /* Second byte */
        e |= (*p >> 7) & 1;
        f = (*p & 0x7F) << 16;
        p += incr;

        if (e == 255) {
            PyErr_SetString(
                PyExc_ValueError,
                "can't unpack IEEE 754 special value "
                "on non-IEEE platform");
            return -1;
        }

        /* Third byte */
        f |= *p << 8;
        p += incr;

        /* Fourth byte */
        f |= *p;

        x = (double)f / 8388608.0;

        /* XXX This sadly ignores Inf/NaN issues */
        if (e == 0)
            e = -126;
        else {
            x += 1.0;
            e -= 127;
        }
        x = ldexp(x, e);

        if (sign)
            x = -x;

        return x;
    }
    else {
        float x;

        if ((float_format == ieee_little_endian_format && !le)
            || (float_format == ieee_big_endian_format && le)) {
            char buf[4];
            char *d = &buf[3];
            int i;

            for (i = 0; i < 4; i++) {
                *d-- = *p++;
            }
            memcpy(&x, buf, 4);
        }
        else {
            memcpy(&x, p, 4);
        }

        return x;
    }
}

double
PyFloat_Unpack8(const char *data, int le)
{
    unsigned char *p = (unsigned char *)data;
    if (double_format == unknown_format) {
        unsigned char sign;
        int e;
        unsigned int fhi, flo;
        double x;
        int incr = 1;

        if (le) {
            p += 7;
            incr = -1;
        }

        /* First byte */
        sign = (*p >> 7) & 1;
        e = (*p & 0x7F) << 4;

        p += incr;

        /* Second byte */
        e |= (*p >> 4) & 0xF;
        fhi = (*p & 0xF) << 24;
        p += incr;

        if (e == 2047) {
            PyErr_SetString(
                PyExc_ValueError,
                "can't unpack IEEE 754 special value "
                "on non-IEEE platform");
            return -1.0;
        }

        /* Third byte */
        fhi |= *p << 16;
        p += incr;

        /* Fourth byte */
        fhi |= *p  << 8;
        p += incr;

        /* Fifth byte */
        fhi |= *p;
        p += incr;

        /* Sixth byte */
        flo = *p << 16;
        p += incr;

        /* Seventh byte */
        flo |= *p << 8;
        p += incr;

        /* Eighth byte */
        flo |= *p;

        x = (double)fhi + (double)flo / 16777216.0; /* 2**24 */
        x /= 268435456.0; /* 2**28 */

        if (e == 0)
            e = -1022;
        else {
            x += 1.0;
            e -= 1023;
        }
        x = ldexp(x, e);

        if (sign)
            x = -x;

        return x;
    }
    else {
        double x;

        if ((double_format == ieee_little_endian_format && !le)
            || (double_format == ieee_big_endian_format && le)) {
            char buf[8];
            char *d = &buf[7];
            int i;

            for (i = 0; i < 8; i++) {
                *d-- = *p++;
            }
            memcpy(&x, buf, 8);
        }
        else {
            memcpy(&x, p, 8);
        }

        return x;
    }
}<|MERGE_RESOLUTION|>--- conflicted
+++ resolved
@@ -20,12 +20,8 @@
 #include "pycore_object.h"        // _PyObject_Init()
 #include "pycore_pymath.h"        // _PY_SHORT_FLOAT_REPR
 #include "pycore_pystate.h"       // _PyInterpreterState_GET()
-<<<<<<< HEAD
-#include "pycore_structseq.h"     // _PyStructSequence_FiniType()
+#include "pycore_structseq.h"     // _PyStructSequence_FiniBuiltin()
 #endif // GraalPy change
-=======
-#include "pycore_structseq.h"     // _PyStructSequence_FiniBuiltin()
->>>>>>> 0c595384
 
 #include <ctype.h>
 #include <float.h>
@@ -2022,14 +2018,9 @@
     float_format = detected_float_format;
 }
 
-<<<<<<< HEAD
 #if 0 // GraalPy change
-PyStatus
-_PyFloat_InitTypes(PyInterpreterState *interp)
-=======
 void
 _PyFloat_InitState(PyInterpreterState *interp)
->>>>>>> 0c595384
 {
     if (!_Py_IsMainInterpreter(interp)) {
         return;
