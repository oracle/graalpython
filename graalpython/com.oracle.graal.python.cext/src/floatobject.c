--- conflicted
+++ resolved
@@ -1,1688 +1,13 @@
-<<<<<<< HEAD
 /* Copyright (c) 2018, 2021, Oracle and/or its affiliates.
  * Copyright (C) 1996-2017 Python Software Foundation
  *
  * Licensed under the PYTHON SOFTWARE FOUNDATION LICENSE VERSION 2
-=======
-/* Float object implementation */
-
-/* XXX There should be overflow checks here, but it's hard to check
-   for any kind of float exception without losing portability. */
-
-#include "Python.h"
-#include "pycore_dtoa.h"          // _Py_dg_dtoa()
-#include "pycore_interp.h"        // _PyInterpreterState.float_state
-#include "pycore_long.h"          // _PyLong_GetOne()
-#include "pycore_object.h"        // _PyObject_Init()
-#include "pycore_pystate.h"       // _PyInterpreterState_GET()
-
-#include <ctype.h>
-#include <float.h>
-
-/*[clinic input]
-class float "PyObject *" "&PyFloat_Type"
-[clinic start generated code]*/
-/*[clinic end generated code: output=da39a3ee5e6b4b0d input=dd0003f68f144284]*/
-
-#include "clinic/floatobject.c.h"
-
-#ifndef PyFloat_MAXFREELIST
-#  define PyFloat_MAXFREELIST   100
-#endif
-
-
-static struct _Py_float_state *
-get_float_state(void)
-{
-    PyInterpreterState *interp = _PyInterpreterState_GET();
-    return &interp->float_state;
-}
-
-
-double
-PyFloat_GetMax(void)
-{
-    return DBL_MAX;
-}
-
-double
-PyFloat_GetMin(void)
-{
-    return DBL_MIN;
-}
-
-static PyTypeObject FloatInfoType;
-
-PyDoc_STRVAR(floatinfo__doc__,
-"sys.float_info\n\
-\n\
-A named tuple holding information about the float type. It contains low level\n\
-information about the precision and internal representation. Please study\n\
-your system's :file:`float.h` for more information.");
-
-static PyStructSequence_Field floatinfo_fields[] = {
-    {"max",             "DBL_MAX -- maximum representable finite float"},
-    {"max_exp",         "DBL_MAX_EXP -- maximum int e such that radix**(e-1) "
-                    "is representable"},
-    {"max_10_exp",      "DBL_MAX_10_EXP -- maximum int e such that 10**e "
-                    "is representable"},
-    {"min",             "DBL_MIN -- Minimum positive normalized float"},
-    {"min_exp",         "DBL_MIN_EXP -- minimum int e such that radix**(e-1) "
-                    "is a normalized float"},
-    {"min_10_exp",      "DBL_MIN_10_EXP -- minimum int e such that 10**e is "
-                    "a normalized float"},
-    {"dig",             "DBL_DIG -- maximum number of decimal digits that "
-                    "can be faithfully represented in a float"},
-    {"mant_dig",        "DBL_MANT_DIG -- mantissa digits"},
-    {"epsilon",         "DBL_EPSILON -- Difference between 1 and the next "
-                    "representable float"},
-    {"radix",           "FLT_RADIX -- radix of exponent"},
-    {"rounds",          "FLT_ROUNDS -- rounding mode used for arithmetic "
-                    "operations"},
-    {0}
-};
-
-static PyStructSequence_Desc floatinfo_desc = {
-    "sys.float_info",           /* name */
-    floatinfo__doc__,           /* doc */
-    floatinfo_fields,           /* fields */
-    11
-};
-
-PyObject *
-PyFloat_GetInfo(void)
-{
-    PyObject* floatinfo;
-    int pos = 0;
-
-    floatinfo = PyStructSequence_New(&FloatInfoType);
-    if (floatinfo == NULL) {
-        return NULL;
-    }
-
-#define SetIntFlag(flag) \
-    PyStructSequence_SET_ITEM(floatinfo, pos++, PyLong_FromLong(flag))
-#define SetDblFlag(flag) \
-    PyStructSequence_SET_ITEM(floatinfo, pos++, PyFloat_FromDouble(flag))
-
-    SetDblFlag(DBL_MAX);
-    SetIntFlag(DBL_MAX_EXP);
-    SetIntFlag(DBL_MAX_10_EXP);
-    SetDblFlag(DBL_MIN);
-    SetIntFlag(DBL_MIN_EXP);
-    SetIntFlag(DBL_MIN_10_EXP);
-    SetIntFlag(DBL_DIG);
-    SetIntFlag(DBL_MANT_DIG);
-    SetDblFlag(DBL_EPSILON);
-    SetIntFlag(FLT_RADIX);
-    SetIntFlag(FLT_ROUNDS);
-#undef SetIntFlag
-#undef SetDblFlag
-
-    if (PyErr_Occurred()) {
-        Py_CLEAR(floatinfo);
-        return NULL;
-    }
-    return floatinfo;
-}
-
-PyObject *
-PyFloat_FromDouble(double fval)
-{
-    struct _Py_float_state *state = get_float_state();
-    PyFloatObject *op = state->free_list;
-    if (op != NULL) {
-#ifdef Py_DEBUG
-        // PyFloat_FromDouble() must not be called after _PyFloat_Fini()
-        assert(state->numfree != -1);
-#endif
-        state->free_list = (PyFloatObject *) Py_TYPE(op);
-        state->numfree--;
-    }
-    else {
-        op = PyObject_Malloc(sizeof(PyFloatObject));
-        if (!op) {
-            return PyErr_NoMemory();
-        }
-    }
-    _PyObject_Init((PyObject*)op, &PyFloat_Type);
-    op->ob_fval = fval;
-    return (PyObject *) op;
-}
-
-static PyObject *
-float_from_string_inner(const char *s, Py_ssize_t len, void *obj)
-{
-    double x;
-    const char *end;
-    const char *last = s + len;
-    /* strip leading whitespace */
-    while (s < last && Py_ISSPACE(*s)) {
-        s++;
-    }
-    if (s == last) {
-        PyErr_Format(PyExc_ValueError,
-                     "could not convert string to float: "
-                     "%R", obj);
-        return NULL;
-    }
-
-    /* strip trailing whitespace */
-    while (s < last - 1 && Py_ISSPACE(last[-1])) {
-        last--;
-    }
-
-    /* We don't care about overflow or underflow.  If the platform
-     * supports them, infinities and signed zeroes (on underflow) are
-     * fine. */
-    x = PyOS_string_to_double(s, (char **)&end, NULL);
-    if (end != last) {
-        PyErr_Format(PyExc_ValueError,
-                     "could not convert string to float: "
-                     "%R", obj);
-        return NULL;
-    }
-    else if (x == -1.0 && PyErr_Occurred()) {
-        return NULL;
-    }
-    else {
-        return PyFloat_FromDouble(x);
-    }
-}
-
-PyObject *
-PyFloat_FromString(PyObject *v)
-{
-    const char *s;
-    PyObject *s_buffer = NULL;
-    Py_ssize_t len;
-    Py_buffer view = {NULL, NULL};
-    PyObject *result = NULL;
-
-    if (PyUnicode_Check(v)) {
-        s_buffer = _PyUnicode_TransformDecimalAndSpaceToASCII(v);
-        if (s_buffer == NULL)
-            return NULL;
-        assert(PyUnicode_IS_ASCII(s_buffer));
-        /* Simply get a pointer to existing ASCII characters. */
-        s = PyUnicode_AsUTF8AndSize(s_buffer, &len);
-        assert(s != NULL);
-    }
-    else if (PyBytes_Check(v)) {
-        s = PyBytes_AS_STRING(v);
-        len = PyBytes_GET_SIZE(v);
-    }
-    else if (PyByteArray_Check(v)) {
-        s = PyByteArray_AS_STRING(v);
-        len = PyByteArray_GET_SIZE(v);
-    }
-    else if (PyObject_GetBuffer(v, &view, PyBUF_SIMPLE) == 0) {
-        s = (const char *)view.buf;
-        len = view.len;
-        /* Copy to NUL-terminated buffer. */
-        s_buffer = PyBytes_FromStringAndSize(s, len);
-        if (s_buffer == NULL) {
-            PyBuffer_Release(&view);
-            return NULL;
-        }
-        s = PyBytes_AS_STRING(s_buffer);
-    }
-    else {
-        PyErr_Format(PyExc_TypeError,
-            "float() argument must be a string or a real number, not '%.200s'",
-            Py_TYPE(v)->tp_name);
-        return NULL;
-    }
-    result = _Py_string_to_number_with_underscores(s, len, "float", v, v,
-                                                   float_from_string_inner);
-    PyBuffer_Release(&view);
-    Py_XDECREF(s_buffer);
-    return result;
-}
-
-static void
-float_dealloc(PyFloatObject *op)
-{
-    if (PyFloat_CheckExact(op)) {
-        struct _Py_float_state *state = get_float_state();
-#ifdef Py_DEBUG
-        // float_dealloc() must not be called after _PyFloat_Fini()
-        assert(state->numfree != -1);
-#endif
-        if (state->numfree >= PyFloat_MAXFREELIST)  {
-            PyObject_Free(op);
-            return;
-        }
-        state->numfree++;
-        Py_SET_TYPE(op, (PyTypeObject *)state->free_list);
-        state->free_list = op;
-    }
-    else {
-        Py_TYPE(op)->tp_free((PyObject *)op);
-    }
-}
-
-double
-PyFloat_AsDouble(PyObject *op)
-{
-    PyNumberMethods *nb;
-    PyObject *res;
-    double val;
-
-    if (op == NULL) {
-        PyErr_BadArgument();
-        return -1;
-    }
-
-    if (PyFloat_Check(op)) {
-        return PyFloat_AS_DOUBLE(op);
-    }
-
-    nb = Py_TYPE(op)->tp_as_number;
-    if (nb == NULL || nb->nb_float == NULL) {
-        if (nb && nb->nb_index) {
-            PyObject *res = _PyNumber_Index(op);
-            if (!res) {
-                return -1;
-            }
-            double val = PyLong_AsDouble(res);
-            Py_DECREF(res);
-            return val;
-        }
-        PyErr_Format(PyExc_TypeError, "must be real number, not %.50s",
-                     Py_TYPE(op)->tp_name);
-        return -1;
-    }
-
-    res = (*nb->nb_float) (op);
-    if (res == NULL) {
-        return -1;
-    }
-    if (!PyFloat_CheckExact(res)) {
-        if (!PyFloat_Check(res)) {
-            PyErr_Format(PyExc_TypeError,
-                         "%.50s.__float__ returned non-float (type %.50s)",
-                         Py_TYPE(op)->tp_name, Py_TYPE(res)->tp_name);
-            Py_DECREF(res);
-            return -1;
-        }
-        if (PyErr_WarnFormat(PyExc_DeprecationWarning, 1,
-                "%.50s.__float__ returned non-float (type %.50s).  "
-                "The ability to return an instance of a strict subclass of float "
-                "is deprecated, and may be removed in a future version of Python.",
-                Py_TYPE(op)->tp_name, Py_TYPE(res)->tp_name)) {
-            Py_DECREF(res);
-            return -1;
-        }
-    }
-
-    val = PyFloat_AS_DOUBLE(res);
-    Py_DECREF(res);
-    return val;
-}
-
-/* Macro and helper that convert PyObject obj to a C double and store
-   the value in dbl.  If conversion to double raises an exception, obj is
-   set to NULL, and the function invoking this macro returns NULL.  If
-   obj is not of float or int type, Py_NotImplemented is incref'ed,
-   stored in obj, and returned from the function invoking this macro.
-*/
-#define CONVERT_TO_DOUBLE(obj, dbl)                     \
-    if (PyFloat_Check(obj))                             \
-        dbl = PyFloat_AS_DOUBLE(obj);                   \
-    else if (convert_to_double(&(obj), &(dbl)) < 0)     \
-        return obj;
-
-/* Methods */
-
-static int
-convert_to_double(PyObject **v, double *dbl)
-{
-    PyObject *obj = *v;
-
-    if (PyLong_Check(obj)) {
-        *dbl = PyLong_AsDouble(obj);
-        if (*dbl == -1.0 && PyErr_Occurred()) {
-            *v = NULL;
-            return -1;
-        }
-    }
-    else {
-        Py_INCREF(Py_NotImplemented);
-        *v = Py_NotImplemented;
-        return -1;
-    }
-    return 0;
-}
-
-static PyObject *
-float_repr(PyFloatObject *v)
-{
-    PyObject *result;
-    char *buf;
-
-    buf = PyOS_double_to_string(PyFloat_AS_DOUBLE(v),
-                                'r', 0,
-                                Py_DTSF_ADD_DOT_0,
-                                NULL);
-    if (!buf)
-        return PyErr_NoMemory();
-    result = _PyUnicode_FromASCII(buf, strlen(buf));
-    PyMem_Free(buf);
-    return result;
-}
-
-/* Comparison is pretty much a nightmare.  When comparing float to float,
- * we do it as straightforwardly (and long-windedly) as conceivable, so
- * that, e.g., Python x == y delivers the same result as the platform
- * C x == y when x and/or y is a NaN.
- * When mixing float with an integer type, there's no good *uniform* approach.
- * Converting the double to an integer obviously doesn't work, since we
- * may lose info from fractional bits.  Converting the integer to a double
- * also has two failure modes:  (1) an int may trigger overflow (too
- * large to fit in the dynamic range of a C double); (2) even a C long may have
- * more bits than fit in a C double (e.g., on a 64-bit box long may have
- * 63 bits of precision, but a C double probably has only 53), and then
- * we can falsely claim equality when low-order integer bits are lost by
- * coercion to double.  So this part is painful too.
->>>>>>> 02d0a87a
  */
 
 #include "capi.h"
 
-<<<<<<< HEAD
 
 PyTypeObject PyFloat_Type = PY_TRUFFLE_TYPE("float", &PyType_Type, Py_TPFLAGS_DEFAULT | Py_TPFLAGS_BASETYPE, sizeof(PyFloatObject));
-=======
-    else if (PyLong_Check(w)) {
-        int vsign = i == 0.0 ? 0 : i < 0.0 ? -1 : 1;
-        int wsign = _PyLong_Sign(w);
-        size_t nbits;
-        int exponent;
-
-        if (vsign != wsign) {
-            /* Magnitudes are irrelevant -- the signs alone
-             * determine the outcome.
-             */
-            i = (double)vsign;
-            j = (double)wsign;
-            goto Compare;
-        }
-        /* The signs are the same. */
-        /* Convert w to a double if it fits.  In particular, 0 fits. */
-        nbits = _PyLong_NumBits(w);
-        if (nbits == (size_t)-1 && PyErr_Occurred()) {
-            /* This long is so large that size_t isn't big enough
-             * to hold the # of bits.  Replace with little doubles
-             * that give the same outcome -- w is so large that
-             * its magnitude must exceed the magnitude of any
-             * finite float.
-             */
-            PyErr_Clear();
-            i = (double)vsign;
-            assert(wsign != 0);
-            j = wsign * 2.0;
-            goto Compare;
-        }
-        if (nbits <= 48) {
-            j = PyLong_AsDouble(w);
-            /* It's impossible that <= 48 bits overflowed. */
-            assert(j != -1.0 || ! PyErr_Occurred());
-            goto Compare;
-        }
-        assert(wsign != 0); /* else nbits was 0 */
-        assert(vsign != 0); /* if vsign were 0, then since wsign is
-                             * not 0, we would have taken the
-                             * vsign != wsign branch at the start */
-        /* We want to work with non-negative numbers. */
-        if (vsign < 0) {
-            /* "Multiply both sides" by -1; this also swaps the
-             * comparator.
-             */
-            i = -i;
-            op = _Py_SwappedOp[op];
-        }
-        assert(i > 0.0);
-        (void) frexp(i, &exponent);
-        /* exponent is the # of bits in v before the radix point;
-         * we know that nbits (the # of bits in w) > 48 at this point
-         */
-        if (exponent < 0 || (size_t)exponent < nbits) {
-            i = 1.0;
-            j = 2.0;
-            goto Compare;
-        }
-        if ((size_t)exponent > nbits) {
-            i = 2.0;
-            j = 1.0;
-            goto Compare;
-        }
-        /* v and w have the same number of bits before the radix
-         * point.  Construct two ints that have the same comparison
-         * outcome.
-         */
-        {
-            double fracpart;
-            double intpart;
-            PyObject *result = NULL;
-            PyObject *vv = NULL;
-            PyObject *ww = w;
-
-            if (wsign < 0) {
-                ww = PyNumber_Negative(w);
-                if (ww == NULL)
-                    goto Error;
-            }
-            else
-                Py_INCREF(ww);
-
-            fracpart = modf(i, &intpart);
-            vv = PyLong_FromDouble(intpart);
-            if (vv == NULL)
-                goto Error;
-
-            if (fracpart != 0.0) {
-                /* Shift left, and or a 1 bit into vv
-                 * to represent the lost fraction.
-                 */
-                PyObject *temp;
-
-                temp = _PyLong_Lshift(ww, 1);
-                if (temp == NULL)
-                    goto Error;
-                Py_DECREF(ww);
-                ww = temp;
-
-                temp = _PyLong_Lshift(vv, 1);
-                if (temp == NULL)
-                    goto Error;
-                Py_DECREF(vv);
-                vv = temp;
-
-                temp = PyNumber_Or(vv, _PyLong_GetOne());
-                if (temp == NULL)
-                    goto Error;
-                Py_DECREF(vv);
-                vv = temp;
-            }
-
-            r = PyObject_RichCompareBool(vv, ww, op);
-            if (r < 0)
-                goto Error;
-            result = PyBool_FromLong(r);
-         Error:
-            Py_XDECREF(vv);
-            Py_XDECREF(ww);
-            return result;
-        }
-    } /* else if (PyLong_Check(w)) */
-
-    else        /* w isn't float or int */
-        goto Unimplemented;
-
- Compare:
-    switch (op) {
-    case Py_EQ:
-        r = i == j;
-        break;
-    case Py_NE:
-        r = i != j;
-        break;
-    case Py_LE:
-        r = i <= j;
-        break;
-    case Py_GE:
-        r = i >= j;
-        break;
-    case Py_LT:
-        r = i < j;
-        break;
-    case Py_GT:
-        r = i > j;
-        break;
-    }
-    return PyBool_FromLong(r);
-
- Unimplemented:
-    Py_RETURN_NOTIMPLEMENTED;
-}
-
-static Py_hash_t
-float_hash(PyFloatObject *v)
-{
-    return _Py_HashDouble((PyObject *)v, v->ob_fval);
-}
-
-static PyObject *
-float_add(PyObject *v, PyObject *w)
-{
-    double a,b;
-    CONVERT_TO_DOUBLE(v, a);
-    CONVERT_TO_DOUBLE(w, b);
-    a = a + b;
-    return PyFloat_FromDouble(a);
-}
-
-static PyObject *
-float_sub(PyObject *v, PyObject *w)
-{
-    double a,b;
-    CONVERT_TO_DOUBLE(v, a);
-    CONVERT_TO_DOUBLE(w, b);
-    a = a - b;
-    return PyFloat_FromDouble(a);
-}
-
-static PyObject *
-float_mul(PyObject *v, PyObject *w)
-{
-    double a,b;
-    CONVERT_TO_DOUBLE(v, a);
-    CONVERT_TO_DOUBLE(w, b);
-    a = a * b;
-    return PyFloat_FromDouble(a);
-}
-
-static PyObject *
-float_div(PyObject *v, PyObject *w)
-{
-    double a,b;
-    CONVERT_TO_DOUBLE(v, a);
-    CONVERT_TO_DOUBLE(w, b);
-    if (b == 0.0) {
-        PyErr_SetString(PyExc_ZeroDivisionError,
-                        "float division by zero");
-        return NULL;
-    }
-    a = a / b;
-    return PyFloat_FromDouble(a);
-}
-
-static PyObject *
-float_rem(PyObject *v, PyObject *w)
-{
-    double vx, wx;
-    double mod;
-    CONVERT_TO_DOUBLE(v, vx);
-    CONVERT_TO_DOUBLE(w, wx);
-    if (wx == 0.0) {
-        PyErr_SetString(PyExc_ZeroDivisionError,
-                        "float modulo");
-        return NULL;
-    }
-    mod = fmod(vx, wx);
-    if (mod) {
-        /* ensure the remainder has the same sign as the denominator */
-        if ((wx < 0) != (mod < 0)) {
-            mod += wx;
-        }
-    }
-    else {
-        /* the remainder is zero, and in the presence of signed zeroes
-           fmod returns different results across platforms; ensure
-           it has the same sign as the denominator. */
-        mod = copysign(0.0, wx);
-    }
-    return PyFloat_FromDouble(mod);
-}
-
-static void
-_float_div_mod(double vx, double wx, double *floordiv, double *mod)
-{
-    double div;
-    *mod = fmod(vx, wx);
-    /* fmod is typically exact, so vx-mod is *mathematically* an
-       exact multiple of wx.  But this is fp arithmetic, and fp
-       vx - mod is an approximation; the result is that div may
-       not be an exact integral value after the division, although
-       it will always be very close to one.
-    */
-    div = (vx - *mod) / wx;
-    if (*mod) {
-        /* ensure the remainder has the same sign as the denominator */
-        if ((wx < 0) != (*mod < 0)) {
-            *mod += wx;
-            div -= 1.0;
-        }
-    }
-    else {
-        /* the remainder is zero, and in the presence of signed zeroes
-           fmod returns different results across platforms; ensure
-           it has the same sign as the denominator. */
-        *mod = copysign(0.0, wx);
-    }
-    /* snap quotient to nearest integral value */
-    if (div) {
-        *floordiv = floor(div);
-        if (div - *floordiv > 0.5) {
-            *floordiv += 1.0;
-        }
-    }
-    else {
-        /* div is zero - get the same sign as the true quotient */
-        *floordiv = copysign(0.0, vx / wx); /* zero w/ sign of vx/wx */
-    }
-}
-
-static PyObject *
-float_divmod(PyObject *v, PyObject *w)
-{
-    double vx, wx;
-    double mod, floordiv;
-    CONVERT_TO_DOUBLE(v, vx);
-    CONVERT_TO_DOUBLE(w, wx);
-    if (wx == 0.0) {
-        PyErr_SetString(PyExc_ZeroDivisionError, "float divmod()");
-        return NULL;
-    }
-    _float_div_mod(vx, wx, &floordiv, &mod);
-    return Py_BuildValue("(dd)", floordiv, mod);
-}
-
-static PyObject *
-float_floor_div(PyObject *v, PyObject *w)
-{
-    double vx, wx;
-    double mod, floordiv;
-    CONVERT_TO_DOUBLE(v, vx);
-    CONVERT_TO_DOUBLE(w, wx);
-    if (wx == 0.0) {
-        PyErr_SetString(PyExc_ZeroDivisionError, "float floor division by zero");
-        return NULL;
-    }
-    _float_div_mod(vx, wx, &floordiv, &mod);
-    return PyFloat_FromDouble(floordiv);
-}
-
-/* determine whether x is an odd integer or not;  assumes that
-   x is not an infinity or nan. */
-#define DOUBLE_IS_ODD_INTEGER(x) (fmod(fabs(x), 2.0) == 1.0)
-
-static PyObject *
-float_pow(PyObject *v, PyObject *w, PyObject *z)
-{
-    double iv, iw, ix;
-    int negate_result = 0;
-
-    if ((PyObject *)z != Py_None) {
-        PyErr_SetString(PyExc_TypeError, "pow() 3rd argument not "
-            "allowed unless all arguments are integers");
-        return NULL;
-    }
-
-    CONVERT_TO_DOUBLE(v, iv);
-    CONVERT_TO_DOUBLE(w, iw);
-
-    /* Sort out special cases here instead of relying on pow() */
-    if (iw == 0) {              /* v**0 is 1, even 0**0 */
-        return PyFloat_FromDouble(1.0);
-    }
-    if (Py_IS_NAN(iv)) {        /* nan**w = nan, unless w == 0 */
-        return PyFloat_FromDouble(iv);
-    }
-    if (Py_IS_NAN(iw)) {        /* v**nan = nan, unless v == 1; 1**nan = 1 */
-        return PyFloat_FromDouble(iv == 1.0 ? 1.0 : iw);
-    }
-    if (Py_IS_INFINITY(iw)) {
-        /* v**inf is: 0.0 if abs(v) < 1; 1.0 if abs(v) == 1; inf if
-         *     abs(v) > 1 (including case where v infinite)
-         *
-         * v**-inf is: inf if abs(v) < 1; 1.0 if abs(v) == 1; 0.0 if
-         *     abs(v) > 1 (including case where v infinite)
-         */
-        iv = fabs(iv);
-        if (iv == 1.0)
-            return PyFloat_FromDouble(1.0);
-        else if ((iw > 0.0) == (iv > 1.0))
-            return PyFloat_FromDouble(fabs(iw)); /* return inf */
-        else
-            return PyFloat_FromDouble(0.0);
-    }
-    if (Py_IS_INFINITY(iv)) {
-        /* (+-inf)**w is: inf for w positive, 0 for w negative; in
-         *     both cases, we need to add the appropriate sign if w is
-         *     an odd integer.
-         */
-        int iw_is_odd = DOUBLE_IS_ODD_INTEGER(iw);
-        if (iw > 0.0)
-            return PyFloat_FromDouble(iw_is_odd ? iv : fabs(iv));
-        else
-            return PyFloat_FromDouble(iw_is_odd ?
-                                      copysign(0.0, iv) : 0.0);
-    }
-    if (iv == 0.0) {  /* 0**w is: 0 for w positive, 1 for w zero
-                         (already dealt with above), and an error
-                         if w is negative. */
-        int iw_is_odd = DOUBLE_IS_ODD_INTEGER(iw);
-        if (iw < 0.0) {
-            PyErr_SetString(PyExc_ZeroDivisionError,
-                            "0.0 cannot be raised to a "
-                            "negative power");
-            return NULL;
-        }
-        /* use correct sign if iw is odd */
-        return PyFloat_FromDouble(iw_is_odd ? iv : 0.0);
-    }
-
-    if (iv < 0.0) {
-        /* Whether this is an error is a mess, and bumps into libm
-         * bugs so we have to figure it out ourselves.
-         */
-        if (iw != floor(iw)) {
-            /* Negative numbers raised to fractional powers
-             * become complex.
-             */
-            return PyComplex_Type.tp_as_number->nb_power(v, w, z);
-        }
-        /* iw is an exact integer, albeit perhaps a very large
-         * one.  Replace iv by its absolute value and remember
-         * to negate the pow result if iw is odd.
-         */
-        iv = -iv;
-        negate_result = DOUBLE_IS_ODD_INTEGER(iw);
-    }
-
-    if (iv == 1.0) { /* 1**w is 1, even 1**inf and 1**nan */
-        /* (-1) ** large_integer also ends up here.  Here's an
-         * extract from the comments for the previous
-         * implementation explaining why this special case is
-         * necessary:
-         *
-         * -1 raised to an exact integer should never be exceptional.
-         * Alas, some libms (chiefly glibc as of early 2003) return
-         * NaN and set EDOM on pow(-1, large_int) if the int doesn't
-         * happen to be representable in a *C* integer.  That's a
-         * bug.
-         */
-        return PyFloat_FromDouble(negate_result ? -1.0 : 1.0);
-    }
-
-    /* Now iv and iw are finite, iw is nonzero, and iv is
-     * positive and not equal to 1.0.  We finally allow
-     * the platform pow to step in and do the rest.
-     */
-    errno = 0;
-    ix = pow(iv, iw);
-    Py_ADJUST_ERANGE1(ix);
-    if (negate_result)
-        ix = -ix;
-
-    if (errno != 0) {
-        /* We don't expect any errno value other than ERANGE, but
-         * the range of libm bugs appears unbounded.
-         */
-        PyErr_SetFromErrno(errno == ERANGE ? PyExc_OverflowError :
-                             PyExc_ValueError);
-        return NULL;
-    }
-    return PyFloat_FromDouble(ix);
-}
-
-#undef DOUBLE_IS_ODD_INTEGER
-
-static PyObject *
-float_neg(PyFloatObject *v)
-{
-    return PyFloat_FromDouble(-v->ob_fval);
-}
-
-static PyObject *
-float_abs(PyFloatObject *v)
-{
-    return PyFloat_FromDouble(fabs(v->ob_fval));
-}
-
-static int
-float_bool(PyFloatObject *v)
-{
-    return v->ob_fval != 0.0;
-}
-
-/*[clinic input]
-float.is_integer
-
-Return True if the float is an integer.
-[clinic start generated code]*/
-
-static PyObject *
-float_is_integer_impl(PyObject *self)
-/*[clinic end generated code: output=7112acf95a4d31ea input=311810d3f777e10d]*/
-{
-    double x = PyFloat_AsDouble(self);
-    PyObject *o;
-
-    if (x == -1.0 && PyErr_Occurred())
-        return NULL;
-    if (!Py_IS_FINITE(x))
-        Py_RETURN_FALSE;
-    errno = 0;
-    o = (floor(x) == x) ? Py_True : Py_False;
-    if (errno != 0) {
-        PyErr_SetFromErrno(errno == ERANGE ? PyExc_OverflowError :
-                             PyExc_ValueError);
-        return NULL;
-    }
-    Py_INCREF(o);
-    return o;
-}
-
-/*[clinic input]
-float.__trunc__
-
-Return the Integral closest to x between 0 and x.
-[clinic start generated code]*/
-
-static PyObject *
-float___trunc___impl(PyObject *self)
-/*[clinic end generated code: output=dd3e289dd4c6b538 input=591b9ba0d650fdff]*/
-{
-    return PyLong_FromDouble(PyFloat_AS_DOUBLE(self));
-}
-
-/*[clinic input]
-float.__floor__
-
-Return the floor as an Integral.
-[clinic start generated code]*/
-
-static PyObject *
-float___floor___impl(PyObject *self)
-/*[clinic end generated code: output=e0551dbaea8c01d1 input=77bb13eb12e268df]*/
-{
-    double x = PyFloat_AS_DOUBLE(self);
-    return PyLong_FromDouble(floor(x));
-}
-
-/*[clinic input]
-float.__ceil__
-
-Return the ceiling as an Integral.
-[clinic start generated code]*/
-
-static PyObject *
-float___ceil___impl(PyObject *self)
-/*[clinic end generated code: output=a2fd8858f73736f9 input=79e41ae94aa0a516]*/
-{
-    double x = PyFloat_AS_DOUBLE(self);
-    return PyLong_FromDouble(ceil(x));
-}
-
-/* double_round: rounds a finite double to the closest multiple of
-   10**-ndigits; here ndigits is within reasonable bounds (typically, -308 <=
-   ndigits <= 323).  Returns a Python float, or sets a Python error and
-   returns NULL on failure (OverflowError and memory errors are possible). */
-
-#ifndef PY_NO_SHORT_FLOAT_REPR
-/* version of double_round that uses the correctly-rounded string<->double
-   conversions from Python/dtoa.c */
-
-static PyObject *
-double_round(double x, int ndigits) {
-
-    double rounded;
-    Py_ssize_t buflen, mybuflen=100;
-    char *buf, *buf_end, shortbuf[100], *mybuf=shortbuf;
-    int decpt, sign;
-    PyObject *result = NULL;
-    _Py_SET_53BIT_PRECISION_HEADER;
-
-    /* round to a decimal string */
-    _Py_SET_53BIT_PRECISION_START;
-    buf = _Py_dg_dtoa(x, 3, ndigits, &decpt, &sign, &buf_end);
-    _Py_SET_53BIT_PRECISION_END;
-    if (buf == NULL) {
-        PyErr_NoMemory();
-        return NULL;
-    }
-
-    /* Get new buffer if shortbuf is too small.  Space needed <= buf_end -
-    buf + 8: (1 extra for '0', 1 for sign, 5 for exp, 1 for '\0').  */
-    buflen = buf_end - buf;
-    if (buflen + 8 > mybuflen) {
-        mybuflen = buflen+8;
-        mybuf = (char *)PyMem_Malloc(mybuflen);
-        if (mybuf == NULL) {
-            PyErr_NoMemory();
-            goto exit;
-        }
-    }
-    /* copy buf to mybuf, adding exponent, sign and leading 0 */
-    PyOS_snprintf(mybuf, mybuflen, "%s0%se%d", (sign ? "-" : ""),
-                  buf, decpt - (int)buflen);
-
-    /* and convert the resulting string back to a double */
-    errno = 0;
-    _Py_SET_53BIT_PRECISION_START;
-    rounded = _Py_dg_strtod(mybuf, NULL);
-    _Py_SET_53BIT_PRECISION_END;
-    if (errno == ERANGE && fabs(rounded) >= 1.)
-        PyErr_SetString(PyExc_OverflowError,
-                        "rounded value too large to represent");
-    else
-        result = PyFloat_FromDouble(rounded);
-
-    /* done computing value;  now clean up */
-    if (mybuf != shortbuf)
-        PyMem_Free(mybuf);
-  exit:
-    _Py_dg_freedtoa(buf);
-    return result;
-}
-
-#else /* PY_NO_SHORT_FLOAT_REPR */
-
-/* fallback version, to be used when correctly rounded binary<->decimal
-   conversions aren't available */
-
-static PyObject *
-double_round(double x, int ndigits) {
-    double pow1, pow2, y, z;
-    if (ndigits >= 0) {
-        if (ndigits > 22) {
-            /* pow1 and pow2 are each safe from overflow, but
-               pow1*pow2 ~= pow(10.0, ndigits) might overflow */
-            pow1 = pow(10.0, (double)(ndigits-22));
-            pow2 = 1e22;
-        }
-        else {
-            pow1 = pow(10.0, (double)ndigits);
-            pow2 = 1.0;
-        }
-        y = (x*pow1)*pow2;
-        /* if y overflows, then rounded value is exactly x */
-        if (!Py_IS_FINITE(y))
-            return PyFloat_FromDouble(x);
-    }
-    else {
-        pow1 = pow(10.0, (double)-ndigits);
-        pow2 = 1.0; /* unused; silences a gcc compiler warning */
-        y = x / pow1;
-    }
-
-    z = round(y);
-    if (fabs(y-z) == 0.5)
-        /* halfway between two integers; use round-half-even */
-        z = 2.0*round(y/2.0);
-
-    if (ndigits >= 0)
-        z = (z / pow2) / pow1;
-    else
-        z *= pow1;
-
-    /* if computation resulted in overflow, raise OverflowError */
-    if (!Py_IS_FINITE(z)) {
-        PyErr_SetString(PyExc_OverflowError,
-                        "overflow occurred during round");
-        return NULL;
-    }
-
-    return PyFloat_FromDouble(z);
-}
-
-#endif /* PY_NO_SHORT_FLOAT_REPR */
-
-/* round a Python float v to the closest multiple of 10**-ndigits */
-
-/*[clinic input]
-float.__round__
-
-    ndigits as o_ndigits: object = None
-    /
-
-Return the Integral closest to x, rounding half toward even.
-
-When an argument is passed, work like built-in round(x, ndigits).
-[clinic start generated code]*/
-
-static PyObject *
-float___round___impl(PyObject *self, PyObject *o_ndigits)
-/*[clinic end generated code: output=374c36aaa0f13980 input=fc0fe25924fbc9ed]*/
-{
-    double x, rounded;
-    Py_ssize_t ndigits;
-
-    x = PyFloat_AsDouble(self);
-    if (o_ndigits == Py_None) {
-        /* single-argument round or with None ndigits:
-         * round to nearest integer */
-        rounded = round(x);
-        if (fabs(x-rounded) == 0.5)
-            /* halfway case: round to even */
-            rounded = 2.0*round(x/2.0);
-        return PyLong_FromDouble(rounded);
-    }
-
-    /* interpret second argument as a Py_ssize_t; clips on overflow */
-    ndigits = PyNumber_AsSsize_t(o_ndigits, NULL);
-    if (ndigits == -1 && PyErr_Occurred())
-        return NULL;
-
-    /* nans and infinities round to themselves */
-    if (!Py_IS_FINITE(x))
-        return PyFloat_FromDouble(x);
-
-    /* Deal with extreme values for ndigits. For ndigits > NDIGITS_MAX, x
-       always rounds to itself.  For ndigits < NDIGITS_MIN, x always
-       rounds to +-0.0.  Here 0.30103 is an upper bound for log10(2). */
-#define NDIGITS_MAX ((int)((DBL_MANT_DIG-DBL_MIN_EXP) * 0.30103))
-#define NDIGITS_MIN (-(int)((DBL_MAX_EXP + 1) * 0.30103))
-    if (ndigits > NDIGITS_MAX)
-        /* return x */
-        return PyFloat_FromDouble(x);
-    else if (ndigits < NDIGITS_MIN)
-        /* return 0.0, but with sign of x */
-        return PyFloat_FromDouble(0.0*x);
-    else
-        /* finite x, and ndigits is not unreasonably large */
-        return double_round(x, (int)ndigits);
-#undef NDIGITS_MAX
-#undef NDIGITS_MIN
-}
-
-static PyObject *
-float_float(PyObject *v)
-{
-    if (PyFloat_CheckExact(v))
-        Py_INCREF(v);
-    else
-        v = PyFloat_FromDouble(((PyFloatObject *)v)->ob_fval);
-    return v;
-}
-
-/*[clinic input]
-float.conjugate
-
-Return self, the complex conjugate of any float.
-[clinic start generated code]*/
-
-static PyObject *
-float_conjugate_impl(PyObject *self)
-/*[clinic end generated code: output=8ca292c2479194af input=82ba6f37a9ff91dd]*/
-{
-    return float_float(self);
-}
-
-/* turn ASCII hex characters into integer values and vice versa */
-
-static char
-char_from_hex(int x)
-{
-    assert(0 <= x && x < 16);
-    return Py_hexdigits[x];
-}
-
-static int
-hex_from_char(char c) {
-    int x;
-    switch(c) {
-    case '0':
-        x = 0;
-        break;
-    case '1':
-        x = 1;
-        break;
-    case '2':
-        x = 2;
-        break;
-    case '3':
-        x = 3;
-        break;
-    case '4':
-        x = 4;
-        break;
-    case '5':
-        x = 5;
-        break;
-    case '6':
-        x = 6;
-        break;
-    case '7':
-        x = 7;
-        break;
-    case '8':
-        x = 8;
-        break;
-    case '9':
-        x = 9;
-        break;
-    case 'a':
-    case 'A':
-        x = 10;
-        break;
-    case 'b':
-    case 'B':
-        x = 11;
-        break;
-    case 'c':
-    case 'C':
-        x = 12;
-        break;
-    case 'd':
-    case 'D':
-        x = 13;
-        break;
-    case 'e':
-    case 'E':
-        x = 14;
-        break;
-    case 'f':
-    case 'F':
-        x = 15;
-        break;
-    default:
-        x = -1;
-        break;
-    }
-    return x;
-}
-
-/* convert a float to a hexadecimal string */
-
-/* TOHEX_NBITS is DBL_MANT_DIG rounded up to the next integer
-   of the form 4k+1. */
-#define TOHEX_NBITS DBL_MANT_DIG + 3 - (DBL_MANT_DIG+2)%4
-
-/*[clinic input]
-float.hex
-
-Return a hexadecimal representation of a floating-point number.
-
->>> (-0.1).hex()
-'-0x1.999999999999ap-4'
->>> 3.14159.hex()
-'0x1.921f9f01b866ep+1'
-[clinic start generated code]*/
-
-static PyObject *
-float_hex_impl(PyObject *self)
-/*[clinic end generated code: output=0ebc9836e4d302d4 input=bec1271a33d47e67]*/
-{
-    double x, m;
-    int e, shift, i, si, esign;
-    /* Space for 1+(TOHEX_NBITS-1)/4 digits, a decimal point, and the
-       trailing NUL byte. */
-    char s[(TOHEX_NBITS-1)/4+3];
-
-    CONVERT_TO_DOUBLE(self, x);
-
-    if (Py_IS_NAN(x) || Py_IS_INFINITY(x))
-        return float_repr((PyFloatObject *)self);
-
-    if (x == 0.0) {
-        if (copysign(1.0, x) == -1.0)
-            return PyUnicode_FromString("-0x0.0p+0");
-        else
-            return PyUnicode_FromString("0x0.0p+0");
-    }
-
-    m = frexp(fabs(x), &e);
-    shift = 1 - Py_MAX(DBL_MIN_EXP - e, 0);
-    m = ldexp(m, shift);
-    e -= shift;
-
-    si = 0;
-    s[si] = char_from_hex((int)m);
-    si++;
-    m -= (int)m;
-    s[si] = '.';
-    si++;
-    for (i=0; i < (TOHEX_NBITS-1)/4; i++) {
-        m *= 16.0;
-        s[si] = char_from_hex((int)m);
-        si++;
-        m -= (int)m;
-    }
-    s[si] = '\0';
-
-    if (e < 0) {
-        esign = (int)'-';
-        e = -e;
-    }
-    else
-        esign = (int)'+';
-
-    if (x < 0.0)
-        return PyUnicode_FromFormat("-0x%sp%c%d", s, esign, e);
-    else
-        return PyUnicode_FromFormat("0x%sp%c%d", s, esign, e);
-}
-
-/* Convert a hexadecimal string to a float. */
-
-/*[clinic input]
-@classmethod
-float.fromhex
-
-    string: object
-    /
-
-Create a floating-point number from a hexadecimal string.
-
->>> float.fromhex('0x1.ffffp10')
-2047.984375
->>> float.fromhex('-0x1p-1074')
--5e-324
-[clinic start generated code]*/
-
-static PyObject *
-float_fromhex(PyTypeObject *type, PyObject *string)
-/*[clinic end generated code: output=46c0274d22b78e82 input=0407bebd354bca89]*/
-{
-    PyObject *result;
-    double x;
-    long exp, top_exp, lsb, key_digit;
-    const char *s, *coeff_start, *s_store, *coeff_end, *exp_start, *s_end;
-    int half_eps, digit, round_up, negate=0;
-    Py_ssize_t length, ndigits, fdigits, i;
-
-    /*
-     * For the sake of simplicity and correctness, we impose an artificial
-     * limit on ndigits, the total number of hex digits in the coefficient
-     * The limit is chosen to ensure that, writing exp for the exponent,
-     *
-     *   (1) if exp > LONG_MAX/2 then the value of the hex string is
-     *   guaranteed to overflow (provided it's nonzero)
-     *
-     *   (2) if exp < LONG_MIN/2 then the value of the hex string is
-     *   guaranteed to underflow to 0.
-     *
-     *   (3) if LONG_MIN/2 <= exp <= LONG_MAX/2 then there's no danger of
-     *   overflow in the calculation of exp and top_exp below.
-     *
-     * More specifically, ndigits is assumed to satisfy the following
-     * inequalities:
-     *
-     *   4*ndigits <= DBL_MIN_EXP - DBL_MANT_DIG - LONG_MIN/2
-     *   4*ndigits <= LONG_MAX/2 + 1 - DBL_MAX_EXP
-     *
-     * If either of these inequalities is not satisfied, a ValueError is
-     * raised.  Otherwise, write x for the value of the hex string, and
-     * assume x is nonzero.  Then
-     *
-     *   2**(exp-4*ndigits) <= |x| < 2**(exp+4*ndigits).
-     *
-     * Now if exp > LONG_MAX/2 then:
-     *
-     *   exp - 4*ndigits >= LONG_MAX/2 + 1 - (LONG_MAX/2 + 1 - DBL_MAX_EXP)
-     *                    = DBL_MAX_EXP
-     *
-     * so |x| >= 2**DBL_MAX_EXP, which is too large to be stored in C
-     * double, so overflows.  If exp < LONG_MIN/2, then
-     *
-     *   exp + 4*ndigits <= LONG_MIN/2 - 1 + (
-     *                      DBL_MIN_EXP - DBL_MANT_DIG - LONG_MIN/2)
-     *                    = DBL_MIN_EXP - DBL_MANT_DIG - 1
-     *
-     * and so |x| < 2**(DBL_MIN_EXP-DBL_MANT_DIG-1), hence underflows to 0
-     * when converted to a C double.
-     *
-     * It's easy to show that if LONG_MIN/2 <= exp <= LONG_MAX/2 then both
-     * exp+4*ndigits and exp-4*ndigits are within the range of a long.
-     */
-
-    s = PyUnicode_AsUTF8AndSize(string, &length);
-    if (s == NULL)
-        return NULL;
-    s_end = s + length;
-
-    /********************
-     * Parse the string *
-     ********************/
-
-    /* leading whitespace */
-    while (Py_ISSPACE(*s))
-        s++;
-
-    /* infinities and nans */
-    x = _Py_parse_inf_or_nan(s, (char **)&coeff_end);
-    if (coeff_end != s) {
-        s = coeff_end;
-        goto finished;
-    }
-
-    /* optional sign */
-    if (*s == '-') {
-        s++;
-        negate = 1;
-    }
-    else if (*s == '+')
-        s++;
-
-    /* [0x] */
-    s_store = s;
-    if (*s == '0') {
-        s++;
-        if (*s == 'x' || *s == 'X')
-            s++;
-        else
-            s = s_store;
-    }
-
-    /* coefficient: <integer> [. <fraction>] */
-    coeff_start = s;
-    while (hex_from_char(*s) >= 0)
-        s++;
-    s_store = s;
-    if (*s == '.') {
-        s++;
-        while (hex_from_char(*s) >= 0)
-            s++;
-        coeff_end = s-1;
-    }
-    else
-        coeff_end = s;
-
-    /* ndigits = total # of hex digits; fdigits = # after point */
-    ndigits = coeff_end - coeff_start;
-    fdigits = coeff_end - s_store;
-    if (ndigits == 0)
-        goto parse_error;
-    if (ndigits > Py_MIN(DBL_MIN_EXP - DBL_MANT_DIG - LONG_MIN/2,
-                         LONG_MAX/2 + 1 - DBL_MAX_EXP)/4)
-        goto insane_length_error;
-
-    /* [p <exponent>] */
-    if (*s == 'p' || *s == 'P') {
-        s++;
-        exp_start = s;
-        if (*s == '-' || *s == '+')
-            s++;
-        if (!('0' <= *s && *s <= '9'))
-            goto parse_error;
-        s++;
-        while ('0' <= *s && *s <= '9')
-            s++;
-        exp = strtol(exp_start, NULL, 10);
-    }
-    else
-        exp = 0;
-
-/* for 0 <= j < ndigits, HEX_DIGIT(j) gives the jth most significant digit */
-#define HEX_DIGIT(j) hex_from_char(*((j) < fdigits ?            \
-                     coeff_end-(j) :                                    \
-                     coeff_end-1-(j)))
-
-    /*******************************************
-     * Compute rounded value of the hex string *
-     *******************************************/
-
-    /* Discard leading zeros, and catch extreme overflow and underflow */
-    while (ndigits > 0 && HEX_DIGIT(ndigits-1) == 0)
-        ndigits--;
-    if (ndigits == 0 || exp < LONG_MIN/2) {
-        x = 0.0;
-        goto finished;
-    }
-    if (exp > LONG_MAX/2)
-        goto overflow_error;
-
-    /* Adjust exponent for fractional part. */
-    exp = exp - 4*((long)fdigits);
-
-    /* top_exp = 1 more than exponent of most sig. bit of coefficient */
-    top_exp = exp + 4*((long)ndigits - 1);
-    for (digit = HEX_DIGIT(ndigits-1); digit != 0; digit /= 2)
-        top_exp++;
-
-    /* catch almost all nonextreme cases of overflow and underflow here */
-    if (top_exp < DBL_MIN_EXP - DBL_MANT_DIG) {
-        x = 0.0;
-        goto finished;
-    }
-    if (top_exp > DBL_MAX_EXP)
-        goto overflow_error;
-
-    /* lsb = exponent of least significant bit of the *rounded* value.
-       This is top_exp - DBL_MANT_DIG unless result is subnormal. */
-    lsb = Py_MAX(top_exp, (long)DBL_MIN_EXP) - DBL_MANT_DIG;
-
-    x = 0.0;
-    if (exp >= lsb) {
-        /* no rounding required */
-        for (i = ndigits-1; i >= 0; i--)
-            x = 16.0*x + HEX_DIGIT(i);
-        x = ldexp(x, (int)(exp));
-        goto finished;
-    }
-    /* rounding required.  key_digit is the index of the hex digit
-       containing the first bit to be rounded away. */
-    half_eps = 1 << (int)((lsb - exp - 1) % 4);
-    key_digit = (lsb - exp - 1) / 4;
-    for (i = ndigits-1; i > key_digit; i--)
-        x = 16.0*x + HEX_DIGIT(i);
-    digit = HEX_DIGIT(key_digit);
-    x = 16.0*x + (double)(digit & (16-2*half_eps));
-
-    /* round-half-even: round up if bit lsb-1 is 1 and at least one of
-       bits lsb, lsb-2, lsb-3, lsb-4, ... is 1. */
-    if ((digit & half_eps) != 0) {
-        round_up = 0;
-        if ((digit & (3*half_eps-1)) != 0 || (half_eps == 8 &&
-                key_digit+1 < ndigits && (HEX_DIGIT(key_digit+1) & 1) != 0))
-            round_up = 1;
-        else
-            for (i = key_digit-1; i >= 0; i--)
-                if (HEX_DIGIT(i) != 0) {
-                    round_up = 1;
-                    break;
-                }
-        if (round_up) {
-            x += 2*half_eps;
-            if (top_exp == DBL_MAX_EXP &&
-                x == ldexp((double)(2*half_eps), DBL_MANT_DIG))
-                /* overflow corner case: pre-rounded value <
-                   2**DBL_MAX_EXP; rounded=2**DBL_MAX_EXP. */
-                goto overflow_error;
-        }
-    }
-    x = ldexp(x, (int)(exp+4*key_digit));
-
-  finished:
-    /* optional trailing whitespace leading to the end of the string */
-    while (Py_ISSPACE(*s))
-        s++;
-    if (s != s_end)
-        goto parse_error;
-    result = PyFloat_FromDouble(negate ? -x : x);
-    if (type != &PyFloat_Type && result != NULL) {
-        Py_SETREF(result, PyObject_CallOneArg((PyObject *)type, result));
-    }
-    return result;
-
-  overflow_error:
-    PyErr_SetString(PyExc_OverflowError,
-                    "hexadecimal value too large to represent as a float");
-    return NULL;
-
-  parse_error:
-    PyErr_SetString(PyExc_ValueError,
-                    "invalid hexadecimal floating-point string");
-    return NULL;
-
-  insane_length_error:
-    PyErr_SetString(PyExc_ValueError,
-                    "hexadecimal string too long to convert");
-    return NULL;
-}
-
-/*[clinic input]
-float.as_integer_ratio
-
-Return integer ratio.
-
-Return a pair of integers, whose ratio is exactly equal to the original float
-and with a positive denominator.
-
-Raise OverflowError on infinities and a ValueError on NaNs.
-
->>> (10.0).as_integer_ratio()
-(10, 1)
->>> (0.0).as_integer_ratio()
-(0, 1)
->>> (-.25).as_integer_ratio()
-(-1, 4)
-[clinic start generated code]*/
-
-static PyObject *
-float_as_integer_ratio_impl(PyObject *self)
-/*[clinic end generated code: output=65f25f0d8d30a712 input=e21d08b4630c2e44]*/
-{
-    double self_double;
-    double float_part;
-    int exponent;
-    int i;
-
-    PyObject *py_exponent = NULL;
-    PyObject *numerator = NULL;
-    PyObject *denominator = NULL;
-    PyObject *result_pair = NULL;
-    PyNumberMethods *long_methods = PyLong_Type.tp_as_number;
-
-    CONVERT_TO_DOUBLE(self, self_double);
-
-    if (Py_IS_INFINITY(self_double)) {
-        PyErr_SetString(PyExc_OverflowError,
-                        "cannot convert Infinity to integer ratio");
-        return NULL;
-    }
-    if (Py_IS_NAN(self_double)) {
-        PyErr_SetString(PyExc_ValueError,
-                        "cannot convert NaN to integer ratio");
-        return NULL;
-    }
-
-    float_part = frexp(self_double, &exponent);        /* self_double == float_part * 2**exponent exactly */
-
-    for (i=0; i<300 && float_part != floor(float_part) ; i++) {
-        float_part *= 2.0;
-        exponent--;
-    }
-    /* self == float_part * 2**exponent exactly and float_part is integral.
-       If FLT_RADIX != 2, the 300 steps may leave a tiny fractional part
-       to be truncated by PyLong_FromDouble(). */
-
-    numerator = PyLong_FromDouble(float_part);
-    if (numerator == NULL)
-        goto error;
-    denominator = PyLong_FromLong(1);
-    if (denominator == NULL)
-        goto error;
-    py_exponent = PyLong_FromLong(Py_ABS(exponent));
-    if (py_exponent == NULL)
-        goto error;
-
-    /* fold in 2**exponent */
-    if (exponent > 0) {
-        Py_SETREF(numerator,
-                  long_methods->nb_lshift(numerator, py_exponent));
-        if (numerator == NULL)
-            goto error;
-    }
-    else {
-        Py_SETREF(denominator,
-                  long_methods->nb_lshift(denominator, py_exponent));
-        if (denominator == NULL)
-            goto error;
-    }
-
-    result_pair = PyTuple_Pack(2, numerator, denominator);
-
-error:
-    Py_XDECREF(py_exponent);
-    Py_XDECREF(denominator);
-    Py_XDECREF(numerator);
-    return result_pair;
-}
-
-static PyObject *
-float_subtype_new(PyTypeObject *type, PyObject *x);
-
-/*[clinic input]
-@classmethod
-float.__new__ as float_new
-    x: object(c_default="NULL") = 0
-    /
-
-Convert a string or number to a floating point number, if possible.
-[clinic start generated code]*/
-
-static PyObject *
-float_new_impl(PyTypeObject *type, PyObject *x)
-/*[clinic end generated code: output=ccf1e8dc460ba6ba input=f43661b7de03e9d8]*/
-{
-    if (type != &PyFloat_Type) {
-        if (x == NULL) {
-            x = _PyLong_GetZero();
-        }
-        return float_subtype_new(type, x); /* Wimp out */
-    }
-
-    if (x == NULL) {
-        return PyFloat_FromDouble(0.0);
-    }
-    /* If it's a string, but not a string subclass, use
-       PyFloat_FromString. */
-    if (PyUnicode_CheckExact(x))
-        return PyFloat_FromString(x);
-    return PyNumber_Float(x);
-}
-
-/* Wimpy, slow approach to tp_new calls for subtypes of float:
-   first create a regular float from whatever arguments we got,
-   then allocate a subtype instance and initialize its ob_fval
-   from the regular float.  The regular float is then thrown away.
-*/
-static PyObject *
-float_subtype_new(PyTypeObject *type, PyObject *x)
-{
-    PyObject *tmp, *newobj;
-
-    assert(PyType_IsSubtype(type, &PyFloat_Type));
-    tmp = float_new_impl(&PyFloat_Type, x);
-    if (tmp == NULL)
-        return NULL;
-    assert(PyFloat_Check(tmp));
-    newobj = type->tp_alloc(type, 0);
-    if (newobj == NULL) {
-        Py_DECREF(tmp);
-        return NULL;
-    }
-    ((PyFloatObject *)newobj)->ob_fval = ((PyFloatObject *)tmp)->ob_fval;
-    Py_DECREF(tmp);
-    return newobj;
-}
-
-static PyObject *
-float_vectorcall(PyObject *type, PyObject * const*args,
-                 size_t nargsf, PyObject *kwnames)
-{
-    if (!_PyArg_NoKwnames("float", kwnames)) {
-        return NULL;
-    }
-
-    Py_ssize_t nargs = PyVectorcall_NARGS(nargsf);
-    if (!_PyArg_CheckPositional("float", nargs, 0, 1)) {
-        return NULL;
-    }
-
-    PyObject *x = nargs >= 1 ? args[0] : NULL;
-    return float_new_impl((PyTypeObject *)type, x);
-}
-
-
-/*[clinic input]
-float.__getnewargs__
-[clinic start generated code]*/
-
-static PyObject *
-float___getnewargs___impl(PyObject *self)
-/*[clinic end generated code: output=873258c9d206b088 input=002279d1d77891e6]*/
-{
-    return Py_BuildValue("(d)", ((PyFloatObject *)self)->ob_fval);
-}
-
-/* this is for the benefit of the pack/unpack routines below */
->>>>>>> 02d0a87a
 
 typedef enum {
     unknown_format, ieee_big_endian_format, ieee_little_endian_format
@@ -1691,301 +16,8 @@
 static float_format_type double_format, float_format;
 static float_format_type detected_double_format, detected_float_format;
 
-<<<<<<< HEAD
 __attribute__((constructor))
 static void init_formats(void) {
-=======
-/*[clinic input]
-@classmethod
-float.__getformat__
-
-    typestr: str
-        Must be 'double' or 'float'.
-    /
-
-You probably don't want to use this function.
-
-It exists mainly to be used in Python's test suite.
-
-This function returns whichever of 'unknown', 'IEEE, big-endian' or 'IEEE,
-little-endian' best describes the format of floating point numbers used by the
-C type named by typestr.
-[clinic start generated code]*/
-
-static PyObject *
-float___getformat___impl(PyTypeObject *type, const char *typestr)
-/*[clinic end generated code: output=2bfb987228cc9628 input=d5a52600f835ad67]*/
-{
-    float_format_type r;
-
-    if (strcmp(typestr, "double") == 0) {
-        r = double_format;
-    }
-    else if (strcmp(typestr, "float") == 0) {
-        r = float_format;
-    }
-    else {
-        PyErr_SetString(PyExc_ValueError,
-                        "__getformat__() argument 1 must be "
-                        "'double' or 'float'");
-        return NULL;
-    }
-
-    switch (r) {
-    case unknown_format:
-        return PyUnicode_FromString("unknown");
-    case ieee_little_endian_format:
-        return PyUnicode_FromString("IEEE, little-endian");
-    case ieee_big_endian_format:
-        return PyUnicode_FromString("IEEE, big-endian");
-    default:
-        PyErr_SetString(PyExc_RuntimeError,
-                        "insane float_format or double_format");
-        return NULL;
-    }
-}
-
-/*[clinic input]
-@classmethod
-float.__setformat__
-
-    typestr: str
-        Must be 'double' or 'float'.
-    fmt: str
-        Must be one of 'unknown', 'IEEE, big-endian' or 'IEEE, little-endian',
-        and in addition can only be one of the latter two if it appears to
-        match the underlying C reality.
-    /
-
-You probably don't want to use this function.
-
-It exists mainly to be used in Python's test suite.
-
-Override the automatic determination of C-level floating point type.
-This affects how floats are converted to and from binary strings.
-[clinic start generated code]*/
-
-static PyObject *
-float___setformat___impl(PyTypeObject *type, const char *typestr,
-                         const char *fmt)
-/*[clinic end generated code: output=06864de1fb5f1f04 input=c0e9e04dd87f9988]*/
-{
-    float_format_type f;
-    float_format_type detected;
-    float_format_type *p;
-
-    if (strcmp(typestr, "double") == 0) {
-        p = &double_format;
-        detected = detected_double_format;
-    }
-    else if (strcmp(typestr, "float") == 0) {
-        p = &float_format;
-        detected = detected_float_format;
-    }
-    else {
-        PyErr_SetString(PyExc_ValueError,
-                        "__setformat__() argument 1 must "
-                        "be 'double' or 'float'");
-        return NULL;
-    }
-
-    if (strcmp(fmt, "unknown") == 0) {
-        f = unknown_format;
-    }
-    else if (strcmp(fmt, "IEEE, little-endian") == 0) {
-        f = ieee_little_endian_format;
-    }
-    else if (strcmp(fmt, "IEEE, big-endian") == 0) {
-        f = ieee_big_endian_format;
-    }
-    else {
-        PyErr_SetString(PyExc_ValueError,
-                        "__setformat__() argument 2 must be "
-                        "'unknown', 'IEEE, little-endian' or "
-                        "'IEEE, big-endian'");
-        return NULL;
-
-    }
-
-    if (f != unknown_format && f != detected) {
-        PyErr_Format(PyExc_ValueError,
-                     "can only set %s format to 'unknown' or the "
-                     "detected platform value", typestr);
-        return NULL;
-    }
-
-    *p = f;
-    Py_RETURN_NONE;
-}
-
-static PyObject *
-float_getreal(PyObject *v, void *closure)
-{
-    return float_float(v);
-}
-
-static PyObject *
-float_getimag(PyObject *v, void *closure)
-{
-    return PyFloat_FromDouble(0.0);
-}
-
-/*[clinic input]
-float.__format__
-
-  format_spec: unicode
-  /
-
-Formats the float according to format_spec.
-[clinic start generated code]*/
-
-static PyObject *
-float___format___impl(PyObject *self, PyObject *format_spec)
-/*[clinic end generated code: output=b260e52a47eade56 input=2ece1052211fd0e6]*/
-{
-    _PyUnicodeWriter writer;
-    int ret;
-
-    _PyUnicodeWriter_Init(&writer);
-    ret = _PyFloat_FormatAdvancedWriter(
-        &writer,
-        self,
-        format_spec, 0, PyUnicode_GET_LENGTH(format_spec));
-    if (ret == -1) {
-        _PyUnicodeWriter_Dealloc(&writer);
-        return NULL;
-    }
-    return _PyUnicodeWriter_Finish(&writer);
-}
-
-static PyMethodDef float_methods[] = {
-    FLOAT_CONJUGATE_METHODDEF
-    FLOAT___TRUNC___METHODDEF
-    FLOAT___FLOOR___METHODDEF
-    FLOAT___CEIL___METHODDEF
-    FLOAT___ROUND___METHODDEF
-    FLOAT_AS_INTEGER_RATIO_METHODDEF
-    FLOAT_FROMHEX_METHODDEF
-    FLOAT_HEX_METHODDEF
-    FLOAT_IS_INTEGER_METHODDEF
-    FLOAT___GETNEWARGS___METHODDEF
-    FLOAT___GETFORMAT___METHODDEF
-    FLOAT___SETFORMAT___METHODDEF
-    FLOAT___FORMAT___METHODDEF
-    {NULL,              NULL}           /* sentinel */
-};
-
-static PyGetSetDef float_getset[] = {
-    {"real",
-     float_getreal, (setter)NULL,
-     "the real part of a complex number",
-     NULL},
-    {"imag",
-     float_getimag, (setter)NULL,
-     "the imaginary part of a complex number",
-     NULL},
-    {NULL}  /* Sentinel */
-};
-
-
-static PyNumberMethods float_as_number = {
-    float_add,          /* nb_add */
-    float_sub,          /* nb_subtract */
-    float_mul,          /* nb_multiply */
-    float_rem,          /* nb_remainder */
-    float_divmod,       /* nb_divmod */
-    float_pow,          /* nb_power */
-    (unaryfunc)float_neg, /* nb_negative */
-    float_float,        /* nb_positive */
-    (unaryfunc)float_abs, /* nb_absolute */
-    (inquiry)float_bool, /* nb_bool */
-    0,                  /* nb_invert */
-    0,                  /* nb_lshift */
-    0,                  /* nb_rshift */
-    0,                  /* nb_and */
-    0,                  /* nb_xor */
-    0,                  /* nb_or */
-    float___trunc___impl, /* nb_int */
-    0,                  /* nb_reserved */
-    float_float,        /* nb_float */
-    0,                  /* nb_inplace_add */
-    0,                  /* nb_inplace_subtract */
-    0,                  /* nb_inplace_multiply */
-    0,                  /* nb_inplace_remainder */
-    0,                  /* nb_inplace_power */
-    0,                  /* nb_inplace_lshift */
-    0,                  /* nb_inplace_rshift */
-    0,                  /* nb_inplace_and */
-    0,                  /* nb_inplace_xor */
-    0,                  /* nb_inplace_or */
-    float_floor_div,    /* nb_floor_divide */
-    float_div,          /* nb_true_divide */
-    0,                  /* nb_inplace_floor_divide */
-    0,                  /* nb_inplace_true_divide */
-};
-
-PyTypeObject PyFloat_Type = {
-    PyVarObject_HEAD_INIT(&PyType_Type, 0)
-    "float",
-    sizeof(PyFloatObject),
-    0,
-    (destructor)float_dealloc,                  /* tp_dealloc */
-    0,                                          /* tp_vectorcall_offset */
-    0,                                          /* tp_getattr */
-    0,                                          /* tp_setattr */
-    0,                                          /* tp_as_async */
-    (reprfunc)float_repr,                       /* tp_repr */
-    &float_as_number,                           /* tp_as_number */
-    0,                                          /* tp_as_sequence */
-    0,                                          /* tp_as_mapping */
-    (hashfunc)float_hash,                       /* tp_hash */
-    0,                                          /* tp_call */
-    0,                                          /* tp_str */
-    PyObject_GenericGetAttr,                    /* tp_getattro */
-    0,                                          /* tp_setattro */
-    0,                                          /* tp_as_buffer */
-    Py_TPFLAGS_DEFAULT | Py_TPFLAGS_BASETYPE |
-        _Py_TPFLAGS_MATCH_SELF,               /* tp_flags */
-    float_new__doc__,                           /* tp_doc */
-    0,                                          /* tp_traverse */
-    0,                                          /* tp_clear */
-    float_richcompare,                          /* tp_richcompare */
-    0,                                          /* tp_weaklistoffset */
-    0,                                          /* tp_iter */
-    0,                                          /* tp_iternext */
-    float_methods,                              /* tp_methods */
-    0,                                          /* tp_members */
-    float_getset,                               /* tp_getset */
-    0,                                          /* tp_base */
-    0,                                          /* tp_dict */
-    0,                                          /* tp_descr_get */
-    0,                                          /* tp_descr_set */
-    0,                                          /* tp_dictoffset */
-    0,                                          /* tp_init */
-    0,                                          /* tp_alloc */
-    float_new,                                  /* tp_new */
-    .tp_vectorcall = (vectorcallfunc)float_vectorcall,
-};
-
-void
-_PyFloat_Init(void)
-{
-    /* We attempt to determine if this machine is using IEEE
-       floating point formats by peering at the bits of some
-       carefully chosen values.  If it looks like we are on an
-       IEEE platform, the float packing/unpacking routines can
-       just copy bits, if not they resort to arithmetic & shifts
-       and masks.  The shifts & masks approach works on all finite
-       values, but what happens to infinities, NaNs and signed
-       zeroes on packing is an accident, and attempting to unpack
-       a NaN or an infinity will raise an exception.
-
-       Note that if we're on some whacked-out platform which uses
-       IEEE formats but isn't strictly little-endian or big-
-       endian, we will fall back to the portable shifts & masks
-       method. */
-
->>>>>>> 02d0a87a
 #if SIZEOF_DOUBLE == 8
     {
         double x = 9006104071832581.0;
@@ -2016,7 +48,6 @@
 
     double_format = detected_double_format;
     float_format = detected_float_format;
-<<<<<<< HEAD
 }
 
 UPCALL_ID(PyFloat_AsDouble);
@@ -2039,54 +70,6 @@
     }
     ((PyFloatObject *)newobj)->ob_fval = x;
     return newobj;
-=======
-}
-
-int
-_PyFloat_InitTypes(void)
-{
-    /* Init float info */
-    if (FloatInfoType.tp_name == NULL) {
-        if (PyStructSequence_InitType2(&FloatInfoType, &floatinfo_desc) < 0) {
-            return -1;
-        }
-    }
-    return 0;
-}
-
-void
-_PyFloat_ClearFreeList(PyInterpreterState *interp)
-{
-    struct _Py_float_state *state = &interp->float_state;
-    PyFloatObject *f = state->free_list;
-    while (f != NULL) {
-        PyFloatObject *next = (PyFloatObject*) Py_TYPE(f);
-        PyObject_Free(f);
-        f = next;
-    }
-    state->free_list = NULL;
-    state->numfree = 0;
-}
-
-void
-_PyFloat_Fini(PyInterpreterState *interp)
-{
-    _PyFloat_ClearFreeList(interp);
-#ifdef Py_DEBUG
-    struct _Py_float_state *state = &interp->float_state;
-    state->numfree = -1;
-#endif
-}
-
-/* Print summary info about the state of the optimized allocator */
-void
-_PyFloat_DebugMallocStats(FILE *out)
-{
-    struct _Py_float_state *state = get_float_state();
-    _PyDebugAllocatorStats(out,
-                           "free PyFloatObject",
-                           state->numfree, sizeof(PyFloatObject));
->>>>>>> 02d0a87a
 }
 
 // Below taken from CPython
