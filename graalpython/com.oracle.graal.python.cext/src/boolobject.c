--- conflicted
+++ resolved
@@ -226,15 +226,9 @@
 };
 
 struct _longobject _Py_TrueStruct = {
-<<<<<<< HEAD
-    PyVarObject_HEAD_INIT(&PyBool_Type, 1)
-    { 1 }
-};
-#endif // GraalPy change
-=======
     PyObject_HEAD_INIT(&PyBool_Type)
     { .lv_tag = _PyLong_TRUE_TAG,
         { 1 }
     }
 };
->>>>>>> 0c595384
+#endif // GraalPy change