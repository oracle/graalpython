--- conflicted
+++ resolved
@@ -113,84 +113,8 @@
 void
 _PyErr_SetObject(PyThreadState *tstate, PyObject *exception, PyObject *value)
 {
-<<<<<<< HEAD
     // GraalPy change: different implementation
 	Graal_PyTruffleErr_CreateAndSetException(exception, value);
-=======
-    PyObject *exc_value;
-    PyObject *tb = NULL;
-
-    if (exception != NULL &&
-        !PyExceptionClass_Check(exception)) {
-        _PyErr_Format(tstate, PyExc_SystemError,
-                      "_PyErr_SetObject: "
-                      "exception %R is not a BaseException subclass",
-                      exception);
-        return;
-    }
-
-    Py_XINCREF(value);
-    exc_value = _PyErr_GetTopmostException(tstate)->exc_value;
-    if (exc_value != NULL && exc_value != Py_None) {
-        /* Implicit exception chaining */
-        Py_INCREF(exc_value);
-        if (value == NULL || !PyExceptionInstance_Check(value)) {
-            /* We must normalize the value right now */
-            PyObject *fixed_value;
-
-            /* Issue #23571: functions must not be called with an
-               exception set */
-            _PyErr_Clear(tstate);
-
-            fixed_value = _PyErr_CreateException(exception, value);
-            Py_XDECREF(value);
-            if (fixed_value == NULL) {
-                Py_DECREF(exc_value);
-                return;
-            }
-
-            value = fixed_value;
-        }
-
-        /* Avoid creating new reference cycles through the
-           context chain, while taking care not to hang on
-           pre-existing ones.
-           This is O(chain length) but context chains are
-           usually very short. Sensitive readers may try
-           to inline the call to PyException_GetContext. */
-        if (exc_value != value) {
-            PyObject *o = exc_value, *context;
-            PyObject *slow_o = o;  /* Floyd's cycle detection algo */
-            int slow_update_toggle = 0;
-            while ((context = PyException_GetContext(o))) {
-                Py_DECREF(context);
-                if (context == value) {
-                    PyException_SetContext(o, NULL);
-                    break;
-                }
-                o = context;
-                if (o == slow_o) {
-                    /* pre-existing cycle - all exceptions on the
-                       path were visited and checked.  */
-                    break;
-                }
-                if (slow_update_toggle) {
-                    slow_o = PyException_GetContext(slow_o);
-                    Py_DECREF(slow_o);
-                }
-                slow_update_toggle = !slow_update_toggle;
-            }
-            PyException_SetContext(value, exc_value);
-        }
-        else {
-            Py_DECREF(exc_value);
-        }
-    }
-    assert(value != NULL);
-    if (PyExceptionInstance_Check(value))
-        tb = PyException_GetTraceback(value);
-    _PyErr_Restore(tstate, Py_NewRef(Py_TYPE(value)), value, tb);
->>>>>>> e71d6758
 }
 
 void
@@ -450,7 +374,6 @@
 _PyErr_Fetch(PyThreadState *tstate, PyObject **p_type, PyObject **p_value,
              PyObject **p_traceback)
 {
-<<<<<<< HEAD
     // GraalPy change: different implementation
     if (_PyErr_Occurred(tstate)) {
         // avoid the upcall if there is no current exception
@@ -460,7 +383,6 @@
         *p_value = NULL;
         *p_traceback = NULL;
     }
-=======
     PyObject *exc = _PyErr_GetRaisedException(tstate);
     *p_value = exc;
     if (exc == NULL) {
@@ -471,7 +393,6 @@
         *p_type = Py_NewRef(Py_TYPE(exc));
         *p_traceback = Py_XNewRef(((PyBaseExceptionObject *)exc)->traceback);
     }
->>>>>>> e71d6758
 }
 
 
@@ -766,24 +687,15 @@
 }
 
 PyObject *
-<<<<<<< HEAD
 _PyErr_NoMemory(PyThreadState *tstate)
 {
 #if 0 // GraalPy change
-    if (Py_IS_TYPE(PyExc_MemoryError, NULL)) {
-        /* PyErr_NoMemory() has been called before PyExc_MemoryError has been
-           initialized by _PyExc_Init() */
-        Py_FatalError("Out of memory and PyExc_MemoryError is not "
-                      "initialized yet");
-    }
 #endif // GraalPy change
     _PyErr_SetNone(tstate, PyExc_MemoryError);
     return NULL;
 }
 
 PyObject *
-=======
->>>>>>> e71d6758
 PyErr_NoMemory(void)
 {
     PyThreadState *tstate = _PyThreadState_GET();
