/* Copyright (c) 2024, Oracle and/or its affiliates.
 * Copyright (C) 1996-2024 Python Software Foundation
 *
 * Licensed under the PYTHON SOFTWARE FOUNDATION LICENSE VERSION 2
 */

/* Error handling */

#include "capi.h" // GraalPy change
#include "Python.h"
#include "pycore_call.h"          // _PyObject_CallNoArgs()
#if 0 // GraalPy change
#include "pycore_initconfig.h"    // _PyStatus_ERR()
#endif // GraalPy change
#include "pycore_pyerrors.h"      // _PyErr_Format()
#include "pycore_pystate.h"       // _PyThreadState_GET()
#if 0 // GraalPy change
#include "pycore_structseq.h"     // _PyStructSequence_FiniType()
#include "pycore_sysmodule.h"     // _PySys_Audit()
#include "pycore_traceback.h"     // _PyTraceBack_FromFrame()
#endif // GraalPy change

#include <ctype.h>
#ifdef MS_WINDOWS
#  include <windows.h>
#  include <winbase.h>
#  include <stdlib.h>             // _sys_nerr
#endif


#ifdef __cplusplus
extern "C" {
#endif

/* Forward declarations */
static PyObject *
_PyErr_FormatV(PyThreadState *tstate, PyObject *exception,
               const char *format, va_list vargs);

void
_PyErr_SetRaisedException(PyThreadState *tstate, PyObject *exc)
{
    PyObject *old_exc = tstate->current_exception;
    tstate->current_exception = exc;
    Py_XDECREF(old_exc);
}

<<<<<<< HEAD
void
PyErr_SetRaisedException(PyObject *exc)
{
    PyThreadState *tstate = _PyThreadState_GET();
    _PyErr_SetRaisedException(tstate, exc);
=======
static PyObject*
_PyErr_CreateException(PyObject *exception_type, PyObject *value)
{
    PyObject *exc;

    if (value == NULL || value == Py_None) {
        exc = _PyObject_CallNoArgs(exception_type);
    }
    else if (PyTuple_Check(value)) {
        exc = PyObject_Call(exception_type, value, NULL);
    }
    else {
        exc = PyObject_CallOneArg(exception_type, value);
    }

    if (exc != NULL && !PyExceptionInstance_Check(exc)) {
        PyErr_Format(PyExc_TypeError,
                     "calling %R should have returned an instance of "
                     "BaseException, not %s",
                     exception_type, Py_TYPE(exc)->tp_name);
        Py_CLEAR(exc);
    }

    return exc;
>>>>>>> ca26d48c
}

void
_PyErr_Restore(PyThreadState *tstate, PyObject *type, PyObject *value,
               PyObject *traceback)
{
<<<<<<< HEAD
    // GraalPy change: different implementation
    PyErr_Restore(type, value, traceback);
=======
    if (type == NULL) {
        assert(value == NULL);
        assert(traceback == NULL);
        _PyErr_SetRaisedException(tstate, NULL);
        return;
    }
    assert(PyExceptionClass_Check(type));
    if (value != NULL && type == (PyObject *)Py_TYPE(value)) {
        /* Already normalized */
        assert(((PyBaseExceptionObject *)value)->traceback != Py_None);
    }
    else {
        PyObject *exc = _PyErr_CreateException(type, value);
        Py_XDECREF(value);
        if (exc == NULL) {
            Py_DECREF(type);
            Py_XDECREF(traceback);
            return;
        }
        value = exc;
    }
    assert(PyExceptionInstance_Check(value));
    if (traceback != NULL && !PyTraceBack_Check(traceback)) {
        if (traceback == Py_None) {
            Py_DECREF(Py_None);
            traceback = NULL;
        }
        else {
            PyErr_SetString(PyExc_TypeError, "traceback must be a Traceback or None");
            Py_XDECREF(value);
            Py_DECREF(type);
            Py_XDECREF(traceback);
            return;
        }
    }
    PyObject *old_traceback = ((PyBaseExceptionObject *)value)->traceback;
    ((PyBaseExceptionObject *)value)->traceback = traceback;
    Py_XDECREF(old_traceback);
    _PyErr_SetRaisedException(tstate, value);
    Py_DECREF(type);
>>>>>>> ca26d48c
}

#if 0 // GraalPy change
void
PyErr_Restore(PyObject *type, PyObject *value, PyObject *traceback)
{
    PyThreadState *tstate = _PyThreadState_GET();
    _PyErr_Restore(tstate, type, value, traceback);
}

_PyErr_StackItem *
_PyErr_GetTopmostException(PyThreadState *tstate)
{
    _PyErr_StackItem *exc_info = tstate->exc_info;
    assert(exc_info);

    while ((exc_info->exc_value == NULL || exc_info->exc_value == Py_None) &&
           exc_info->previous_item != NULL)
    {
        exc_info = exc_info->previous_item;
    }
    return exc_info;
}
#endif // GraalPy change

static PyObject*
_PyErr_CreateException(PyObject *exception_type, PyObject *value)
{
    PyObject *exc;

    if (value == NULL || value == Py_None) {
        exc = _PyObject_CallNoArgs(exception_type);
    }
    else if (PyTuple_Check(value)) {
        exc = PyObject_Call(exception_type, value, NULL);
    }
    else {
        exc = PyObject_CallOneArg(exception_type, value);
    }

    if (exc != NULL && !PyExceptionInstance_Check(exc)) {
        PyErr_Format(PyExc_TypeError,
                     "calling %R should have returned an instance of "
                     "BaseException, not %s",
                     exception_type, Py_TYPE(exc)->tp_name);
        Py_CLEAR(exc);
    }

    return exc;
}

void
_PyErr_SetObject(PyThreadState *tstate, PyObject *exception, PyObject *value)
{
    // GraalPy change: different implementation
	Graal_PyTruffleErr_CreateAndSetException(exception, value);
}

void
PyErr_SetObject(PyObject *exception, PyObject *value)
{
    PyThreadState *tstate = _PyThreadState_GET();
    _PyErr_SetObject(tstate, exception, value);
}

#if 0 // GraalPy change
/* Set a key error with the specified argument, wrapping it in a
 * tuple automatically so that tuple keys are not unpacked as the
 * exception arguments. */
void
_PyErr_SetKeyError(PyObject *arg)
{
    PyThreadState *tstate = _PyThreadState_GET();
    PyObject *tup = PyTuple_Pack(1, arg);
    if (!tup) {
        /* caller will expect error to be set anyway */
        return;
    }
    _PyErr_SetObject(tstate, PyExc_KeyError, tup);
    Py_DECREF(tup);
}
#endif // GraalPy change

void
_PyErr_SetNone(PyThreadState *tstate, PyObject *exception)
{
    _PyErr_SetObject(tstate, exception, (PyObject *)NULL);
}


void
PyErr_SetNone(PyObject *exception)
{
    PyThreadState *tstate = _PyThreadState_GET();
    _PyErr_SetNone(tstate, exception);
}


void
_PyErr_SetString(PyThreadState *tstate, PyObject *exception,
                 const char *string)
{
    PyObject *value = PyUnicode_FromString(string);
    if (value != NULL) {
        _PyErr_SetObject(tstate, exception, value);
        Py_DECREF(value);
    }
}

void
PyErr_SetString(PyObject *exception, const char *string)
{
    PyThreadState *tstate = _PyThreadState_GET();
    _PyErr_SetString(tstate, exception, string);
}


PyObject* _Py_HOT_FUNCTION
PyErr_Occurred(void)
{
    /* The caller must hold the GIL. */
    assert(PyGILState_Check());

    PyThreadState *tstate = _PyThreadState_GET();
    return _PyErr_Occurred(tstate);
}


int
PyErr_GivenExceptionMatches(PyObject *err, PyObject *exc)
{
    if (err == NULL || exc == NULL) {
        /* maybe caused by "import exceptions" that failed early on */
        return 0;
    }
    if (PyTuple_Check(exc)) {
        Py_ssize_t i, n;
        n = PyTuple_Size(exc);
        for (i = 0; i < n; i++) {
            /* Test recursively */
             if (PyErr_GivenExceptionMatches(
                 err, PyTuple_GET_ITEM(exc, i)))
             {
                 return 1;
             }
        }
        return 0;
    }
    /* err might be an instance, so check its class. */
    if (PyExceptionInstance_Check(err))
        err = PyExceptionInstance_Class(err);

    if (PyExceptionClass_Check(err) && PyExceptionClass_Check(exc)) {
        return PyType_IsSubtype((PyTypeObject *)err, (PyTypeObject *)exc);
    }

    return err == exc;
}


int
_PyErr_ExceptionMatches(PyThreadState *tstate, PyObject *exc)
{
    return PyErr_GivenExceptionMatches(_PyErr_Occurred(tstate), exc);
}


int
PyErr_ExceptionMatches(PyObject *exc)
{
    PyThreadState *tstate = _PyThreadState_GET();
    return _PyErr_ExceptionMatches(tstate, exc);
}


#ifndef Py_NORMALIZE_RECURSION_LIMIT
#define Py_NORMALIZE_RECURSION_LIMIT 32
#endif

/* Used in many places to normalize a raised exception, including in
   eval_code2(), do_raise(), and PyErr_Print()

   XXX: should PyErr_NormalizeException() also call
            PyException_SetTraceback() with the resulting value and tb?
*/
void
_PyErr_NormalizeException(PyThreadState *tstate, PyObject **exc,
                          PyObject **val, PyObject **tb)
{
    int recursion_depth = 0;
    // GraalPy change: we don't have recursion_headroom
    // tstate->recursion_headroom++;
    PyObject *type, *value, *initial_tb;

  restart:
    type = *exc;
    if (type == NULL) {
        /* There was no exception, so nothing to do. */
        // tstate->recursion_headroom--;
        return;
    }

    value = *val;
    /* If PyErr_SetNone() was used, the value will have been actually
       set to NULL.
    */
    if (!value) {
        value = Py_NewRef(Py_None);
    }

    /* Normalize the exception so that if the type is a class, the
       value will be an instance.
    */
    if (PyExceptionClass_Check(type)) {
        PyObject *inclass = NULL;
        int is_subclass = 0;

        if (PyExceptionInstance_Check(value)) {
            inclass = PyExceptionInstance_Class(value);
            is_subclass = PyObject_IsSubclass(inclass, type);
            if (is_subclass < 0) {
                goto error;
            }
        }

        /* If the value was not an instance, or is not an instance
           whose class is (or is derived from) type, then use the
           value as an argument to instantiation of the type
           class.
        */
        if (!is_subclass) {
            PyObject *fixed_value = _PyErr_CreateException(type, value);
            if (fixed_value == NULL) {
                goto error;
            }
            Py_SETREF(value, fixed_value);
        }
        /* If the class of the instance doesn't exactly match the
           class of the type, believe the instance.
        */
        else if (inclass != type) {
            Py_SETREF(type, Py_NewRef(inclass));
        }
    }
    *exc = type;
    *val = value;
    // tstate->recursion_headroom--;
    return;

  error:
    Py_DECREF(type);
    Py_DECREF(value);
    recursion_depth++;
    if (recursion_depth == Py_NORMALIZE_RECURSION_LIMIT) {
        _PyErr_SetString(tstate, PyExc_RecursionError,
                         "maximum recursion depth exceeded "
                         "while normalizing an exception");
    }
    /* If the new exception doesn't set a traceback and the old
       exception had a traceback, use the old traceback for the
       new exception.  It's better than nothing.
    */
    initial_tb = *tb;
    _PyErr_Fetch(tstate, exc, val, tb);
    assert(*exc != NULL);
    if (initial_tb != NULL) {
        if (*tb == NULL)
            *tb = initial_tb;
        else
            Py_DECREF(initial_tb);
    }
    /* Abort when Py_NORMALIZE_RECURSION_LIMIT has been exceeded, and the
       corresponding RecursionError could not be normalized, and the
       MemoryError raised when normalize this RecursionError could not be
       normalized. */
    if (recursion_depth >= Py_NORMALIZE_RECURSION_LIMIT + 2) {
        if (PyErr_GivenExceptionMatches(*exc, PyExc_MemoryError)) {
            Py_FatalError("Cannot recover from MemoryErrors "
                          "while normalizing exceptions.");
        }
        else {
            Py_FatalError("Cannot recover from the recursive normalization "
                          "of an exception.");
        }
    }
    goto restart;
}


void
PyErr_NormalizeException(PyObject **exc, PyObject **val, PyObject **tb)
{
    PyThreadState *tstate = _PyThreadState_GET();
    _PyErr_NormalizeException(tstate, exc, val, tb);
}


PyObject *
_PyErr_GetRaisedException(PyThreadState *tstate) {
    PyObject *exc = tstate->current_exception;
    tstate->current_exception = NULL;
    return exc;
}

PyObject *
PyErr_GetRaisedException(void)
{
    PyThreadState *tstate = _PyThreadState_GET();
    return _PyErr_GetRaisedException(tstate);
}

void
_PyErr_Fetch(PyThreadState *tstate, PyObject **p_type, PyObject **p_value,
             PyObject **p_traceback)
{
#if 0 // GraalPy change
    PyObject *exc = _PyErr_GetRaisedException(tstate);
    *p_value = exc;
    if (exc == NULL) {
        *p_type = NULL;
        *p_traceback = NULL;
    }
    else {
        *p_type = Py_NewRef(Py_TYPE(exc));
        *p_traceback = Py_XNewRef(((PyBaseExceptionObject *)exc)->traceback);
    }
#else // GraalPy change: different implementation
    if (_PyErr_Occurred(tstate)) {
        // avoid the upcall if there is no current exception
        GraalPyTruffleErr_Fetch(p_type, p_value, p_traceback);
    } else {
        *p_type = NULL;
        *p_value = NULL;
        *p_traceback = NULL;
    }
#endif // GraalPy change
}


void
PyErr_Fetch(PyObject **p_type, PyObject **p_value, PyObject **p_traceback)
{
    PyThreadState *tstate = _PyThreadState_GET();
    _PyErr_Fetch(tstate, p_type, p_value, p_traceback);
}


void
_PyErr_Clear(PyThreadState *tstate)
{
    _PyErr_Restore(tstate, NULL, NULL, NULL);
}


void
PyErr_Clear(void)
{
    PyThreadState *tstate = _PyThreadState_GET();
    _PyErr_Clear(tstate);
}

#if 0 // GraalPy change
static PyObject*
get_exc_type(PyObject *exc_value)  /* returns a borrowed ref */
{
    if (exc_value == NULL || exc_value == Py_None) {
        return Py_None;
    }
    else {
        assert(PyExceptionInstance_Check(exc_value));
        PyObject *type = PyExceptionInstance_Class(exc_value);
        assert(type != NULL);
        return type;
    }
}

static PyObject*
get_exc_traceback(PyObject *exc_value)  /* returns a borrowed ref */
{
    if (exc_value == NULL || exc_value == Py_None) {
        return Py_None;
    }
    else {
        assert(PyExceptionInstance_Check(exc_value));
        PyObject *tb = PyException_GetTraceback(exc_value);
        Py_XDECREF(tb);
        return tb ? tb : Py_None;
    }
}
#endif // GraalPy change

void
_PyErr_GetExcInfo(PyThreadState *tstate,
                  PyObject **p_type, PyObject **p_value, PyObject **p_traceback)
{
    // GraalPy change: different implementation
    PyObject* result = GraalPyTruffleErr_GetExcInfo();
    if(result == NULL) {
    	*p_type = NULL;
    	*p_value = NULL;
    	*p_traceback = NULL;
    } else {
    	*p_type = Py_XNewRef(PyTuple_GetItem(result, 0));
    	*p_value = Py_XNewRef(PyTuple_GetItem(result, 1));
    	*p_traceback = Py_XNewRef(PyTuple_GetItem(result, 2));
        Py_DecRef(result);
    }
}

#if 0 // GraalPy change
PyObject*
PyErr_GetHandledException(void)
{
    PyThreadState *tstate = _PyThreadState_GET();
    return _PyErr_GetHandledException(tstate);
}

void
_PyErr_SetHandledException(PyThreadState *tstate, PyObject *exc)
{
    Py_XSETREF(tstate->exc_info->exc_value, Py_XNewRef(exc));
}

void
PyErr_SetHandledException(PyObject *exc)
{
    PyThreadState *tstate = _PyThreadState_GET();
    _PyErr_SetHandledException(tstate, exc);
}
#endif // GraalPy change

void
PyErr_GetExcInfo(PyObject **p_type, PyObject **p_value, PyObject **p_traceback)
{
    PyThreadState *tstate = _PyThreadState_GET();
    _PyErr_GetExcInfo(tstate, p_type, p_value, p_traceback);
}

#if 0 // GraalPy change
void
PyErr_SetExcInfo(PyObject *type, PyObject *value, PyObject *traceback)
{
    PyErr_SetHandledException(value);
    Py_XDECREF(value);
    /* These args are no longer used, but we still need to steal a ref */
    Py_XDECREF(type);
    Py_XDECREF(traceback);
}


PyObject*
_PyErr_StackItemToExcInfoTuple(_PyErr_StackItem *err_info)
{
    PyObject *exc_value = err_info->exc_value;

    assert(exc_value == NULL ||
           exc_value == Py_None ||
           PyExceptionInstance_Check(exc_value));

    PyObject *exc_type = get_exc_type(exc_value);
    PyObject *exc_traceback = get_exc_traceback(exc_value);

    return Py_BuildValue(
        "(OOO)",
        exc_type ? exc_type : Py_None,
        exc_value ? exc_value : Py_None,
        exc_traceback ? exc_traceback : Py_None);
}


/* Like PyErr_Restore(), but if an exception is already set,
   set the context associated with it.

   The caller is responsible for ensuring that this call won't create
   any cycles in the exception context chain. */
void
_PyErr_ChainExceptions(PyObject *typ, PyObject *val, PyObject *tb)
{
    if (typ == NULL)
        return;

    PyThreadState *tstate = _PyThreadState_GET();

    if (!PyExceptionClass_Check(typ)) {
        _PyErr_Format(tstate, PyExc_SystemError,
                      "_PyErr_ChainExceptions: "
                      "exception %R is not a BaseException subclass",
                      typ);
        return;
    }

    if (_PyErr_Occurred(tstate)) {
        _PyErr_NormalizeException(tstate, &typ, &val, &tb);
        if (tb != NULL) {
            PyException_SetTraceback(val, tb);
            Py_DECREF(tb);
        }
        Py_DECREF(typ);
        PyObject *exc2 = _PyErr_GetRaisedException(tstate);
        PyException_SetContext(exc2, val);
        _PyErr_SetRaisedException(tstate, exc2);
    }
    else {
        _PyErr_Restore(tstate, typ, val, tb);
    }
}

/* Like PyErr_SetRaisedException(), but if an exception is already set,
   set the context associated with it.

   The caller is responsible for ensuring that this call won't create
   any cycles in the exception context chain. */
void
_PyErr_ChainExceptions1(PyObject *exc)
{
    if (exc == NULL) {
        return;
    }
    PyThreadState *tstate = _PyThreadState_GET();
    if (_PyErr_Occurred(tstate)) {
        PyObject *exc2 = _PyErr_GetRaisedException(tstate);
        PyException_SetContext(exc2, exc);
        _PyErr_SetRaisedException(tstate, exc2);
    }
    else {
        _PyErr_SetRaisedException(tstate, exc);
    }
}

/* Set the currently set exception's context to the given exception.

   If the provided exc_info is NULL, then the current Python thread state's
   exc_info will be used for the context instead.

   This function can only be called when _PyErr_Occurred() is true.
   Also, this function won't create any cycles in the exception context
   chain to the extent that _PyErr_SetObject ensures this. */
void
_PyErr_ChainStackItem(_PyErr_StackItem *exc_info)
{
    PyThreadState *tstate = _PyThreadState_GET();
    assert(_PyErr_Occurred(tstate));

    int exc_info_given;
    if (exc_info == NULL) {
        exc_info_given = 0;
        exc_info = tstate->exc_info;
    } else {
        exc_info_given = 1;
    }

    if (exc_info->exc_value == NULL || exc_info->exc_value == Py_None) {
        return;
    }

    _PyErr_StackItem *saved_exc_info;
    if (exc_info_given) {
        /* Temporarily set the thread state's exc_info since this is what
           _PyErr_SetObject uses for implicit exception chaining. */
        saved_exc_info = tstate->exc_info;
        tstate->exc_info = exc_info;
    }

    PyObject *typ, *val, *tb;
    _PyErr_Fetch(tstate, &typ, &val, &tb);

    /* _PyErr_SetObject sets the context from PyThreadState. */
    _PyErr_SetObject(tstate, typ, val);
    Py_DECREF(typ);  // since _PyErr_Occurred was true
    Py_XDECREF(val);
    Py_XDECREF(tb);

    if (exc_info_given) {
        tstate->exc_info = saved_exc_info;
    }
}
#endif // GraalPy change

static PyObject *
_PyErr_FormatVFromCause(PyThreadState *tstate, PyObject *exception,
                        const char *format, va_list vargs)
{
    assert(_PyErr_Occurred(tstate));
    PyObject *exc = _PyErr_GetRaisedException(tstate);
    assert(!_PyErr_Occurred(tstate));
    _PyErr_FormatV(tstate, exception, format, vargs);
    PyObject *exc2 = _PyErr_GetRaisedException(tstate);
    PyException_SetCause(exc2, Py_NewRef(exc));
    PyException_SetContext(exc2, Py_NewRef(exc));
    Py_DECREF(exc);
    _PyErr_SetRaisedException(tstate, exc2);
    return NULL;
}

NO_INLINE // GraalPy change: disallow bitcode inlining
PyObject *
_PyErr_FormatFromCauseTstate(PyThreadState *tstate, PyObject *exception,
                             const char *format, ...)
{
    va_list vargs;
    va_start(vargs, format);
    _PyErr_FormatVFromCause(tstate, exception, format, vargs);
    va_end(vargs);
    return NULL;
}

NO_INLINE // GraalPy change: disallow bitcode inlining
PyObject *
_PyErr_FormatFromCause(PyObject *exception, const char *format, ...)
{
    PyThreadState *tstate = _PyThreadState_GET();
    va_list vargs;
    va_start(vargs, format);
    _PyErr_FormatVFromCause(tstate, exception, format, vargs);
    va_end(vargs);
    return NULL;
}

/* Convenience functions to set a type error exception and return 0 */

int
PyErr_BadArgument(void)
{
    PyThreadState *tstate = _PyThreadState_GET();
    _PyErr_SetString(tstate, PyExc_TypeError,
                     "bad argument type for built-in operation");
    return 0;
}

PyObject *
_PyErr_NoMemory(PyThreadState *tstate)
{
#if 0 // GraalPy change
#endif // GraalPy change
    _PyErr_SetNone(tstate, PyExc_MemoryError);
    return NULL;
}

PyObject *
PyErr_NoMemory(void)
{
    PyThreadState *tstate = _PyThreadState_GET();
    return _PyErr_NoMemory(tstate);
}

PyObject *
PyErr_SetFromErrnoWithFilenameObject(PyObject *exc, PyObject *filenameObject)
{
    return PyErr_SetFromErrnoWithFilenameObjects(exc, filenameObject, NULL);
}

PyObject *
PyErr_SetFromErrnoWithFilenameObjects(PyObject *exc, PyObject *filenameObject, PyObject *filenameObject2)
{
    PyThreadState *tstate = _PyThreadState_GET();
    PyObject *message;
    PyObject *v, *args;
    int i = errno;
    // GraalPy TODO: missing the win32 bits
    // GraalPy TODO: missing EINTR check

    if (i != 0) {
        char *s = strerror(i);
        // TODO(fa): use PyUnicode_DecodeLocale once available
        // message = PyUnicode_DecodeLocale(s, "surrogateescape");
        message = PyUnicode_FromString(s);
    }
    else {
        /* Sometimes errno didn't get set */
        message = PyUnicode_FromString("Error");
    }

    if (message == NULL)
    {
        return NULL;
    }

    if (filenameObject != NULL) {
        if (filenameObject2 != NULL)
            args = Py_BuildValue("(iOOiO)", i, message, filenameObject, 0, filenameObject2);
        else
            args = Py_BuildValue("(iOO)", i, message, filenameObject);
    } else {
        assert(filenameObject2 == NULL);
        args = Py_BuildValue("(iO)", i, message);
    }
    Py_DECREF(message);

    if (args != NULL) {
        v = PyObject_Call(exc, args, NULL);
        Py_DECREF(args);
        if (v != NULL) {
            _PyErr_SetObject(tstate, (PyObject *) Py_TYPE(v), v);
            Py_DECREF(v);
        }
    }
    return NULL;
}

PyObject *
PyErr_SetFromErrnoWithFilename(PyObject *exc, const char *filename)
{
    PyObject *name = NULL;
    if (filename) {
        int i = errno;
        name = PyUnicode_DecodeFSDefault(filename);
        if (name == NULL) {
            return NULL;
        }
        errno = i;
    }
    PyObject *result = PyErr_SetFromErrnoWithFilenameObjects(exc, name, NULL);
    Py_XDECREF(name);
    return result;
}

PyObject *
PyErr_SetFromErrno(PyObject *exc)
{
    return PyErr_SetFromErrnoWithFilenameObjects(exc, NULL, NULL);
}

#ifdef MS_WINDOWS
/* Windows specific error code handling */
PyObject *PyErr_SetExcFromWindowsErrWithFilenameObject(
    PyObject *exc,
    int ierr,
    PyObject *filenameObject)
{
    return PyErr_SetExcFromWindowsErrWithFilenameObjects(exc, ierr,
        filenameObject, NULL);
}

PyObject *PyErr_SetExcFromWindowsErrWithFilenameObjects(
    PyObject *exc,
    int ierr,
    PyObject *filenameObject,
    PyObject *filenameObject2)
{
    PyThreadState *tstate = _PyThreadState_GET();
    int len;
    WCHAR *s_buf = NULL; /* Free via LocalFree */
    PyObject *message;
    PyObject *args, *v;

    DWORD err = (DWORD)ierr;
    if (err==0) {
        err = GetLastError();
    }

    len = FormatMessageW(
        /* Error API error */
        FORMAT_MESSAGE_ALLOCATE_BUFFER |
        FORMAT_MESSAGE_FROM_SYSTEM |
        FORMAT_MESSAGE_IGNORE_INSERTS,
        NULL,           /* no message source */
        err,
        MAKELANGID(LANG_NEUTRAL,
        SUBLANG_DEFAULT), /* Default language */
        (LPWSTR) &s_buf,
        0,              /* size not used */
        NULL);          /* no args */
    if (len==0) {
        /* Only seen this in out of mem situations */
        message = PyUnicode_FromFormat("Windows Error 0x%x", err);
        s_buf = NULL;
    } else {
        /* remove trailing cr/lf and dots */
        while (len > 0 && (s_buf[len-1] <= L' ' || s_buf[len-1] == L'.'))
            s_buf[--len] = L'\0';
        message = PyUnicode_FromWideChar(s_buf, len);
    }

    if (message == NULL)
    {
        LocalFree(s_buf);
        return NULL;
    }

    if (filenameObject == NULL) {
        assert(filenameObject2 == NULL);
        filenameObject = filenameObject2 = Py_None;
    }
    else if (filenameObject2 == NULL)
        filenameObject2 = Py_None;
    /* This is the constructor signature for OSError.
       The POSIX translation will be figured out by the constructor. */
    args = Py_BuildValue("(iOOiO)", 0, message, filenameObject, err, filenameObject2);
    Py_DECREF(message);

    if (args != NULL) {
        v = PyObject_Call(exc, args, NULL);
        Py_DECREF(args);
        if (v != NULL) {
            _PyErr_SetObject(tstate, (PyObject *) Py_TYPE(v), v);
            Py_DECREF(v);
        }
    }
    LocalFree(s_buf);
    return NULL;
}

PyObject *PyErr_SetExcFromWindowsErrWithFilename(
    PyObject *exc,
    int ierr,
    const char *filename)
{
    PyObject *name = NULL;
    if (filename) {
        if ((DWORD)ierr == 0) {
            ierr = (int)GetLastError();
        }
        name = PyUnicode_DecodeFSDefault(filename);
        if (name == NULL) {
            return NULL;
        }
    }
    PyObject *ret = PyErr_SetExcFromWindowsErrWithFilenameObjects(exc,
                                                                 ierr,
                                                                 name,
                                                                 NULL);
    Py_XDECREF(name);
    return ret;
}

PyObject *PyErr_SetExcFromWindowsErr(PyObject *exc, int ierr)
{
    return PyErr_SetExcFromWindowsErrWithFilename(exc, ierr, NULL);
}

PyObject *PyErr_SetFromWindowsErr(int ierr)
{
    return PyErr_SetExcFromWindowsErrWithFilename(PyExc_OSError,
                                                  ierr, NULL);
}

PyObject *PyErr_SetFromWindowsErrWithFilename(
    int ierr,
    const char *filename)
{
    PyObject *name = NULL;
    if (filename) {
        if ((DWORD)ierr == 0) {
            ierr = (int)GetLastError();
        }
        name = PyUnicode_DecodeFSDefault(filename);
        if (name == NULL) {
            return NULL;
        }
    }
    PyObject *result = PyErr_SetExcFromWindowsErrWithFilenameObjects(
                                                  PyExc_OSError,
                                                  ierr, name, NULL);
    Py_XDECREF(name);
    return result;
}

#endif /* MS_WINDOWS */

<<<<<<< HEAD
#if 0 // GraalPy change
PyObject *
PyErr_SetImportErrorSubclass(PyObject *exception, PyObject *msg,
    PyObject *name, PyObject *path)
=======
static PyObject *
_PyErr_SetImportErrorSubclassWithNameFrom(
    PyObject *exception, PyObject *msg,
    PyObject *name, PyObject *path, PyObject* from_name)
>>>>>>> ca26d48c
{
    PyThreadState *tstate = _PyThreadState_GET();
    int issubclass;
    PyObject *kwargs, *error;

    issubclass = PyObject_IsSubclass(exception, PyExc_ImportError);
    if (issubclass < 0) {
        return NULL;
    }
    else if (!issubclass) {
        _PyErr_SetString(tstate, PyExc_TypeError,
                         "expected a subclass of ImportError");
        return NULL;
    }

    if (msg == NULL) {
        _PyErr_SetString(tstate, PyExc_TypeError,
                         "expected a message argument");
        return NULL;
    }

    if (name == NULL) {
        name = Py_None;
    }
    if (path == NULL) {
        path = Py_None;
    }
    if (from_name == NULL) {
        from_name = Py_None;
    }


    kwargs = PyDict_New();
    if (kwargs == NULL) {
        return NULL;
    }
    if (PyDict_SetItemString(kwargs, "name", name) < 0) {
        goto done;
    }
    if (PyDict_SetItemString(kwargs, "path", path) < 0) {
        goto done;
    }
    if (PyDict_SetItemString(kwargs, "name_from", from_name) < 0) {
        goto done;
    }

    error = PyObject_VectorcallDict(exception, &msg, 1, kwargs);
    if (error != NULL) {
        _PyErr_SetObject(tstate, (PyObject *)Py_TYPE(error), error);
        Py_DECREF(error);
    }

done:
    Py_DECREF(kwargs);
    return NULL;
}


PyObject *
PyErr_SetImportErrorSubclass(PyObject *exception, PyObject *msg,
    PyObject *name, PyObject *path)
{
    return _PyErr_SetImportErrorSubclassWithNameFrom(exception, msg, name, path, NULL);
}

PyObject *
_PyErr_SetImportErrorWithNameFrom(PyObject *msg, PyObject *name, PyObject *path, PyObject* from_name)
{
    return _PyErr_SetImportErrorSubclassWithNameFrom(PyExc_ImportError, msg, name, path, from_name);
}

PyObject *
PyErr_SetImportError(PyObject *msg, PyObject *name, PyObject *path)
{
    return PyErr_SetImportErrorSubclass(PyExc_ImportError, msg, name, path);
}
#endif // GraalPy change

void
_PyErr_BadInternalCall(const char *filename, int lineno)
{
    PyThreadState *tstate = _PyThreadState_GET();
    _PyErr_Format(tstate, PyExc_SystemError,
                  "%s:%d: bad argument to internal function",
                  filename, lineno);
}

/* Remove the preprocessor macro for PyErr_BadInternalCall() so that we can
   export the entry point for existing object code: */
#undef PyErr_BadInternalCall
void
PyErr_BadInternalCall(void)
{
    assert(0 && "bad argument to internal function");
    PyThreadState *tstate = _PyThreadState_GET();
    _PyErr_SetString(tstate, PyExc_SystemError,
                     "bad argument to internal function");
}
#define PyErr_BadInternalCall() _PyErr_BadInternalCall(__FILE__, __LINE__)


static PyObject *
_PyErr_FormatV(PyThreadState *tstate, PyObject *exception,
               const char *format, va_list vargs)
{
    PyObject* string;

    /* Issue #23571: PyUnicode_FromFormatV() must not be called with an
       exception set, it calls arbitrary Python code like PyObject_Repr() */
    _PyErr_Clear(tstate);

    string = PyUnicode_FromFormatV(format, vargs);
    if (string != NULL) {
        _PyErr_SetObject(tstate, exception, string);
        Py_DECREF(string);
    }
    return NULL;
}


PyObject *
PyErr_FormatV(PyObject *exception, const char *format, va_list vargs)
{
    PyThreadState *tstate = _PyThreadState_GET();
    return _PyErr_FormatV(tstate, exception, format, vargs);
}


NO_INLINE // GraalPy change: disallow bitcode inlining
PyObject *
_PyErr_Format(PyThreadState *tstate, PyObject *exception,
              const char *format, ...)
{
    va_list vargs;
    va_start(vargs, format);
    _PyErr_FormatV(tstate, exception, format, vargs);
    va_end(vargs);
    return NULL;
}


NO_INLINE // GraalPy change: disallow bitcode inlining
PyObject *
PyErr_Format(PyObject *exception, const char *format, ...)
{
    PyThreadState *tstate = _PyThreadState_GET();
    va_list vargs;
    va_start(vargs, format);
    _PyErr_FormatV(tstate, exception, format, vargs);
    va_end(vargs);
    return NULL;
}


#if 0 // GraalPy change
/* Adds a note to the current exception (if any) */
void
_PyErr_FormatNote(const char *format, ...)
{
    PyObject *exc = PyErr_GetRaisedException();
    if (exc == NULL) {
        return;
    }
    va_list vargs;
    va_start(vargs, format);
    PyObject *note = PyUnicode_FromFormatV(format, vargs);
    va_end(vargs);
    if (note == NULL) {
        goto error;
    }
    int res = _PyException_AddNote(exc, note);
    Py_DECREF(note);
    if (res < 0) {
        goto error;
    }
    PyErr_SetRaisedException(exc);
    return;
error:
    _PyErr_ChainExceptions1(exc);
}


PyObject *
PyErr_NewException(const char *name, PyObject *base, PyObject *dict)
{
    PyThreadState *tstate = _PyThreadState_GET();
    PyObject *modulename = NULL;
    PyObject *mydict = NULL;
    PyObject *bases = NULL;
    PyObject *result = NULL;

    const char *dot = strrchr(name, '.');
    if (dot == NULL) {
        _PyErr_SetString(tstate, PyExc_SystemError,
                         "PyErr_NewException: name must be module.class");
        return NULL;
    }
    if (base == NULL) {
        base = PyExc_Exception;
    }
    if (dict == NULL) {
        dict = mydict = PyDict_New();
        if (dict == NULL)
            goto failure;
    }

    int r = PyDict_Contains(dict, &_Py_ID(__module__));
    if (r < 0) {
        goto failure;
    }
    if (r == 0) {
        modulename = PyUnicode_FromStringAndSize(name,
                                             (Py_ssize_t)(dot-name));
        if (modulename == NULL)
            goto failure;
        if (PyDict_SetItem(dict, &_Py_ID(__module__), modulename) != 0)
            goto failure;
    }
    if (PyTuple_Check(base)) {
        bases = Py_NewRef(base);
    } else {
        bases = PyTuple_Pack(1, base);
        if (bases == NULL)
            goto failure;
    }
    /* Create a real class. */
    result = PyObject_CallFunction((PyObject *)&PyType_Type, "sOO",
                                   dot+1, bases, dict);
  failure:
    Py_XDECREF(bases);
    Py_XDECREF(mydict);
    Py_XDECREF(modulename);
    return result;
}


/* Create an exception with docstring */
PyObject *
PyErr_NewExceptionWithDoc(const char *name, const char *doc,
                          PyObject *base, PyObject *dict)
{
    int result;
    PyObject *ret = NULL;
    PyObject *mydict = NULL; /* points to the dict only if we create it */
    PyObject *docobj;

    if (dict == NULL) {
        dict = mydict = PyDict_New();
        if (dict == NULL) {
            return NULL;
        }
    }

    if (doc != NULL) {
        docobj = PyUnicode_FromString(doc);
        if (docobj == NULL)
            goto failure;
        result = PyDict_SetItemString(dict, "__doc__", docobj);
        Py_DECREF(docobj);
        if (result < 0)
            goto failure;
    }

    ret = PyErr_NewException(name, base, dict);
  failure:
    Py_XDECREF(mydict);
    return ret;
}


PyDoc_STRVAR(UnraisableHookArgs__doc__,
"UnraisableHookArgs\n\
\n\
Type used to pass arguments to sys.unraisablehook.");

static PyTypeObject UnraisableHookArgsType;

static PyStructSequence_Field UnraisableHookArgs_fields[] = {
    {"exc_type", "Exception type"},
    {"exc_value", "Exception value"},
    {"exc_traceback", "Exception traceback"},
    {"err_msg", "Error message"},
    {"object", "Object causing the exception"},
    {0}
};

static PyStructSequence_Desc UnraisableHookArgs_desc = {
    .name = "UnraisableHookArgs",
    .doc = UnraisableHookArgs__doc__,
    .fields = UnraisableHookArgs_fields,
    .n_in_sequence = 5
};


PyStatus
_PyErr_InitTypes(PyInterpreterState *interp)
{
    if (!_Py_IsMainInterpreter(interp)) {
        return _PyStatus_OK();
    }

    if (UnraisableHookArgsType.tp_name == NULL) {
        if (PyStructSequence_InitType2(&UnraisableHookArgsType,
                                       &UnraisableHookArgs_desc) < 0) {
            return _PyStatus_ERR("failed to initialize UnraisableHookArgs type");
        }
    }
    return _PyStatus_OK();
}


void
_PyErr_FiniTypes(PyInterpreterState *interp)
{
    if (!_Py_IsMainInterpreter(interp)) {
        return;
    }

    _PyStructSequence_FiniType(&UnraisableHookArgsType);
}


static PyObject *
make_unraisable_hook_args(PyThreadState *tstate, PyObject *exc_type,
                          PyObject *exc_value, PyObject *exc_tb,
                          PyObject *err_msg, PyObject *obj)
{
    PyObject *args = PyStructSequence_New(&UnraisableHookArgsType);
    if (args == NULL) {
        return NULL;
    }

    Py_ssize_t pos = 0;
#define ADD_ITEM(exc_type) \
        do { \
            if (exc_type == NULL) { \
                exc_type = Py_None; \
            } \
            PyStructSequence_SET_ITEM(args, pos++, Py_NewRef(exc_type)); \
        } while (0)


    ADD_ITEM(exc_type);
    ADD_ITEM(exc_value);
    ADD_ITEM(exc_tb);
    ADD_ITEM(err_msg);
    ADD_ITEM(obj);
#undef ADD_ITEM

    if (_PyErr_Occurred(tstate)) {
        Py_DECREF(args);
        return NULL;
    }
    return args;
}



/* Default implementation of sys.unraisablehook.

   It can be called to log the exception of a custom sys.unraisablehook.

   Do nothing if sys.stderr attribute doesn't exist or is set to None. */
static int
write_unraisable_exc_file(PyThreadState *tstate, PyObject *exc_type,
                          PyObject *exc_value, PyObject *exc_tb,
                          PyObject *err_msg, PyObject *obj, PyObject *file)
{
    if (obj != NULL && obj != Py_None) {
        if (err_msg != NULL && err_msg != Py_None) {
            if (PyFile_WriteObject(err_msg, file, Py_PRINT_RAW) < 0) {
                return -1;
            }
            if (PyFile_WriteString(": ", file) < 0) {
                return -1;
            }
        }
        else {
            if (PyFile_WriteString("Exception ignored in: ", file) < 0) {
                return -1;
            }
        }

        if (PyFile_WriteObject(obj, file, 0) < 0) {
            _PyErr_Clear(tstate);
            if (PyFile_WriteString("<object repr() failed>", file) < 0) {
                return -1;
            }
        }
        if (PyFile_WriteString("\n", file) < 0) {
            return -1;
        }
    }
    else if (err_msg != NULL && err_msg != Py_None) {
        if (PyFile_WriteObject(err_msg, file, Py_PRINT_RAW) < 0) {
            return -1;
        }
        if (PyFile_WriteString(":\n", file) < 0) {
            return -1;
        }
    }

    if (exc_tb != NULL && exc_tb != Py_None) {
        if (PyTraceBack_Print(exc_tb, file) < 0) {
            /* continue even if writing the traceback failed */
            _PyErr_Clear(tstate);
        }
    }

    if (exc_type == NULL || exc_type == Py_None) {
        return -1;
    }

    assert(PyExceptionClass_Check(exc_type));

    PyObject *modulename = PyObject_GetAttr(exc_type, &_Py_ID(__module__));
    if (modulename == NULL || !PyUnicode_Check(modulename)) {
        Py_XDECREF(modulename);
        _PyErr_Clear(tstate);
        if (PyFile_WriteString("<unknown>", file) < 0) {
            return -1;
        }
    }
    else {
        if (!_PyUnicode_Equal(modulename, &_Py_ID(builtins)) &&
            !_PyUnicode_Equal(modulename, &_Py_ID(__main__))) {
            if (PyFile_WriteObject(modulename, file, Py_PRINT_RAW) < 0) {
                Py_DECREF(modulename);
                return -1;
            }
            Py_DECREF(modulename);
            if (PyFile_WriteString(".", file) < 0) {
                return -1;
            }
        }
        else {
            Py_DECREF(modulename);
        }
    }

    PyObject *qualname = PyType_GetQualName((PyTypeObject *)exc_type);
    if (qualname == NULL || !PyUnicode_Check(qualname)) {
        Py_XDECREF(qualname);
        _PyErr_Clear(tstate);
        if (PyFile_WriteString("<unknown>", file) < 0) {
            return -1;
        }
    }
    else {
        if (PyFile_WriteObject(qualname, file, Py_PRINT_RAW) < 0) {
            Py_DECREF(qualname);
            return -1;
        }
        Py_DECREF(qualname);
    }

    if (exc_value && exc_value != Py_None) {
        if (PyFile_WriteString(": ", file) < 0) {
            return -1;
        }
        if (PyFile_WriteObject(exc_value, file, Py_PRINT_RAW) < 0) {
            _PyErr_Clear(tstate);
            if (PyFile_WriteString("<exception str() failed>", file) < 0) {
                return -1;
            }
        }
    }

    if (PyFile_WriteString("\n", file) < 0) {
        return -1;
    }

    /* Explicitly call file.flush() */
    PyObject *res = _PyObject_CallMethodNoArgs(file, &_Py_ID(flush));
    if (!res) {
        return -1;
    }
    Py_DECREF(res);

    return 0;
}


static int
write_unraisable_exc(PyThreadState *tstate, PyObject *exc_type,
                     PyObject *exc_value, PyObject *exc_tb, PyObject *err_msg,
                     PyObject *obj)
{
    PyObject *file = _PySys_GetAttr(tstate, &_Py_ID(stderr));
    if (file == NULL || file == Py_None) {
        return 0;
    }

    /* Hold a strong reference to ensure that sys.stderr doesn't go away
       while we use it */
    Py_INCREF(file);
    int res = write_unraisable_exc_file(tstate, exc_type, exc_value, exc_tb,
                                        err_msg, obj, file);
    Py_DECREF(file);

    return res;
}


PyObject*
_PyErr_WriteUnraisableDefaultHook(PyObject *args)
{
    PyThreadState *tstate = _PyThreadState_GET();

    if (!Py_IS_TYPE(args, &UnraisableHookArgsType)) {
        _PyErr_SetString(tstate, PyExc_TypeError,
                         "sys.unraisablehook argument type "
                         "must be UnraisableHookArgs");
        return NULL;
    }

    /* Borrowed references */
    PyObject *exc_type = PyStructSequence_GET_ITEM(args, 0);
    PyObject *exc_value = PyStructSequence_GET_ITEM(args, 1);
    PyObject *exc_tb = PyStructSequence_GET_ITEM(args, 2);
    PyObject *err_msg = PyStructSequence_GET_ITEM(args, 3);
    PyObject *obj = PyStructSequence_GET_ITEM(args, 4);

    if (write_unraisable_exc(tstate, exc_type, exc_value, exc_tb, err_msg, obj) < 0) {
        return NULL;
    }
    Py_RETURN_NONE;
}


/* Call sys.unraisablehook().

   This function can be used when an exception has occurred but there is no way
   for Python to handle it. For example, when a destructor raises an exception
   or during garbage collection (gc.collect()).

   If err_msg_str is non-NULL, the error message is formatted as:
   "Exception ignored %s" % err_msg_str. Otherwise, use "Exception ignored in"
   error message.

   An exception must be set when calling this function. */
void
_PyErr_WriteUnraisableMsg(const char *err_msg_str, PyObject *obj)
{
    PyThreadState *tstate = _PyThreadState_GET();
    _Py_EnsureTstateNotNULL(tstate);

    PyObject *err_msg = NULL;
    PyObject *exc_type, *exc_value, *exc_tb;
    _PyErr_Fetch(tstate, &exc_type, &exc_value, &exc_tb);

    assert(exc_type != NULL);

    if (exc_type == NULL) {
        /* sys.unraisablehook requires that at least exc_type is set */
        goto default_hook;
    }

    if (exc_tb == NULL) {
        PyFrameObject *frame = PyThreadState_GetFrame(tstate);
        if (frame != NULL) {
            exc_tb = _PyTraceBack_FromFrame(NULL, frame);
            if (exc_tb == NULL) {
                _PyErr_Clear(tstate);
            }
            Py_DECREF(frame);
        }
    }

    _PyErr_NormalizeException(tstate, &exc_type, &exc_value, &exc_tb);

    if (exc_tb != NULL && exc_tb != Py_None && PyTraceBack_Check(exc_tb)) {
        if (PyException_SetTraceback(exc_value, exc_tb) < 0) {
            _PyErr_Clear(tstate);
        }
    }

    if (err_msg_str != NULL) {
        err_msg = PyUnicode_FromFormat("Exception ignored %s", err_msg_str);
        if (err_msg == NULL) {
            PyErr_Clear();
        }
    }

    PyObject *hook_args = make_unraisable_hook_args(
        tstate, exc_type, exc_value, exc_tb, err_msg, obj);
    if (hook_args == NULL) {
        err_msg_str = ("Exception ignored on building "
                       "sys.unraisablehook arguments");
        goto error;
    }

    PyObject *hook = _PySys_GetAttr(tstate, &_Py_ID(unraisablehook));
    if (hook == NULL) {
        Py_DECREF(hook_args);
        goto default_hook;
    }

    if (_PySys_Audit(tstate, "sys.unraisablehook", "OO", hook, hook_args) < 0) {
        Py_DECREF(hook_args);
        err_msg_str = "Exception ignored in audit hook";
        obj = NULL;
        goto error;
    }

    if (hook == Py_None) {
        Py_DECREF(hook_args);
        goto default_hook;
    }

    PyObject *res = PyObject_CallOneArg(hook, hook_args);
    Py_DECREF(hook_args);
    if (res != NULL) {
        Py_DECREF(res);
        goto done;
    }

    /* sys.unraisablehook failed: log its error using default hook */
    obj = hook;
    err_msg_str = NULL;

error:
    /* err_msg_str and obj have been updated and we have a new exception */
    Py_XSETREF(err_msg, PyUnicode_FromString(err_msg_str ?
        err_msg_str : "Exception ignored in sys.unraisablehook"));
    Py_XDECREF(exc_type);
    Py_XDECREF(exc_value);
    Py_XDECREF(exc_tb);
    _PyErr_Fetch(tstate, &exc_type, &exc_value, &exc_tb);

default_hook:
    /* Call the default unraisable hook (ignore failure) */
    (void)write_unraisable_exc(tstate, exc_type, exc_value, exc_tb,
                               err_msg, obj);

done:
    Py_XDECREF(exc_type);
    Py_XDECREF(exc_value);
    Py_XDECREF(exc_tb);
    Py_XDECREF(err_msg);
    _PyErr_Clear(tstate); /* Just in case */
}
#endif // GraalPy change


void
PyErr_WriteUnraisable(PyObject *obj)
{
    _PyErr_WriteUnraisableMsg(NULL, obj);
}


#if 0 // GraalPy change
void
PyErr_SyntaxLocation(const char *filename, int lineno)
{
    PyErr_SyntaxLocationEx(filename, lineno, -1);
}


/* Set file and line information for the current exception.
   If the exception is not a SyntaxError, also sets additional attributes
   to make printing of exceptions believe it is a syntax error. */

static void
PyErr_SyntaxLocationObjectEx(PyObject *filename, int lineno, int col_offset,
                             int end_lineno, int end_col_offset)
{
    PyThreadState *tstate = _PyThreadState_GET();

    /* add attributes for the line number and filename for the error */
    PyObject *exc = _PyErr_GetRaisedException(tstate);
    /* XXX check that it is, indeed, a syntax error. It might not
     * be, though. */
    PyObject *tmp = PyLong_FromLong(lineno);
    if (tmp == NULL) {
        _PyErr_Clear(tstate);
    }
    else {
        if (PyObject_SetAttr(exc, &_Py_ID(lineno), tmp)) {
            _PyErr_Clear(tstate);
        }
        Py_DECREF(tmp);
    }
    tmp = NULL;
    if (col_offset >= 0) {
        tmp = PyLong_FromLong(col_offset);
        if (tmp == NULL) {
            _PyErr_Clear(tstate);
        }
    }
    if (PyObject_SetAttr(exc, &_Py_ID(offset), tmp ? tmp : Py_None)) {
        _PyErr_Clear(tstate);
    }
    Py_XDECREF(tmp);

    tmp = NULL;
    if (end_lineno >= 0) {
        tmp = PyLong_FromLong(end_lineno);
        if (tmp == NULL) {
            _PyErr_Clear(tstate);
        }
    }
    if (PyObject_SetAttr(exc, &_Py_ID(end_lineno), tmp ? tmp : Py_None)) {
        _PyErr_Clear(tstate);
    }
    Py_XDECREF(tmp);

    tmp = NULL;
    if (end_col_offset >= 0) {
        tmp = PyLong_FromLong(end_col_offset);
        if (tmp == NULL) {
            _PyErr_Clear(tstate);
        }
    }
    if (PyObject_SetAttr(exc, &_Py_ID(end_offset), tmp ? tmp : Py_None)) {
        _PyErr_Clear(tstate);
    }
    Py_XDECREF(tmp);

    tmp = NULL;
    if (filename != NULL) {
        if (PyObject_SetAttr(exc, &_Py_ID(filename), filename)) {
            _PyErr_Clear(tstate);
        }

        tmp = PyErr_ProgramTextObject(filename, lineno);
        if (tmp) {
            if (PyObject_SetAttr(exc, &_Py_ID(text), tmp)) {
                _PyErr_Clear(tstate);
            }
            Py_DECREF(tmp);
        }
        else {
            _PyErr_Clear(tstate);
        }
    }
    if ((PyObject *)Py_TYPE(exc) != PyExc_SyntaxError) {
        if (_PyObject_LookupAttr(exc, &_Py_ID(msg), &tmp) < 0) {
            _PyErr_Clear(tstate);
        }
        else if (tmp) {
            Py_DECREF(tmp);
        }
        else {
            tmp = PyObject_Str(exc);
            if (tmp) {
                if (PyObject_SetAttr(exc, &_Py_ID(msg), tmp)) {
                    _PyErr_Clear(tstate);
                }
                Py_DECREF(tmp);
            }
            else {
                _PyErr_Clear(tstate);
            }
        }

        if (_PyObject_LookupAttr(exc, &_Py_ID(print_file_and_line), &tmp) < 0) {
            _PyErr_Clear(tstate);
        }
        else if (tmp) {
            Py_DECREF(tmp);
        }
        else {
            if (PyObject_SetAttr(exc, &_Py_ID(print_file_and_line), Py_None)) {
                _PyErr_Clear(tstate);
            }
        }
    }
    _PyErr_SetRaisedException(tstate, exc);
}

void
PyErr_SyntaxLocationObject(PyObject *filename, int lineno, int col_offset) {
    PyErr_SyntaxLocationObjectEx(filename, lineno, col_offset, lineno, -1);
}

void
PyErr_RangedSyntaxLocationObject(PyObject *filename, int lineno, int col_offset,
                                 int end_lineno, int end_col_offset) {
    PyErr_SyntaxLocationObjectEx(filename, lineno, col_offset, end_lineno, end_col_offset);
}

void
PyErr_SyntaxLocationEx(const char *filename, int lineno, int col_offset)
{
    PyThreadState *tstate = _PyThreadState_GET();
    PyObject *fileobj;
    if (filename != NULL) {
        fileobj = PyUnicode_DecodeFSDefault(filename);
        if (fileobj == NULL) {
            _PyErr_Clear(tstate);
        }
    }
    else {
        fileobj = NULL;
    }
    PyErr_SyntaxLocationObject(fileobj, lineno, col_offset);
    Py_XDECREF(fileobj);
}

/* Attempt to load the line of text that the exception refers to.  If it
   fails, it will return NULL but will not set an exception.

   XXX The functionality of this function is quite similar to the
   functionality in tb_displayline() in traceback.c. */

static PyObject *
err_programtext(FILE *fp, int lineno, const char* encoding)
{
    char linebuf[1000];
    size_t line_size = 0;

    for (int i = 0; i < lineno; ) {
        line_size = 0;
        if (_Py_UniversalNewlineFgetsWithSize(linebuf, sizeof(linebuf),
                                              fp, NULL, &line_size) == NULL)
        {
            /* Error or EOF. */
            return NULL;
        }
        /* fgets read *something*; if it didn't fill the
           whole buffer, it must have found a newline
           or hit the end of the file; if the last character is \n,
           it obviously found a newline; else we haven't
           yet seen a newline, so must continue */
        if (i + 1 < lineno
            && line_size == sizeof(linebuf) - 1
            && linebuf[sizeof(linebuf) - 2] != '\n')
        {
            continue;
        }
        i++;
    }

    const char *line = linebuf;
    /* Skip BOM. */
    if (lineno == 1 && line_size >= 3 && memcmp(line, "\xef\xbb\xbf", 3) == 0) {
        line += 3;
        line_size -= 3;
    }
    PyObject *res = PyUnicode_Decode(line, line_size, encoding, "replace");
    if (res == NULL) {
        PyErr_Clear();
    }
    return res;
}

PyObject *
PyErr_ProgramText(const char *filename, int lineno)
{
    if (filename == NULL) {
        return NULL;
    }

    PyObject *filename_obj = PyUnicode_DecodeFSDefault(filename);
    if (filename_obj == NULL) {
        PyErr_Clear();
        return NULL;
    }
    PyObject *res = PyErr_ProgramTextObject(filename_obj, lineno);
    Py_DECREF(filename_obj);
    return res;
}

/* Function from Parser/tokenizer/file_tokenizer.c */
extern char* _PyTokenizer_FindEncodingFilename(int, PyObject *);

PyObject *
_PyErr_ProgramDecodedTextObject(PyObject *filename, int lineno, const char* encoding)
{
    char *found_encoding = NULL;
    if (filename == NULL || lineno <= 0) {
        return NULL;
    }

    FILE *fp = _Py_fopen_obj(filename, "r" PY_STDIOTEXTMODE);
    if (fp == NULL) {
        PyErr_Clear();
        return NULL;
    }
    if (encoding == NULL) {
        int fd = fileno(fp);
        found_encoding = _PyTokenizer_FindEncodingFilename(fd, filename);
        encoding = found_encoding;
        if (encoding == NULL) {
            PyErr_Clear();
            encoding = "utf-8";
        }
        /* Reset position */
        if (lseek(fd, 0, SEEK_SET) == (off_t)-1) {
            fclose(fp);
            PyMem_Free(found_encoding);
            return NULL;
        }
    }
    PyObject *res = err_programtext(fp, lineno, encoding);
    fclose(fp);
    PyMem_Free(found_encoding);
    return res;
}

PyObject *
PyErr_ProgramTextObject(PyObject *filename, int lineno)
{
    return _PyErr_ProgramDecodedTextObject(filename, lineno, NULL);
}
#endif // GraalPy change

#ifdef __cplusplus
}
#endif<|MERGE_RESOLUTION|>--- conflicted
+++ resolved
@@ -45,13 +45,6 @@
     Py_XDECREF(old_exc);
 }
 
-<<<<<<< HEAD
-void
-PyErr_SetRaisedException(PyObject *exc)
-{
-    PyThreadState *tstate = _PyThreadState_GET();
-    _PyErr_SetRaisedException(tstate, exc);
-=======
 static PyObject*
 _PyErr_CreateException(PyObject *exception_type, PyObject *value)
 {
@@ -76,17 +69,12 @@
     }
 
     return exc;
->>>>>>> ca26d48c
 }
 
 void
 _PyErr_Restore(PyThreadState *tstate, PyObject *type, PyObject *value,
                PyObject *traceback)
 {
-<<<<<<< HEAD
-    // GraalPy change: different implementation
-    PyErr_Restore(type, value, traceback);
-=======
     if (type == NULL) {
         assert(value == NULL);
         assert(traceback == NULL);
@@ -127,7 +115,28 @@
     Py_XDECREF(old_traceback);
     _PyErr_SetRaisedException(tstate, value);
     Py_DECREF(type);
->>>>>>> ca26d48c
+}
+
+void
+PyErr_Restore(PyObject *type, PyObject *value, PyObject *traceback)
+{
+    PyThreadState *tstate = _PyThreadState_GET();
+    _PyErr_Restore(tstate, type, value, traceback);
+}
+
+void
+PyErr_SetRaisedException(PyObject *exc)
+{
+    PyThreadState *tstate = _PyThreadState_GET();
+    _PyErr_SetRaisedException(tstate, exc);
+}
+
+void
+_PyErr_Restore(PyThreadState *tstate, PyObject *type, PyObject *value,
+               PyObject *traceback)
+{
+    // GraalPy change: different implementation
+    PyErr_Restore(type, value, traceback);
 }
 
 #if 0 // GraalPy change
@@ -987,17 +996,11 @@
 
 #endif /* MS_WINDOWS */
 
-<<<<<<< HEAD
 #if 0 // GraalPy change
-PyObject *
-PyErr_SetImportErrorSubclass(PyObject *exception, PyObject *msg,
-    PyObject *name, PyObject *path)
-=======
 static PyObject *
 _PyErr_SetImportErrorSubclassWithNameFrom(
     PyObject *exception, PyObject *msg,
     PyObject *name, PyObject *path, PyObject* from_name)
->>>>>>> ca26d48c
 {
     PyThreadState *tstate = _PyThreadState_GET();
     int issubclass;
