/*
 * Copyright (c) 2018, Oracle and/or its affiliates.
 *
 * The Universal Permissive License (UPL), Version 1.0
 *
 * Subject to the condition set forth below, permission is hereby granted to any
 * person obtaining a copy of this software, associated documentation and/or data
 * (collectively the "Software"), free of charge and under any and all copyright
 * rights in the Software, and any and all patent rights owned or freely
 * licensable by each licensor hereunder covering either (i) the unmodified
 * Software as contributed to or provided by such licensor, or (ii) the Larger
 * Works (as defined below), to deal in both
 *
 * (a) the Software, and
 * (b) any piece of software and/or hardware listed in the lrgrwrks.txt file if
 *     one is included with the Software (each a "Larger Work" to which the
 *     Software is contributed by such licensors),
 *
 * without restriction, including without limitation the rights to copy, create
 * derivative works of, display, perform, and distribute the Software and make,
 * use, sell, offer for sale, import, export, have made, and have sold the
 * Software and the Larger Work(s), and to sublicense the foregoing rights on
 * either these or other terms.
 *
 * This license is subject to the following condition:
 *
 * The above copyright notice and either this complete permission notice or at a
 * minimum a reference to the UPL must be included in all copies or substantial
 * portions of the Software.
 *
 * THE SOFTWARE IS PROVIDED "AS IS", WITHOUT WARRANTY OF ANY KIND, EXPRESS OR
 * IMPLIED, INCLUDING BUT NOT LIMITED TO THE WARRANTIES OF MERCHANTABILITY,
 * FITNESS FOR A PARTICULAR PURPOSE AND NONINFRINGEMENT. IN NO EVENT SHALL THE
 * AUTHORS OR COPYRIGHT HOLDERS BE LIABLE FOR ANY CLAIM, DAMAGES OR OTHER
 * LIABILITY, WHETHER IN AN ACTION OF CONTRACT, TORT OR OTHERWISE, ARISING FROM,
 * OUT OF OR IN CONNECTION WITH THE SOFTWARE OR THE USE OR OTHER DEALINGS IN THE
 * SOFTWARE.
 */
#include "capi.h"

PyObject* PyObject_SelfIter(PyObject* obj) {
    return obj;
}

PyObject* PyType_GenericNew(PyTypeObject* cls, PyObject* args, PyObject* kwds) {
    PyObject* newInstance;
    newInstance = cls->tp_alloc(cls, 0);
    newInstance->ob_refcnt = 0;
    Py_TYPE(newInstance) = cls;
    return newInstance;
}

/*
None is a non-NULL undefined value.
There is (and should be!) no way to create other objects of this type,
so there is exactly one (which is indestructible, by the way).
*/

/* ARGSUSED */
static PyObject *
none_repr(PyObject *op)
{
    return PyUnicode_FromString("None");
}

/* ARGUSED */
static void
none_dealloc(PyObject* ignore)
{
    /* This should never get called, but we also don't want to SEGV if
     * we accidentally decref None out of existence.
     */
    Py_FatalError("deallocating None");
}

static PyObject *
none_new(PyTypeObject *type, PyObject *args, PyObject *kwargs)
{
    Py_RETURN_NONE;
}

static int
none_bool(PyObject *v)
{
    return 0;
}

static PyNumberMethods none_as_number = {
    0,                          /* nb_add */
    0,                          /* nb_subtract */
    0,                          /* nb_multiply */
    0,                          /* nb_remainder */
    0,                          /* nb_divmod */
    0,                          /* nb_power */
    0,                          /* nb_negative */
    0,                          /* nb_positive */
    0,                          /* nb_absolute */
    (inquiry)none_bool,         /* nb_bool */
    0,                          /* nb_invert */
    0,                          /* nb_lshift */
    0,                          /* nb_rshift */
    0,                          /* nb_and */
    0,                          /* nb_xor */
    0,                          /* nb_or */
    0,                          /* nb_int */
    0,                          /* nb_reserved */
    0,                          /* nb_float */
    0,                          /* nb_inplace_add */
    0,                          /* nb_inplace_subtract */
    0,                          /* nb_inplace_multiply */
    0,                          /* nb_inplace_remainder */
    0,                          /* nb_inplace_power */
    0,                          /* nb_inplace_lshift */
    0,                          /* nb_inplace_rshift */
    0,                          /* nb_inplace_and */
    0,                          /* nb_inplace_xor */
    0,                          /* nb_inplace_or */
    0,                          /* nb_floor_divide */
    0,                          /* nb_true_divide */
    0,                          /* nb_inplace_floor_divide */
    0,                          /* nb_inplace_true_divide */
    0,                          /* nb_index */
};

PyTypeObject _PyNone_Type = PY_TRUFFLE_TYPE("NoneType", &PyType_Type, Py_TPFLAGS_DEFAULT, 0);

PyObject _Py_NoneStruct = {
  _PyObject_EXTRA_INIT
  1, &_PyNone_Type
};

PyTypeObject _PyNotImplemented_Type = PY_TRUFFLE_TYPE("NotImplementedType", &PyType_Type, Py_TPFLAGS_DEFAULT, 0);

PyObject _Py_NotImplementedStruct = {
    _PyObject_EXTRA_INIT
    1, &_PyNotImplemented_Type
};

PyObject* PyType_GenericAlloc(PyTypeObject* cls, Py_ssize_t nitems) {
    PyObject* newObj = (PyObject*)PyObject_Malloc(cls->tp_basicsize + cls->tp_itemsize * nitems);
    newObj->ob_refcnt = 0;
    Py_TYPE(newObj) = cls;
    if (nitems > 0) {
        ((PyVarObject*)newObj)->ob_size = nitems;
    }
    return newObj;
}

int PyObject_GenericInit(PyObject* self, PyObject* args, PyObject* kwds) {
    return self;
}

void* PyObject_Malloc(size_t size) {
    return calloc(size, 1);
}

void PyObject_Free(void* ptr) {
    free(ptr);
}

Py_ssize_t PyObject_Size(PyObject *o) {
    return truffle_invoke_i(PY_TRUFFLE_CEXT, "PyObject_Size", to_java(o));
}

static int add_subclass(PyTypeObject *base, PyTypeObject *type) {
	void* result = polyglot_invoke(PY_TRUFFLE_CEXT, "PyTruffle_Add_Subclass", to_java(base->tp_subclasses), to_java(PyLong_FromVoidPtr(type)), to_java((PyObject*)type));
	if (result == ERROR_MARKER) {
		return -1;
	}
	base->tp_subclasses = to_sulong(result);
	return 0;
}

/* Special C landing functions that convert some arguments to primitives. */

static PyObject* wrap_allocfunc(allocfunc f, PyTypeObject* klass, PyObject* n) {
	return f(explicit_cast(klass), PyLong_AsSsize_t(n));
}

/* Wrapper around a native function to be called by Python code. */
static PyObject* wrap_getattrfunc(getattrfunc f, PyObject* obj, PyObject* unicode) {
	// we really need to provide 'char *' since this often runs non-Sulong code
	return f(explicit_cast(obj), as_char_pointer(unicode));
}

/* Wrapper around the native function to be called by Python code. */
static PyObject* wrap_setattrfunc(setattrfunc f, PyObject* obj, PyObject* unicode, PyObject* value) {
	// we really need to provide 'char *' since this often runs non-Sulong code
	return f(explicit_cast(obj), as_char_pointer(unicode), explicit_cast(value));
}

static PyObject* wrap_richcmpfunc(richcmpfunc f, PyObject* a, PyObject* b, PyObject* n) {
	return f(explicit_cast(a), explicit_cast(b), (int)PyLong_AsLong(n));
}

int PyType_Ready(PyTypeObject* cls) {
#define ADD_IF_MISSING(attr, def) if (!(attr)) { attr = def; }
<<<<<<< HEAD
#define ADD_METHOD(m) ADD_METHOD_OR_SLOT(m.ml_name, m.ml_meth, m.ml_flags, m.ml_doc)
#define ADD_SLOT(name, meth, flags) ADD_METHOD_OR_SLOT(name, meth, flags, name)
#define ADD_METHOD_OR_SLOT(name, meth, flags, doc)                                          \
=======
#define ADD_METHOD(m) ADD_METHOD_OR_SLOT(m.ml_name, get_method_flags_cwrapper(m.ml_flags), m.ml_meth, m.ml_flags, m.ml_doc)
#define ADD_SLOT(name, meth, flags) ADD_METHOD_OR_SLOT(name, get_method_flags_cwrapper(flags), meth, flags, name)
#define ADD_SLOT_CONV(name, clanding, meth, flags) ADD_METHOD_OR_SLOT(name, clanding, meth, flags, name)
#define ADD_METHOD_OR_SLOT(name, clanding, meth, flags, doc)                                \
>>>>>>> a1e459ea
    if (meth) {                                                                             \
        truffle_invoke(PY_TRUFFLE_CEXT,                                                     \
                       "AddFunction",                                                       \
                       javacls,                                                             \
                       truffle_read_string(name),                                           \
                       truffle_address_to_function(meth),                                   \
<<<<<<< HEAD
                       truffle_address_to_function(get_method_flags_cwrapper(flags)),       \
=======
                       truffle_address_to_function(clanding),                               \
>>>>>>> a1e459ea
                       get_method_flags_wrapper(flags),                                     \
                       truffle_read_string(doc),                                            \
                       (flags) > 0 && ((flags) & METH_CLASS) != 0,                          \
                       (flags) > 0 && ((flags) & METH_STATIC) != 0);                        \
    }

    // https://docs.python.org/3/c-api/typeobj.html#Py_TPFLAGS_READY
    if ((cls->tp_flags & Py_TPFLAGS_READY) || (cls->tp_flags & Py_TPFLAGS_READYING)) {
        return 0;
    }
    cls->tp_flags = cls->tp_flags | Py_TPFLAGS_READYING;

    // https://docs.python.org/3/c-api/typeobj.html#c.PyObject.ob_type
    PyTypeObject* base = cls->tp_base;
    PyTypeObject* metaclass = Py_TYPE(cls);
    if (!base) {
        base = &PyBaseObject_Type;
        if (!metaclass) {
            metaclass = &PyType_Type;
        }
    } else {
        if (!metaclass) {
            metaclass = Py_TYPE(base);
        }
    }
    cls->tp_base = base;
    Py_TYPE(cls) = metaclass;

    if (!(cls->tp_doc)) {
        cls->tp_doc = "";
    }

    /* Initialize tp_bases */
    PyObject* bases = cls->tp_bases;
    if (bases == NULL) {
        if (base == NULL) {
            bases = PyTuple_New(0);
        } else {
            bases = PyTuple_Pack(1, base);
        }
        if (bases == NULL) {
        	cls->tp_flags &= ~Py_TPFLAGS_READYING;
        	return -1;
        }
        cls->tp_bases = bases;
    }

    PyObject* native_members = PyDict_New();
    PyDict_SetItemString(native_members, "tp_name", polyglot_from_string(cls->tp_name, "utf-8"));
    PyDict_SetItemString(native_members, "tp_doc", polyglot_from_string(cls->tp_doc ? cls->tp_doc : "", "utf-8"));
    PyDict_SetItemString(native_members, "tp_basicsize", PyLong_FromSsize_t(cls->tp_basicsize));

    PyTypeObject* javacls = truffle_invoke(PY_TRUFFLE_CEXT,
                                           "PyType_Ready",
                                           // no conversion of cls here, because we
                                           // store this into the PyTypeObject
                                           cls,
                                           to_java_type(metaclass),
                                           to_java(bases),
                                           to_java(native_members));
    if (polyglot_is_value(javacls)) {
    	javacls = polyglot_as__typeobject(javacls);
    }

    // remember the managed wrapper
    ((PyObject*)cls)->ob_refcnt = truffle_handle_for_managed(javacls);

    // https://docs.python.org/3/c-api/typeobj.html#c.PyTypeObject.tp_name
    const char* lastDot = strrchr(cls->tp_name, '.');
    if (lastDot) {
        truffle_write(javacls, "__module__", truffle_read_string(lastDot + 1));
    }

    // https://docs.python.org/3/c-api/typeobj.html#c.PyTypeObject.tp_doc
    if (cls->tp_doc) {
        truffle_write(javacls, "__doc__", truffle_read_string(cls->tp_doc));
    }

    PyMethodDef* methods = cls->tp_methods;
    if (methods) {
        int idx = 0;
        PyMethodDef def = methods[idx];
        while (def.ml_name != NULL) {
            if (!(def.ml_doc)) {
                def.ml_doc = "";
            }
            ADD_METHOD(def);
            def = methods[++idx];
        }
    }

    PyMemberDef* members = cls->tp_members;
    if (members) {
        int i = 0;
        PyMemberDef member = members[i];
        while (member.name != NULL) {
            truffle_invoke(PY_TRUFFLE_CEXT,
                           "AddMember",
                           javacls,
                           truffle_read_string(member.name),
                           member.type,
                           member.offset,
                           // TODO: support other flags
                           ((member.flags & READONLY) == 0) ? Py_True : Py_False,
                           truffle_read_string(member.doc ? member.doc : ""));
            member = members[++i];
        }
    }

    PyGetSetDef* getsets = cls->tp_getset;
    if (getsets) {
        int i = 0;
        PyGetSetDef getset = getsets[i];
        while (getset.name != NULL) {
            getter getter_fun = getset.get;
            setter setter_fun = getset.set;
            truffle_invoke(PY_TRUFFLE_CEXT,
                           "AddGetSet",
                           javacls,
                           truffle_read_string(getset.name),
                           getter_fun != NULL ? getter_fun : to_java(Py_None),
                           wrap_direct,
                           setter_fun != NULL ? setter_fun : to_java(Py_None),
                           wrap_direct,
                           getset.doc ? truffle_read_string(getset.doc) : truffle_read_string(""),
                           // do not convert the closure, it is handed to the
                           // getter and setter as-is
                           getset.closure);
            getset = getsets[++i];
        }
    }

    ADD_IF_MISSING(cls->tp_alloc, PyType_GenericAlloc);
    ADD_IF_MISSING(cls->tp_new, PyType_GenericNew);

    // add special methods defined directly on the type structs
    ADD_SLOT("__dealloc__", cls->tp_dealloc, -1);
    ADD_SLOT("__print__", cls->tp_print, -3);
    // https://docs.python.org/3/c-api/typeobj.html#c.PyTypeObject.tp_getattr
    // tp_getattr and tp_setattr are deprecated, and should be the same as
    // tp_getattro and tp_setattro

    // NOTE: The slots may be called from managed code, i.e., we need to wrap the functions
    // and convert arguments that should be C primitives.
    ADD_SLOT_CONV("__getattr__", wrap_getattrfunc, cls->tp_getattr, -2);
    ADD_SLOT_CONV("__setattr__", wrap_setattrfunc, cls->tp_setattr, -3);
    ADD_SLOT("__repr__", cls->tp_repr, -1);
    ADD_SLOT("__hash__", cls->tp_hash, -1);
    ADD_SLOT("__call__", cls->tp_call, METH_KEYWORDS | METH_VARARGS);
    ADD_SLOT("__str__", cls->tp_str, -1);
    ADD_SLOT("__getattr__", cls->tp_getattro, -2);
    ADD_SLOT("__setattr__", cls->tp_getattro, -3);
    ADD_SLOT("__clear__", cls->tp_clear, -1);
    ADD_SLOT_CONV("__compare__", wrap_richcmpfunc, cls->tp_richcompare, -3);
    ADD_SLOT("__iter__", cls->tp_iter, -1);
    ADD_SLOT("__next__", cls->tp_iternext, -1);
    ADD_SLOT("__get__", cls->tp_descr_get, -3);
    ADD_SLOT("__set__", cls->tp_descr_set, -3);
    ADD_SLOT("__init__", cls->tp_init, METH_KEYWORDS | METH_VARARGS);
    ADD_SLOT_CONV("__alloc__", wrap_allocfunc, cls->tp_alloc, -2);
    ADD_SLOT("__new__", cls->tp_new, METH_KEYWORDS | METH_VARARGS);
    ADD_SLOT("__free__", cls->tp_free, -1);
    ADD_SLOT("__del__", cls->tp_del, -1);
    ADD_SLOT("__finalize__", cls->tp_finalize, -1);

    PyNumberMethods* numbers = cls->tp_as_number;
    if (numbers) {
        ADD_SLOT("__add__", numbers->nb_add, -2);
        ADD_SLOT("__sub__", numbers->nb_subtract, -2);
        ADD_SLOT("__mul__", numbers->nb_multiply, -2);
        ADD_SLOT("__rem__", numbers->nb_remainder, -2);
        ADD_SLOT("__divmod__", numbers->nb_divmod, -2);
        ADD_SLOT("__pow__", numbers->nb_power, -2);
        ADD_SLOT("__neg__", numbers->nb_negative, -1);
        ADD_SLOT("__pos__", numbers->nb_positive, -1);
        ADD_SLOT("__abs__", numbers->nb_absolute, -1);
        ADD_SLOT("__bool__", numbers->nb_bool, -1);
        ADD_SLOT("__invert__", numbers->nb_invert, -1);
        ADD_SLOT("__lshift__", numbers->nb_lshift, -2);
        ADD_SLOT("__rshift__", numbers->nb_rshift, -2);
        ADD_SLOT("__and__", numbers->nb_and, -2);
        ADD_SLOT("__xor__", numbers->nb_xor, -2);
        ADD_SLOT("__or__", numbers->nb_or, -2);
        ADD_SLOT("__int__", numbers->nb_int, -1);
        ADD_SLOT("__float__", numbers->nb_float, -1);
        ADD_SLOT("__iadd__", numbers->nb_inplace_add, -2);
        ADD_SLOT("__isub__", numbers->nb_inplace_subtract, -2);
        ADD_SLOT("__imul__", numbers->nb_inplace_multiply, -2);
        ADD_SLOT("__irem__", numbers->nb_inplace_remainder, -2);
        ADD_SLOT("__ipow__", numbers->nb_inplace_power, -2);
        ADD_SLOT("__ilshift__", numbers->nb_inplace_lshift, -2);
        ADD_SLOT("__irshift__", numbers->nb_inplace_rshift, -2);
        ADD_SLOT("__iand__", numbers->nb_inplace_and, -2);
        ADD_SLOT("__ixor__", numbers->nb_inplace_xor, -2);
        ADD_SLOT("__ior__", numbers->nb_inplace_or, -2);
        ADD_SLOT("__floordiv__", numbers->nb_floor_divide, -2);
        ADD_SLOT("__truediv__", numbers->nb_true_divide, -2);
        ADD_SLOT("__ifloordiv__", numbers->nb_inplace_floor_divide, -2);
        ADD_SLOT("__itruediv__", numbers->nb_inplace_true_divide, -2);
        ADD_SLOT("__index__", numbers->nb_index, -1);
        ADD_SLOT("__matmul__", numbers->nb_matrix_multiply, -2);
        ADD_SLOT("__imatmul__", numbers->nb_inplace_matrix_multiply, -2);
    }

    PySequenceMethods* sequences = cls->tp_as_sequence;
    if (sequences) {
        ADD_SLOT("__len__", sequences->sq_length, -1);
        ADD_SLOT("__add__", sequences->sq_concat, -2);
        ADD_SLOT("__mul__", sequences->sq_repeat, -2);
        ADD_SLOT("__getitem__", sequences->sq_item, -2);
        ADD_SLOT("__setitem__", sequences->sq_ass_item, -3);
        ADD_SLOT("__contains__", sequences->sq_contains, -2);
        ADD_SLOT("__iadd__", sequences->sq_inplace_concat, -2);
        ADD_SLOT("__imul__", sequences->sq_inplace_repeat, -2);
    }

    PyMappingMethods* mappings = cls->tp_as_mapping;
    if (mappings) {
        ADD_SLOT("__len__", mappings->mp_length, -1);
        ADD_SLOT("__getitem__", mappings->mp_subscript, -2);
        ADD_SLOT("__setitem__", mappings->mp_ass_subscript, -3);
    }

    PyAsyncMethods* async = cls->tp_as_async;
    if (async) {
        ADD_SLOT("__await__", async->am_await, -1);
        ADD_SLOT("__aiter__", async->am_aiter, -1);
        ADD_SLOT("__anext__", async->am_anext, -1);
    }

    PyBufferProcs* buffers = cls->tp_as_buffer;
    if (buffers) {
        // TODO ...
    }

    // TODO link subclasses
    /* Link into each base class's list of subclasses */
    bases = cls->tp_bases;
//    Py_ssize_t n = PyTuple_GET_SIZE(bases);
//    Py_ssize_t i;
//    for (i = 0; i < n; i++) {
//        PyTypeObject *b = polyglot_as__typeobject(PyTuple_GetItem(bases, i));
//        if (PyType_Check(b) && add_subclass((PyTypeObject *)b, cls) < 0) {
//        	cls->tp_flags &= ~Py_TPFLAGS_READYING;
//        	return -1;
//        }
//    }

    // done
    cls->tp_flags = cls->tp_flags & ~Py_TPFLAGS_READYING;
    cls->tp_flags = cls->tp_flags | Py_TPFLAGS_READY;

    return 0;

#undef ADD_IF_MISSING
#undef ADD_METHOD
#undef ADD_SLOT
#undef ADD_METHOD_OR_SLOT
}


PyObject* PyObject_Str(PyObject* o) {
    return to_sulong(truffle_invoke(PY_TRUFFLE_CEXT, "PyObject_Str", to_java(o)));
}

PyObject* PyObject_Repr(PyObject* o) {
    return to_sulong(truffle_invoke(PY_TRUFFLE_CEXT, "PyObject_Repr", to_java(o)));
}

PyObject* PyObject_Call(PyObject* callable, PyObject* args, PyObject* kwargs) {
    if (kwargs == NULL) {
        kwargs = PyDict_New();
    }
    return to_sulong(truffle_invoke(PY_TRUFFLE_CEXT, "PyObject_Call", to_java(callable), to_java(args), to_java(kwargs)));
}

PyObject* PyObject_CallObject(PyObject* callable, PyObject* args) {
    return PyObject_Call(callable, args, PyDict_New());
}

// (tfel): this is used a couple of times in this file only, for now
#define CALL_WITH_VARARGS(retval, funcname, skipN, ...)                 \
    switch (polyglot_get_arg_count() - skipN) {                         \
    case 0:                                                             \
        retval = funcname(__VA_ARGS__); break;                          \
    case 1:                                                             \
        retval = funcname(__VA_ARGS__, polyglot_get_arg(skipN)); break; \
    case 2:                                                             \
        retval = funcname(__VA_ARGS__, polyglot_get_arg(skipN), polyglot_get_arg(skipN + 1)); break; \
    case 3:                                                             \
        retval = funcname(__VA_ARGS__, polyglot_get_arg(skipN), polyglot_get_arg(skipN + 1), polyglot_get_arg(skipN + 2)); break; \
    case 4:                                                             \
        retval = funcname(__VA_ARGS__, polyglot_get_arg(skipN), polyglot_get_arg(skipN + 1), polyglot_get_arg(skipN + 2), polyglot_get_arg(skipN + 3)); break; \
    case 5:                                                             \
        retval = funcname(__VA_ARGS__, polyglot_get_arg(skipN), polyglot_get_arg(skipN + 1), polyglot_get_arg(skipN + 2), polyglot_get_arg(skipN + 3), polyglot_get_arg(skipN + 4)); break; \
    case 6:                                                             \
        retval = funcname(__VA_ARGS__, polyglot_get_arg(skipN), polyglot_get_arg(skipN + 1), polyglot_get_arg(skipN + 2), polyglot_get_arg(skipN + 3), polyglot_get_arg(skipN + 4), polyglot_get_arg(skipN + 5)); break; \
    case 7:                                                             \
        retval = funcname(__VA_ARGS__, polyglot_get_arg(skipN), polyglot_get_arg(skipN + 1), polyglot_get_arg(skipN + 2), polyglot_get_arg(skipN + 3), polyglot_get_arg(skipN + 4), polyglot_get_arg(skipN + 5), polyglot_get_arg(skipN + 6)); break; \
    case 8:                                                             \
        retval = funcname(__VA_ARGS__, polyglot_get_arg(skipN), polyglot_get_arg(skipN + 1), polyglot_get_arg(skipN + 2), polyglot_get_arg(skipN + 3), polyglot_get_arg(skipN + 4), polyglot_get_arg(skipN + 5), polyglot_get_arg(skipN + 6), polyglot_get_arg(skipN + 7)); break; \
    case 9:                                                             \
        retval = funcname(__VA_ARGS__, polyglot_get_arg(skipN), polyglot_get_arg(skipN + 1), polyglot_get_arg(skipN + 2), polyglot_get_arg(skipN + 3), polyglot_get_arg(skipN + 4), polyglot_get_arg(skipN + 5), polyglot_get_arg(skipN + 6), polyglot_get_arg(skipN + 7), polyglot_get_arg(skipN + 8)); break; \
    default:                                                            \
        fprintf(stderr, "Too many arguments passed through varargs: %d", polyglot_get_arg_count() - skipN); \
    }

PyObject* PyObject_CallFunction(PyObject* callable, const char* fmt, ...) {
    PyObject* args;
    CALL_WITH_VARARGS(args, Py_BuildValue, 2, fmt);
    args = to_sulong(args);
    if (strlen(fmt) < 2) {
        PyObject* singleArg = args;
        args = PyTuple_New(strlen(fmt));
        if (strlen(fmt) == 1) {
            PyTuple_SetItem(args, 0, singleArg);
        }
    }
    return PyObject_CallObject(callable, args);
}

PyObject* PyObject_CallFunctionObjArgs(PyObject *callable, ...) {
    PyObject* args = PyTuple_New(polyglot_get_arg_count() - 1);
    for (int i = 1; i < polyglot_get_arg_count(); i++) {
        PyTuple_SetItem(args, i - 1, polyglot_get_arg(i));
    }
    return PyObject_CallObject(callable, args);
}

PyObject* PyObject_CallMethod(PyObject* object, const char* method, const char* fmt, ...) {
    PyObject* args;
    CALL_WITH_VARARGS(args, Py_BuildValue, 3, fmt);
    return to_sulong(truffle_invoke(PY_TRUFFLE_CEXT, "PyObject_CallMethod", to_java(object), truffle_read_string(method), to_java(args)));
}

PyObject* PyObject_Type(PyObject* obj) {
    return to_sulong(truffle_invoke(PY_BUILTIN, "type", to_java(obj)));
}

PyObject* PyObject_GetItem(PyObject* obj, PyObject* key) {
    return to_sulong(truffle_invoke(to_java(obj), "__getitem__", to_java(key)));
}

int PyObject_SetItem(PyObject* obj, PyObject* key, PyObject* value) {
    return truffle_invoke_i(PY_TRUFFLE_CEXT, "PyObject_SetItem", to_java(obj), to_java(key), to_java(value));
}

PyObject* PyObject_Format(PyObject* obj, PyObject* spec) {
    return to_sulong(truffle_invoke(to_java(obj), "__format__", to_java(spec)));
}

PyObject* PyObject_GetIter(PyObject* obj) {
    return to_sulong(truffle_invoke(PY_BUILTIN, "iter", to_java(obj)));
}

int PyObject_IsInstance(PyObject* obj, PyObject* typ) {
    return truffle_invoke_i(PY_TRUFFLE_CEXT, "PyObject_IsInstance", to_java(obj), to_java(typ));
}

int PyObject_AsFileDescriptor(PyObject* obj) {
    return truffle_invoke_i(PY_TRUFFLE_CEXT, "PyObject_AsFileDescriptor", to_java(obj));
}

int PyObject_Print(PyObject* object, FILE* fd, int flags) {
    void *openFunc, *args, *kwargs;
    void *printfunc, *printargs, *printkwargs;
    void *file;

    openFunc = truffle_read(PY_BUILTIN, "open");
    args = truffle_invoke(PY_TRUFFLE_CEXT, "PyTuple_New", 1);
    int f = fileno(fd);
    truffle_invoke(PY_TRUFFLE_CEXT, "PyTuple_SetItem", args, 0, f);
    kwargs = truffle_invoke(PY_BUILTIN, "dict");
    int buffering = 0;
    truffle_invoke(kwargs, "__setitem__", truffle_read_string("buffering"), buffering);
    truffle_write(kwargs, "mode", truffle_read_string("wb"));
    file = truffle_invoke(PY_TRUFFLE_CEXT, "PyObject_Call", openFunc, args, kwargs);

    printfunc = truffle_read(PY_BUILTIN, "print");
    printargs = truffle_invoke(PY_TRUFFLE_CEXT, "PyTuple_New", 1);
    truffle_invoke(PY_TRUFFLE_CEXT, "PyTuple_SetItem", printargs, 0, to_java(object));
    printkwargs = truffle_invoke(PY_BUILTIN, "dict");
    truffle_write(printkwargs, "file", file);
    truffle_invoke(PY_TRUFFLE_CEXT, "PyObject_Call", printfunc, printargs, printkwargs);
    return 0;
}

PyObject* PyObject_GetAttrString(PyObject* obj, const char* attr) {
<<<<<<< HEAD
    return PyObject_GetAttr(obj, PyUnicode_FromString(attr));
=======
    void* result = polyglot_invoke(PY_TRUFFLE_CEXT, "PyObject_GetAttr", to_java(obj), polyglot_from_string(attr, "utf-8"));
    if (result == ERROR_MARKER) {
        return NULL;
    }
    return to_sulong(result);
>>>>>>> a1e459ea
}

int PyObject_SetAttrString(PyObject* obj, const char* attr, PyObject* value) {
    return truffle_invoke_i(PY_TRUFFLE_CEXT, "PyObject_SetAttr", to_java(obj), truffle_read_string(attr), to_java(value));
}

int PyObject_HasAttrString(PyObject* obj, const char* attr) {
    return truffle_invoke_i(PY_TRUFFLE_CEXT, "PyObject_HasAttr", to_java(obj), truffle_read_string(attr));
}

PyObject* PyObject_GetAttr(PyObject* obj, PyObject* attr) {
    PyObject* result = to_sulong(polyglot_invoke(PY_TRUFFLE_CEXT, "PyObject_GetAttr", to_java(obj), to_java(attr)));
    if (result == ERROR_MARKER) {
        return NULL;
    }
    return result;
}

PyObject* PyObject_GenericGetAttr(PyObject* obj, PyObject* attr) {
    return PyObject_GetAttr(obj, attr);
}

int PyObject_SetAttr(PyObject* obj, PyObject* attr, PyObject* value) {
    return PyObject_SetAttrString(obj, as_char_pointer(attr), value);
}

int PyObject_GenericSetAttr(PyObject* obj, PyObject* attr, PyObject* value) {
    return PyObject_SetAttr(obj, attr, value);
}

Py_hash_t PyObject_Hash(PyObject* obj) {
    return truffle_invoke_i(PY_BUILTIN, "hash", to_java(obj));
}

Py_hash_t PyObject_HashNotImplemented(PyObject* obj) {
    truffle_invoke(PY_TRUFFLE_CEXT, "PyObject_HashNotImplemented", to_java(obj));
    return -1;
}

int PyObject_IsTrue(PyObject* obj) {
    return truffle_invoke_i(PY_TRUFFLE_CEXT, "PyObject_IsTrue", to_java(obj));
}

int PyObject_Not(PyObject* obj) {
    return PyObject_IsTrue(obj) ? 0 : 1;
}

PyObject * PyObject_RichCompare(PyObject *v, PyObject *w, int op) {
    PyObject* result = truffle_invoke(PY_TRUFFLE_CEXT, "PyObject_RichCompare", to_java(v), to_java(w), op);
    if (result == ERROR_MARKER) {
        return NULL;
    } else {
        return to_sulong(result);
    }
}

int PyObject_RichCompareBool(PyObject *v, PyObject *w, int op) {
    PyObject* res = PyObject_RichCompare(v, w, op);
    if (res == NULL) {
        return -1;
    } else {
        return PyObject_IsTrue(res);
    }
}

PyObject* _PyObject_New(PyTypeObject *tp) {
    PyObject *op = (PyObject*)PyObject_MALLOC(_PyObject_SIZE(tp));
    if (op == NULL) {
        return PyErr_NoMemory();
    }
    return PyObject_INIT(op, tp);
}

PyObject* PyObject_Init(PyObject *op, PyTypeObject *tp) {
    if (op == NULL) {
        return PyErr_NoMemory();
    }
    Py_TYPE(op) = tp;
    _Py_NewReference(op);
    return op;
}

<<<<<<< HEAD
int PyCallable_Check(PyObject *o) {
    return PyObject_HasAttrString(o, "__call__");
=======
int PyCallable_Check(PyObject *x) {
    return polyglot_as_i32(polyglot_invoke(PY_BUILTIN, "callable", to_java(x)));
>>>>>>> a1e459ea
}<|MERGE_RESOLUTION|>--- conflicted
+++ resolved
@@ -195,27 +195,17 @@
 
 int PyType_Ready(PyTypeObject* cls) {
 #define ADD_IF_MISSING(attr, def) if (!(attr)) { attr = def; }
-<<<<<<< HEAD
-#define ADD_METHOD(m) ADD_METHOD_OR_SLOT(m.ml_name, m.ml_meth, m.ml_flags, m.ml_doc)
-#define ADD_SLOT(name, meth, flags) ADD_METHOD_OR_SLOT(name, meth, flags, name)
-#define ADD_METHOD_OR_SLOT(name, meth, flags, doc)                                          \
-=======
 #define ADD_METHOD(m) ADD_METHOD_OR_SLOT(m.ml_name, get_method_flags_cwrapper(m.ml_flags), m.ml_meth, m.ml_flags, m.ml_doc)
 #define ADD_SLOT(name, meth, flags) ADD_METHOD_OR_SLOT(name, get_method_flags_cwrapper(flags), meth, flags, name)
 #define ADD_SLOT_CONV(name, clanding, meth, flags) ADD_METHOD_OR_SLOT(name, clanding, meth, flags, name)
 #define ADD_METHOD_OR_SLOT(name, clanding, meth, flags, doc)                                \
->>>>>>> a1e459ea
     if (meth) {                                                                             \
         truffle_invoke(PY_TRUFFLE_CEXT,                                                     \
                        "AddFunction",                                                       \
                        javacls,                                                             \
                        truffle_read_string(name),                                           \
                        truffle_address_to_function(meth),                                   \
-<<<<<<< HEAD
-                       truffle_address_to_function(get_method_flags_cwrapper(flags)),       \
-=======
                        truffle_address_to_function(clanding),                               \
->>>>>>> a1e459ea
                        get_method_flags_wrapper(flags),                                     \
                        truffle_read_string(doc),                                            \
                        (flags) > 0 && ((flags) & METH_CLASS) != 0,                          \
@@ -604,15 +594,7 @@
 }
 
 PyObject* PyObject_GetAttrString(PyObject* obj, const char* attr) {
-<<<<<<< HEAD
     return PyObject_GetAttr(obj, PyUnicode_FromString(attr));
-=======
-    void* result = polyglot_invoke(PY_TRUFFLE_CEXT, "PyObject_GetAttr", to_java(obj), polyglot_from_string(attr, "utf-8"));
-    if (result == ERROR_MARKER) {
-        return NULL;
-    }
-    return to_sulong(result);
->>>>>>> a1e459ea
 }
 
 int PyObject_SetAttrString(PyObject* obj, const char* attr, PyObject* value) {
@@ -695,11 +677,6 @@
     return op;
 }
 
-<<<<<<< HEAD
-int PyCallable_Check(PyObject *o) {
-    return PyObject_HasAttrString(o, "__call__");
-=======
 int PyCallable_Check(PyObject *x) {
     return polyglot_as_i32(polyglot_invoke(PY_BUILTIN, "callable", to_java(x)));
->>>>>>> a1e459ea
 }