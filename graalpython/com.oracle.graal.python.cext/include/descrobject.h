/* Copyright (c) 2018, 2022, Oracle and/or its affiliates.
 * Copyright (C) 1996-2020 Python Software Foundation
 *
 * Licensed under the PYTHON SOFTWARE FOUNDATION LICENSE VERSION 2
 */
/* Descriptors */
#ifndef Py_DESCROBJECT_H
#define Py_DESCROBJECT_H
#ifdef __cplusplus
extern "C" {
#endif

typedef PyObject *(*getter)(PyObject *, void *);
typedef int (*setter)(PyObject *, PyObject *, void *);

struct PyGetSetDef {
    const char *name;
    getter get;
    setter set;
    const char *doc;
    void *closure;
};

<<<<<<< HEAD
/* Flags for above struct */
#define PyWrapperFlag_KEYWORDS 1 /* wrapper function takes keyword args */

/* Various kinds of descriptor objects */

typedef struct {
    PyObject_HEAD
    PyTypeObject *Py_HIDE_IMPL_FIELD(d_type);
    PyObject *Py_HIDE_IMPL_FIELD(d_name);
    PyObject *Py_HIDE_IMPL_FIELD(d_qualname);
} PyDescrObject;

#define PyDescr_COMMON PyDescrObject d_common

#define PyDescr_TYPE(x) (PyDescrObject_GetType((PyObject*) (x)))
#define PyDescr_NAME(x) (PyDescrObject_GetName((PyObject*) (x)))

typedef struct {
    PyDescr_COMMON;
    PyMethodDef *Py_HIDE_IMPL_FIELD(d_method);
    vectorcallfunc vectorcall;
} PyMethodDescrObject;

typedef struct {
    PyDescr_COMMON;
    struct PyMemberDef *d_member;
} PyMemberDescrObject;

typedef struct {
    PyDescr_COMMON;
    PyGetSetDef *d_getset;
} PyGetSetDescrObject;

typedef struct {
    PyDescr_COMMON;
    struct wrapperbase *d_base;
    void *d_wrapped; /* This can be any function pointer */
} PyWrapperDescrObject;
#endif /* Py_LIMITED_API */

=======
>>>>>>> 8f1105d6
PyAPI_DATA(PyTypeObject) PyClassMethodDescr_Type;
PyAPI_DATA(PyTypeObject) PyGetSetDescr_Type;
PyAPI_DATA(PyTypeObject) PyMemberDescr_Type;
PyAPI_DATA(PyTypeObject) PyMethodDescr_Type;
PyAPI_DATA(PyTypeObject) PyWrapperDescr_Type;
PyAPI_DATA(PyTypeObject) PyDictProxy_Type;
PyAPI_DATA(PyTypeObject) PyProperty_Type;

PyAPI_FUNC(PyObject *) PyDescr_NewMethod(PyTypeObject *, PyMethodDef *);
PyAPI_FUNC(PyObject *) PyDescr_NewClassMethod(PyTypeObject *, PyMethodDef *);
PyAPI_FUNC(PyObject *) PyDescr_NewMember(PyTypeObject *, PyMemberDef *);
PyAPI_FUNC(PyObject *) PyDescr_NewGetSet(PyTypeObject *, PyGetSetDef *);

PyAPI_FUNC(PyObject *) PyDictProxy_New(PyObject *);
PyAPI_FUNC(PyObject *) PyWrapper_New(PyObject *, PyObject *);

<<<<<<< HEAD
PyAPI_FUNC(PyMethodDef*) PyMethodDescrObject_GetMethod(PyObject*);
PyAPI_FUNC(PyTypeObject*) PyDescrObject_GetType(PyObject*);
PyAPI_FUNC(PyObject*) PyDescrObject_GetName(PyObject*);

=======
#ifndef Py_LIMITED_API
#  define Py_CPYTHON_DESCROBJECT_H
#  include "cpython/descrobject.h"
#  undef Py_CPYTHON_DESCROBJECT_H
#endif
>>>>>>> 8f1105d6

#ifdef __cplusplus
}
#endif
#endif /* !Py_DESCROBJECT_H */<|MERGE_RESOLUTION|>--- conflicted
+++ resolved
@@ -21,49 +21,6 @@
     void *closure;
 };
 
-<<<<<<< HEAD
-/* Flags for above struct */
-#define PyWrapperFlag_KEYWORDS 1 /* wrapper function takes keyword args */
-
-/* Various kinds of descriptor objects */
-
-typedef struct {
-    PyObject_HEAD
-    PyTypeObject *Py_HIDE_IMPL_FIELD(d_type);
-    PyObject *Py_HIDE_IMPL_FIELD(d_name);
-    PyObject *Py_HIDE_IMPL_FIELD(d_qualname);
-} PyDescrObject;
-
-#define PyDescr_COMMON PyDescrObject d_common
-
-#define PyDescr_TYPE(x) (PyDescrObject_GetType((PyObject*) (x)))
-#define PyDescr_NAME(x) (PyDescrObject_GetName((PyObject*) (x)))
-
-typedef struct {
-    PyDescr_COMMON;
-    PyMethodDef *Py_HIDE_IMPL_FIELD(d_method);
-    vectorcallfunc vectorcall;
-} PyMethodDescrObject;
-
-typedef struct {
-    PyDescr_COMMON;
-    struct PyMemberDef *d_member;
-} PyMemberDescrObject;
-
-typedef struct {
-    PyDescr_COMMON;
-    PyGetSetDef *d_getset;
-} PyGetSetDescrObject;
-
-typedef struct {
-    PyDescr_COMMON;
-    struct wrapperbase *d_base;
-    void *d_wrapped; /* This can be any function pointer */
-} PyWrapperDescrObject;
-#endif /* Py_LIMITED_API */
-
-=======
->>>>>>> 8f1105d6
 PyAPI_DATA(PyTypeObject) PyClassMethodDescr_Type;
 PyAPI_DATA(PyTypeObject) PyGetSetDescr_Type;
 PyAPI_DATA(PyTypeObject) PyMemberDescr_Type;
@@ -80,18 +37,16 @@
 PyAPI_FUNC(PyObject *) PyDictProxy_New(PyObject *);
 PyAPI_FUNC(PyObject *) PyWrapper_New(PyObject *, PyObject *);
 
-<<<<<<< HEAD
+// GraalPy-specific
 PyAPI_FUNC(PyMethodDef*) PyMethodDescrObject_GetMethod(PyObject*);
 PyAPI_FUNC(PyTypeObject*) PyDescrObject_GetType(PyObject*);
 PyAPI_FUNC(PyObject*) PyDescrObject_GetName(PyObject*);
 
-=======
 #ifndef Py_LIMITED_API
 #  define Py_CPYTHON_DESCROBJECT_H
 #  include "cpython/descrobject.h"
 #  undef Py_CPYTHON_DESCROBJECT_H
 #endif
->>>>>>> 8f1105d6
 
 #ifdef __cplusplus
 }
