/* Copyright (c) 2020, 2023, Oracle and/or its affiliates.
 * Copyright (C) 1996-2020 Python Software Foundation
 *
 * Licensed under the PYTHON SOFTWARE FOUNDATION LICENSE VERSION 2
 */
#ifndef Py_CPYTHON_DICTOBJECT_H
#  error "this header file must not be included directly"
#endif

typedef struct _dictkeysobject PyDictKeysObject;
typedef struct _dictvalues PyDictValues;

/* The ma_values pointer is NULL for a combined table
 * or points to an array of PyObject* for a split table
 */
typedef struct {
    PyObject_HEAD

    /* Number of items in the dictionary */
    Py_ssize_t ma_used;

    /* Dictionary version: globally unique, value change each time
       the dictionary is modified */
    uint64_t ma_version_tag;

    PyDictKeysObject *ma_keys;

    /* If ma_values is NULL, the table is "combined": keys and values
       are stored in ma_keys.

       If ma_values is not NULL, the table is split:
       keys are stored in ma_keys and values are stored in ma_values */
    PyDictValues *ma_values;
} PyDictObject;

PyAPI_FUNC(PyObject *) _PyDict_GetItem_KnownHash(PyObject *mp, PyObject *key,
                                       Py_hash_t hash);
PyAPI_FUNC(PyObject *) _PyDict_GetItemWithError(PyObject *dp, PyObject *key);
PyAPI_FUNC(PyObject *) _PyDict_GetItemIdWithError(PyObject *dp,
                                                  _Py_Identifier *key);
PyAPI_FUNC(PyObject *) _PyDict_GetItemStringWithError(PyObject *, const char *);
PyAPI_FUNC(PyObject *) PyDict_SetDefault(
    PyObject *mp, PyObject *key, PyObject *defaultobj);
PyAPI_FUNC(int) _PyDict_SetItem_KnownHash(PyObject *mp, PyObject *key,
                                          PyObject *item, Py_hash_t hash);
PyAPI_FUNC(int) _PyDict_DelItem_KnownHash(PyObject *mp, PyObject *key,
                                          Py_hash_t hash);
PyAPI_FUNC(int) _PyDict_DelItemIf(PyObject *mp, PyObject *key,
                                  int (*predicate)(PyObject *value));
<<<<<<< HEAD
PyAPI_FUNC(PyDictKeysObject *) _PyDict_NewKeysForClass(void);
=======
>>>>>>> 8f1105d6
PyAPI_FUNC(int) _PyDict_Next(
    PyObject *mp, Py_ssize_t *pos, PyObject **key, PyObject **value, Py_hash_t *hash);

/* Get the number of items of a dictionary. */
#define PyDict_GET_SIZE(mp)  (assert(PyDict_Check(mp)),PyObject_Size((PyObject*) mp))
PyAPI_FUNC(int) _PyDict_Contains_KnownHash(PyObject *, PyObject *, Py_hash_t);
PyAPI_FUNC(int) _PyDict_ContainsId(PyObject *, _Py_Identifier *);
PyAPI_FUNC(PyObject *) _PyDict_NewPresized(Py_ssize_t minused);
PyAPI_FUNC(void) _PyDict_MaybeUntrack(PyObject *mp);
PyAPI_FUNC(int) _PyDict_HasOnlyStringKeys(PyObject *mp);
<<<<<<< HEAD
PyAPI_FUNC(Py_ssize_t) _PyDict_KeysSize(PyDictKeysObject *keys);
PyAPI_FUNC(Py_ssize_t) _PyDict_SizeOf(PyDictObject *);
PyAPI_FUNC(PyObject *) _PyDict_Pop(PyObject *, PyObject *, PyObject *);
PyAPI_FUNC(PyObject *) _PyDict_Pop_KnownHash(PyObject *, PyObject *, Py_hash_t, PyObject *);
PyAPI_FUNC(PyObject *) _PyDict_FromKeys(PyObject *, PyObject *, PyObject *);
=======
PyAPI_FUNC(Py_ssize_t) _PyDict_SizeOf(PyDictObject *);
PyAPI_FUNC(PyObject *) _PyDict_Pop(PyObject *, PyObject *, PyObject *);
>>>>>>> 8f1105d6
#define _PyDict_HasSplitTable(d) ((d)->ma_values != NULL)

/* Like PyDict_Merge, but override can be 0, 1 or 2.  If override is 0,
   the first occurrence of a key wins, if override is 1, the last occurrence
   of a key wins, if override is 2, a KeyError with conflicting key as
   argument is raised.
*/
PyAPI_FUNC(int) _PyDict_MergeEx(PyObject *mp, PyObject *other, int override);
PyAPI_FUNC(int) _PyDict_SetItemId(PyObject *dp, _Py_Identifier *key, PyObject *item);

PyAPI_FUNC(int) _PyDict_DelItemId(PyObject *mp, _Py_Identifier *key);
PyAPI_FUNC(void) _PyDict_DebugMallocStats(FILE *out);

<<<<<<< HEAD
PyAPI_FUNC(int) _PyObjectDict_SetItem(PyTypeObject *tp, PyObject **dictptr, PyObject *name, PyObject *value);
PyAPI_FUNC(PyObject *) _PyDict_LoadGlobal(PyDictObject *, PyDictObject *, PyObject *);
PyAPI_FUNC(Py_ssize_t) _PyDict_GetItemHint(PyDictObject *, PyObject *, Py_ssize_t, PyObject **);

=======
>>>>>>> 8f1105d6
/* _PyDictView */

typedef struct {
    PyObject_HEAD
    PyDictObject *dv_dict;
} _PyDictViewObject;

PyAPI_FUNC(PyObject *) _PyDictView_New(PyObject *, PyTypeObject *);
PyAPI_FUNC(PyObject *) _PyDictView_Intersect(PyObject* self, PyObject *other);<|MERGE_RESOLUTION|>--- conflicted
+++ resolved
@@ -47,10 +47,6 @@
                                           Py_hash_t hash);
 PyAPI_FUNC(int) _PyDict_DelItemIf(PyObject *mp, PyObject *key,
                                   int (*predicate)(PyObject *value));
-<<<<<<< HEAD
-PyAPI_FUNC(PyDictKeysObject *) _PyDict_NewKeysForClass(void);
-=======
->>>>>>> 8f1105d6
 PyAPI_FUNC(int) _PyDict_Next(
     PyObject *mp, Py_ssize_t *pos, PyObject **key, PyObject **value, Py_hash_t *hash);
 
@@ -61,16 +57,8 @@
 PyAPI_FUNC(PyObject *) _PyDict_NewPresized(Py_ssize_t minused);
 PyAPI_FUNC(void) _PyDict_MaybeUntrack(PyObject *mp);
 PyAPI_FUNC(int) _PyDict_HasOnlyStringKeys(PyObject *mp);
-<<<<<<< HEAD
-PyAPI_FUNC(Py_ssize_t) _PyDict_KeysSize(PyDictKeysObject *keys);
 PyAPI_FUNC(Py_ssize_t) _PyDict_SizeOf(PyDictObject *);
 PyAPI_FUNC(PyObject *) _PyDict_Pop(PyObject *, PyObject *, PyObject *);
-PyAPI_FUNC(PyObject *) _PyDict_Pop_KnownHash(PyObject *, PyObject *, Py_hash_t, PyObject *);
-PyAPI_FUNC(PyObject *) _PyDict_FromKeys(PyObject *, PyObject *, PyObject *);
-=======
-PyAPI_FUNC(Py_ssize_t) _PyDict_SizeOf(PyDictObject *);
-PyAPI_FUNC(PyObject *) _PyDict_Pop(PyObject *, PyObject *, PyObject *);
->>>>>>> 8f1105d6
 #define _PyDict_HasSplitTable(d) ((d)->ma_values != NULL)
 
 /* Like PyDict_Merge, but override can be 0, 1 or 2.  If override is 0,
@@ -84,13 +72,6 @@
 PyAPI_FUNC(int) _PyDict_DelItemId(PyObject *mp, _Py_Identifier *key);
 PyAPI_FUNC(void) _PyDict_DebugMallocStats(FILE *out);
 
-<<<<<<< HEAD
-PyAPI_FUNC(int) _PyObjectDict_SetItem(PyTypeObject *tp, PyObject **dictptr, PyObject *name, PyObject *value);
-PyAPI_FUNC(PyObject *) _PyDict_LoadGlobal(PyDictObject *, PyDictObject *, PyObject *);
-PyAPI_FUNC(Py_ssize_t) _PyDict_GetItemHint(PyDictObject *, PyObject *, Py_ssize_t, PyObject **);
-
-=======
->>>>>>> 8f1105d6
 /* _PyDictView */
 
 typedef struct {
