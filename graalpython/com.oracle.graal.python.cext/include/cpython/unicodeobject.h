/* Copyright (c) 2020, 2024, Oracle and/or its affiliates.
 * Copyright (C) 1996-2020 Python Software Foundation
 *
 * Licensed under the PYTHON SOFTWARE FOUNDATION LICENSE VERSION 2
 */
#ifndef Py_CPYTHON_UNICODEOBJECT_H
#  error "this header file must not be included directly"
#endif

/* Py_UNICODE was the native Unicode storage format (code unit) used by
   Python and represents a single Unicode element in the Unicode type.
   With PEP 393, Py_UNICODE is deprecated and replaced with a
   typedef to wchar_t. */
#define PY_UNICODE_TYPE wchar_t
/* Py_DEPRECATED(3.3) */ typedef wchar_t Py_UNICODE;

/* --- Internal Unicode Operations ---------------------------------------- */

#ifndef USE_UNICODE_WCHAR_CACHE
#  define USE_UNICODE_WCHAR_CACHE 0 // GraalPy change
#endif /* USE_UNICODE_WCHAR_CACHE */

/* Since splitting on whitespace is an important use case, and
   whitespace in most situations is solely ASCII whitespace, we
   optimize for the common case by using a quick look-up table
   _Py_ascii_whitespace (see below) with an inlined check.

 */
#define Py_UNICODE_ISSPACE(ch) \
    ((Py_UCS4)(ch) < 128U ? _Py_ascii_whitespace[(ch)] : _PyUnicode_IsWhitespace(ch))

#define Py_UNICODE_ISLOWER(ch) _PyUnicode_IsLowercase(ch)
#define Py_UNICODE_ISUPPER(ch) _PyUnicode_IsUppercase(ch)
#define Py_UNICODE_ISTITLE(ch) _PyUnicode_IsTitlecase(ch)
#define Py_UNICODE_ISLINEBREAK(ch) _PyUnicode_IsLinebreak(ch)

#define Py_UNICODE_TOLOWER(ch) _PyUnicode_ToLowercase(ch)
#define Py_UNICODE_TOUPPER(ch) _PyUnicode_ToUppercase(ch)
#define Py_UNICODE_TOTITLE(ch) _PyUnicode_ToTitlecase(ch)

#define Py_UNICODE_ISDECIMAL(ch) _PyUnicode_IsDecimalDigit(ch)
#define Py_UNICODE_ISDIGIT(ch) _PyUnicode_IsDigit(ch)
#define Py_UNICODE_ISNUMERIC(ch) _PyUnicode_IsNumeric(ch)
#define Py_UNICODE_ISPRINTABLE(ch) _PyUnicode_IsPrintable(ch)

#define Py_UNICODE_TODECIMAL(ch) _PyUnicode_ToDecimalDigit(ch)
#define Py_UNICODE_TODIGIT(ch) _PyUnicode_ToDigit(ch)
#define Py_UNICODE_TONUMERIC(ch) _PyUnicode_ToNumeric(ch)

#define Py_UNICODE_ISALPHA(ch) _PyUnicode_IsAlpha(ch)

#define Py_UNICODE_ISALNUM(ch) \
   (Py_UNICODE_ISALPHA(ch) || \
    Py_UNICODE_ISDECIMAL(ch) || \
    Py_UNICODE_ISDIGIT(ch) || \
    Py_UNICODE_ISNUMERIC(ch))

/* macros to work with surrogates */
#define Py_UNICODE_IS_SURROGATE(ch) (0xD800 <= (ch) && (ch) <= 0xDFFF)
#define Py_UNICODE_IS_HIGH_SURROGATE(ch) (0xD800 <= (ch) && (ch) <= 0xDBFF)
#define Py_UNICODE_IS_LOW_SURROGATE(ch) (0xDC00 <= (ch) && (ch) <= 0xDFFF)
/* Join two surrogate characters and return a single Py_UCS4 value. */
#define Py_UNICODE_JOIN_SURROGATES(high, low)  \
    (((((Py_UCS4)(high) & 0x03FF) << 10) |      \
      ((Py_UCS4)(low) & 0x03FF)) + 0x10000)
/* high surrogate = top 10 bits added to D800 */
#define Py_UNICODE_HIGH_SURROGATE(ch) (0xD800 - (0x10000 >> 10) + ((ch) >> 10))
/* low surrogate = bottom 10 bits added to DC00 */
#define Py_UNICODE_LOW_SURROGATE(ch) (0xDC00 + ((ch) & 0x3FF))

/* --- Unicode Type ------------------------------------------------------- */

/* ASCII-only strings created through PyUnicode_New use the PyASCIIObject
   structure. state.ascii and state.compact are set, and the data
   immediately follow the structure. utf8_length can be found
   in the length field; the utf8 pointer is equal to the data pointer. */
typedef struct {
    /* There are 4 forms of Unicode strings:

       - compact ascii:

         * structure = PyASCIIObject
         * test: PyUnicode_IS_COMPACT_ASCII(op)
         * kind = PyUnicode_1BYTE_KIND
         * compact = 1
         * ascii = 1
         * (length is the length of the utf8)
         * (data starts just after the structure)
         * (since ASCII is decoded from UTF-8, the utf8 string are the data)

       - compact:

         * structure = PyCompactUnicodeObject
         * test: PyUnicode_IS_COMPACT(op) && !PyUnicode_IS_ASCII(op)
         * kind = PyUnicode_1BYTE_KIND, PyUnicode_2BYTE_KIND or
           PyUnicode_4BYTE_KIND
         * compact = 1
         * ascii = 0
         * utf8 is not shared with data
         * utf8_length = 0 if utf8 is NULL
         * (data starts just after the structure)

       - legacy string:

         * structure = PyUnicodeObject structure
         * test: !PyUnicode_IS_COMPACT(op)
         * kind = PyUnicode_1BYTE_KIND, PyUnicode_2BYTE_KIND or
           PyUnicode_4BYTE_KIND
         * compact = 0
         * data.any is not NULL
         * utf8 is shared and utf8_length = length with data.any if ascii = 1
         * utf8_length = 0 if utf8 is NULL

       Compact strings use only one memory block (structure + characters),
       whereas legacy strings use one block for the structure and one block
       for characters.

       Legacy strings are created by subclasses of Unicode.

       See also _PyUnicode_CheckConsistency().
    */
    PyObject_HEAD
    Py_ssize_t length;          /* Number of code points in the string */
    Py_hash_t hash;             /* Hash value; -1 if not set */
    struct {
        /* If interned is non-zero, the two references from the
           dictionary to this object are *not* counted in ob_refcnt.
           The possible values here are:
               0: Not Interned
               1: Interned
               2: Interned and Immortal
               3: Interned, Immortal, and Static
           This categorization allows the runtime to determine the right
           cleanup mechanism at runtime shutdown. */
        unsigned int interned:2;
        /* Character size:

           - PyUnicode_1BYTE_KIND (1):

             * character type = Py_UCS1 (8 bits, unsigned)
             * all characters are in the range U+0000-U+00FF (latin1)
             * if ascii is set, all characters are in the range U+0000-U+007F
               (ASCII), otherwise at least one character is in the range
               U+0080-U+00FF

           - PyUnicode_2BYTE_KIND (2):

             * character type = Py_UCS2 (16 bits, unsigned)
             * all characters are in the range U+0000-U+FFFF (BMP)
             * at least one character is in the range U+0100-U+FFFF

           - PyUnicode_4BYTE_KIND (4):

             * character type = Py_UCS4 (32 bits, unsigned)
             * all characters are in the range U+0000-U+10FFFF
             * at least one character is in the range U+10000-U+10FFFF
         */
        unsigned int kind:3;
        /* Compact is with respect to the allocation scheme. Compact unicode
           objects only require one memory block while non-compact objects use
           one block for the PyUnicodeObject struct and another for its data
           buffer. */
        unsigned int compact:1;
        /* The string only contains characters in the range U+0000-U+007F (ASCII)
           and the kind is PyUnicode_1BYTE_KIND. If ascii is set and compact is
           set, use the PyASCIIObject structure. */
        unsigned int ascii:1;
        /* The ready flag indicates whether the object layout is initialized
           completely. This means that this is either a compact object, or
           the data pointer is filled out. The bit is redundant, and helps
           to minimize the test in PyUnicode_IS_READY(). */
        unsigned int ready:1;
        /* Padding to ensure that PyUnicode_DATA() is always aligned to
           4 bytes (see issue #19537 on m68k). */
        unsigned int :24;
    } state;
    wchar_t *wstr;              /* wchar_t representation (null-terminated) */
} PyASCIIObject;

/* Non-ASCII strings allocated through PyUnicode_New use the
   PyCompactUnicodeObject structure. state.compact is set, and the data
   immediately follow the structure. */
typedef struct {
    PyASCIIObject _base;
    Py_ssize_t utf8_length;     /* Number of bytes in utf8, excluding the
                                 * terminating \0. */
    char *utf8;                 /* UTF-8 representation (null-terminated) */
    Py_ssize_t wstr_length;     /* Number of code points in wstr, possible
                                 * surrogates count as two code points. */
} PyCompactUnicodeObject;

/* Object format for Unicode subclasses. */
typedef struct {
    PyCompactUnicodeObject _base;
    union {
        void *any;
        Py_UCS1 *latin1;
        Py_UCS2 *ucs2;
        Py_UCS4 *ucs4;
    } data;                     /* Canonical, smallest-form Unicode buffer */
} PyUnicodeObject;

PyAPI_FUNC(int) _PyUnicode_CheckConsistency(
    PyObject *op,
    int check_content);


#define _PyASCIIObject_CAST(op) \
    (assert(PyUnicode_Check(op)), \
     _Py_CAST(PyASCIIObject*, (op)))
#define _PyCompactUnicodeObject_CAST(op) \
    (assert(PyUnicode_Check(op)), \
     _Py_CAST(PyCompactUnicodeObject*, (op)))
#define _PyUnicodeObject_CAST(op) \
    (assert(PyUnicode_Check(op)), \
     _Py_CAST(PyUnicodeObject*, (op)))


/* --- Flexible String Representation Helper Macros (PEP 393) -------------- */

/* Values for PyASCIIObject.state: */

/* Interning state. */
#define SSTATE_NOT_INTERNED 0
#define SSTATE_INTERNED_MORTAL 1
#define SSTATE_INTERNED_IMMORTAL 2
#define SSTATE_INTERNED_IMMORTAL_STATIC 3

/* Use only if you know it's a string */
PyAPI_FUNC(unsigned int) PyTruffleUnicode_CHECK_INTERNED(PyObject *op);
static inline unsigned int PyUnicode_CHECK_INTERNED(PyObject *op) {
    return PyTruffleUnicode_CHECK_INTERNED(op);
}
#define PyUnicode_CHECK_INTERNED(op) PyUnicode_CHECK_INTERNED(_PyObject_CAST(op))

<<<<<<< HEAD
/* Fast check to determine whether an object is ready. Equivalent to:
   PyUnicode_IS_COMPACT(op) || _PyUnicodeObject_CAST(op)->data.any */
PyAPI_FUNC(unsigned int) PyTruffleUnicode_IS_READY(PyObject *op);
static inline unsigned int PyUnicode_IS_READY(PyObject *op) {
    return PyTruffleUnicode_IS_READY(op);
=======
/* For backward compatibility */
static inline unsigned int PyUnicode_IS_READY(PyObject* Py_UNUSED(op)) {
    return 1;
>>>>>>> 2d070433
}
#define PyUnicode_IS_READY(op) PyUnicode_IS_READY(_PyObject_CAST(op))

/* Return true if the string contains only ASCII characters, or 0 if not. The
   string may be compact (PyUnicode_IS_COMPACT_ASCII) or not, but must be
   ready. */
PyAPI_FUNC(unsigned int) PyTruffleUnicode_IS_ASCII(PyObject *op);
static inline unsigned int PyUnicode_IS_ASCII(PyObject *op) {
<<<<<<< HEAD
    return PyTruffleUnicode_IS_ASCII(op);
=======
    return _PyASCIIObject_CAST(op)->state.ascii;
>>>>>>> 2d070433
}
#define PyUnicode_IS_ASCII(op) PyUnicode_IS_ASCII(_PyObject_CAST(op))

/* Return true if the string is compact or 0 if not.
   No type checks or Ready calls are performed. */
PyAPI_FUNC(unsigned int) PyTruffleUnicode_IS_COMPACT(PyObject *op);
static inline unsigned int PyUnicode_IS_COMPACT(PyObject *op) {
    return PyTruffleUnicode_IS_COMPACT(op);
}
#define PyUnicode_IS_COMPACT(op) PyUnicode_IS_COMPACT(_PyObject_CAST(op))

/* Return true if the string is a compact ASCII string (use PyASCIIObject
   structure), or 0 if not.  No type checks or Ready calls are performed. */
static inline int PyUnicode_IS_COMPACT_ASCII(PyObject *op) {
    return (PyUnicode_IS_ASCII(op) && PyUnicode_IS_COMPACT(op));
}
#define PyUnicode_IS_COMPACT_ASCII(op) PyUnicode_IS_COMPACT_ASCII(_PyObject_CAST(op))

enum PyUnicode_Kind {
/* Return values of the PyUnicode_KIND() function: */
    PyUnicode_1BYTE_KIND = 1,
    PyUnicode_2BYTE_KIND = 2,
    PyUnicode_4BYTE_KIND = 4
};

<<<<<<< HEAD
PyAPI_FUNC(int) _PyTruffleUnicode_KIND(PyObject*);
/* Return one of the PyUnicode_*_KIND values defined above. */
#define PyUnicode_KIND(op) ((enum PyUnicode_Kind)_PyTruffleUnicode_KIND(_PyObject_CAST(op)))
=======
// PyUnicode_KIND(): Return one of the PyUnicode_*_KIND values defined above.
//
// gh-89653: Converting this macro to a static inline function would introduce
// new compiler warnings on "kind < PyUnicode_KIND(str)" (compare signed and
// unsigned numbers) where kind type is an int or on
// "unsigned int kind = PyUnicode_KIND(str)" (cast signed to unsigned).
#define PyUnicode_KIND(op) _Py_RVALUE(_PyASCIIObject_CAST(op)->state.kind)
>>>>>>> 2d070433

/* Return a void pointer to the raw unicode buffer. */
static inline void* _PyUnicode_COMPACT_DATA(PyObject *Py_UNUSED(op)) {
    // strings are never compact in GraalPy
    return NULL;
}

PyAPI_FUNC(void*) _PyTruffleUnicode_NONCOMPACT_DATA(PyObject *op);
static inline void* _PyUnicode_NONCOMPACT_DATA(PyObject *op) {
    return _PyTruffleUnicode_NONCOMPACT_DATA(op);
}

static inline void* PyUnicode_DATA(PyObject *op) {
    if (PyUnicode_IS_COMPACT(op)) {
        return _PyUnicode_COMPACT_DATA(op);
    }
    return _PyUnicode_NONCOMPACT_DATA(op);
}
#define PyUnicode_DATA(op) PyUnicode_DATA(_PyObject_CAST(op))

/* Return pointers to the canonical representation cast to unsigned char,
   Py_UCS2, or Py_UCS4 for direct character access.
   No checks are performed, use PyUnicode_KIND() before to ensure
   these will work correctly. */

#define PyUnicode_1BYTE_DATA(op) _Py_STATIC_CAST(Py_UCS1*, PyUnicode_DATA(op))
#define PyUnicode_2BYTE_DATA(op) _Py_STATIC_CAST(Py_UCS2*, PyUnicode_DATA(op))
#define PyUnicode_4BYTE_DATA(op) _Py_STATIC_CAST(Py_UCS4*, PyUnicode_DATA(op))

/* Returns the length of the unicode string. */
PyAPI_FUNC(Py_ssize_t) PyTruffleUnicode_GET_LENGTH(PyObject *op);
static inline Py_ssize_t PyUnicode_GET_LENGTH(PyObject *op) {
    return PyTruffleUnicode_GET_LENGTH(op);
}
#define PyUnicode_GET_LENGTH(op) PyUnicode_GET_LENGTH(_PyObject_CAST(op))

/* Write into the canonical representation, this function does not do any sanity
   checks and is intended for usage in loops.  The caller should cache the
   kind and data pointers obtained from other function calls.
   index is the index in the string (starts at 0) and value is the new
   code point value which should be written to that location. */
static inline void PyUnicode_WRITE(int kind, void *data,
                                   Py_ssize_t index, Py_UCS4 value)
{
    assert(index >= 0);
    if (kind == PyUnicode_1BYTE_KIND) {
        assert(value <= 0xffU);
        _Py_STATIC_CAST(Py_UCS1*, data)[index] = _Py_STATIC_CAST(Py_UCS1, value);
    }
    else if (kind == PyUnicode_2BYTE_KIND) {
        assert(value <= 0xffffU);
        _Py_STATIC_CAST(Py_UCS2*, data)[index] = _Py_STATIC_CAST(Py_UCS2, value);
    }
    else {
        assert(kind == PyUnicode_4BYTE_KIND);
        assert(value <= 0x10ffffU);
        _Py_STATIC_CAST(Py_UCS4*, data)[index] = value;
    }
}
#define PyUnicode_WRITE(kind, data, index, value) \
    PyUnicode_WRITE(_Py_STATIC_CAST(int, kind), _Py_CAST(void*, data), \
                    (index), _Py_STATIC_CAST(Py_UCS4, value))

/* Read a code point from the string's canonical representation.  No checks
   or ready calls are performed. */
static inline Py_UCS4 PyUnicode_READ(int kind,
                                     const void *data, Py_ssize_t index)
{
    assert(index >= 0);
    if (kind == PyUnicode_1BYTE_KIND) {
        return _Py_STATIC_CAST(const Py_UCS1*, data)[index];
    }
    if (kind == PyUnicode_2BYTE_KIND) {
        return _Py_STATIC_CAST(const Py_UCS2*, data)[index];
    }
    assert(kind == PyUnicode_4BYTE_KIND);
    return _Py_STATIC_CAST(const Py_UCS4*, data)[index];
}
#define PyUnicode_READ(kind, data, index) \
    PyUnicode_READ(_Py_STATIC_CAST(int, kind), \
                   _Py_STATIC_CAST(const void*, data), \
                   (index))

/* PyUnicode_READ_CHAR() is less efficient than PyUnicode_READ() because it
   calls PyUnicode_KIND() and might call it twice.  For single reads, use
   PyUnicode_READ_CHAR, for multiple consecutive reads callers should
   cache kind and use PyUnicode_READ instead. */
static inline Py_UCS4 PyUnicode_READ_CHAR(PyObject *unicode, Py_ssize_t index)
{
    int kind;

    assert(index >= 0);
    // Tolerate reading the NUL character at str[len(str)]
    assert(index <= PyUnicode_GET_LENGTH(unicode));

    kind = PyUnicode_KIND(unicode);
    if (kind == PyUnicode_1BYTE_KIND) {
        return PyUnicode_1BYTE_DATA(unicode)[index];
    }
    if (kind == PyUnicode_2BYTE_KIND) {
        return PyUnicode_2BYTE_DATA(unicode)[index];
    }
    assert(kind == PyUnicode_4BYTE_KIND);
    return PyUnicode_4BYTE_DATA(unicode)[index];
}
#define PyUnicode_READ_CHAR(unicode, index) \
    PyUnicode_READ_CHAR(_PyObject_CAST(unicode), (index))

/* Return a maximum character value which is suitable for creating another
   string based on op.  This is always an approximation but more efficient
   than iterating over the string. */
static inline Py_UCS4 PyUnicode_MAX_CHAR_VALUE(PyObject *op)
{
    int kind;

    if (PyUnicode_IS_ASCII(op)) {
        return 0x7fU;
    }

    kind = PyUnicode_KIND(op);
    if (kind == PyUnicode_1BYTE_KIND) {
       return 0xffU;
    }
    if (kind == PyUnicode_2BYTE_KIND) {
        return 0xffffU;
    }
    assert(kind == PyUnicode_4BYTE_KIND);
    return 0x10ffffU;
}
#define PyUnicode_MAX_CHAR_VALUE(op) \
    PyUnicode_MAX_CHAR_VALUE(_PyObject_CAST(op))

/* === Public API ========================================================= */

/* --- Plain Py_UNICODE --------------------------------------------------- */

/* With PEP 393, this is the recommended way to allocate a new unicode object.
   This function will allocate the object and its buffer in a single memory
   block.  Objects created using this function are not resizable. */
PyAPI_FUNC(PyObject*) PyUnicode_New(
    Py_ssize_t size,            /* Number of code points in the new string */
    Py_UCS4 maxchar             /* maximum code point value in the string */
    );

/* For backward compatibility */
static inline int PyUnicode_READY(PyObject* Py_UNUSED(op))
{
    return 0;
}
#define PyUnicode_READY(op) PyUnicode_READY(_PyObject_CAST(op))

/* Get a copy of a Unicode string. */
PyAPI_FUNC(PyObject*) _PyUnicode_Copy(
    PyObject *unicode
    );

/* Copy character from one unicode object into another, this function performs
   character conversion when necessary and falls back to memcpy() if possible.

   Fail if to is too small (smaller than *how_many* or smaller than
   len(from)-from_start), or if kind(from[from_start:from_start+how_many]) >
   kind(to), or if *to* has more than 1 reference.

   Return the number of written character, or return -1 and raise an exception
   on error.

   Pseudo-code:

       how_many = min(how_many, len(from) - from_start)
       to[to_start:to_start+how_many] = from[from_start:from_start+how_many]
       return how_many

   Note: The function doesn't write a terminating null character.
   */
PyAPI_FUNC(Py_ssize_t) PyUnicode_CopyCharacters(
    PyObject *to,
    Py_ssize_t to_start,
    PyObject *from,
    Py_ssize_t from_start,
    Py_ssize_t how_many
    );

/* Unsafe version of PyUnicode_CopyCharacters(): don't check arguments and so
   may crash if parameters are invalid (e.g. if the output string
   is too short). */
PyAPI_FUNC(void) _PyUnicode_FastCopyCharacters(
    PyObject *to,
    Py_ssize_t to_start,
    PyObject *from,
    Py_ssize_t from_start,
    Py_ssize_t how_many
    );

/* Fill a string with a character: write fill_char into
   unicode[start:start+length].

   Fail if fill_char is bigger than the string maximum character, or if the
   string has more than 1 reference.

   Return the number of written character, or return -1 and raise an exception
   on error. */
PyAPI_FUNC(Py_ssize_t) PyUnicode_Fill(
    PyObject *unicode,
    Py_ssize_t start,
    Py_ssize_t length,
    Py_UCS4 fill_char
    );

/* Unsafe version of PyUnicode_Fill(): don't check arguments and so may crash
   if parameters are invalid (e.g. if length is longer than the string). */
PyAPI_FUNC(void) _PyUnicode_FastFill(
    PyObject *unicode,
    Py_ssize_t start,
    Py_ssize_t length,
    Py_UCS4 fill_char
    );

/* Create a new string from a buffer of Py_UCS1, Py_UCS2 or Py_UCS4 characters.
   Scan the string to find the maximum character. */
PyAPI_FUNC(PyObject*) PyUnicode_FromKindAndData(
    int kind,
    const void *buffer,
    Py_ssize_t size);

/* Create a new string from a buffer of ASCII characters.
   WARNING: Don't check if the string contains any non-ASCII character. */
PyAPI_FUNC(PyObject*) _PyUnicode_FromASCII(
    const char *buffer,
    Py_ssize_t size);

/* Compute the maximum character of the substring unicode[start:end].
   Return 127 for an empty string. */
PyAPI_FUNC(Py_UCS4) _PyUnicode_FindMaxChar (
    PyObject *unicode,
    Py_ssize_t start,
    Py_ssize_t end);

/* --- Legacy deprecated API ---------------------------------------------- */

/* Create a Unicode Object from the Py_UNICODE buffer u of the given
   size.

   u may be NULL which causes the contents to be undefined. It is the
   user's responsibility to fill in the needed data afterwards. Note
   that modifying the Unicode object contents after construction is
   only allowed if u was set to NULL.

   The buffer is copied into the new object. */
Py_DEPRECATED(3.3) PyAPI_FUNC(PyObject*) PyUnicode_FromUnicode(
    const Py_UNICODE *u,        /* Unicode buffer */
    Py_ssize_t size             /* size of buffer */
    );

/* Return a read-only pointer to the Unicode object's internal
   Py_UNICODE buffer.
   If the wchar_t/Py_UNICODE representation is not yet available, this
   function will calculate it. */
Py_DEPRECATED(3.3) PyAPI_FUNC(Py_UNICODE *) PyUnicode_AsUnicode(
    PyObject *unicode           /* Unicode object */
    );

/* Similar to PyUnicode_AsUnicode(), but raises a ValueError if the string
   contains null characters. */
PyAPI_FUNC(const Py_UNICODE *) _PyUnicode_AsUnicode(
    PyObject *unicode           /* Unicode object */
    );

/* Return a read-only pointer to the Unicode object's internal
   Py_UNICODE buffer and save the length at size.
   If the wchar_t/Py_UNICODE representation is not yet available, this
   function will calculate it. */

Py_DEPRECATED(3.3) PyAPI_FUNC(Py_UNICODE *) PyUnicode_AsUnicodeAndSize(
    PyObject *unicode,          /* Unicode object */
    Py_ssize_t *size            /* location where to save the length */
    );


/* Fast access macros */

PyAPI_FUNC(Py_ssize_t) PyTruffleUnicode_WSTR_LENGTH(PyObject *op);
Py_DEPRECATED(3.3)
static inline Py_ssize_t PyUnicode_WSTR_LENGTH(PyObject *op)
{
    return PyTruffleUnicode_WSTR_LENGTH(op);
}
#if !defined(Py_LIMITED_API) || Py_LIMITED_API+0 < 0x030b0000
#  define PyUnicode_WSTR_LENGTH(op) PyUnicode_WSTR_LENGTH(_PyObject_CAST(op))
#endif

/* Returns the deprecated Py_UNICODE representation's size in code units
   (this includes surrogate pairs as 2 units).
   If the Py_UNICODE representation is not available, it will be computed
   on request.  Use PyUnicode_GET_LENGTH() for the length in code points. */

Py_DEPRECATED(3.3)
static inline Py_ssize_t PyUnicode_GET_SIZE(PyObject *op)
{
    _Py_COMP_DIAG_PUSH
    _Py_COMP_DIAG_IGNORE_DEPR_DECLS
    /* Truffle change: not necessary
    if (_PyASCIIObject_CAST(op)->wstr == _Py_NULL) {
        (void)PyUnicode_AsUnicode(op);
        assert(_PyASCIIObject_CAST(op)->wstr != _Py_NULL);
    }
    */
    return PyUnicode_WSTR_LENGTH(op);
    _Py_COMP_DIAG_POP
}
#if !defined(Py_LIMITED_API) || Py_LIMITED_API+0 < 0x030b0000
#  define PyUnicode_GET_SIZE(op) PyUnicode_GET_SIZE(_PyObject_CAST(op))
#endif

Py_DEPRECATED(3.3)
static inline Py_ssize_t PyUnicode_GET_DATA_SIZE(PyObject *op)
{
    _Py_COMP_DIAG_PUSH
    _Py_COMP_DIAG_IGNORE_DEPR_DECLS
    return PyUnicode_GET_SIZE(op) * Py_UNICODE_SIZE;
    _Py_COMP_DIAG_POP
}
#if !defined(Py_LIMITED_API) || Py_LIMITED_API+0 < 0x030b0000
#  define PyUnicode_GET_DATA_SIZE(op) PyUnicode_GET_DATA_SIZE(_PyObject_CAST(op))
#endif

/* Alias for PyUnicode_AsUnicode().  This will create a wchar_t/Py_UNICODE
   representation on demand.  Using this macro is very inefficient now,
   try to port your code to use the new PyUnicode_*BYTE_DATA() macros or
   use PyUnicode_WRITE() and PyUnicode_READ(). */

Py_DEPRECATED(3.3)
static inline Py_UNICODE* PyUnicode_AS_UNICODE(PyObject *op)
{
    _Py_COMP_DIAG_PUSH
    _Py_COMP_DIAG_IGNORE_DEPR_DECLS
    return PyUnicode_AsUnicode(op);
    _Py_COMP_DIAG_POP
}
#if !defined(Py_LIMITED_API) || Py_LIMITED_API+0 < 0x030b0000
#  define PyUnicode_AS_UNICODE(op) PyUnicode_AS_UNICODE(_PyObject_CAST(op))
#endif

Py_DEPRECATED(3.3)
static inline const char* PyUnicode_AS_DATA(PyObject *op)
{
    _Py_COMP_DIAG_PUSH
    _Py_COMP_DIAG_IGNORE_DEPR_DECLS
    Py_UNICODE *data = PyUnicode_AS_UNICODE(op);
    // In C++, casting directly PyUnicode* to const char* is not valid
    return _Py_STATIC_CAST(const char*, _Py_STATIC_CAST(const void*, data));
    _Py_COMP_DIAG_POP
}
#if !defined(Py_LIMITED_API) || Py_LIMITED_API+0 < 0x030b0000
#  define PyUnicode_AS_DATA(op) PyUnicode_AS_DATA(_PyObject_CAST(op))
#endif


/* --- _PyUnicodeWriter API ----------------------------------------------- */

typedef struct {
    PyObject *buffer;
    void *data;
    enum PyUnicode_Kind kind;
    Py_UCS4 maxchar;
    Py_ssize_t size;
    Py_ssize_t pos;

    /* minimum number of allocated characters (default: 0) */
    Py_ssize_t min_length;

    /* minimum character (default: 127, ASCII) */
    Py_UCS4 min_char;

    /* If non-zero, overallocate the buffer (default: 0). */
    unsigned char overallocate;

    /* If readonly is 1, buffer is a shared string (cannot be modified)
       and size is set to 0. */
    unsigned char readonly;
} _PyUnicodeWriter ;

/* Initialize a Unicode writer.
 *
 * By default, the minimum buffer size is 0 character and overallocation is
 * disabled. Set min_length, min_char and overallocate attributes to control
 * the allocation of the buffer. */
PyAPI_FUNC(void)
_PyUnicodeWriter_Init(_PyUnicodeWriter *writer);

/* Prepare the buffer to write 'length' characters
   with the specified maximum character.

   Return 0 on success, raise an exception and return -1 on error. */
#define _PyUnicodeWriter_Prepare(WRITER, LENGTH, MAXCHAR)             \
    (((MAXCHAR) <= (WRITER)->maxchar                                  \
      && (LENGTH) <= (WRITER)->size - (WRITER)->pos)                  \
     ? 0                                                              \
     : (((LENGTH) == 0)                                               \
        ? 0                                                           \
        : _PyUnicodeWriter_PrepareInternal((WRITER), (LENGTH), (MAXCHAR))))

/* Don't call this function directly, use the _PyUnicodeWriter_Prepare() macro
   instead. */
PyAPI_FUNC(int)
_PyUnicodeWriter_PrepareInternal(_PyUnicodeWriter *writer,
                                 Py_ssize_t length, Py_UCS4 maxchar);

/* Prepare the buffer to have at least the kind KIND.
   For example, kind=PyUnicode_2BYTE_KIND ensures that the writer will
   support characters in range U+000-U+FFFF.

   Return 0 on success, raise an exception and return -1 on error. */
#define _PyUnicodeWriter_PrepareKind(WRITER, KIND)                    \
    (assert((KIND) != PyUnicode_WCHAR_KIND),                          \
     (KIND) <= (WRITER)->kind                                         \
     ? 0                                                              \
     : _PyUnicodeWriter_PrepareKindInternal((WRITER), (KIND)))

/* Don't call this function directly, use the _PyUnicodeWriter_PrepareKind()
   macro instead. */
PyAPI_FUNC(int)
_PyUnicodeWriter_PrepareKindInternal(_PyUnicodeWriter *writer,
                                     enum PyUnicode_Kind kind);

/* Append a Unicode character.
   Return 0 on success, raise an exception and return -1 on error. */
PyAPI_FUNC(int)
_PyUnicodeWriter_WriteChar(_PyUnicodeWriter *writer,
    Py_UCS4 ch
    );

/* Append a Unicode string.
   Return 0 on success, raise an exception and return -1 on error. */
PyAPI_FUNC(int)
_PyUnicodeWriter_WriteStr(_PyUnicodeWriter *writer,
    PyObject *str               /* Unicode string */
    );

/* Append a substring of a Unicode string.
   Return 0 on success, raise an exception and return -1 on error. */
PyAPI_FUNC(int)
_PyUnicodeWriter_WriteSubstring(_PyUnicodeWriter *writer,
    PyObject *str,              /* Unicode string */
    Py_ssize_t start,
    Py_ssize_t end
    );

/* Append an ASCII-encoded byte string.
   Return 0 on success, raise an exception and return -1 on error. */
PyAPI_FUNC(int)
_PyUnicodeWriter_WriteASCIIString(_PyUnicodeWriter *writer,
    const char *str,           /* ASCII-encoded byte string */
    Py_ssize_t len             /* number of bytes, or -1 if unknown */
    );

/* Append a latin1-encoded byte string.
   Return 0 on success, raise an exception and return -1 on error. */
PyAPI_FUNC(int)
_PyUnicodeWriter_WriteLatin1String(_PyUnicodeWriter *writer,
    const char *str,           /* latin1-encoded byte string */
    Py_ssize_t len             /* length in bytes */
    );

/* Get the value of the writer as a Unicode string. Clear the
   buffer of the writer. Raise an exception and return NULL
   on error. */
PyAPI_FUNC(PyObject *)
_PyUnicodeWriter_Finish(_PyUnicodeWriter *writer);

/* Deallocate memory of a writer (clear its internal buffer). */
PyAPI_FUNC(void)
_PyUnicodeWriter_Dealloc(_PyUnicodeWriter *writer);


/* Format the object based on the format_spec, as defined in PEP 3101
   (Advanced String Formatting). */
PyAPI_FUNC(int) _PyUnicode_FormatAdvancedWriter(
    _PyUnicodeWriter *writer,
    PyObject *obj,
    PyObject *format_spec,
    Py_ssize_t start,
    Py_ssize_t end);

/* --- Manage the default encoding ---------------------------------------- */

/* Returns a pointer to the default encoding (UTF-8) of the
   Unicode object unicode.

   Like PyUnicode_AsUTF8AndSize(), this also caches the UTF-8 representation
   in the unicodeobject.

   _PyUnicode_AsString is a #define for PyUnicode_AsUTF8 to
   support the previous internal function with the same behaviour.

   Use of this API is DEPRECATED since no size information can be
   extracted from the returned data.
*/

PyAPI_FUNC(const char *) PyUnicode_AsUTF8(PyObject *unicode);

#define _PyUnicode_AsString PyUnicode_AsUTF8

/* --- UTF-7 Codecs ------------------------------------------------------- */

PyAPI_FUNC(PyObject*) _PyUnicode_EncodeUTF7(
    PyObject *unicode,          /* Unicode object */
    int base64SetO,             /* Encode RFC2152 Set O characters in base64 */
    int base64WhiteSpace,       /* Encode whitespace (sp, ht, nl, cr) in base64 */
    const char *errors          /* error handling */
    );

/* --- UTF-8 Codecs ------------------------------------------------------- */

PyAPI_FUNC(PyObject*) _PyUnicode_AsUTF8String(
    PyObject *unicode,
    const char *errors);

/* --- UTF-32 Codecs ------------------------------------------------------ */

PyAPI_FUNC(PyObject*) _PyUnicode_EncodeUTF32(
    PyObject *object,           /* Unicode object */
    const char *errors,         /* error handling */
    int byteorder               /* byteorder to use 0=BOM+native;-1=LE,1=BE */
    );

/* --- UTF-16 Codecs ------------------------------------------------------ */

/* Returns a Python string object holding the UTF-16 encoded value of
   the Unicode data.

   If byteorder is not 0, output is written according to the following
   byte order:

   byteorder == -1: little endian
   byteorder == 0:  native byte order (writes a BOM mark)
   byteorder == 1:  big endian

   If byteorder is 0, the output string will always start with the
   Unicode BOM mark (U+FEFF). In the other two modes, no BOM mark is
   prepended.
*/
PyAPI_FUNC(PyObject*) _PyUnicode_EncodeUTF16(
    PyObject* unicode,          /* Unicode object */
    const char *errors,         /* error handling */
    int byteorder               /* byteorder to use 0=BOM+native;-1=LE,1=BE */
    );

/* --- Unicode-Escape Codecs ---------------------------------------------- */

/* Variant of PyUnicode_DecodeUnicodeEscape that supports partial decoding. */
PyAPI_FUNC(PyObject*) _PyUnicode_DecodeUnicodeEscapeStateful(
        const char *string,     /* Unicode-Escape encoded string */
        Py_ssize_t length,      /* size of string */
        const char *errors,     /* error handling */
        Py_ssize_t *consumed    /* bytes consumed */
);
/* Helper for PyUnicode_DecodeUnicodeEscape that detects invalid escape
   chars. */
PyAPI_FUNC(PyObject*) _PyUnicode_DecodeUnicodeEscapeInternal(
        const char *string,     /* Unicode-Escape encoded string */
        Py_ssize_t length,      /* size of string */
        const char *errors,     /* error handling */
        Py_ssize_t *consumed,   /* bytes consumed */
        const char **first_invalid_escape  /* on return, points to first
                                              invalid escaped char in
                                              string. */
);

/* --- Raw-Unicode-Escape Codecs ---------------------------------------------- */

/* Variant of PyUnicode_DecodeRawUnicodeEscape that supports partial decoding. */
PyAPI_FUNC(PyObject*) _PyUnicode_DecodeRawUnicodeEscapeStateful(
        const char *string,     /* Unicode-Escape encoded string */
        Py_ssize_t length,      /* size of string */
        const char *errors,     /* error handling */
        Py_ssize_t *consumed    /* bytes consumed */
);

/* --- Latin-1 Codecs ----------------------------------------------------- */

PyAPI_FUNC(PyObject*) _PyUnicode_AsLatin1String(
    PyObject* unicode,
    const char* errors);

/* --- ASCII Codecs ------------------------------------------------------- */

PyAPI_FUNC(PyObject*) _PyUnicode_AsASCIIString(
    PyObject* unicode,
    const char* errors);

/* --- Character Map Codecs ----------------------------------------------- */

/* Translate an Unicode object by applying a character mapping table to
   it and return the resulting Unicode object.

   The mapping table must map Unicode ordinal integers to Unicode strings,
   Unicode ordinal integers or None (causing deletion of the character).

   Mapping tables may be dictionaries or sequences. Unmapped character
   ordinals (ones which cause a LookupError) are left untouched and
   are copied as-is.
*/
PyAPI_FUNC(PyObject*) _PyUnicode_EncodeCharmap(
    PyObject *unicode,          /* Unicode object */
    PyObject *mapping,          /* encoding mapping */
    const char *errors          /* error handling */
    );

/* --- Decimal Encoder ---------------------------------------------------- */

/* Coverts a Unicode object holding a decimal value to an ASCII string
   for using in int, float and complex parsers.
   Transforms code points that have decimal digit property to the
   corresponding ASCII digit code points.  Transforms spaces to ASCII.
   Transforms code points starting from the first non-ASCII code point that
   is neither a decimal digit nor a space to the end into '?'. */

PyAPI_FUNC(PyObject*) _PyUnicode_TransformDecimalAndSpaceToASCII(
    PyObject *unicode           /* Unicode object */
    );

/* --- Methods & Slots ---------------------------------------------------- */

PyAPI_FUNC(PyObject *) _PyUnicode_JoinArray(
    PyObject *separator,
    PyObject *const *items,
    Py_ssize_t seqlen
    );

/* Test whether a unicode is equal to ASCII identifier.  Return 1 if true,
   0 otherwise.  The right argument must be ASCII identifier.
   Any error occurs inside will be cleared before return. */
PyAPI_FUNC(int) _PyUnicode_EqualToASCIIId(
    PyObject *left,             /* Left string */
    _Py_Identifier *right       /* Right identifier */
    );

/* Test whether a unicode is equal to ASCII string.  Return 1 if true,
   0 otherwise.  The right argument must be ASCII-encoded string.
   Any error occurs inside will be cleared before return. */
PyAPI_FUNC(int) _PyUnicode_EqualToASCIIString(
    PyObject *left,
    const char *right           /* ASCII-encoded string */
    );

/* Externally visible for str.strip(unicode) */
PyAPI_FUNC(PyObject *) _PyUnicode_XStrip(
    PyObject *self,
    int striptype,
    PyObject *sepobj
    );

/* Using explicit passed-in values, insert the thousands grouping
   into the string pointed to by buffer.  For the argument descriptions,
   see Objects/stringlib/localeutil.h */
PyAPI_FUNC(Py_ssize_t) _PyUnicode_InsertThousandsGrouping(
    _PyUnicodeWriter *writer,
    Py_ssize_t n_buffer,
    PyObject *digits,
    Py_ssize_t d_pos,
    Py_ssize_t n_digits,
    Py_ssize_t min_width,
    const char *grouping,
    PyObject *thousands_sep,
    Py_UCS4 *maxchar);

/* === Characters Type APIs =============================================== */

/* These should not be used directly. Use the Py_UNICODE_IS* and
   Py_UNICODE_TO* macros instead.

   These APIs are implemented in Objects/unicodectype.c.

*/

PyAPI_FUNC(int) _PyUnicode_IsLowercase(
    Py_UCS4 ch       /* Unicode character */
    );

PyAPI_FUNC(int) _PyUnicode_IsUppercase(
    Py_UCS4 ch       /* Unicode character */
    );

PyAPI_FUNC(int) _PyUnicode_IsTitlecase(
    Py_UCS4 ch       /* Unicode character */
    );

PyAPI_FUNC(int) _PyUnicode_IsXidStart(
    Py_UCS4 ch       /* Unicode character */
    );

PyAPI_FUNC(int) _PyUnicode_IsXidContinue(
    Py_UCS4 ch       /* Unicode character */
    );

PyAPI_FUNC(int) _PyUnicode_IsWhitespace(
    const Py_UCS4 ch         /* Unicode character */
    );

PyAPI_FUNC(int) _PyUnicode_IsLinebreak(
    const Py_UCS4 ch         /* Unicode character */
    );

/* Py_DEPRECATED(3.3) */ PyAPI_FUNC(Py_UCS4) _PyUnicode_ToLowercase(
    Py_UCS4 ch       /* Unicode character */
    );

/* Py_DEPRECATED(3.3) */ PyAPI_FUNC(Py_UCS4) _PyUnicode_ToUppercase(
    Py_UCS4 ch       /* Unicode character */
    );

Py_DEPRECATED(3.3) PyAPI_FUNC(Py_UCS4) _PyUnicode_ToTitlecase(
    Py_UCS4 ch       /* Unicode character */
    );

PyAPI_FUNC(int) _PyUnicode_ToLowerFull(
    Py_UCS4 ch,       /* Unicode character */
    Py_UCS4 *res
    );

PyAPI_FUNC(int) _PyUnicode_ToTitleFull(
    Py_UCS4 ch,       /* Unicode character */
    Py_UCS4 *res
    );

PyAPI_FUNC(int) _PyUnicode_ToUpperFull(
    Py_UCS4 ch,       /* Unicode character */
    Py_UCS4 *res
    );

PyAPI_FUNC(int) _PyUnicode_ToFoldedFull(
    Py_UCS4 ch,       /* Unicode character */
    Py_UCS4 *res
    );

PyAPI_FUNC(int) _PyUnicode_IsCaseIgnorable(
    Py_UCS4 ch         /* Unicode character */
    );

PyAPI_FUNC(int) _PyUnicode_IsCased(
    Py_UCS4 ch         /* Unicode character */
    );

PyAPI_FUNC(int) _PyUnicode_ToDecimalDigit(
    Py_UCS4 ch       /* Unicode character */
    );

PyAPI_FUNC(int) _PyUnicode_ToDigit(
    Py_UCS4 ch       /* Unicode character */
    );

PyAPI_FUNC(double) _PyUnicode_ToNumeric(
    Py_UCS4 ch       /* Unicode character */
    );

PyAPI_FUNC(int) _PyUnicode_IsDecimalDigit(
    Py_UCS4 ch       /* Unicode character */
    );

PyAPI_FUNC(int) _PyUnicode_IsDigit(
    Py_UCS4 ch       /* Unicode character */
    );

PyAPI_FUNC(int) _PyUnicode_IsNumeric(
    Py_UCS4 ch       /* Unicode character */
    );

PyAPI_FUNC(int) _PyUnicode_IsPrintable(
    Py_UCS4 ch       /* Unicode character */
    );

PyAPI_FUNC(int) _PyUnicode_IsAlpha(
    Py_UCS4 ch       /* Unicode character */
    );

// Helper array used by Py_UNICODE_ISSPACE().
PyAPI_DATA(const unsigned char) _Py_ascii_whitespace[];

PyAPI_FUNC(PyObject*) _PyUnicode_FormatLong(PyObject *, int, int, int);

/* Return an interned Unicode object for an Identifier; may fail if there is no memory.*/
PyAPI_FUNC(PyObject*) _PyUnicode_FromId(_Py_Identifier*);

/* Fast equality check when the inputs are known to be exact unicode types
   and where the hash values are equal (i.e. a very probable match) */
PyAPI_FUNC(int) _PyUnicode_EQ(PyObject *, PyObject *);

/* Equality check. */
PyAPI_FUNC(int) _PyUnicode_Equal(PyObject *, PyObject *);

PyAPI_FUNC(int) _PyUnicode_WideCharString_Converter(PyObject *, void *);
PyAPI_FUNC(int) _PyUnicode_WideCharString_Opt_Converter(PyObject *, void *);

PyAPI_FUNC(Py_ssize_t) _PyUnicode_ScanIdentifier(PyObject *);<|MERGE_RESOLUTION|>--- conflicted
+++ resolved
@@ -233,17 +233,9 @@
 }
 #define PyUnicode_CHECK_INTERNED(op) PyUnicode_CHECK_INTERNED(_PyObject_CAST(op))
 
-<<<<<<< HEAD
-/* Fast check to determine whether an object is ready. Equivalent to:
-   PyUnicode_IS_COMPACT(op) || _PyUnicodeObject_CAST(op)->data.any */
-PyAPI_FUNC(unsigned int) PyTruffleUnicode_IS_READY(PyObject *op);
-static inline unsigned int PyUnicode_IS_READY(PyObject *op) {
-    return PyTruffleUnicode_IS_READY(op);
-=======
 /* For backward compatibility */
 static inline unsigned int PyUnicode_IS_READY(PyObject* Py_UNUSED(op)) {
     return 1;
->>>>>>> 2d070433
 }
 #define PyUnicode_IS_READY(op) PyUnicode_IS_READY(_PyObject_CAST(op))
 
@@ -252,11 +244,7 @@
    ready. */
 PyAPI_FUNC(unsigned int) PyTruffleUnicode_IS_ASCII(PyObject *op);
 static inline unsigned int PyUnicode_IS_ASCII(PyObject *op) {
-<<<<<<< HEAD
     return PyTruffleUnicode_IS_ASCII(op);
-=======
-    return _PyASCIIObject_CAST(op)->state.ascii;
->>>>>>> 2d070433
 }
 #define PyUnicode_IS_ASCII(op) PyUnicode_IS_ASCII(_PyObject_CAST(op))
 
@@ -282,19 +270,14 @@
     PyUnicode_4BYTE_KIND = 4
 };
 
-<<<<<<< HEAD
 PyAPI_FUNC(int) _PyTruffleUnicode_KIND(PyObject*);
-/* Return one of the PyUnicode_*_KIND values defined above. */
-#define PyUnicode_KIND(op) ((enum PyUnicode_Kind)_PyTruffleUnicode_KIND(_PyObject_CAST(op)))
-=======
 // PyUnicode_KIND(): Return one of the PyUnicode_*_KIND values defined above.
 //
 // gh-89653: Converting this macro to a static inline function would introduce
 // new compiler warnings on "kind < PyUnicode_KIND(str)" (compare signed and
 // unsigned numbers) where kind type is an int or on
 // "unsigned int kind = PyUnicode_KIND(str)" (cast signed to unsigned).
-#define PyUnicode_KIND(op) _Py_RVALUE(_PyASCIIObject_CAST(op)->state.kind)
->>>>>>> 2d070433
+#define PyUnicode_KIND(op) ((enum PyUnicode_Kind)_PyTruffleUnicode_KIND(_PyObject_CAST(op)))
 
 /* Return a void pointer to the raw unicode buffer. */
 static inline void* _PyUnicode_COMPACT_DATA(PyObject *Py_UNUSED(op)) {
