/* Copyright (c) 2020, 2022, Oracle and/or its affiliates.
 * Copyright (C) 1996-2020 Python Software Foundation
 *
 * Licensed under the PYTHON SOFTWARE FOUNDATION LICENSE VERSION 2
 */
#ifndef Py_CPYTHON_OBJECT_H
#  error "this header file must not be included directly"
#endif

PyAPI_FUNC(void) _Py_NewReference(PyObject *op);

#ifdef Py_TRACE_REFS
/* Py_TRACE_REFS is such major surgery that we call external routines. */
PyAPI_FUNC(void) _Py_ForgetReference(PyObject *);
#endif

#ifdef Py_REF_DEBUG
PyAPI_FUNC(Py_ssize_t) _Py_GetRefTotal(void);
#endif


/********************* String Literals ****************************************/
/* This structure helps managing static strings. The basic usage goes like this:
   Instead of doing

       r = PyObject_CallMethod(o, "foo", "args", ...);

   do

       _Py_IDENTIFIER(foo);
       ...
       r = _PyObject_CallMethodId(o, &PyId_foo, "args", ...);

   PyId_foo is a static variable, either on block level or file level. On first
   usage, the string "foo" is interned, and the structures are linked. On interpreter
   shutdown, all strings are released.

   Alternatively, _Py_static_string allows choosing the variable name.
   _PyUnicode_FromId returns a borrowed reference to the interned string.
   _PyObject_{Get,Set,Has}AttrId are __getattr__ versions using _Py_Identifier*.
*/
typedef struct _Py_Identifier {
    const char* string;
    /* XXX Truffle change: CPython migrated away from keeping the pointer directly
     * in the struct to support subinterpreters. We don't have subinterpreters, so
     * we keep the object pointer for now */
    PyObject *object;
} _Py_Identifier;

<<<<<<< HEAD
#define _Py_static_string_init(value) { .string = value }
=======
#if defined(NEEDS_PY_IDENTIFIER) || !defined(Py_BUILD_CORE)
// For now we are keeping _Py_IDENTIFIER for continued use
// in non-builtin extensions (and naughty PyPI modules).

#define _Py_static_string_init(value) { .string = value, .index = -1 }
>>>>>>> 8f1105d6
#define _Py_static_string(varname, value)  static _Py_Identifier varname = _Py_static_string_init(value)
#define _Py_IDENTIFIER(varname) _Py_static_string(PyId_##varname, #varname)

#endif  /* NEEDS_PY_IDENTIFIER */

typedef int (*getbufferproc)(PyObject *, Py_buffer *, int);
typedef void (*releasebufferproc)(PyObject *, Py_buffer *);

typedef PyObject *(*vectorcallfunc)(PyObject *callable, PyObject *const *args,
                                    size_t nargsf, PyObject *kwnames);


typedef struct {
    /* Number implementations must check *both*
       arguments for proper type and implement the necessary conversions
       in the slot functions themselves. */

    binaryfunc nb_add;
    binaryfunc nb_subtract;
    binaryfunc nb_multiply;
    binaryfunc nb_remainder;
    binaryfunc nb_divmod;
    ternaryfunc nb_power;
    unaryfunc nb_negative;
    unaryfunc nb_positive;
    unaryfunc nb_absolute;
    inquiry nb_bool;
    unaryfunc nb_invert;
    binaryfunc nb_lshift;
    binaryfunc nb_rshift;
    binaryfunc nb_and;
    binaryfunc nb_xor;
    binaryfunc nb_or;
    unaryfunc nb_int;
    void *nb_reserved;  /* the slot formerly known as nb_long */
    unaryfunc nb_float;

    binaryfunc nb_inplace_add;
    binaryfunc nb_inplace_subtract;
    binaryfunc nb_inplace_multiply;
    binaryfunc nb_inplace_remainder;
    ternaryfunc nb_inplace_power;
    binaryfunc nb_inplace_lshift;
    binaryfunc nb_inplace_rshift;
    binaryfunc nb_inplace_and;
    binaryfunc nb_inplace_xor;
    binaryfunc nb_inplace_or;

    binaryfunc nb_floor_divide;
    binaryfunc nb_true_divide;
    binaryfunc nb_inplace_floor_divide;
    binaryfunc nb_inplace_true_divide;

    unaryfunc nb_index;

    binaryfunc nb_matrix_multiply;
    binaryfunc nb_inplace_matrix_multiply;
} PyNumberMethods;

typedef struct {
    lenfunc sq_length;
    binaryfunc sq_concat;
    ssizeargfunc sq_repeat;
    ssizeargfunc sq_item;
    void *was_sq_slice;
    ssizeobjargproc sq_ass_item;
    void *was_sq_ass_slice;
    objobjproc sq_contains;

    binaryfunc sq_inplace_concat;
    ssizeargfunc sq_inplace_repeat;
} PySequenceMethods;

typedef struct {
    lenfunc mp_length;
    binaryfunc mp_subscript;
    objobjargproc mp_ass_subscript;
} PyMappingMethods;

typedef PySendResult (*sendfunc)(PyObject *iter, PyObject *value, PyObject **result);

typedef struct {
    unaryfunc am_await;
    unaryfunc am_aiter;
    unaryfunc am_anext;
    sendfunc am_send;
} PyAsyncMethods;

typedef struct {
     getbufferproc bf_getbuffer;
     releasebufferproc bf_releasebuffer;
} PyBufferProcs;

/* Allow printfunc in the tp_vectorcall_offset slot for
 * backwards-compatibility */
typedef Py_ssize_t printfunc;

// If this structure is modified, Doc/includes/typestruct.h should be updated
// as well.
struct _typeobject {
    PyObject_VAR_HEAD
    const char *tp_name; /* For printing, in format "<module>.<name>" */
    Py_ssize_t tp_basicsize, tp_itemsize; /* For allocation */

    /* Methods to implement standard operations */

    destructor tp_dealloc;
    Py_ssize_t tp_vectorcall_offset;
    getattrfunc tp_getattr;
    setattrfunc tp_setattr;
    PyAsyncMethods *tp_as_async; /* formerly known as tp_compare (Python 2)
                                    or tp_reserved (Python 3) */
    reprfunc tp_repr;

    /* Method suites for standard classes */

    PyNumberMethods *tp_as_number;
    PySequenceMethods *tp_as_sequence;
    PyMappingMethods *tp_as_mapping;

    /* More standard operations (here for binary compatibility) */

    hashfunc tp_hash;
    ternaryfunc tp_call;
    reprfunc tp_str;
    getattrofunc tp_getattro;
    setattrofunc tp_setattro;

    /* Functions to access object as input/output buffer */
    PyBufferProcs *tp_as_buffer;

    /* Flags to define presence of optional/expanded features */
    unsigned long tp_flags;

    const char *tp_doc; /* Documentation string */

    /* Assigned meaning in release 2.0 */
    /* call function for all accessible objects */
    traverseproc tp_traverse;

    /* delete references to contained objects */
    inquiry tp_clear;

    /* Assigned meaning in release 2.1 */
    /* rich comparisons */
    richcmpfunc tp_richcompare;

    /* weak reference enabler */
    Py_ssize_t tp_weaklistoffset;

    /* Iterators */
    getiterfunc tp_iter;
    iternextfunc tp_iternext;

    /* Attribute descriptor and subclassing stuff */
    PyMethodDef *tp_methods;
    PyMemberDef *tp_members;
    PyGetSetDef *tp_getset;
    // Strong reference on a heap type, borrowed reference on a static type
    PyTypeObject *tp_base;
    PyObject *tp_dict;
    descrgetfunc tp_descr_get;
    descrsetfunc tp_descr_set;
    Py_ssize_t tp_dictoffset;
    initproc tp_init;
    allocfunc tp_alloc;
    newfunc tp_new;
    freefunc tp_free; /* Low-level free-memory routine */
    inquiry tp_is_gc; /* For PyObject_IS_GC */
    PyObject *tp_bases;
    PyObject *tp_mro; /* method resolution order */
    PyObject *tp_cache;
    PyObject *tp_subclasses;
    PyObject *tp_weaklist;
    destructor tp_del;

    /* Type attribute cache version tag. Added in version 2.6 */
    unsigned int tp_version_tag;

    destructor tp_finalize;
    vectorcallfunc tp_vectorcall;
};

/* This struct is used by the specializer
 * It should should be treated as an opaque blob
 * by code other than the specializer and interpreter. */
struct _specialization_cache {
    PyObject *getitem;
};

/* The *real* layout of a type object when allocated on the heap */
typedef struct _heaptypeobject {
    /* Note: there's a dependency on the order of these members
       in slotptr() in typeobject.c . */
    PyTypeObject ht_type;
    PyAsyncMethods as_async;
    PyNumberMethods as_number;
    PyMappingMethods as_mapping;
    PySequenceMethods as_sequence; /* as_sequence comes after as_mapping,
                                      so that the mapping wins when both
                                      the mapping and the sequence define
                                      a given operator (e.g. __getitem__).
                                      see add_operators() in typeobject.c . */
    PyBufferProcs as_buffer;
    PyObject *ht_name, *ht_slots, *ht_qualname;
    struct _dictkeysobject *ht_cached_keys;
    PyObject *ht_module;
    char *_ht_tpname;  // Storage for "tp_name"; see PyType_FromModuleAndSpec
    struct _specialization_cache _spec_cache; // For use by the specializer.
    /* here are optional user slots, followed by the members. */
} PyHeapTypeObject;

PyAPI_FUNC(const char *) _PyType_Name(PyTypeObject *);
PyAPI_FUNC(PyObject *) _PyType_Lookup(PyTypeObject *, PyObject *);
PyAPI_FUNC(PyObject *) _PyType_LookupId(PyTypeObject *, _Py_Identifier *);
PyAPI_FUNC(PyObject *) _PyObject_LookupSpecialId(PyObject *, _Py_Identifier *);
#ifndef Py_BUILD_CORE
// Backward compatibility for 3rd-party extensions
// that may be using the old name.
#define _PyObject_LookupSpecial _PyObject_LookupSpecialId
#endif
PyAPI_FUNC(PyTypeObject *) _PyType_CalculateMetaclass(PyTypeObject *, PyObject *);
PyAPI_FUNC(PyObject *) _PyType_GetDocFromInternalDoc(const char *, const char *);
PyAPI_FUNC(PyObject *) _PyType_GetTextSignatureFromInternalDoc(const char *, const char *);
PyAPI_FUNC(PyObject *) PyType_GetModuleByDef(PyTypeObject *, PyModuleDef *);

PyAPI_FUNC(int) PyObject_Print(PyObject *, FILE *, int);
PyAPI_FUNC(void) _Py_BreakPoint(void);
PyAPI_FUNC(void) _PyObject_Dump(PyObject *);
PyAPI_FUNC(int) _PyObject_IsFreed(PyObject *);

PyAPI_FUNC(int) _PyObject_IsAbstract(PyObject *);
PyAPI_FUNC(PyObject *) _PyObject_GetAttrId(PyObject *, _Py_Identifier *);
PyAPI_FUNC(int) _PyObject_SetAttrId(PyObject *, _Py_Identifier *, PyObject *);
/* Replacements of PyObject_GetAttr() and _PyObject_GetAttrId() which
   don't raise AttributeError.

   Return 1 and set *result != NULL if an attribute is found.
   Return 0 and set *result == NULL if an attribute is not found;
   an AttributeError is silenced.
   Return -1 and set *result == NULL if an error other than AttributeError
   is raised.
*/
PyAPI_FUNC(int) _PyObject_LookupAttr(PyObject *, PyObject *, PyObject **);
PyAPI_FUNC(int) _PyObject_LookupAttrId(PyObject *, _Py_Identifier *, PyObject **);

PyAPI_FUNC(int) _PyObject_GetMethod(PyObject *obj, PyObject *name, PyObject **method);

PyAPI_FUNC(PyObject **) _PyObject_GetDictPtr(PyObject *);
PyAPI_FUNC(PyObject *) _PyObject_NextNotImplemented(PyObject *);
PyAPI_FUNC(void) PyObject_CallFinalizer(PyObject *);
PyAPI_FUNC(int) PyObject_CallFinalizerFromDealloc(PyObject *);

/* Same as PyObject_Generic{Get,Set}Attr, but passing the attributes
   dict as the last parameter. */
PyAPI_FUNC(PyObject *)
_PyObject_GenericGetAttrWithDict(PyObject *, PyObject *, PyObject *, int);
PyAPI_FUNC(int)
_PyObject_GenericSetAttrWithDict(PyObject *, PyObject *,
                                 PyObject *, PyObject *);

PyAPI_FUNC(PyObject *) _PyObject_FunctionStr(PyObject *);

/* Safely decref `op` and set `op` to `op2`.
 *
 * As in case of Py_CLEAR "the obvious" code can be deadly:
 *
 *     Py_DECREF(op);
 *     op = op2;
 *
 * The safe way is:
 *
 *      Py_SETREF(op, op2);
 *
 * That arranges to set `op` to `op2` _before_ decref'ing, so that any code
 * triggered as a side-effect of `op` getting torn down no longer believes
 * `op` points to a valid object.
 *
 * Py_XSETREF is a variant of Py_SETREF that uses Py_XDECREF instead of
 * Py_DECREF.
 */

#define Py_SETREF(op, op2)                      \
    do {                                        \
        PyObject *_py_tmp = _PyObject_CAST(op); \
        (op) = (op2);                           \
        Py_DECREF(_py_tmp);                     \
    } while (0)

#define Py_XSETREF(op, op2)                     \
    do {                                        \
        PyObject *_py_tmp = _PyObject_CAST(op); \
        (op) = (op2);                           \
        Py_XDECREF(_py_tmp);                    \
    } while (0)


PyAPI_DATA(PyTypeObject) _PyNone_Type;
PyAPI_DATA(PyTypeObject) _PyNotImplemented_Type;

/* Maps Py_LT to Py_GT, ..., Py_GE to Py_LE.
 * Defined in object.c.
 */
PyAPI_DATA(int) _Py_SwappedOp[];

PyAPI_FUNC(void)
_PyDebugAllocatorStats(FILE *out, const char *block_name, int num_blocks,
                       size_t sizeof_block);
PyAPI_FUNC(void)
_PyObject_DebugTypeStats(FILE *out);

/* Define a pair of assertion macros:
   _PyObject_ASSERT_FROM(), _PyObject_ASSERT_WITH_MSG() and _PyObject_ASSERT().

   These work like the regular C assert(), in that they will abort the
   process with a message on stderr if the given condition fails to hold,
   but compile away to nothing if NDEBUG is defined.

   However, before aborting, Python will also try to call _PyObject_Dump() on
   the given object.  This may be of use when investigating bugs in which a
   particular object is corrupt (e.g. buggy a tp_visit method in an extension
   module breaking the garbage collector), to help locate the broken objects.

   The WITH_MSG variant allows you to supply an additional message that Python
   will attempt to print to stderr, after the object dump. */
#ifdef NDEBUG
   /* No debugging: compile away the assertions: */
#  define _PyObject_ASSERT_FROM(obj, expr, msg, filename, lineno, func) \
    ((void)0)
#else
   /* With debugging: generate checks: */
#  define _PyObject_ASSERT_FROM(obj, expr, msg, filename, lineno, func) \
    ((expr) \
      ? (void)(0) \
      : _PyObject_AssertFailed((obj), Py_STRINGIFY(expr), \
                               (msg), (filename), (lineno), (func)))
#endif

#define _PyObject_ASSERT_WITH_MSG(obj, expr, msg) \
    _PyObject_ASSERT_FROM(obj, expr, msg, __FILE__, __LINE__, __func__)
#define _PyObject_ASSERT(obj, expr) \
    _PyObject_ASSERT_WITH_MSG(obj, expr, NULL)

#define _PyObject_ASSERT_FAILED_MSG(obj, msg) \
    _PyObject_AssertFailed((obj), NULL, (msg), __FILE__, __LINE__, __func__)

/* Declare and define _PyObject_AssertFailed() even when NDEBUG is defined,
   to avoid causing compiler/linker errors when building extensions without
   NDEBUG against a Python built with NDEBUG defined.

   msg, expr and function can be NULL. */
PyAPI_FUNC(void) _Py_NO_RETURN _PyObject_AssertFailed(
    PyObject *obj,
    const char *expr,
    const char *msg,
    const char *file,
    int line,
    const char *function);

/* Check if an object is consistent. For example, ensure that the reference
   counter is greater than or equal to 1, and ensure that ob_type is not NULL.

   Call _PyObject_AssertFailed() if the object is inconsistent.

   If check_content is zero, only check header fields: reduce the overhead.

   The function always return 1. The return value is just here to be able to
   write:

   assert(_PyObject_CheckConsistency(obj, 1)); */
PyAPI_FUNC(int) _PyObject_CheckConsistency(
    PyObject *op,
    int check_content);


/* Trashcan mechanism, thanks to Christian Tismer.

When deallocating a container object, it's possible to trigger an unbounded
chain of deallocations, as each Py_DECREF in turn drops the refcount on "the
next" object in the chain to 0.  This can easily lead to stack overflows,
especially in threads (which typically have less stack space to work with).

A container object can avoid this by bracketing the body of its tp_dealloc
function with a pair of macros:

static void
mytype_dealloc(mytype *p)
{
    ... declarations go here ...

    PyObject_GC_UnTrack(p);        // must untrack first
    Py_TRASHCAN_BEGIN(p, mytype_dealloc)
    ... The body of the deallocator goes here, including all calls ...
    ... to Py_DECREF on contained objects.                         ...
    Py_TRASHCAN_END                // there should be no code after this
}

CAUTION:  Never return from the middle of the body!  If the body needs to
"get out early", put a label immediately before the Py_TRASHCAN_END
call, and goto it.  Else the call-depth counter (see below) will stay
above 0 forever, and the trashcan will never get emptied.

How it works:  The BEGIN macro increments a call-depth counter.  So long
as this counter is small, the body of the deallocator is run directly without
further ado.  But if the counter gets large, it instead adds p to a list of
objects to be deallocated later, skips the body of the deallocator, and
resumes execution after the END macro.  The tp_dealloc routine then returns
without deallocating anything (and so unbounded call-stack depth is avoided).

When the call stack finishes unwinding again, code generated by the END macro
notices this, and calls another routine to deallocate all the objects that
may have been added to the list of deferred deallocations.  In effect, a
chain of N deallocations is broken into (N-1)/(_PyTrash_UNWIND_LEVEL-1) pieces,
with the call stack never exceeding a depth of _PyTrash_UNWIND_LEVEL.

Since the tp_dealloc of a subclass typically calls the tp_dealloc of the base
class, we need to ensure that the trashcan is only triggered on the tp_dealloc
of the actual class being deallocated. Otherwise we might end up with a
partially-deallocated object. To check this, the tp_dealloc function must be
passed as second argument to Py_TRASHCAN_BEGIN().
*/

/* Python 3.9 private API, invoked by the macros below. */
PyAPI_FUNC(int) _PyTrash_begin(PyThreadState *tstate, PyObject *op);
PyAPI_FUNC(void) _PyTrash_end(PyThreadState *tstate);
/* Python 3.10 private API, invoked by the Py_TRASHCAN_BEGIN(). */
PyAPI_FUNC(int) _PyTrash_cond(PyObject *op, destructor dealloc);

#define Py_TRASHCAN_BEGIN_CONDITION(op, cond) \
    do { \
        PyThreadState *_tstate = NULL; \
        /* If "cond" is false, then _tstate remains NULL and the deallocator \
         * is run normally without involving the trashcan */ \
        if (cond) { \
            _tstate = PyThreadState_Get(); \
            if (_PyTrash_begin(_tstate, _PyObject_CAST(op))) { \
                break; \
            } \
        }
        /* The body of the deallocator is here. */
#define Py_TRASHCAN_END \
        if (_tstate) { \
            _PyTrash_end(_tstate); \
        } \
    } while (0);

#define Py_TRASHCAN_BEGIN(op, dealloc) \
    Py_TRASHCAN_BEGIN_CONDITION(op, \
        _PyTrash_cond(_PyObject_CAST(op), (destructor)dealloc))

/* The following two macros, Py_TRASHCAN_SAFE_BEGIN and
 * Py_TRASHCAN_SAFE_END, are deprecated since version 3.11 and
 * will be removed in the future.
 * Use Py_TRASHCAN_BEGIN and Py_TRASHCAN_END instead.
 */
Py_DEPRECATED(3.11) typedef int UsingDeprecatedTrashcanMacro;
#define Py_TRASHCAN_SAFE_BEGIN(op) \
    do { \
        UsingDeprecatedTrashcanMacro cond=1; \
        Py_TRASHCAN_BEGIN_CONDITION(op, cond);
#define Py_TRASHCAN_SAFE_END(op) \
        Py_TRASHCAN_END; \
    } while(0);<|MERGE_RESOLUTION|>--- conflicted
+++ resolved
@@ -47,15 +47,11 @@
     PyObject *object;
 } _Py_Identifier;
 
-<<<<<<< HEAD
-#define _Py_static_string_init(value) { .string = value }
-=======
 #if defined(NEEDS_PY_IDENTIFIER) || !defined(Py_BUILD_CORE)
 // For now we are keeping _Py_IDENTIFIER for continued use
 // in non-builtin extensions (and naughty PyPI modules).
 
-#define _Py_static_string_init(value) { .string = value, .index = -1 }
->>>>>>> 8f1105d6
+#define _Py_static_string_init(value) { .string = value }
 #define _Py_static_string(varname, value)  static _Py_Identifier varname = _Py_static_string_init(value)
 #define _Py_IDENTIFIER(varname) _Py_static_string(PyId_##varname, #varname)
 
