/* Copyright (c) 2022, 2023, Oracle and/or its affiliates.
 * Copyright (C) 1996-2022 Python Software Foundation
 *
 * Licensed under the PYTHON SOFTWARE FOUNDATION LICENSE VERSION 2
 */
/* Frame object interface */

#ifndef Py_CPYTHON_FRAMEOBJECT_H
#  error "this header file must not be included directly"
#endif

/* Standard object interface */

PyAPI_FUNC(PyFrameObject *) PyFrame_New(PyThreadState *, PyCodeObject *,
                                        PyObject *, PyObject *);

<<<<<<< HEAD
/* only internal use */
PyAPI_FUNC(PyFrameObject*)
_PyFrame_New_NoTrack(PyThreadState *, PyFrameConstructor *, PyObject *);


=======
>>>>>>> 8f1105d6
/* The rest of the interface is specific for frame objects */

/* Conversions between "fast locals" and locals in dictionary */

PyAPI_FUNC(void) PyFrame_LocalsToFast(PyFrameObject *, int);

/* -- Caveat emptor --
 * The concept of entry frames is an implementation detail of the CPython
 * interpreter. This API is considered unstable and is provided for the
 * convenience of debuggers, profilers and state-inspecting tools. Notice that
 * this API can be changed in future minor versions if the underlying frame
 * mechanism change or the concept of an 'entry frame' or its semantics becomes
 * obsolete or outdated. */

<<<<<<< HEAD
PyAPI_FUNC(void) _PyFrame_SetLineNumber(PyFrameObject *, int);

PyAPI_FUNC(void) _PyFrame_DebugMallocStats(FILE *out);
=======
PyAPI_FUNC(int) _PyFrame_IsEntryFrame(PyFrameObject *frame);
>>>>>>> 8f1105d6

PyAPI_FUNC(int) PyFrame_FastToLocalsWithError(PyFrameObject *f);
PyAPI_FUNC(void) PyFrame_FastToLocals(PyFrameObject *);<|MERGE_RESOLUTION|>--- conflicted
+++ resolved
@@ -14,14 +14,6 @@
 PyAPI_FUNC(PyFrameObject *) PyFrame_New(PyThreadState *, PyCodeObject *,
                                         PyObject *, PyObject *);
 
-<<<<<<< HEAD
-/* only internal use */
-PyAPI_FUNC(PyFrameObject*)
-_PyFrame_New_NoTrack(PyThreadState *, PyFrameConstructor *, PyObject *);
-
-
-=======
->>>>>>> 8f1105d6
 /* The rest of the interface is specific for frame objects */
 
 /* Conversions between "fast locals" and locals in dictionary */
@@ -36,13 +28,9 @@
  * mechanism change or the concept of an 'entry frame' or its semantics becomes
  * obsolete or outdated. */
 
-<<<<<<< HEAD
-PyAPI_FUNC(void) _PyFrame_SetLineNumber(PyFrameObject *, int);
-
-PyAPI_FUNC(void) _PyFrame_DebugMallocStats(FILE *out);
-=======
 PyAPI_FUNC(int) _PyFrame_IsEntryFrame(PyFrameObject *frame);
->>>>>>> 8f1105d6
 
 PyAPI_FUNC(int) PyFrame_FastToLocalsWithError(PyFrameObject *f);
-PyAPI_FUNC(void) PyFrame_FastToLocals(PyFrameObject *);+PyAPI_FUNC(void) PyFrame_FastToLocals(PyFrameObject *);
+
+PyAPI_FUNC(void) _PyFrame_SetLineNumber(PyFrameObject *, int);