/* Copyright (c) 2020, 2022, Oracle and/or its affiliates.
 * Copyright (C) 1996-2020 Python Software Foundation
 *
 * Licensed under the PYTHON SOFTWARE FOUNDATION LICENSE VERSION 2
 */
#ifndef Py_CPYTHON_ABSTRACTOBJECT_H
#  error "this header file must not be included directly"
#endif

#ifdef __cplusplus
extern "C" {
#endif

/* === Object Protocol ================================================== */

#ifdef PY_SSIZE_T_CLEAN
#  define _PyObject_CallMethodId _PyObject_CallMethodId_SizeT
#endif

/* Convert keyword arguments from the FASTCALL (stack: C array, kwnames: tuple)
   format to a Python dictionary ("kwargs" dict).

   The type of kwnames keys is not checked. The final function getting
   arguments is responsible to check if all keys are strings, for example using
   PyArg_ParseTupleAndKeywords() or PyArg_ValidateKeywordArguments().

   Duplicate keys are merged using the last value. If duplicate keys must raise
   an exception, the caller is responsible to implement an explicit keys on
   kwnames. */
PyAPI_FUNC(PyObject *) _PyStack_AsDict(
    PyObject *const *values,
    PyObject *kwnames);

/* Suggested size (number of positional arguments) for arrays of PyObject*
   allocated on a C stack to avoid allocating memory on the heap memory. Such
   array is used to pass positional arguments to call functions of the
   PyObject_Vectorcall() family.

   The size is chosen to not abuse the C stack and so limit the risk of stack
   overflow. The size is also chosen to allow using the small stack for most
   function calls of the Python standard library. On 64-bit CPU, it allocates
   40 bytes on the stack. */
#define _PY_FASTCALL_SMALL_STACK 5

PyAPI_FUNC(PyObject *) _Py_CheckFunctionResult(
    PyThreadState *tstate,
    PyObject *callable,
    PyObject *result,
    const char *where);

/* === Vectorcall protocol (PEP 590) ============================= */

/* Call callable using tp_call. Arguments are like PyObject_Vectorcall()
   or PyObject_FastCallDict() (both forms are supported),
   except that nargs is plainly the number of arguments without flags. */
PyAPI_FUNC(PyObject *) _PyObject_MakeTpCall(
    PyThreadState *tstate,
    PyObject *callable,
    PyObject *const *args, Py_ssize_t nargs,
    PyObject *keywords);

#define PY_VECTORCALL_ARGUMENTS_OFFSET ((size_t)1 << (8 * sizeof(size_t) - 1))

static inline Py_ssize_t
PyVectorcall_NARGS(size_t n)
{
    return n & ~PY_VECTORCALL_ARGUMENTS_OFFSET;
}

static inline vectorcallfunc
PyVectorcall_Function(PyObject *callable)
{
    PyTypeObject *tp;
    Py_ssize_t offset;
    vectorcallfunc *ptr;

    assert(callable != NULL);
    tp = Py_TYPE(callable);
    if (!PyType_HasFeature(tp, Py_TPFLAGS_HAVE_VECTORCALL)) {
        return NULL;
    }
    assert(PyCallable_Check(callable));
    offset = tp->tp_vectorcall_offset;
    assert(offset > 0);
    ptr = (vectorcallfunc *)(((char *)callable) + offset);
    return *ptr;
}

/* Call the callable object 'callable' with the "vectorcall" calling
   convention.

   args is a C array for positional arguments.

   nargsf is the number of positional arguments plus optionally the flag
   PY_VECTORCALL_ARGUMENTS_OFFSET which means that the caller is allowed to
   modify args[-1].

   kwnames is a tuple of keyword names. The values of the keyword arguments
   are stored in "args" after the positional arguments (note that the number
   of keyword arguments does not change nargsf). kwnames can also be NULL if
   there are no keyword arguments.

   keywords must only contain strings and all keys must be unique.

   Return the result on success. Raise an exception and return NULL on
   error. */
static inline PyObject *
_PyObject_VectorcallTstate(PyThreadState *tstate, PyObject *callable,
                           PyObject *const *args, size_t nargsf,
                           PyObject *kwnames)
{
    vectorcallfunc func;
    PyObject *res;

    assert(kwnames == NULL || PyTuple_Check(kwnames));
    assert(args != NULL || PyVectorcall_NARGS(nargsf) == 0);

    func = PyVectorcall_Function(callable);
    if (func == NULL) {
        Py_ssize_t nargs = PyVectorcall_NARGS(nargsf);
        return _PyObject_MakeTpCall(tstate, callable, args, nargs, kwnames);
    }
    res = func(callable, args, nargsf, kwnames);
<<<<<<< HEAD
    return _Py_CheckFunctionResult(tstate, callable, res, NULL);
=======
    return res; // _Py_CheckFunctionResult(callable, res, NULL);
>>>>>>> 667533a5
}

static inline PyObject *
PyObject_Vectorcall(PyObject *callable, PyObject *const *args,
                     size_t nargsf, PyObject *kwnames)
{
    PyThreadState *tstate = PyThreadState_GET();
    return _PyObject_VectorcallTstate(tstate, callable,
                                      args, nargsf, kwnames);
}

// Backwards compatibility aliases for API that was provisional in Python 3.8
#define _PyObject_Vectorcall PyObject_Vectorcall
#define _PyObject_VectorcallMethod PyObject_VectorcallMethod
#define _PyObject_FastCallDict PyObject_VectorcallDict
#define _PyVectorcall_Function PyVectorcall_Function
#define _PyObject_CallOneArg PyObject_CallOneArg
#define _PyObject_CallMethodNoArgs PyObject_CallMethodNoArgs
#define _PyObject_CallMethodOneArg PyObject_CallMethodOneArg

/* Same as PyObject_Vectorcall except that keyword arguments are passed as
   dict, which may be NULL if there are no keyword arguments. */
PyAPI_FUNC(PyObject *) PyObject_VectorcallDict(
    PyObject *callable,
    PyObject *const *args,
    size_t nargsf,
    PyObject *kwargs);

/* Call "callable" (which must support vectorcall) with positional arguments
   "tuple" and keyword arguments "dict". "dict" may also be NULL */
PyAPI_FUNC(PyObject *) PyVectorcall_Call(PyObject *callable, PyObject *tuple, PyObject *dict);

static inline PyObject *
_PyObject_FastCallTstate(PyThreadState *tstate, PyObject *func, PyObject *const *args, Py_ssize_t nargs)
{
    return _PyObject_VectorcallTstate(tstate, func, args, (size_t)nargs, NULL);
}

/* Same as PyObject_Vectorcall except without keyword arguments */
static inline PyObject *
_PyObject_FastCall(PyObject *func, PyObject *const *args, Py_ssize_t nargs)
{
    PyThreadState *tstate = PyThreadState_GET();
    return _PyObject_FastCallTstate(tstate, func, args, nargs);
}

/* Call a callable without any arguments
   Private static inline function variant of public function
   PyObject_CallNoArgs(). */
static inline PyObject *
_PyObject_CallNoArg(PyObject *func) {
<<<<<<< HEAD
    PyThreadState *tstate = PyThreadState_GET();
    return _PyObject_VectorcallTstate(tstate, func, NULL, 0, NULL);
=======
    return PyObject_CallObject(func, NULL); /* Truffle change: redirect to PyObject_CallObject until _PyObject_Vectorcall is implemented */
>>>>>>> 667533a5
}

static inline PyObject *
PyObject_CallOneArg(PyObject *func, PyObject *arg)
{
    PyObject *_args[2];
    PyObject **args;
    PyThreadState *tstate;
    size_t nargsf;

    assert(arg != NULL);
    args = _args + 1;  // For PY_VECTORCALL_ARGUMENTS_OFFSET
    args[0] = arg;
    tstate = PyThreadState_GET();
    nargsf = 1 | PY_VECTORCALL_ARGUMENTS_OFFSET;
    return _PyObject_VectorcallTstate(tstate, func, args, nargsf, NULL);
}

PyAPI_FUNC(PyObject *) PyObject_VectorcallMethod(
    PyObject *name, PyObject *const *args,
    size_t nargsf, PyObject *kwnames);

static inline PyObject *
PyObject_CallMethodNoArgs(PyObject *self, PyObject *name)
{
    return PyObject_VectorcallMethod(name, &self,
           1 | PY_VECTORCALL_ARGUMENTS_OFFSET, NULL);
}

static inline PyObject *
PyObject_CallMethodOneArg(PyObject *self, PyObject *name, PyObject *arg)
{
    PyObject *args[2] = {self, arg};

    assert(arg != NULL);
    return PyObject_VectorcallMethod(name, args,
           2 | PY_VECTORCALL_ARGUMENTS_OFFSET, NULL);
}

/* Like PyObject_CallMethod(), but expect a _Py_Identifier*
   as the method name. */
PyAPI_FUNC(PyObject *) _PyObject_CallMethodId(PyObject *obj,
                                              _Py_Identifier *name,
                                              const char *format, ...);

PyAPI_FUNC(PyObject *) _PyObject_CallMethodId_SizeT(PyObject *obj,
                                                    _Py_Identifier *name,
                                                    const char *format,
                                                    ...);

PyAPI_FUNC(PyObject *) _PyObject_CallMethodIdObjArgs(
    PyObject *obj,
    struct _Py_Identifier *name,
    ...);

static inline PyObject *
_PyObject_VectorcallMethodId(
    _Py_Identifier *name, PyObject *const *args,
    size_t nargsf, PyObject *kwnames)
{
    PyObject *oname = _PyUnicode_FromId(name); /* borrowed */
    if (!oname) {
        return NULL;
    }
    return PyObject_VectorcallMethod(oname, args, nargsf, kwnames);
}

static inline PyObject *
_PyObject_CallMethodIdNoArgs(PyObject *self, _Py_Identifier *name)
{
    return _PyObject_VectorcallMethodId(name, &self,
           1 | PY_VECTORCALL_ARGUMENTS_OFFSET, NULL);
}

static inline PyObject *
_PyObject_CallMethodIdOneArg(PyObject *self, _Py_Identifier *name, PyObject *arg)
{
    PyObject *args[2] = {self, arg};

    assert(arg != NULL);
    return _PyObject_VectorcallMethodId(name, args,
           2 | PY_VECTORCALL_ARGUMENTS_OFFSET, NULL);
}

PyAPI_FUNC(int) _PyObject_HasLen(PyObject *o);

/* Guess the size of object 'o' using len(o) or o.__length_hint__().
   If neither of those return a non-negative value, then return the default
   value.  If one of the calls fails, this function returns -1. */
PyAPI_FUNC(Py_ssize_t) PyObject_LengthHint(PyObject *o, Py_ssize_t);

/* === New Buffer API ============================================ */

/* Return 1 if the getbuffer function is available, otherwise return 0. */
<<<<<<< HEAD
PyAPI_FUNC(int) PyObject_CheckBuffer(PyObject *obj);
=======
#define PyObject_CheckBuffer(obj) \
    ((Py_TYPE(obj)->tp_as_buffer != NULL) &&  \
     (Py_TYPE(obj)->tp_as_buffer->bf_getbuffer != NULL))
>>>>>>> 667533a5

/* This is a C-API version of the getbuffer function call.  It checks
   to make sure object has the required function pointer and issues the
   call.

   Returns -1 and raises an error on failure and returns 0 on success. */
PyAPI_FUNC(int) PyObject_GetBuffer(PyObject *obj, Py_buffer *view,
                                   int flags);

/* Get the memory area pointed to by the indices for the buffer given.
   Note that view->ndim is the assumed size of indices. */
PyAPI_FUNC(void *) PyBuffer_GetPointer(Py_buffer *view, Py_ssize_t *indices);

/* Return the implied itemsize of the data-format area from a
   struct-style description. */
PyAPI_FUNC(Py_ssize_t) PyBuffer_SizeFromFormat(const char *format);

/* Implementation in memoryobject.c */
PyAPI_FUNC(int) PyBuffer_ToContiguous(void *buf, Py_buffer *view,
                                      Py_ssize_t len, char order);

PyAPI_FUNC(int) PyBuffer_FromContiguous(Py_buffer *view, void *buf,
                                        Py_ssize_t len, char order);

/* Copy len bytes of data from the contiguous chunk of memory
   pointed to by buf into the buffer exported by obj.  Return
   0 on success and return -1 and raise a PyBuffer_Error on
   error (i.e. the object does not have a buffer interface or
   it is not working).

   If fort is 'F', then if the object is multi-dimensional,
   then the data will be copied into the array in
   Fortran-style (first dimension varies the fastest).  If
   fort is 'C', then the data will be copied into the array
   in C-style (last dimension varies the fastest).  If fort
   is 'A', then it does not matter and the copy will be made
   in whatever way is more efficient. */
PyAPI_FUNC(int) PyObject_CopyData(PyObject *dest, PyObject *src);

/* Copy the data from the src buffer to the buffer of destination. */
PyAPI_FUNC(int) PyBuffer_IsContiguous(const Py_buffer *view, char fort);

/*Fill the strides array with byte-strides of a contiguous
  (Fortran-style if fort is 'F' or C-style otherwise)
  array of the given shape with the given number of bytes
  per element. */
PyAPI_FUNC(void) PyBuffer_FillContiguousStrides(int ndims,
                                               Py_ssize_t *shape,
                                               Py_ssize_t *strides,
                                               int itemsize,
                                               char fort);

/* Fills in a buffer-info structure correctly for an exporter
   that can only share a contiguous chunk of memory of
   "unsigned bytes" of the given length.

   Returns 0 on success and -1 (with raising an error) on error. */
PyAPI_FUNC(int) PyBuffer_FillInfo(Py_buffer *view, PyObject *o, void *buf,
                                  Py_ssize_t len, int readonly,
                                  int flags);

/* Releases a Py_buffer obtained from getbuffer ParseTuple's "s*". */
PyAPI_FUNC(void) PyBuffer_Release(Py_buffer *view);

/* ==== Iterators ================================================ */

#define PyIter_Check(obj) \
    (Py_TYPE(obj)->tp_iternext != NULL && \
     Py_TYPE(obj)->tp_iternext != &_PyObject_NextNotImplemented)
<<<<<<< HEAD
=======

/* === Number Protocol ================================================== */

#define PyIndex_Check(obj)                              \
    (Py_TYPE(obj)->tp_as_number != NULL &&            \
     Py_TYPE(obj)->tp_as_number->nb_index != NULL)
>>>>>>> 667533a5

/* === Sequence protocol ================================================ */

/* Assume tp_as_sequence and sq_item exist and that 'i' does not
   need to be corrected for a negative index. */
#define PySequence_ITEM(o, i)\
    ( Py_TYPE(o)->tp_as_sequence->sq_item(o, i) )

#define PY_ITERSEARCH_COUNT    1
#define PY_ITERSEARCH_INDEX    2
#define PY_ITERSEARCH_CONTAINS 3

/* Iterate over seq.

   Result depends on the operation:

   PY_ITERSEARCH_COUNT:  return # of times obj appears in seq; -1 if
     error.
   PY_ITERSEARCH_INDEX:  return 0-based index of first occurrence of
     obj in seq; set ValueError and return -1 if none found;
     also return -1 on error.
   PY_ITERSEARCH_CONTAINS:  return 1 if obj in seq, else 0; -1 on
     error. */
PyAPI_FUNC(Py_ssize_t) _PySequence_IterSearch(PyObject *seq,
                                              PyObject *obj, int operation);

/* === Mapping protocol ================================================= */

PyAPI_FUNC(int) _PyObject_RealIsInstance(PyObject *inst, PyObject *cls);

PyAPI_FUNC(int) _PyObject_RealIsSubclass(PyObject *derived, PyObject *cls);

PyAPI_FUNC(char *const *) _PySequence_BytesToCharpArray(PyObject* self);

PyAPI_FUNC(void) _Py_FreeCharPArray(char *const array[]);

/* For internal use by buffer API functions */
PyAPI_FUNC(void) _Py_add_one_to_index_F(int nd, Py_ssize_t *index,
                                        const Py_ssize_t *shape);
PyAPI_FUNC(void) _Py_add_one_to_index_C(int nd, Py_ssize_t *index,
                                        const Py_ssize_t *shape);

/* Convert Python int to Py_ssize_t. Do nothing if the argument is None. */
PyAPI_FUNC(int) _Py_convert_optional_to_ssize_t(PyObject *, void *);

#ifdef __cplusplus
}
#endif<|MERGE_RESOLUTION|>--- conflicted
+++ resolved
@@ -121,11 +121,7 @@
         return _PyObject_MakeTpCall(tstate, callable, args, nargs, kwnames);
     }
     res = func(callable, args, nargsf, kwnames);
-<<<<<<< HEAD
-    return _Py_CheckFunctionResult(tstate, callable, res, NULL);
-=======
-    return res; // _Py_CheckFunctionResult(callable, res, NULL);
->>>>>>> 667533a5
+    return res; // _Py_CheckFunctionResult(tstate, callable, res, NULL);
 }
 
 static inline PyObject *
@@ -177,12 +173,7 @@
    PyObject_CallNoArgs(). */
 static inline PyObject *
 _PyObject_CallNoArg(PyObject *func) {
-<<<<<<< HEAD
-    PyThreadState *tstate = PyThreadState_GET();
-    return _PyObject_VectorcallTstate(tstate, func, NULL, 0, NULL);
-=======
     return PyObject_CallObject(func, NULL); /* Truffle change: redirect to PyObject_CallObject until _PyObject_Vectorcall is implemented */
->>>>>>> 667533a5
 }
 
 static inline PyObject *
@@ -277,13 +268,7 @@
 /* === New Buffer API ============================================ */
 
 /* Return 1 if the getbuffer function is available, otherwise return 0. */
-<<<<<<< HEAD
 PyAPI_FUNC(int) PyObject_CheckBuffer(PyObject *obj);
-=======
-#define PyObject_CheckBuffer(obj) \
-    ((Py_TYPE(obj)->tp_as_buffer != NULL) &&  \
-     (Py_TYPE(obj)->tp_as_buffer->bf_getbuffer != NULL))
->>>>>>> 667533a5
 
 /* This is a C-API version of the getbuffer function call.  It checks
    to make sure object has the required function pointer and issues the
@@ -353,15 +338,6 @@
 #define PyIter_Check(obj) \
     (Py_TYPE(obj)->tp_iternext != NULL && \
      Py_TYPE(obj)->tp_iternext != &_PyObject_NextNotImplemented)
-<<<<<<< HEAD
-=======
-
-/* === Number Protocol ================================================== */
-
-#define PyIndex_Check(obj)                              \
-    (Py_TYPE(obj)->tp_as_number != NULL &&            \
-     Py_TYPE(obj)->tp_as_number->nb_index != NULL)
->>>>>>> 667533a5
 
 /* === Sequence protocol ================================================ */
 
