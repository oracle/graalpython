--- conflicted
+++ resolved
@@ -169,12 +169,7 @@
    PyObject_CallNoArgs(). */
 static inline PyObject *
 _PyObject_CallNoArg(PyObject *func) {
-<<<<<<< HEAD
     return PyObject_CallObject(func, NULL); /* Truffle change: redirect to PyObject_CallObject until _PyObject_Vectorcall is implemented */
-=======
-    PyThreadState *tstate = PyThreadState_Get();
-    return _PyObject_VectorcallTstate(tstate, func, NULL, 0, NULL);
->>>>>>> 02d0a87a
 }
 
 static inline PyObject *
