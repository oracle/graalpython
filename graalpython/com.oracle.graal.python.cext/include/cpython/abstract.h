/* Copyright (c) 2020, 2023, Oracle and/or its affiliates.
 * Copyright (C) 1996-2020 Python Software Foundation
 *
 * Licensed under the PYTHON SOFTWARE FOUNDATION LICENSE VERSION 2
 */
#ifndef Py_CPYTHON_ABSTRACTOBJECT_H
#  error "this header file must not be included directly"
#endif

/* === Object Protocol ================================================== */

#ifdef PY_SSIZE_T_CLEAN
#  define _PyObject_CallMethodId _PyObject_CallMethodId_SizeT
#endif

/* Convert keyword arguments from the FASTCALL (stack: C array, kwnames: tuple)
   format to a Python dictionary ("kwargs" dict).

   The type of kwnames keys is not checked. The final function getting
   arguments is responsible to check if all keys are strings, for example using
   PyArg_ParseTupleAndKeywords() or PyArg_ValidateKeywordArguments().

   Duplicate keys are merged using the last value. If duplicate keys must raise
   an exception, the caller is responsible to implement an explicit keys on
   kwnames. */
PyAPI_FUNC(PyObject *) _PyStack_AsDict(
    PyObject *const *values,
    PyObject *kwnames);

/* Suggested size (number of positional arguments) for arrays of PyObject*
   allocated on a C stack to avoid allocating memory on the heap memory. Such
   array is used to pass positional arguments to call functions of the
   PyObject_Vectorcall() family.

   The size is chosen to not abuse the C stack and so limit the risk of stack
   overflow. The size is also chosen to allow using the small stack for most
   function calls of the Python standard library. On 64-bit CPU, it allocates
   40 bytes on the stack. */
#define _PY_FASTCALL_SMALL_STACK 5

PyAPI_FUNC(PyObject *) _Py_CheckFunctionResult(
    PyThreadState *tstate,
    PyObject *callable,
    PyObject *result,
    const char *where);

/* === Vectorcall protocol (PEP 590) ============================= */

/* Call callable using tp_call. Arguments are like PyObject_Vectorcall()
   or PyObject_FastCallDict() (both forms are supported),
   except that nargs is plainly the number of arguments without flags. */
PyAPI_FUNC(PyObject *) _PyObject_MakeTpCall(
    PyThreadState *tstate,
    PyObject *callable,
    PyObject *const *args, Py_ssize_t nargs,
    PyObject *keywords);

#define PY_VECTORCALL_ARGUMENTS_OFFSET \
    (_Py_STATIC_CAST(size_t, 1) << (8 * sizeof(size_t) - 1))

static inline Py_ssize_t
PyVectorcall_NARGS(size_t n)
{
    return n & ~PY_VECTORCALL_ARGUMENTS_OFFSET;
}

PyAPI_FUNC(vectorcallfunc) PyVectorcall_Function(PyObject *callable);

<<<<<<< HEAD
    assert(kwnames == NULL || PyTuple_Check(kwnames));
    assert(args != NULL || PyVectorcall_NARGS(nargsf) == 0);

    func = PyVectorcall_Function(callable);
    if (func == NULL) {
        Py_ssize_t nargs = PyVectorcall_NARGS(nargsf);
        return _PyObject_MakeTpCall(tstate, callable, args, nargs, kwnames);
    }
    res = func(callable, args, nargsf, kwnames);
    return res; // _Py_CheckFunctionResult(tstate, callable, res, NULL);
}

static inline PyObject *
PyObject_Vectorcall(PyObject *callable, PyObject *const *args,
                     size_t nargsf, PyObject *kwnames)
{
    PyThreadState *tstate = PyThreadState_Get();
    return _PyObject_VectorcallTstate(tstate, callable,
                                      args, nargsf, kwnames);
}
=======
PyAPI_FUNC(PyObject *) PyObject_Vectorcall(
    PyObject *callable,
    PyObject *const *args,
    size_t nargsf,
    PyObject *kwnames);
>>>>>>> 8f1105d6

// Backwards compatibility aliases for API that was provisional in Python 3.8
#define _PyObject_Vectorcall PyObject_Vectorcall
#define _PyObject_VectorcallMethod PyObject_VectorcallMethod
#define _PyObject_FastCallDict PyObject_VectorcallDict
#define _PyVectorcall_Function PyVectorcall_Function
#define _PyObject_CallOneArg PyObject_CallOneArg
#define _PyObject_CallMethodNoArgs PyObject_CallMethodNoArgs
#define _PyObject_CallMethodOneArg PyObject_CallMethodOneArg

/* Same as PyObject_Vectorcall except that keyword arguments are passed as
   dict, which may be NULL if there are no keyword arguments. */
PyAPI_FUNC(PyObject *) PyObject_VectorcallDict(
    PyObject *callable,
    PyObject *const *args,
    size_t nargsf,
    PyObject *kwargs);

/* Call "callable" (which must support vectorcall) with positional arguments
   "tuple" and keyword arguments "dict". "dict" may also be NULL */
PyAPI_FUNC(PyObject *) PyVectorcall_Call(PyObject *callable, PyObject *tuple, PyObject *dict);

<<<<<<< HEAD
static inline PyObject *
_PyObject_FastCallTstate(PyThreadState *tstate, PyObject *func, PyObject *const *args, Py_ssize_t nargs)
{
    return _PyObject_VectorcallTstate(tstate, func, args, (size_t)nargs, NULL);
}

/* Same as PyObject_Vectorcall except without keyword arguments */
static inline PyObject *
_PyObject_FastCall(PyObject *func, PyObject *const *args, Py_ssize_t nargs)
{
    PyThreadState *tstate = PyThreadState_Get();
    return _PyObject_FastCallTstate(tstate, func, args, nargs);
}

/* Call a callable without any arguments
   Private static inline function variant of public function
   PyObject_CallNoArgs(). */
static inline PyObject *
_PyObject_CallNoArg(PyObject *func) {
    return PyObject_CallObject(func, NULL); /* Truffle change: redirect to PyObject_CallObject until _PyObject_Vectorcall is implemented */
}

static inline PyObject *
PyObject_CallOneArg(PyObject *func, PyObject *arg)
{
    PyObject *_args[2];
    PyObject **args;
    PyThreadState *tstate;
    size_t nargsf;
=======
// Same as PyObject_Vectorcall(), except without keyword arguments
PyAPI_FUNC(PyObject *) _PyObject_FastCall(
    PyObject *func,
    PyObject *const *args,
    Py_ssize_t nargs);
>>>>>>> 8f1105d6

PyAPI_FUNC(PyObject *) PyObject_CallOneArg(PyObject *func, PyObject *arg);

PyAPI_FUNC(PyObject *) PyObject_VectorcallMethod(
    PyObject *name, PyObject *const *args,
    size_t nargsf, PyObject *kwnames);

static inline PyObject *
PyObject_CallMethodNoArgs(PyObject *self, PyObject *name)
{
    size_t nargsf = 1 | PY_VECTORCALL_ARGUMENTS_OFFSET;
    return PyObject_VectorcallMethod(name, &self, nargsf, _Py_NULL);
}

static inline PyObject *
PyObject_CallMethodOneArg(PyObject *self, PyObject *name, PyObject *arg)
{
    PyObject *args[2] = {self, arg};
    size_t nargsf = 2 | PY_VECTORCALL_ARGUMENTS_OFFSET;
    assert(arg != NULL);
    return PyObject_VectorcallMethod(name, args, nargsf, _Py_NULL);
}

PyAPI_FUNC(PyObject *) _PyObject_CallMethod(PyObject *obj,
                                            PyObject *name,
                                            const char *format, ...);

/* Like PyObject_CallMethod(), but expect a _Py_Identifier*
   as the method name. */
PyAPI_FUNC(PyObject *) _PyObject_CallMethodId(PyObject *obj,
                                              _Py_Identifier *name,
                                              const char *format, ...);

PyAPI_FUNC(PyObject *) _PyObject_CallMethodId_SizeT(PyObject *obj,
                                                    _Py_Identifier *name,
                                                    const char *format,
                                                    ...);

PyAPI_FUNC(PyObject *) _PyObject_CallMethodIdObjArgs(
    PyObject *obj,
    _Py_Identifier *name,
    ...);

static inline PyObject *
_PyObject_VectorcallMethodId(
    _Py_Identifier *name, PyObject *const *args,
    size_t nargsf, PyObject *kwnames)
{
    PyObject *oname = _PyUnicode_FromId(name); /* borrowed */
    if (!oname) {
        return _Py_NULL;
    }
    return PyObject_VectorcallMethod(oname, args, nargsf, kwnames);
}

static inline PyObject *
_PyObject_CallMethodIdNoArgs(PyObject *self, _Py_Identifier *name)
{
    size_t nargsf = 1 | PY_VECTORCALL_ARGUMENTS_OFFSET;
    return _PyObject_VectorcallMethodId(name, &self, nargsf, _Py_NULL);
}

static inline PyObject *
_PyObject_CallMethodIdOneArg(PyObject *self, _Py_Identifier *name, PyObject *arg)
{
    PyObject *args[2] = {self, arg};
    size_t nargsf = 2 | PY_VECTORCALL_ARGUMENTS_OFFSET;
    assert(arg != NULL);
    return _PyObject_VectorcallMethodId(name, args, nargsf, _Py_NULL);
}

PyAPI_FUNC(int) _PyObject_HasLen(PyObject *o);

/* Guess the size of object 'o' using len(o) or o.__length_hint__().
   If neither of those return a non-negative value, then return the default
   value.  If one of the calls fails, this function returns -1. */
PyAPI_FUNC(Py_ssize_t) PyObject_LengthHint(PyObject *o, Py_ssize_t);

/* === Sequence protocol ================================================ */

PyAPI_FUNC(PyObject*) _PySequence_ITEM(PyObject* obj, Py_ssize_t index);

/* Assume tp_as_sequence and sq_item exist and that 'i' does not
   need to be corrected for a negative index. */
#define PySequence_ITEM(o, i) _PySequence_ITEM((o), (i))

#define PY_ITERSEARCH_COUNT    1
#define PY_ITERSEARCH_INDEX    2
#define PY_ITERSEARCH_CONTAINS 3

/* Iterate over seq.

   Result depends on the operation:

   PY_ITERSEARCH_COUNT:  return # of times obj appears in seq; -1 if
     error.
   PY_ITERSEARCH_INDEX:  return 0-based index of first occurrence of
     obj in seq; set ValueError and return -1 if none found;
     also return -1 on error.
   PY_ITERSEARCH_CONTAINS:  return 1 if obj in seq, else 0; -1 on
     error. */
PyAPI_FUNC(Py_ssize_t) _PySequence_IterSearch(PyObject *seq,
                                              PyObject *obj, int operation);

/* === Mapping protocol ================================================= */

PyAPI_FUNC(int) _PyObject_RealIsInstance(PyObject *inst, PyObject *cls);

PyAPI_FUNC(int) _PyObject_RealIsSubclass(PyObject *derived, PyObject *cls);

PyAPI_FUNC(char *const *) _PySequence_BytesToCharpArray(PyObject* self);

PyAPI_FUNC(void) _Py_FreeCharPArray(char *const array[]);

/* For internal use by buffer API functions */
PyAPI_FUNC(void) _Py_add_one_to_index_F(int nd, Py_ssize_t *index,
                                        const Py_ssize_t *shape);
PyAPI_FUNC(void) _Py_add_one_to_index_C(int nd, Py_ssize_t *index,
                                        const Py_ssize_t *shape);

/* Convert Python int to Py_ssize_t. Do nothing if the argument is None. */
PyAPI_FUNC(int) _Py_convert_optional_to_ssize_t(PyObject *, void *);

/* Same as PyNumber_Index but can return an instance of a subclass of int. */
PyAPI_FUNC(PyObject *) _PyNumber_Index(PyObject *o);<|MERGE_RESOLUTION|>--- conflicted
+++ resolved
@@ -66,34 +66,11 @@
 
 PyAPI_FUNC(vectorcallfunc) PyVectorcall_Function(PyObject *callable);
 
-<<<<<<< HEAD
-    assert(kwnames == NULL || PyTuple_Check(kwnames));
-    assert(args != NULL || PyVectorcall_NARGS(nargsf) == 0);
-
-    func = PyVectorcall_Function(callable);
-    if (func == NULL) {
-        Py_ssize_t nargs = PyVectorcall_NARGS(nargsf);
-        return _PyObject_MakeTpCall(tstate, callable, args, nargs, kwnames);
-    }
-    res = func(callable, args, nargsf, kwnames);
-    return res; // _Py_CheckFunctionResult(tstate, callable, res, NULL);
-}
-
-static inline PyObject *
-PyObject_Vectorcall(PyObject *callable, PyObject *const *args,
-                     size_t nargsf, PyObject *kwnames)
-{
-    PyThreadState *tstate = PyThreadState_Get();
-    return _PyObject_VectorcallTstate(tstate, callable,
-                                      args, nargsf, kwnames);
-}
-=======
 PyAPI_FUNC(PyObject *) PyObject_Vectorcall(
     PyObject *callable,
     PyObject *const *args,
     size_t nargsf,
     PyObject *kwnames);
->>>>>>> 8f1105d6
 
 // Backwards compatibility aliases for API that was provisional in Python 3.8
 #define _PyObject_Vectorcall PyObject_Vectorcall
@@ -116,43 +93,11 @@
    "tuple" and keyword arguments "dict". "dict" may also be NULL */
 PyAPI_FUNC(PyObject *) PyVectorcall_Call(PyObject *callable, PyObject *tuple, PyObject *dict);
 
-<<<<<<< HEAD
-static inline PyObject *
-_PyObject_FastCallTstate(PyThreadState *tstate, PyObject *func, PyObject *const *args, Py_ssize_t nargs)
-{
-    return _PyObject_VectorcallTstate(tstate, func, args, (size_t)nargs, NULL);
-}
-
-/* Same as PyObject_Vectorcall except without keyword arguments */
-static inline PyObject *
-_PyObject_FastCall(PyObject *func, PyObject *const *args, Py_ssize_t nargs)
-{
-    PyThreadState *tstate = PyThreadState_Get();
-    return _PyObject_FastCallTstate(tstate, func, args, nargs);
-}
-
-/* Call a callable without any arguments
-   Private static inline function variant of public function
-   PyObject_CallNoArgs(). */
-static inline PyObject *
-_PyObject_CallNoArg(PyObject *func) {
-    return PyObject_CallObject(func, NULL); /* Truffle change: redirect to PyObject_CallObject until _PyObject_Vectorcall is implemented */
-}
-
-static inline PyObject *
-PyObject_CallOneArg(PyObject *func, PyObject *arg)
-{
-    PyObject *_args[2];
-    PyObject **args;
-    PyThreadState *tstate;
-    size_t nargsf;
-=======
 // Same as PyObject_Vectorcall(), except without keyword arguments
 PyAPI_FUNC(PyObject *) _PyObject_FastCall(
     PyObject *func,
     PyObject *const *args,
     Py_ssize_t nargs);
->>>>>>> 8f1105d6
 
 PyAPI_FUNC(PyObject *) PyObject_CallOneArg(PyObject *func, PyObject *arg);
 
