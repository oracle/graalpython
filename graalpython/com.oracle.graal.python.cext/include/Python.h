--- conflicted
+++ resolved
@@ -121,11 +121,6 @@
 #include "iterobject.h"
 #include "datetime.h"
 #include "typeslots.h"
-<<<<<<< HEAD
-#include "weakrefobject.h"
-#include "sysmodule.h"
-=======
->>>>>>> e196ef05
 
 // TODO: we must extend the refcounting behavior to support handles to managed objects
 #undef Py_DECREF
