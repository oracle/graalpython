/* Copyright (c) 2018, 2022, Oracle and/or its affiliates.
 * Copyright (C) 1996-2017 Python Software Foundation
 *
 * Licensed under the PYTHON SOFTWARE FOUNDATION LICENSE VERSION 2
 */
/* Set object interface */

#ifndef Py_SETOBJECT_H
#define Py_SETOBJECT_H
#ifdef __cplusplus
extern "C" {
#endif

<<<<<<< HEAD
#ifndef Py_LIMITED_API

/* There are three kinds of entries in the table:

1. Unused:  key == NULL and hash == 0
2. Dummy:   key == dummy and hash == -1
3. Active:  key != NULL and key != dummy and hash != -1

The hash field of Unused slots is always zero.

The hash field of Dummy slots are set to -1
meaning that dummy entries can be detected by
either entry->key==dummy or by entry->hash==-1.
*/

#define PySet_MINSIZE 8

typedef struct {
    PyObject *key;
    Py_hash_t hash;             /* Cached hash code of the key */
} setentry;

/* The SetObject data structure is shared by set and frozenset objects.

Invariant for sets:
 - hash is -1

Invariants for frozensets:
 - data is immutable.
 - hash is the hash of the frozenset or -1 if not computed yet.

*/

typedef struct {
    PyObject_HEAD

    Py_ssize_t fill;            /* Number active and dummy entries*/
    Py_ssize_t Py_HIDE_IMPL_FIELD(used);            /* Number active entries */

    /* The table contains mask + 1 slots, and that's a power of 2.
     * We store the mask instead of the size because the mask is more
     * frequently needed.
     */
    Py_ssize_t mask;

    /* The table points to a fixed-size smalltable for small tables
     * or to additional malloc'ed memory for bigger tables.
     * The table pointer is never NULL which saves us from repeated
     * runtime null-tests.
     */
    setentry *table;
    Py_hash_t hash;             /* Only used by frozenset objects */
    Py_ssize_t finger;          /* Search finger for pop() */

    setentry smalltable[PySet_MINSIZE];
    PyObject *weakreflist;      /* List of weak references */
} PySetObject;

#define PySet_GET_SIZE(so) (PySet_Size(_PyObject_CAST(so)))

PyAPI_DATA(PyObject *) _PySet_Dummy;

PyAPI_FUNC(int) _PySet_NextEntry(PyObject *set, Py_ssize_t *pos, PyObject **key, Py_hash_t *hash);
PyAPI_FUNC(int) _PySet_Update(PyObject *set, PyObject *iterable);

#endif /* Section excluded by Py_LIMITED_API */

=======
>>>>>>> 8f1105d6
PyAPI_DATA(PyTypeObject) PySet_Type;
PyAPI_DATA(PyTypeObject) PyFrozenSet_Type;
PyAPI_DATA(PyTypeObject) PySetIter_Type;

PyAPI_FUNC(PyObject *) PySet_New(PyObject *);
PyAPI_FUNC(PyObject *) PyFrozenSet_New(PyObject *);

PyAPI_FUNC(int) PySet_Add(PyObject *set, PyObject *key);
PyAPI_FUNC(int) PySet_Clear(PyObject *set);
PyAPI_FUNC(int) PySet_Contains(PyObject *anyset, PyObject *key);
PyAPI_FUNC(int) PySet_Discard(PyObject *set, PyObject *key);
PyAPI_FUNC(PyObject *) PySet_Pop(PyObject *set);
PyAPI_FUNC(Py_ssize_t) PySet_Size(PyObject *anyset);

#define PyFrozenSet_CheckExact(ob) Py_IS_TYPE(ob, &PyFrozenSet_Type)
#define PyFrozenSet_Check(ob) \
    (Py_IS_TYPE(ob, &PyFrozenSet_Type) || \
      PyType_IsSubtype(Py_TYPE(ob), &PyFrozenSet_Type))

#define PyAnySet_CheckExact(ob) \
    (Py_IS_TYPE(ob, &PySet_Type) || Py_IS_TYPE(ob, &PyFrozenSet_Type))
#define PyAnySet_Check(ob) \
    (Py_IS_TYPE(ob, &PySet_Type) || Py_IS_TYPE(ob, &PyFrozenSet_Type) || \
      PyType_IsSubtype(Py_TYPE(ob), &PySet_Type) || \
      PyType_IsSubtype(Py_TYPE(ob), &PyFrozenSet_Type))

#define PySet_CheckExact(op) Py_IS_TYPE(op, &PySet_Type)
#define PySet_Check(ob) \
    (Py_IS_TYPE(ob, &PySet_Type) || \
    PyType_IsSubtype(Py_TYPE(ob), &PySet_Type))

#ifndef Py_LIMITED_API
#  define Py_CPYTHON_SETOBJECT_H
#  include "cpython/setobject.h"
#  undef Py_CPYTHON_SETOBJECT_H
#endif

#ifdef __cplusplus
}
#endif
#endif /* !Py_SETOBJECT_H */<|MERGE_RESOLUTION|>--- conflicted
+++ resolved
@@ -11,76 +11,6 @@
 extern "C" {
 #endif
 
-<<<<<<< HEAD
-#ifndef Py_LIMITED_API
-
-/* There are three kinds of entries in the table:
-
-1. Unused:  key == NULL and hash == 0
-2. Dummy:   key == dummy and hash == -1
-3. Active:  key != NULL and key != dummy and hash != -1
-
-The hash field of Unused slots is always zero.
-
-The hash field of Dummy slots are set to -1
-meaning that dummy entries can be detected by
-either entry->key==dummy or by entry->hash==-1.
-*/
-
-#define PySet_MINSIZE 8
-
-typedef struct {
-    PyObject *key;
-    Py_hash_t hash;             /* Cached hash code of the key */
-} setentry;
-
-/* The SetObject data structure is shared by set and frozenset objects.
-
-Invariant for sets:
- - hash is -1
-
-Invariants for frozensets:
- - data is immutable.
- - hash is the hash of the frozenset or -1 if not computed yet.
-
-*/
-
-typedef struct {
-    PyObject_HEAD
-
-    Py_ssize_t fill;            /* Number active and dummy entries*/
-    Py_ssize_t Py_HIDE_IMPL_FIELD(used);            /* Number active entries */
-
-    /* The table contains mask + 1 slots, and that's a power of 2.
-     * We store the mask instead of the size because the mask is more
-     * frequently needed.
-     */
-    Py_ssize_t mask;
-
-    /* The table points to a fixed-size smalltable for small tables
-     * or to additional malloc'ed memory for bigger tables.
-     * The table pointer is never NULL which saves us from repeated
-     * runtime null-tests.
-     */
-    setentry *table;
-    Py_hash_t hash;             /* Only used by frozenset objects */
-    Py_ssize_t finger;          /* Search finger for pop() */
-
-    setentry smalltable[PySet_MINSIZE];
-    PyObject *weakreflist;      /* List of weak references */
-} PySetObject;
-
-#define PySet_GET_SIZE(so) (PySet_Size(_PyObject_CAST(so)))
-
-PyAPI_DATA(PyObject *) _PySet_Dummy;
-
-PyAPI_FUNC(int) _PySet_NextEntry(PyObject *set, Py_ssize_t *pos, PyObject **key, Py_hash_t *hash);
-PyAPI_FUNC(int) _PySet_Update(PyObject *set, PyObject *iterable);
-
-#endif /* Section excluded by Py_LIMITED_API */
-
-=======
->>>>>>> 8f1105d6
 PyAPI_DATA(PyTypeObject) PySet_Type;
 PyAPI_DATA(PyTypeObject) PyFrozenSet_Type;
 PyAPI_DATA(PyTypeObject) PySetIter_Type;
