/* MIT License
 *  
 * Copyright (c) 2020, 2022, Oracle and/or its affiliates.
 * Copyright (c) 2019 pyhandle
 *  
 * Permission is hereby granted, free of charge, to any person obtaining a copy
 * of this software and associated documentation files (the "Software"), to deal
 * in the Software without restriction, including without limitation the rights
 * to use, copy, modify, merge, publish, distribute, sublicense, and/or sell
 * copies of the Software, and to permit persons to whom the Software is
 * furnished to do so, subject to the following conditions:
 *  
 * The above copyright notice and this permission notice shall be included in all
 * copies or substantial portions of the Software.
 *  
 * THE SOFTWARE IS PROVIDED "AS IS", WITHOUT WARRANTY OF ANY KIND, EXPRESS OR
 * IMPLIED, INCLUDING BUT NOT LIMITED TO THE WARRANTIES OF MERCHANTABILITY,
 * FITNESS FOR A PARTICULAR PURPOSE AND NONINFRINGEMENT. IN NO EVENT SHALL THE
 * AUTHORS OR COPYRIGHT HOLDERS BE LIABLE FOR ANY CLAIM, DAMAGES OR OTHER
 * LIABILITY, WHETHER IN AN ACTION OF CONTRACT, TORT OR OTHERWISE, ARISING FROM,
 * OUT OF OR IN CONNECTION WITH THE SOFTWARE OR THE USE OR OTHER DEALINGS IN THE
 * SOFTWARE.
 */


/*
   DO NOT EDIT THIS FILE!

   This file is automatically generated by hpy.tools.autogen.ctx.autogen_ctx_h
   See also hpy.tools.autogen and hpy/tools/public_api.h

   Run this to regenerate:
       make autogen

*/

typedef HPy* _HPyPtr;
typedef HPyField* _HPyFieldPtr;
typedef HPy _HPyConst;
typedef HPyGlobal* _HPyGlobalPtr;

#ifdef GRAALVM_PYTHON_LLVM
#define HPy void*
#define HPyListBuilder void*
#define HPyTupleBuilder void*
#define HPyTracker void*
#define HPyField void*
#define HPyThreadState void*
#define HPyGlobal void*
#endif


struct _HPyContext_s {
    const char *name; // used just to make debugging and testing easier
    void *_private;   // used by implementations to store custom data
    int ctx_version;
    _HPyConst h_None;
    _HPyConst h_True;
    _HPyConst h_False;
    _HPyConst h_NotImplemented;
    _HPyConst h_Ellipsis;
    _HPyConst h_BaseException;
    _HPyConst h_Exception;
    _HPyConst h_StopAsyncIteration;
    _HPyConst h_StopIteration;
    _HPyConst h_GeneratorExit;
    _HPyConst h_ArithmeticError;
    _HPyConst h_LookupError;
    _HPyConst h_AssertionError;
    _HPyConst h_AttributeError;
    _HPyConst h_BufferError;
    _HPyConst h_EOFError;
    _HPyConst h_FloatingPointError;
    _HPyConst h_OSError;
    _HPyConst h_ImportError;
    _HPyConst h_ModuleNotFoundError;
    _HPyConst h_IndexError;
    _HPyConst h_KeyError;
    _HPyConst h_KeyboardInterrupt;
    _HPyConst h_MemoryError;
    _HPyConst h_NameError;
    _HPyConst h_OverflowError;
    _HPyConst h_RuntimeError;
    _HPyConst h_RecursionError;
    _HPyConst h_NotImplementedError;
    _HPyConst h_SyntaxError;
    _HPyConst h_IndentationError;
    _HPyConst h_TabError;
    _HPyConst h_ReferenceError;
    _HPyConst h_SystemError;
    _HPyConst h_SystemExit;
    _HPyConst h_TypeError;
    _HPyConst h_UnboundLocalError;
    _HPyConst h_UnicodeError;
    _HPyConst h_UnicodeEncodeError;
    _HPyConst h_UnicodeDecodeError;
    _HPyConst h_UnicodeTranslateError;
    _HPyConst h_ValueError;
    _HPyConst h_ZeroDivisionError;
    _HPyConst h_BlockingIOError;
    _HPyConst h_BrokenPipeError;
    _HPyConst h_ChildProcessError;
    _HPyConst h_ConnectionError;
    _HPyConst h_ConnectionAbortedError;
    _HPyConst h_ConnectionRefusedError;
    _HPyConst h_ConnectionResetError;
    _HPyConst h_FileExistsError;
    _HPyConst h_FileNotFoundError;
    _HPyConst h_InterruptedError;
    _HPyConst h_IsADirectoryError;
    _HPyConst h_NotADirectoryError;
    _HPyConst h_PermissionError;
    _HPyConst h_ProcessLookupError;
    _HPyConst h_TimeoutError;
    _HPyConst h_Warning;
    _HPyConst h_UserWarning;
    _HPyConst h_DeprecationWarning;
    _HPyConst h_PendingDeprecationWarning;
    _HPyConst h_SyntaxWarning;
    _HPyConst h_RuntimeWarning;
    _HPyConst h_FutureWarning;
    _HPyConst h_ImportWarning;
    _HPyConst h_UnicodeWarning;
    _HPyConst h_BytesWarning;
    _HPyConst h_ResourceWarning;
    _HPyConst h_BaseObjectType;
    _HPyConst h_TypeType;
    _HPyConst h_BoolType;
    _HPyConst h_LongType;
    _HPyConst h_FloatType;
    _HPyConst h_ComplexType;
    _HPyConst h_UnicodeType;
    _HPyConst h_BytesType;
    _HPyConst h_TupleType;
    _HPyConst h_ListType;
    _HPyConst h_MemoryViewType;
    _HPyConst h_CapsuleType;
    _HPyConst h_SliceType;
    HPy (*ctx_Module_Create)(HPyContext *ctx, HPyModuleDef *def);
    HPy (*ctx_Dup)(HPyContext *ctx, HPy h);
    void (*ctx_Close)(HPyContext *ctx, HPy h);
    HPy (*ctx_Long_FromLong)(HPyContext *ctx, long value);
    HPy (*ctx_Long_FromUnsignedLong)(HPyContext *ctx, unsigned long value);
    HPy (*ctx_Long_FromLongLong)(HPyContext *ctx, long long v);
    HPy (*ctx_Long_FromUnsignedLongLong)(HPyContext *ctx, unsigned long long v);
    HPy (*ctx_Long_FromSize_t)(HPyContext *ctx, size_t value);
    HPy (*ctx_Long_FromSsize_t)(HPyContext *ctx, HPy_ssize_t value);
    long (*ctx_Long_AsLong)(HPyContext *ctx, HPy h);
    unsigned long (*ctx_Long_AsUnsignedLong)(HPyContext *ctx, HPy h);
    unsigned long (*ctx_Long_AsUnsignedLongMask)(HPyContext *ctx, HPy h);
    long long (*ctx_Long_AsLongLong)(HPyContext *ctx, HPy h);
    unsigned long long (*ctx_Long_AsUnsignedLongLong)(HPyContext *ctx, HPy h);
    unsigned long long (*ctx_Long_AsUnsignedLongLongMask)(HPyContext *ctx, HPy h);
    size_t (*ctx_Long_AsSize_t)(HPyContext *ctx, HPy h);
    HPy_ssize_t (*ctx_Long_AsSsize_t)(HPyContext *ctx, HPy h);
    void *(*ctx_Long_AsVoidPtr)(HPyContext *ctx, HPy h);
    double (*ctx_Long_AsDouble)(HPyContext *ctx, HPy h);
    HPy (*ctx_Float_FromDouble)(HPyContext *ctx, double v);
    double (*ctx_Float_AsDouble)(HPyContext *ctx, HPy h);
    HPy (*ctx_Bool_FromLong)(HPyContext *ctx, long v);
    HPy_ssize_t (*ctx_Length)(HPyContext *ctx, HPy h);
    int (*ctx_Sequence_Check)(HPyContext *ctx, HPy h);
    int (*ctx_Number_Check)(HPyContext *ctx, HPy h);
    HPy (*ctx_Add)(HPyContext *ctx, HPy h1, HPy h2);
    HPy (*ctx_Subtract)(HPyContext *ctx, HPy h1, HPy h2);
    HPy (*ctx_Multiply)(HPyContext *ctx, HPy h1, HPy h2);
    HPy (*ctx_MatrixMultiply)(HPyContext *ctx, HPy h1, HPy h2);
    HPy (*ctx_FloorDivide)(HPyContext *ctx, HPy h1, HPy h2);
    HPy (*ctx_TrueDivide)(HPyContext *ctx, HPy h1, HPy h2);
    HPy (*ctx_Remainder)(HPyContext *ctx, HPy h1, HPy h2);
    HPy (*ctx_Divmod)(HPyContext *ctx, HPy h1, HPy h2);
    HPy (*ctx_Power)(HPyContext *ctx, HPy h1, HPy h2, HPy h3);
    HPy (*ctx_Negative)(HPyContext *ctx, HPy h1);
    HPy (*ctx_Positive)(HPyContext *ctx, HPy h1);
    HPy (*ctx_Absolute)(HPyContext *ctx, HPy h1);
    HPy (*ctx_Invert)(HPyContext *ctx, HPy h1);
    HPy (*ctx_Lshift)(HPyContext *ctx, HPy h1, HPy h2);
    HPy (*ctx_Rshift)(HPyContext *ctx, HPy h1, HPy h2);
    HPy (*ctx_And)(HPyContext *ctx, HPy h1, HPy h2);
    HPy (*ctx_Xor)(HPyContext *ctx, HPy h1, HPy h2);
    HPy (*ctx_Or)(HPyContext *ctx, HPy h1, HPy h2);
    HPy (*ctx_Index)(HPyContext *ctx, HPy h1);
    HPy (*ctx_Long)(HPyContext *ctx, HPy h1);
    HPy (*ctx_Float)(HPyContext *ctx, HPy h1);
    HPy (*ctx_InPlaceAdd)(HPyContext *ctx, HPy h1, HPy h2);
    HPy (*ctx_InPlaceSubtract)(HPyContext *ctx, HPy h1, HPy h2);
    HPy (*ctx_InPlaceMultiply)(HPyContext *ctx, HPy h1, HPy h2);
    HPy (*ctx_InPlaceMatrixMultiply)(HPyContext *ctx, HPy h1, HPy h2);
    HPy (*ctx_InPlaceFloorDivide)(HPyContext *ctx, HPy h1, HPy h2);
    HPy (*ctx_InPlaceTrueDivide)(HPyContext *ctx, HPy h1, HPy h2);
    HPy (*ctx_InPlaceRemainder)(HPyContext *ctx, HPy h1, HPy h2);
    HPy (*ctx_InPlacePower)(HPyContext *ctx, HPy h1, HPy h2, HPy h3);
    HPy (*ctx_InPlaceLshift)(HPyContext *ctx, HPy h1, HPy h2);
    HPy (*ctx_InPlaceRshift)(HPyContext *ctx, HPy h1, HPy h2);
    HPy (*ctx_InPlaceAnd)(HPyContext *ctx, HPy h1, HPy h2);
    HPy (*ctx_InPlaceXor)(HPyContext *ctx, HPy h1, HPy h2);
    HPy (*ctx_InPlaceOr)(HPyContext *ctx, HPy h1, HPy h2);
    int (*ctx_Callable_Check)(HPyContext *ctx, HPy h);
    HPy (*ctx_CallTupleDict)(HPyContext *ctx, HPy callable, HPy args, HPy kw);
    void (*ctx_FatalError)(HPyContext *ctx, const char *message);
    void (*ctx_Err_SetString)(HPyContext *ctx, HPy h_type, const char *message);
    void (*ctx_Err_SetObject)(HPyContext *ctx, HPy h_type, HPy h_value);
    HPy (*ctx_Err_SetFromErrnoWithFilename)(HPyContext *ctx, HPy h_type, const char *filename_fsencoded);
    HPy (*ctx_Err_SetFromErrnoWithFilenameObjects)(HPyContext *ctx, HPy h_type, HPy filename1, HPy filename2);
    int (*ctx_Err_Occurred)(HPyContext *ctx);
    int (*ctx_Err_ExceptionMatches)(HPyContext *ctx, HPy exc);
    HPy (*ctx_Err_NoMemory)(HPyContext *ctx);
    void (*ctx_Err_Clear)(HPyContext *ctx);
    HPy (*ctx_Err_NewException)(HPyContext *ctx, const char *name, HPy base, HPy dict);
    HPy (*ctx_Err_NewExceptionWithDoc)(HPyContext *ctx, const char *name, const char *doc, HPy base, HPy dict);
    int (*ctx_Err_WarnEx)(HPyContext *ctx, HPy category, const char *message, HPy_ssize_t stack_level);
    void (*ctx_Err_WriteUnraisable)(HPyContext *ctx, HPy obj);
    int (*ctx_IsTrue)(HPyContext *ctx, HPy h);
    HPy (*ctx_Type_FromSpec)(HPyContext *ctx, HPyType_Spec *spec, HPyType_SpecParam *params);
    HPy (*ctx_Type_GenericNew)(HPyContext *ctx, HPy type, _HPyPtr args, HPy_ssize_t nargs, HPy kw);
    HPy (*ctx_GetAttr)(HPyContext *ctx, HPy obj, HPy name);
    HPy (*ctx_GetAttr_s)(HPyContext *ctx, HPy obj, const char *name);
    HPy (*ctx_MaybeGetAttr_s)(HPyContext *ctx, HPy obj, const char *name);
    int (*ctx_HasAttr)(HPyContext *ctx, HPy obj, HPy name);
    int (*ctx_HasAttr_s)(HPyContext *ctx, HPy obj, const char *name);
    int (*ctx_SetAttr)(HPyContext *ctx, HPy obj, HPy name, HPy value);
    int (*ctx_SetAttr_s)(HPyContext *ctx, HPy obj, const char *name, HPy value);
    HPy (*ctx_GetItem)(HPyContext *ctx, HPy obj, HPy key);
    HPy (*ctx_GetItem_i)(HPyContext *ctx, HPy obj, HPy_ssize_t idx);
    HPy (*ctx_GetItem_s)(HPyContext *ctx, HPy obj, const char *key);
    int (*ctx_Contains)(HPyContext *ctx, HPy container, HPy key);
    int (*ctx_SetItem)(HPyContext *ctx, HPy obj, HPy key, HPy value);
    int (*ctx_SetItem_i)(HPyContext *ctx, HPy obj, HPy_ssize_t idx, HPy value);
    int (*ctx_SetItem_s)(HPyContext *ctx, HPy obj, const char *key, HPy value);
    HPy (*ctx_Type)(HPyContext *ctx, HPy obj);
    int (*ctx_TypeCheck)(HPyContext *ctx, HPy obj, HPy type);
    int (*ctx_SetType)(HPyContext *ctx, HPy obj, HPy type);
    int (*ctx_Type_IsSubtype)(HPyContext *ctx, HPy sub, HPy type);
    const char *(*ctx_Type_GetName)(HPyContext *ctx, HPy type);
    int (*ctx_Is)(HPyContext *ctx, HPy obj, HPy other);
    void *(*ctx_AsStruct)(HPyContext *ctx, HPy h);
    void *(*ctx_AsStructLegacy)(HPyContext *ctx, HPy h);
    HPy (*ctx_New)(HPyContext *ctx, HPy h_type, void **data);
    HPy (*ctx_Repr)(HPyContext *ctx, HPy obj);
    HPy (*ctx_Str)(HPyContext *ctx, HPy obj);
    HPy (*ctx_ASCII)(HPyContext *ctx, HPy obj);
    HPy (*ctx_Bytes)(HPyContext *ctx, HPy obj);
    HPy (*ctx_RichCompare)(HPyContext *ctx, HPy v, HPy w, int op);
    int (*ctx_RichCompareBool)(HPyContext *ctx, HPy v, HPy w, int op);
    HPy_hash_t (*ctx_Hash)(HPyContext *ctx, HPy obj);
    HPy (*ctx_SeqIter_New)(HPyContext *ctx, HPy seq);
    int (*ctx_Bytes_Check)(HPyContext *ctx, HPy h);
    HPy_ssize_t (*ctx_Bytes_Size)(HPyContext *ctx, HPy h);
    HPy_ssize_t (*ctx_Bytes_GET_SIZE)(HPyContext *ctx, HPy h);
    char *(*ctx_Bytes_AsString)(HPyContext *ctx, HPy h);
    char *(*ctx_Bytes_AS_STRING)(HPyContext *ctx, HPy h);
    HPy (*ctx_Bytes_FromString)(HPyContext *ctx, const char *v);
    HPy (*ctx_Bytes_FromStringAndSize)(HPyContext *ctx, const char *v, HPy_ssize_t len);
    HPy (*ctx_Unicode_FromString)(HPyContext *ctx, const char *utf8);
    int (*ctx_Unicode_Check)(HPyContext *ctx, HPy h);
    HPy (*ctx_Unicode_AsASCIIString)(HPyContext *ctx, HPy h);
    HPy (*ctx_Unicode_AsLatin1String)(HPyContext *ctx, HPy h);
    HPy (*ctx_Unicode_AsUTF8String)(HPyContext *ctx, HPy h);
    const char *(*ctx_Unicode_AsUTF8AndSize)(HPyContext *ctx, HPy h, HPy_ssize_t *size);
    HPy (*ctx_Unicode_FromWideChar)(HPyContext *ctx, const wchar_t *w, HPy_ssize_t size);
    HPy (*ctx_Unicode_DecodeFSDefault)(HPyContext *ctx, const char *v);
    HPy (*ctx_Unicode_DecodeFSDefaultAndSize)(HPyContext *ctx, const char *v, HPy_ssize_t size);
    HPy (*ctx_Unicode_EncodeFSDefault)(HPyContext *ctx, HPy h);
    HPy_UCS4 (*ctx_Unicode_ReadChar)(HPyContext *ctx, HPy h, HPy_ssize_t index);
    HPy (*ctx_Unicode_DecodeASCII)(HPyContext *ctx, const char *s, HPy_ssize_t size, const char *errors);
    HPy (*ctx_Unicode_DecodeLatin1)(HPyContext *ctx, const char *s, HPy_ssize_t size, const char *errors);
    HPy (*ctx_Unicode_FromEncodedObject)(HPyContext *ctx, HPy obj, const char *encoding, const char *errors);
    HPy (*ctx_Unicode_InternFromString)(HPyContext *ctx, const char *str);
    HPy (*ctx_Unicode_Substring)(HPyContext *ctx, HPy obj, HPy_ssize_t start, HPy_ssize_t end);
    int (*ctx_List_Check)(HPyContext *ctx, HPy h);
    HPy (*ctx_List_New)(HPyContext *ctx, HPy_ssize_t len);
    int (*ctx_List_Append)(HPyContext *ctx, HPy h_list, HPy h_item);
    int (*ctx_Dict_Check)(HPyContext *ctx, HPy h);
    HPy (*ctx_Dict_New)(HPyContext *ctx);
    HPy (*ctx_Dict_Keys)(HPyContext *ctx, HPy h);
    HPy (*ctx_Dict_GetItem)(HPyContext *ctx, HPy op, HPy key);
    int (*ctx_Tuple_Check)(HPyContext *ctx, HPy h);
    HPy (*ctx_Tuple_FromArray)(HPyContext *ctx, _HPyPtr items, HPy_ssize_t n);
    int (*ctx_Slice_Unpack)(HPyContext *ctx, HPy slice, HPy_ssize_t *start, HPy_ssize_t *stop, HPy_ssize_t *step);
    HPy (*ctx_ContextVar_New)(HPyContext *ctx, const char *name, HPy default_value);
    int (*ctx_ContextVar_Get)(HPyContext *ctx, HPy context_var, HPy default_value, _HPyPtr result);
    HPy (*ctx_ContextVar_Set)(HPyContext *ctx, HPy context_var, HPy value);
    HPy (*ctx_Import_ImportModule)(HPyContext *ctx, const char *name);
    HPy (*ctx_Capsule_New)(HPyContext *ctx, void *pointer, const char *name, HPyCapsule_Destructor destructor);
    void *(*ctx_Capsule_Get)(HPyContext *ctx, HPy capsule, _HPyCapsule_key key, const char *name);
    int (*ctx_Capsule_IsValid)(HPyContext *ctx, HPy capsule, const char *name);
    int (*ctx_Capsule_Set)(HPyContext *ctx, HPy capsule, _HPyCapsule_key key, void *value);
    HPy (*ctx_FromPyObject)(HPyContext *ctx, cpy_PyObject *obj);
    cpy_PyObject *(*ctx_AsPyObject)(HPyContext *ctx, HPy h);
    void (*ctx_CallRealFunctionFromTrampoline)(HPyContext *ctx, HPyFunc_Signature sig, HPyCFunction func, void *args);
    HPyListBuilder (*ctx_ListBuilder_New)(HPyContext *ctx, HPy_ssize_t initial_size);
    void (*ctx_ListBuilder_Set)(HPyContext *ctx, HPyListBuilder builder, HPy_ssize_t index, HPy h_item);
    HPy (*ctx_ListBuilder_Build)(HPyContext *ctx, HPyListBuilder builder);
    void (*ctx_ListBuilder_Cancel)(HPyContext *ctx, HPyListBuilder builder);
    HPyTupleBuilder (*ctx_TupleBuilder_New)(HPyContext *ctx, HPy_ssize_t initial_size);
    void (*ctx_TupleBuilder_Set)(HPyContext *ctx, HPyTupleBuilder builder, HPy_ssize_t index, HPy h_item);
    HPy (*ctx_TupleBuilder_Build)(HPyContext *ctx, HPyTupleBuilder builder);
    void (*ctx_TupleBuilder_Cancel)(HPyContext *ctx, HPyTupleBuilder builder);
    HPyTracker (*ctx_Tracker_New)(HPyContext *ctx, HPy_ssize_t size);
    int (*ctx_Tracker_Add)(HPyContext *ctx, HPyTracker ht, HPy h);
    void (*ctx_Tracker_ForgetAll)(HPyContext *ctx, HPyTracker ht);
    void (*ctx_Tracker_Close)(HPyContext *ctx, HPyTracker ht);
    void (*ctx_Field_Store)(HPyContext *ctx, HPy target_object, _HPyFieldPtr target_field, HPy h);
    HPy (*ctx_Field_Load)(HPyContext *ctx, HPy source_object, HPyField source_field);
    void (*ctx_ReenterPythonExecution)(HPyContext *ctx, HPyThreadState state);
    HPyThreadState (*ctx_LeavePythonExecution)(HPyContext *ctx);
    void (*ctx_Global_Store)(HPyContext *ctx, _HPyGlobalPtr global, HPy h);
    HPy (*ctx_Global_Load)(HPyContext *ctx, HPyGlobal global);
    void (*ctx_Dump)(HPyContext *ctx, HPy h);
<<<<<<< HEAD
    int (*ctx_Type_CheckSlot)(HPyContext *ctx, HPy type, HPyDef *value);
};

#ifdef GRAALVM_PYTHON_LLVM
#undef HPy
#undef HPyListBuilder
#undef HPyTupleBuilder
#undef HPyTracker
#undef HPyField
#undef HPyThreadState
#undef HPyGlobal
#endif
=======
    HPy h_ComplexType;
    HPy h_BytesType;
    HPy h_MemoryViewType;
    HPy h_CapsuleType;
    HPy h_SliceType;
    HPy (*ctx_MaybeGetAttr_s)(HPyContext *ctx, HPy obj, const char *name);
    int (*ctx_Slice_Unpack)(HPyContext *ctx, HPy slice, HPy_ssize_t *start, HPy_ssize_t *stop, HPy_ssize_t *step);
    HPy (*ctx_ContextVar_New)(HPyContext *ctx, const char *name, HPy default_value);
    int (*ctx_ContextVar_Get)(HPyContext *ctx, HPy context_var, HPy default_value, HPy *result);
    HPy (*ctx_ContextVar_Set)(HPyContext *ctx, HPy context_var, HPy value);
    HPy (*ctx_Capsule_New)(HPyContext *ctx, void *pointer, const char *name, HPyCapsule_Destructor destructor);
    void *(*ctx_Capsule_Get)(HPyContext *ctx, HPy capsule, _HPyCapsule_key key, const char *name);
    int (*ctx_Capsule_IsValid)(HPyContext *ctx, HPy capsule, const char *name);
    int (*ctx_Capsule_Set)(HPyContext *ctx, HPy capsule, _HPyCapsule_key key, void *value);
    HPy (*ctx_Unicode_FromEncodedObject)(HPyContext *ctx, HPy obj, const char *encoding, const char *errors);
    HPy (*ctx_Unicode_InternFromString)(HPyContext *ctx, const char *str);
    HPy (*ctx_Unicode_Substring)(HPyContext *ctx, HPy obj, HPy_ssize_t start, HPy_ssize_t end);
    HPy (*ctx_Dict_Keys)(HPyContext *ctx, HPy h);
    HPy (*ctx_Dict_GetItem)(HPyContext *ctx, HPy op, HPy key);
    int (*ctx_Sequence_Check)(HPyContext *ctx, HPy h);
    int (*ctx_SetType)(HPyContext *ctx, HPy obj, HPy type);
    int (*ctx_Type_IsSubtype)(HPyContext *ctx, HPy sub, HPy type);
    const char *(*ctx_Type_GetName)(HPyContext *ctx, HPy type);
    HPy (*ctx_SeqIter_New)(HPyContext *ctx, HPy seq);
    int (*ctx_Type_CheckSlot)(HPyContext *ctx, HPy type, HPyDef *value);
};
>>>>>>> 20a7d5ad
<|MERGE_RESOLUTION|>--- conflicted
+++ resolved
@@ -307,20 +307,6 @@
     void (*ctx_Global_Store)(HPyContext *ctx, _HPyGlobalPtr global, HPy h);
     HPy (*ctx_Global_Load)(HPyContext *ctx, HPyGlobal global);
     void (*ctx_Dump)(HPyContext *ctx, HPy h);
-<<<<<<< HEAD
-    int (*ctx_Type_CheckSlot)(HPyContext *ctx, HPy type, HPyDef *value);
-};
-
-#ifdef GRAALVM_PYTHON_LLVM
-#undef HPy
-#undef HPyListBuilder
-#undef HPyTupleBuilder
-#undef HPyTracker
-#undef HPyField
-#undef HPyThreadState
-#undef HPyGlobal
-#endif
-=======
     HPy h_ComplexType;
     HPy h_BytesType;
     HPy h_MemoryViewType;
@@ -347,4 +333,13 @@
     HPy (*ctx_SeqIter_New)(HPyContext *ctx, HPy seq);
     int (*ctx_Type_CheckSlot)(HPyContext *ctx, HPy type, HPyDef *value);
 };
->>>>>>> 20a7d5ad
+
+#ifdef GRAALVM_PYTHON_LLVM
+#undef HPy
+#undef HPyListBuilder
+#undef HPyTupleBuilder
+#undef HPyTracker
+#undef HPyField
+#undef HPyThreadState
+#undef HPyGlobal
+#endif