/* Copyright (c) 2022, Oracle and/or its affiliates.
 * Copyright (C) 1996-2022 Python Software Foundation
 *
 * Licensed under the PYTHON SOFTWARE FOUNDATION LICENSE VERSION 2
 */
#ifndef Py_INTERNAL_TUPLE_H
#define Py_INTERNAL_TUPLE_H
#ifdef __cplusplus
extern "C" {
#endif

#ifndef Py_BUILD_CORE
#  error "this header requires Py_BUILD_CORE define"
#endif

#include "tupleobject.h"   /* _PyTuple_CAST() */

<<<<<<< HEAD
//#define _PyTuple_ITEMS(op) (_PyTuple_CAST(op)->ob_item)
=======

/* runtime lifecycle */

extern PyStatus _PyTuple_InitGlobalObjects(PyInterpreterState *);
extern PyStatus _PyTuple_InitTypes(PyInterpreterState *);
extern void _PyTuple_Fini(PyInterpreterState *);


/* other API */

// PyTuple_MAXSAVESIZE - largest tuple to save on free list
// PyTuple_MAXFREELIST - maximum number of tuples of each size to save

#if defined(PyTuple_MAXSAVESIZE) && PyTuple_MAXSAVESIZE <= 0
   // A build indicated that tuple freelists should not be used.
#  define PyTuple_NFREELISTS 0
#  undef PyTuple_MAXSAVESIZE
#  undef PyTuple_MAXFREELIST

#elif !defined(WITH_FREELISTS)
#  define PyTuple_NFREELISTS 0
#  undef PyTuple_MAXSAVESIZE
#  undef PyTuple_MAXFREELIST

#else
   // We are using a freelist for tuples.
#  ifndef PyTuple_MAXSAVESIZE
#    define PyTuple_MAXSAVESIZE 20
#  endif
#  define PyTuple_NFREELISTS PyTuple_MAXSAVESIZE
#  ifndef PyTuple_MAXFREELIST
#    define PyTuple_MAXFREELIST 2000
#  endif
#endif

struct _Py_tuple_state {
#if PyTuple_NFREELISTS > 0
    /* There is one freelist for each size from 1 to PyTuple_MAXSAVESIZE.
       The empty tuple is handled separately.

       Each tuple stored in the array is the head of the linked list
       (and the next available tuple) for that size.  The actual tuple
       object is used as the linked list node, with its first item
       (ob_item[0]) pointing to the next node (i.e. the previous head).
       Each linked list is initially NULL. */
    PyTupleObject *free_list[PyTuple_NFREELISTS];
    int numfree[PyTuple_NFREELISTS];
#else
    char _unused;  // Empty structs are not allowed.
#endif
};

#define _PyTuple_ITEMS(op) (_PyTuple_CAST(op)->ob_item)
>>>>>>> 8f1105d6

extern PyObject *_PyTuple_FromArray(PyObject *const *, Py_ssize_t);
extern PyObject *_PyTuple_FromArraySteal(PyObject *const *, Py_ssize_t);

#ifdef __cplusplus
}
#endif
#endif   /* !Py_INTERNAL_TUPLE_H */<|MERGE_RESOLUTION|>--- conflicted
+++ resolved
@@ -15,9 +15,6 @@
 
 #include "tupleobject.h"   /* _PyTuple_CAST() */
 
-<<<<<<< HEAD
-//#define _PyTuple_ITEMS(op) (_PyTuple_CAST(op)->ob_item)
-=======
 
 /* runtime lifecycle */
 
@@ -70,8 +67,7 @@
 #endif
 };
 
-#define _PyTuple_ITEMS(op) (_PyTuple_CAST(op)->ob_item)
->>>>>>> 8f1105d6
+#define _PyTuple_ITEMS(op) (PySequence_FAST_ITEMS(op))
 
 extern PyObject *_PyTuple_FromArray(PyObject *const *, Py_ssize_t);
 extern PyObject *_PyTuple_FromArraySteal(PyObject *const *, Py_ssize_t);
