--- conflicted
+++ resolved
@@ -369,11 +369,7 @@
 {
     // GraalPy change: we put only one pointer for dict, we don't store it inlined
     return _PyType_IS_GC(tp) * sizeof(PyGC_Head) +
-<<<<<<< HEAD
-        _PyType_HasFeature(tp, Py_TPFLAGS_MANAGED_DICT) *  sizeof(PyObject *);
-=======
-        _PyType_HasFeature(tp, Py_TPFLAGS_PREHEADER) * 2 * sizeof(PyObject *);
->>>>>>> bcdd593e
+        _PyType_HasFeature(tp, Py_TPFLAGS_PREHEADER) * /* 2 * */ sizeof(PyObject *);
 }
 
 void _PyObject_GC_Link(PyObject *op);
@@ -399,15 +395,6 @@
 PyObject * _PyObject_GetInstanceAttribute(PyObject *obj, PyDictValues *values,
                                         PyObject *name);
 
-<<<<<<< HEAD
-#define MANAGED_WEAKREF_OFFSET (((Py_ssize_t)sizeof(PyObject *))*-4)
-
-static inline PyDictValues **_PyObject_ValuesPointer(PyObject *obj)
-{
-    // GraalPy change: we don't have inlined managed dict values
-    assert(0);
-    return NULL;
-=======
 typedef union {
     PyObject *dict;
     /* Use a char* to generate a warning if directly assigning a PyDictValues */
@@ -417,15 +404,19 @@
 static inline PyDictOrValues *
 _PyObject_DictOrValuesPointer(PyObject *obj)
 {
+#if 0 // GraalPy change
     assert(Py_TYPE(obj)->tp_flags & Py_TPFLAGS_MANAGED_DICT);
     return ((PyDictOrValues *)obj)-3;
+#else // GraalPy change: we don't have inlined managed dict values
+    assert(0);
+    return NULL;
+#endif // GraalPy change
 }
 
 static inline int
 _PyDictOrValues_IsValues(PyDictOrValues dorv)
 {
     return ((uintptr_t)dorv.values) & 1;
->>>>>>> bcdd593e
 }
 
 static inline PyDictValues *
@@ -453,10 +444,6 @@
 extern PyObject ** _PyObject_ComputedDictPointer(PyObject *);
 extern void _PyObject_FreeInstanceAttributes(PyObject *obj);
 extern int _PyObject_IsInstanceDictEmpty(PyObject *);
-<<<<<<< HEAD
-extern PyObject* _PyType_GetSubclasses(PyTypeObject *);
-=======
->>>>>>> bcdd593e
 
 PyAPI_FUNC(PyObject *) _PyObject_LookupSpecial(PyObject *, PyObject *);
 
