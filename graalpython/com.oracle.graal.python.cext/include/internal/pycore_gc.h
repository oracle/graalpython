--- conflicted
+++ resolved
@@ -33,15 +33,11 @@
 #define _PyGCHead_UNTAG(PTR) ((PyGC_Head *)(((uintptr_t) (PTR)) & ~HANDLE_BASE))
 
 /* True if the object is currently tracked by the GC. */
-<<<<<<< HEAD
-#define _PyObject_GC_IS_TRACKED(o) (_PyGCHead_UNTAG(_Py_AS_GC(o))->_gc_next != 0)
-=======
 static inline int _PyObject_GC_IS_TRACKED(PyObject *op) {
-    PyGC_Head *gc = _Py_AS_GC(op);
+    PyGC_Head *gc = _PyGCHead_UNTAG(_Py_AS_GC(op));
     return (gc->_gc_next != 0);
 }
 #define _PyObject_GC_IS_TRACKED(op) _PyObject_GC_IS_TRACKED(_Py_CAST(PyObject*, op))
->>>>>>> ca26d48c
 
 /* True if the object may be tracked by the GC in the future, or already is.
    This can be useful to implement some optimizations. */
@@ -67,52 +63,30 @@
 
 // Lowest bit of _gc_next is used for flags only in GC.
 // But it is always 0 for normal code.
-<<<<<<< HEAD
-#define _PyGCHead_NEXT(g)        ((PyGC_Head*)_PyGCHead_UNTAG(g)->_gc_next)
-#define _PyGCHead_SET_NEXT(g, p) _Py_RVALUE(_PyGCHead_UNTAG(g)->_gc_next = (uintptr_t)(p))
-
-// Lowest two bits of _gc_prev is used for _PyGC_PREV_MASK_* flags.
-#define _PyGCHead_PREV(g) ((PyGC_Head*)(_PyGCHead_UNTAG(g)->_gc_prev & _PyGC_PREV_MASK))
-#define _PyGCHead_SET_PREV(g, p) do { \
-    assert(((uintptr_t)p & ~_PyGC_PREV_MASK) == 0); \
-    _PyGCHead_UNTAG(g)->_gc_prev = (_PyGCHead_UNTAG(g)->_gc_prev & ~_PyGC_PREV_MASK) \
-        | ((uintptr_t)(p)); \
-    } while (0)
-
-#define _PyGCHead_FINALIZED(g) \
-    ((_PyGCHead_UNTAG(g)->_gc_prev & _PyGC_PREV_MASK_FINALIZED) != 0)
-#define _PyGCHead_SET_FINALIZED(g) \
-    _Py_RVALUE(_PyGCHead_UNTAG(g)->_gc_prev |= _PyGC_PREV_MASK_FINALIZED)
-
-#define _PyGC_FINALIZED(o) \
-    _PyGCHead_FINALIZED(_Py_AS_GC(o))
-#define _PyGC_SET_FINALIZED(o) \
-    _PyGCHead_SET_FINALIZED(_Py_AS_GC(o))
-=======
 static inline PyGC_Head* _PyGCHead_NEXT(PyGC_Head *gc) {
-    uintptr_t next = gc->_gc_next;
+    uintptr_t next = _PyGCHead_UNTAG(gc)->_gc_next;
     return _Py_CAST(PyGC_Head*, next);
 }
 static inline void _PyGCHead_SET_NEXT(PyGC_Head *gc, PyGC_Head *next) {
-    gc->_gc_next = _Py_CAST(uintptr_t, next);
+    _Py_RVALUE(_PyGCHead_UNTAG(gc)->_gc_next = _Py_CAST(uintptr_t, next));
 }
 
 // Lowest two bits of _gc_prev is used for _PyGC_PREV_MASK_* flags.
 static inline PyGC_Head* _PyGCHead_PREV(PyGC_Head *gc) {
-    uintptr_t prev = (gc->_gc_prev & _PyGC_PREV_MASK);
+    uintptr_t prev = (_PyGCHead_UNTAG(gc)->_gc_prev & _PyGC_PREV_MASK);
     return _Py_CAST(PyGC_Head*, prev);
 }
 static inline void _PyGCHead_SET_PREV(PyGC_Head *gc, PyGC_Head *prev) {
     uintptr_t uprev = _Py_CAST(uintptr_t, prev);
     assert((uprev & ~_PyGC_PREV_MASK) == 0);
-    gc->_gc_prev = ((gc->_gc_prev & ~_PyGC_PREV_MASK) | uprev);
+    _PyGCHead_UNTAG(gc)->_gc_prev = ((_PyGCHead_UNTAG(gc)->_gc_prev & ~_PyGC_PREV_MASK) | uprev);
 }
 
 static inline int _PyGCHead_FINALIZED(PyGC_Head *gc) {
-    return ((gc->_gc_prev & _PyGC_PREV_MASK_FINALIZED) != 0);
+    return ((_PyGCHead_UNTAG(gc)->_gc_prev & _PyGC_PREV_MASK_FINALIZED) != 0);
 }
 static inline void _PyGCHead_SET_FINALIZED(PyGC_Head *gc) {
-    gc->_gc_prev |= _PyGC_PREV_MASK_FINALIZED;
+    _Py_RVALUE(_PyGCHead_UNTAG(gc)->_gc_prev |= _PyGC_PREV_MASK_FINALIZED);
 }
 
 static inline int _PyGC_FINALIZED(PyObject *op) {
@@ -123,7 +97,6 @@
     PyGC_Head *gc = _Py_AS_GC(op);
     _PyGCHead_SET_FINALIZED(gc);
 }
->>>>>>> ca26d48c
 
 
 /* GC runtime state */
