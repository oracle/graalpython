/* Copyright (c) 2018, 2022, Oracle and/or its affiliates.
 * Copyright (C) 1996-2017 Python Software Foundation
 *
 * Licensed under the PYTHON SOFTWARE FOUNDATION LICENSE VERSION 2
 */
/* Boolean object interface */

#ifndef Py_BOOLOBJECT_H
#define Py_BOOLOBJECT_H
#ifdef __cplusplus
extern "C" {
#endif


PyAPI_DATA(PyTypeObject) PyBool_Type;

#define PyBool_Check(x) Py_IS_TYPE(x, &PyBool_Type)

/* Py_False and Py_True are the only two bools in existence.
Don't forget to apply Py_INCREF() when returning either!!! */

/* Don't use these directly */
<<<<<<< HEAD
PyAPI_DATA(struct _longobject*) _Py_FalseStructReference;
PyAPI_DATA(struct _longobject*) _Py_TrueStructReference;
#define _Py_TrueStruct (*_Py_TrueStructReference)
#define _Py_FalseStruct (*_Py_FalseStructReference)
=======
PyAPI_DATA(struct _longobject) _Py_FalseStruct;
PyAPI_DATA(struct _longobject) _Py_TrueStruct;
>>>>>>> 02d0a87a

/* Use these macros */
#define Py_False ((PyObject *) _Py_FalseStructReference)
#define Py_True ((PyObject *) _Py_TrueStructReference)

// Test if an object is the True singleton, the same as "x is True" in Python.
PyAPI_FUNC(int) Py_IsTrue(PyObject *x);
#define Py_IsTrue(x) Py_Is((x), Py_True)

// Test if an object is the False singleton, the same as "x is False" in Python.
PyAPI_FUNC(int) Py_IsFalse(PyObject *x);
#define Py_IsFalse(x) Py_Is((x), Py_False)

/* Macros for returning Py_True or Py_False, respectively */
#define Py_RETURN_TRUE return Py_NewRef(Py_True)
#define Py_RETURN_FALSE return Py_NewRef(Py_False)

/* Function to return a bool from a C long */
PyAPI_FUNC(PyObject *) PyBool_FromLong(long);

#ifdef __cplusplus
}
#endif
#endif /* !Py_BOOLOBJECT_H */<|MERGE_RESOLUTION|>--- conflicted
+++ resolved
@@ -20,19 +20,12 @@
 Don't forget to apply Py_INCREF() when returning either!!! */
 
 /* Don't use these directly */
-<<<<<<< HEAD
-PyAPI_DATA(struct _longobject*) _Py_FalseStructReference;
-PyAPI_DATA(struct _longobject*) _Py_TrueStructReference;
-#define _Py_TrueStruct (*_Py_TrueStructReference)
-#define _Py_FalseStruct (*_Py_FalseStructReference)
-=======
 PyAPI_DATA(struct _longobject) _Py_FalseStruct;
 PyAPI_DATA(struct _longobject) _Py_TrueStruct;
->>>>>>> 02d0a87a
 
 /* Use these macros */
-#define Py_False ((PyObject *) _Py_FalseStructReference)
-#define Py_True ((PyObject *) _Py_TrueStructReference)
+#define Py_False ((PyObject *) &_Py_FalseStruct)
+#define Py_True ((PyObject *) &_Py_TrueStruct)
 
 // Test if an object is the True singleton, the same as "x is True" in Python.
 PyAPI_FUNC(int) Py_IsTrue(PyObject *x);
